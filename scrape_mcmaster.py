from __future__ import annotations

import argparse
import json
import os
import re
import sys
from dataclasses import dataclass
import os
from math import gcd
from typing import Dict, List, Optional, Tuple

from playwright.sync_api import TimeoutError as PWTimeout
from playwright.sync_api import sync_playwright
from rapidfuzz import fuzz

SIZE_RE = re.compile(r'(\d+\s*\d*(?:/\d+)?)"\s*[×x]\s*(\d+\s*\d*(?:/\d+)?)"\s*')
NUM_RE = re.compile(r'^\s*(\d+)(?:\s+(\d+)/(\d+))?\s*$')
DIM_WITH_LABEL_RE = re.compile(
    r'(\d+(?:\s+\d+/\d+)?|\d+/\d+|\d*\.\d+)\s*"?\s*(thick(?:ness)?|width|wide|height|tall|length|long)',
    re.IGNORECASE,
)

IN3_TO_CC = 16.387064
LB_PER_KG = 2.2046226218


@dataclass
class SheetOption:
    size_label: str
    width_in: float
    length_in: float
    thickness_in: float
    price_text: str
    price_value: float
    row_text: str


def frac_to_float(txt: str) -> float:
    """Parse fractional strings such as '1 1/2' or '3/8' into floats."""
    txt = txt.replace('"', '').replace('in', '').strip()
    if 'ft' in txt:
        match = re.findall(r'(\d+)\s*ft', txt)
        return float(match[0]) * 12.0 if match else 0.0

    match = NUM_RE.match(txt)
    if not match:
        return float(re.sub(r"[^\d.]+", "", txt)) if re.search(r"\d", txt) else 0.0

    whole = float(match.group(1))
    if match.group(2) and match.group(3):
        whole += float(match.group(2)) / float(match.group(3))
    return whole


def to_frac_label(value: float) -> str:
    """Convert decimal inches to the label used in McMaster filters (nearest 1/16)."""
    sixteenths = round(value * 16)
    value = sixteenths / 16.0
    whole = int(value)
    remainder = sixteenths - whole * 16
    if remainder == 0:
        return f'{whole}"'
    reduced_gcd = gcd(remainder, 16)
    numerator = remainder // reduced_gcd
    denominator = 16 // reduced_gcd
    return f'{whole} {numerator}/{denominator}"' if whole else f'{numerator}/{denominator}"'


def parse_size_label(txt: str) -> Optional[Tuple[float, float]]:
    match = SIZE_RE.search(txt)
    if not match:
        return None
    width = frac_to_float(match.group(1))
    length = frac_to_float(match.group(2))
    return width, length


def parse_bar_dimensions(text: str) -> Optional[Tuple[float, float, float]]:
    """Extract thickness, width, and length measurements from a table row."""

    dims: dict[str, float] = {}
    for match in DIM_WITH_LABEL_RE.finditer(text):
        value = frac_to_float(match.group(1))
        label = match.group(2).lower()
        if "thick" in label or "tall" in label:
            dims.setdefault("thickness", value)
        elif "width" in label or "wide" in label:
            dims.setdefault("width", value)
        elif "length" in label or "long" in label:
            dims.setdefault("length", value)
        elif "height" in label:
            dims.setdefault("thickness", value)
    if {"thickness", "width", "length"}.issubset(dims.keys()):
        return dims["thickness"], dims["width"], dims["length"]
    return None


def price_to_float(text: str) -> Optional[float]:
    match = re.search(r'\$\s*([0-9][0-9,]*(?:\.\d{2})?)', text)
    if not match:
        return None
    return float(match.group(1).replace(',', ''))


def closest_bigger(target_w: float, target_l: float, candidates: List[SheetOption]) -> Optional[SheetOption]:
    fits = [candidate for candidate in candidates if candidate.width_in >= target_w and candidate.length_in >= target_l]
    if not fits:
        return None
    fits.sort(key=lambda option: (option.width_in * option.length_in, option.width_in, option.length_in))
    return fits[0]


def closest_bigger_bar(
    target_t: float, target_w: float, target_l: float, candidates: List[SheetOption]
) -> Optional[SheetOption]:
    fits = [
        candidate
        for candidate in candidates
        if candidate.thickness_in >= target_t and candidate.width_in >= target_w and candidate.length_in >= target_l
    ]
    if not fits:
        return None
    fits.sort(
        key=lambda option: (
            option.thickness_in * option.width_in * option.length_in,
            option.thickness_in,
            option.width_in,
            option.length_in,
        )
    )
    return fits[0]


def wait_for_prices(section, timeout: int = 15000) -> None:
    section.locator('text=Sheets').first.wait_for(timeout=timeout)
    table = section.locator('xpath=.//*[normalize-space(text())="Sheets"]/following::table[1]')
    table.wait_for(timeout=timeout)
    table.locator(':text-is("$")').first.wait_for(timeout=timeout)


def extract_sheet_table(section, thickness_label: str) -> List[SheetOption]:
    table = section.locator('xpath=.//*[normalize-space(text())="Sheets"]/following::table[1]')
    rows = table.locator('tr')

    options: List[SheetOption] = []
    current_label: Optional[str] = None
    current_dims: Optional[Tuple[float, float]] = None

    row_count = rows.count()
    for index in range(row_count):
        row = rows.nth(index)
        text = row.inner_text().strip()
        dimensions = parse_size_label(text)
        if dimensions:
            current_label = SIZE_RE.search(text).group(0)
            current_dims = dimensions
            continue
        if not current_label or not current_dims:
            continue
        if thickness_label not in text:
            continue

        cells = row.locator('td')
        try:
            last_cell_text = cells.nth(cells.count() - 1).inner_text().strip()
        except PWTimeout:
            last_cell_text = text

        price_value = price_to_float(last_cell_text) or price_to_float(text) or -1.0
        price_text = last_cell_text if '$' in last_cell_text else (re.search(r'\$.*', text).group(0) if re.search(r'\$.*', text) else last_cell_text)

        options.append(
            SheetOption(
                size_label=current_label,
                width_in=current_dims[0],
                length_in=current_dims[1],
                thickness_in=frac_to_float(thickness_label),
                price_text=price_text,
                price_value=price_value,
                row_text=text,
            )
        )

    return options


def extract_bar_table(section) -> List[SheetOption]:
    table = section.locator('table').first
    rows = table.locator('tr')
    options: List[SheetOption] = []
    row_count = rows.count()
    for index in range(row_count):
        row = rows.nth(index)
        text = row.inner_text().strip()
        dims = parse_bar_dimensions(text)
        if not dims:
            continue
        thickness, width, length = dims
        cells = row.locator('td')
        try:
            last_cell_text = cells.nth(cells.count() - 1).inner_text().strip()
        except PWTimeout:
            last_cell_text = text
        price_value = price_to_float(last_cell_text) or price_to_float(text) or -1.0
        price_text = last_cell_text if '$' in last_cell_text else (re.search(r'\$.*', text).group(0) if re.search(r'\$.*', text) else last_cell_text)
        options.append(
            SheetOption(
                size_label=f"{thickness}\" × {width}\" × {length}\"",
                width_in=width,
                length_in=length,
                thickness_in=thickness,
                price_text=price_text,
                price_value=price_value,
                row_text=text,
            )
        )
    return options


def _find_section_with_keywords(page, *keywords: str):
    lowered = [kw.lower() for kw in keywords]
    sections = page.locator('section')
    count = sections.count()
    for index in range(count):
        section = sections.nth(index)
        try:
            heading = section.locator('h3').first.inner_text().strip()
        except Exception:
            continue
        heading_lower = heading.lower()
        if all(keyword in heading_lower for keyword in lowered):
            return section
    return None


def _score_button(label: str, candidate: str) -> int:
    return fuzz.partial_ratio(label.lower(), candidate.lower())


def click_filter_buttons(page, labels: List[str]) -> None:
    for label in labels:
        # Try robust role-based matching first
        locator = page.get_by_role("button", name=label)
        if locator.count() == 0:
            # Fallback: :has-text with single quotes to allow inch (") characters
            locator = page.locator(f"button:has-text('{label}')")
        if locator.count() == 0:
            # Fallback: :has-text with escaped double quotes
            safe = label.replace('"', '\\"')
            locator = page.locator(f'button:has-text("{safe}")')
        if locator.count() == 0:
            # Last resort: fuzzy match over all buttons
            buttons = page.locator('button')
            best_index = -1
            best_score = 0
            for i in range(buttons.count()):
                candidate_text = buttons.nth(i).inner_text().strip()
                score = _score_button(label, candidate_text)
                if score > best_score:
                    best_score = score
                    best_index = i
            if best_index >= 0 and best_score >= 75:
                locator = buttons.nth(best_index)
        if locator.count() > 0:
            locator.first.click()
            page.wait_for_timeout(300)


def maybe_accept_cookies(page) -> None:
    """Best-effort acceptance of cookie/location banners to reveal prices."""
    try:
        candidates = [
            "Accept",
            "I Agree",
            "Agree",
            "OK",
            "Got it",
            "Allow",
            "Continue",
            "Close",
        ]
        for label in candidates:
            btn = page.get_by_role("button", name=label)
            if btn.count() > 0:
                try:
                    btn.first.click()
                    page.wait_for_timeout(500)
                except Exception:
                    pass
    except Exception:
        pass


<<<<<<< HEAD
def _raise_if_restricted(page, url: str, allow_manual: bool = False) -> None:
    """Detect restriction/login walls.

    If ``allow_manual`` is True and we're headful, pause to let the user log in,
    then continue. Otherwise, raise with a helpful message.
    """

    if page.locator('text=Access has been restricted').count() > 0 or page.locator('text=To continue browsing, please log in').count() > 0:
        if allow_manual:
            print("Access is restricted or login required. Please log in in the opened browser window, then press Enter to continue...", file=sys.stderr)
            try:
                input()
            except Exception:
                pass
            return
=======
def _raise_if_restricted(page, url: str) -> None:
    """Detect McMaster's access restriction wall and raise a helpful error."""

    if page.locator('text=Access has been restricted').count() > 0:
>>>>>>> 3a378ca7
        raise RuntimeError(
            "McMaster has temporarily restricted automated access for this browser session. "
            "Open the scraper with --headful and --keep-open, log in manually, and allow the "
            "script to save the resulting cookies using --state-file so subsequent headless "
            "runs reuse that session. You may also need to wait before retrying."
            f" (while visiting {url})"
        )


def extract_candidates(page, section_selector: str, thickness_label: str) -> List[SheetOption]:
    section = page.locator(section_selector)
    wait_for_prices(section)
    candidates = extract_sheet_table(section, thickness_label)
    if not candidates:
        raise RuntimeError(
            f'No price rows found for thickness {thickness_label}. The site layout may have changed or prices are gated.'
        )
    return candidates


def scrape_tool_jig(page, material: str, thickness_in: float, w_in: float, l_in: float) -> Dict:
    url = 'https://www.mcmaster.com/products/tool-and-jig-plates/'
    page.goto(url, wait_until='networkidle')

<<<<<<< HEAD
    from typing import cast
    try:
        manual = bool(cast(object, globals().get('CLI_ARGS')).manual_login) and bool(cast(object, globals().get('CLI_ARGS')).headful)
    except Exception:
        manual = False
    _raise_if_restricted(page, url, allow_manual=manual)
=======
    _raise_if_restricted(page, url)
>>>>>>> 3a378ca7

    click_filter_buttons(page, ['Inch', 'Sheet'])
    maybe_accept_cookies(page)
    material = material.lower()
    material_label = 'MIC6 Aluminum' if material.startswith('mic') else '5083 Aluminum'
    click_filter_buttons(page, [material_label])

    thickness_label = to_frac_label(thickness_in)
    click_filter_buttons(page, [thickness_label])

    heading = 'Easy-to-Machine MIC6' if 'MIC6' in material_label else 'Easy-to-Machine Cast Aluminum for Tool and Jig Plates'
    section_selector = f'section:has(h3:has-text("{heading}"))'

    try:
        candidates = extract_candidates(page, section_selector, thickness_label)
    except Exception:
        # Fallback: try to locate a likely section by keywords if the exact heading changes
        section = _find_section_with_keywords(page, 'aluminum', 'tool', 'jig')
        if section is not None:
            try:
                wait_for_prices(section, timeout=30000)
            except Exception:
                pass
            candidates = extract_sheet_table(section, thickness_label)
        else:
            # Last resort: scan the first section for any table we can parse
            section = page.locator('section').first
            try:
                wait_for_prices(section, timeout=30000)
            except Exception:
                pass
            candidates = extract_sheet_table(section, thickness_label)

    best = closest_bigger(w_in, l_in, candidates) or closest_bigger(l_in, w_in, candidates)
    if not best:
        raise RuntimeError('No sheet found that meets or exceeds the requested dimensions.')

    return {
        'product_family': f'{material_label} Sheets',
        'url': url,
        'requested': {
            'width_in': w_in,
            'length_in': l_in,
            'thickness_in': thickness_in,
        },
        'selected': {
            'size_label': best.size_label,
            'width_in': best.width_in,
            'length_in': best.length_in,
            'thickness_in': best.thickness_in,
            'price_each_text': best.price_text,
            'price_each_value': None if best.price_value < 0 else best.price_value,
        },
    }


def scrape_a2(page, tolerance: str, thickness_in: float, w_in: float, l_in: float) -> Dict:
    url = 'https://www.mcmaster.com/products/steel/material~a2-tool-steel/'
    page.goto(url, wait_until='networkidle')

    _raise_if_restricted(page, url)

    click_filter_buttons(page, ['Inch', 'Sheet'])

    thickness_label = to_frac_label(thickness_in)
    click_filter_buttons(page, [thickness_label])

    tolerance = (tolerance or 'tight').lower()
    if 'tight' in tolerance:
        heading = 'Tight-Tolerance Multipurpose Air-Hardening A2 Tool Steel Sheets and Bars'
        family = 'A2 Tool Steel Sheets (Tight Tolerance)'
    else:
        heading = 'Oversized Multipurpose Air-Hardening A2 Tool Steel Sheets and Bars'
        family = 'A2 Tool Steel Sheets (Oversized)'
    section_selector = f'section:has(h3:has-text("{heading}"))'

    candidates = extract_candidates(page, section_selector, thickness_label)

    best = closest_bigger(w_in, l_in, candidates) or closest_bigger(l_in, w_in, candidates)
    if not best:
        raise RuntimeError('No sheet found that meets or exceeds the requested dimensions.')

    return {
        'product_family': family,
        'url': url,
        'requested': {
            'width_in': w_in,
            'length_in': l_in,
            'thickness_in': thickness_in,
        },
        'selected': {
            'size_label': best.size_label,
            'width_in': best.width_in,
            'length_in': best.length_in,
            'thickness_in': best.thickness_in,
            'price_each_text': best.price_text,
            'price_each_value': None if best.price_value < 0 else best.price_value,
        },
    }


def scrape_carbide_bar(page, thickness_in: float, w_in: float, l_in: float) -> Dict:
    url = 'https://www.mcmaster.com/products/~/material~tungsten-carbide/shape~bar-1/?s=carbide'
    page.goto(url, wait_until='networkidle')

    _raise_if_restricted(page, url)

    click_filter_buttons(page, ['Inch'])

    section = _find_section_with_keywords(page, 'carbide', 'bar')
    if section is None:
        raise RuntimeError('Unable to locate tungsten carbide bar pricing section.')

    candidates = extract_bar_table(section)
    if not candidates:
        raise RuntimeError('No tungsten carbide bar price rows found.')

    best = closest_bigger_bar(thickness_in, w_in, l_in, candidates)
    if not best:
        # fall back to the largest available option to avoid failing hard
        best = max(
            candidates,
            key=lambda option: option.thickness_in * option.width_in * option.length_in,
        )

    return {
        'product_family': 'Tungsten Carbide Rectangular Bars',
        'url': url,
        'requested': {
            'width_in': w_in,
            'length_in': l_in,
            'thickness_in': thickness_in,
        },
        'selected': {
            'size_label': best.size_label,
            'width_in': best.width_in,
            'length_in': best.length_in,
            'thickness_in': best.thickness_in,
            'price_each_text': best.price_text,
            'price_each_value': None if best.price_value < 0 else best.price_value,
        },
    }


def _run_scraper_job(job, engine: str = 'chromium', headful: bool = False, state_file: Optional[str] = None, slow_mo: int = 0):
    with sync_playwright() as pw:
        if engine in ('chrome', 'msedge'):
            browser = pw.chromium.launch(channel=engine, headless=not headful, slow_mo=slow_mo)
        elif engine == 'firefox':
            browser = pw.firefox.launch(headless=not headful, slow_mo=slow_mo)
        elif engine == 'webkit':
            browser = pw.webkit.launch(headless=not headful, slow_mo=slow_mo)
        else:
            browser = pw.chromium.launch(headless=not headful, slow_mo=slow_mo)

        storage_state = state_file if (state_file and os.path.isfile(state_file)) else None
        context = browser.new_context(
            viewport={'width': 1400, 'height': 1000},
            java_script_enabled=True,
            storage_state=storage_state,
        )
        page = context.new_page()
        try:
            return job(page)
        finally:
            context.close()
            browser.close()


def _mass_kg_from_dimensions(thickness_in: float, width_in: float, length_in: float, density_g_cc: float) -> float:
    volume_in3 = max(0.0, thickness_in) * max(0.0, width_in) * max(0.0, length_in)
    mass_g = volume_in3 * IN3_TO_CC * max(0.0, density_g_cc)
    return mass_g / 1000.0


def _compute_unit_prices_from_result(result: Dict, density_g_cc: float) -> Optional[Dict[str, float]]:
    selected = result.get('selected') or {}
    price_each = selected.get('price_each_value')
    if price_each in (None, -1.0):
        price_each = price_to_float(selected.get('price_each_text', ''))
    if price_each in (None, -1.0):
        return None

    try:
        thickness = float(selected.get('thickness_in'))
        width = float(selected.get('width_in'))
        length = float(selected.get('length_in'))
    except Exception:
        return None

    mass_kg = _mass_kg_from_dimensions(thickness, width, length, density_g_cc)
    if mass_kg <= 0:
        return None

    usd_per_kg = float(price_each) / mass_kg
    usd_per_lb = usd_per_kg / LB_PER_KG
    return {
        'usd_per_kg': usd_per_kg,
        'usd_per_lb': usd_per_lb,
        'price_each': float(price_each),
        'mass_kg': mass_kg,
    }


def get_standard_stock_unit_prices(material_name: str) -> Optional[Dict[str, float | str]]:
    """Scrape McMaster for representative stock and convert to unit pricing."""

    name = (material_name or '').lower()
    specs = [
        {
            'key': 'aluminum',
            'match': lambda n: any(token in n for token in ('alum', '5083', 'mic6', '6061')),
            'job': lambda page: scrape_tool_jig(page, '5083', 0.5, 12.0, 12.0),
            'density_g_cc': 2.66,
        },
        {
            'key': 'tool_steel',
            'match': lambda n: 'tool' in n and 'steel' in n,
            'job': lambda page: scrape_a2(page, 'tight', 0.5, 6.0, 18.0),
            'density_g_cc': 7.85,
        },
        {
            'key': 'carbide',
            'match': lambda n: 'carbide' in n,
            'job': lambda page: scrape_carbide_bar(page, 0.25, 1.0, 12.0),
            'density_g_cc': 15.5,
        },
    ]

    for spec in specs:
        try:
            if not spec['match'](name):
                continue
        except Exception:
            continue

        result = _run_scraper_job(spec['job'])
        unit_prices = _compute_unit_prices_from_result(result, spec['density_g_cc'])
        if not unit_prices:
            return None
        unit_prices['source'] = f"mcmaster:{result.get('product_family', spec['key'])}"
        if result.get('url'):
            unit_prices['url'] = result['url']
        unit_prices['product_family'] = result.get('product_family')
        unit_prices['requested'] = result.get('requested')
        return unit_prices

    return None


def parse_arguments() -> argparse.Namespace:
    parser = argparse.ArgumentParser(
        description='Scrape McMaster-Carr for the smallest sheet larger than requested dimensions.'
    )
    subparsers = parser.add_subparsers(dest='mode', required=True)

    tooling = subparsers.add_parser('tool_jig', help='Cast tooling plate sheets (MIC6 or 5083).')
    tooling.add_argument('--material', choices=['5083', 'mic6'], default='5083')
    tooling.add_argument('--thickness', required=True, help='Thickness in inches (e.g., 0.5 or "1/2").')
    tooling.add_argument('--width', type=float, required=True, help='Target width in inches.')
    tooling.add_argument('--length', type=float, required=True, help='Target length in inches.')

    a2 = subparsers.add_parser('a2', help='A2 tool steel sheets.')
    a2.add_argument('--tolerance', choices=['tight', 'oversized'], default='tight')
    a2.add_argument('--thickness', required=True, help='Thickness in inches (e.g., 0.375 or "3/8").')
    a2.add_argument('--width', type=float, required=True, help='Target width in inches.')
    a2.add_argument('--length', type=float, required=True, help='Target length in inches.')

    carbide = subparsers.add_parser('carbide', help='Tungsten carbide rectangular bars.')
    carbide.add_argument('--thickness', required=True, help='Thickness in inches (e.g., 0.25 or "1/4").')
    carbide.add_argument('--width', type=float, required=True, help='Target width in inches.')
    carbide.add_argument('--length', type=float, required=True, help='Target length in inches.')

    parser.add_argument('--headful', action='store_true', help='Run visible browser (disable headless).')
    parser.add_argument('--keep-open', action='store_true', help='Keep the browser open until you press Enter (headful only).')
    parser.add_argument('--state-file', default='.playwright_state.json', help='Path to persist cookies/storage state for subsequent runs.')
    parser.add_argument('--slowmo', type=int, default=0, help='Slow down headful actions by N ms for debugging (headful only).')
    parser.add_argument(
        '--engine',
        choices=['chromium', 'chrome', 'msedge', 'firefox', 'webkit'],
        default='chromium',
        help='Browser engine/channel to use',
    )
<<<<<<< HEAD
    parser.add_argument('--manual-login', action='store_true', help='If restricted/login appears, pause headful browser so you can log in, then continue and save cookies.')
=======
>>>>>>> 3a378ca7
    return parser.parse_args()


def main() -> None:
    args = parse_arguments()
    # Expose for helper functions that need CLI switches
    globals()['CLI_ARGS'] = args
    thickness_in = frac_to_float(str(args.thickness))

    with sync_playwright() as playwright:
        headful = bool(getattr(args, 'headful', False))
        slow_mo = int(getattr(args, 'slowmo', 0)) if headful else 0
        engine = getattr(args, 'engine', 'chromium')

        if engine in ('chrome', 'msedge'):
            browser = playwright.chromium.launch(channel=engine, headless=not headful, slow_mo=slow_mo)
        elif engine == 'firefox':
            browser = playwright.firefox.launch(headless=not headful, slow_mo=slow_mo)
        elif engine == 'webkit':
            browser = playwright.webkit.launch(headless=not headful, slow_mo=slow_mo)
        else:
            browser = playwright.chromium.launch(headless=not headful, slow_mo=slow_mo)

        storage_state = None
        try:
            # If a previous state file exists, reuse it so prices are visible without prompting again
            if args.state_file and os.path.isfile(args.state_file):
                storage_state = args.state_file
        except Exception:
            storage_state = None

        context = browser.new_context(
            viewport={'width': 1400, 'height': 1000},
            java_script_enabled=True,
            storage_state=storage_state,
        )
        page = context.new_page()

        try:
            if args.mode == 'tool_jig':
                result = scrape_tool_jig(page, args.material, thickness_in, args.width, args.length)
            elif args.mode == 'a2':
                result = scrape_a2(page, args.tolerance, thickness_in, args.width, args.length)
            else:
                result = scrape_carbide_bar(page, thickness_in, args.width, args.length)
        except PWTimeout as exc:
            print(
                'Timed out waiting for prices. If you see items but no prices, McMaster may require a location cookie or login.',
                file=sys.stderr,
            )
            raise exc
        finally:
            # Save storage state to reuse accepted cookies or login across runs
            try:
                if getattr(args, 'state_file', None):
                    context.storage_state(path=args.state_file)
            except Exception:
                pass
            if headful and getattr(args, 'keep_open', False):
                try:
                    input('Headful browser is open. Press Enter to close...')
                except Exception:
                    pass
            context.close()
            browser.close()

    json.dump(result, sys.stdout, indent=2)
    print()


if __name__ == '__main__':
    main()<|MERGE_RESOLUTION|>--- conflicted
+++ resolved
@@ -292,28 +292,10 @@
         pass
 
 
-<<<<<<< HEAD
-def _raise_if_restricted(page, url: str, allow_manual: bool = False) -> None:
-    """Detect restriction/login walls.
-
-    If ``allow_manual`` is True and we're headful, pause to let the user log in,
-    then continue. Otherwise, raise with a helpful message.
-    """
-
-    if page.locator('text=Access has been restricted').count() > 0 or page.locator('text=To continue browsing, please log in').count() > 0:
-        if allow_manual:
-            print("Access is restricted or login required. Please log in in the opened browser window, then press Enter to continue...", file=sys.stderr)
-            try:
-                input()
-            except Exception:
-                pass
-            return
-=======
 def _raise_if_restricted(page, url: str) -> None:
     """Detect McMaster's access restriction wall and raise a helpful error."""
 
     if page.locator('text=Access has been restricted').count() > 0:
->>>>>>> 3a378ca7
         raise RuntimeError(
             "McMaster has temporarily restricted automated access for this browser session. "
             "Open the scraper with --headful and --keep-open, log in manually, and allow the "
@@ -338,16 +320,7 @@
     url = 'https://www.mcmaster.com/products/tool-and-jig-plates/'
     page.goto(url, wait_until='networkidle')
 
-<<<<<<< HEAD
-    from typing import cast
-    try:
-        manual = bool(cast(object, globals().get('CLI_ARGS')).manual_login) and bool(cast(object, globals().get('CLI_ARGS')).headful)
-    except Exception:
-        manual = False
-    _raise_if_restricted(page, url, allow_manual=manual)
-=======
     _raise_if_restricted(page, url)
->>>>>>> 3a378ca7
 
     click_filter_buttons(page, ['Inch', 'Sheet'])
     maybe_accept_cookies(page)
@@ -631,10 +604,6 @@
         default='chromium',
         help='Browser engine/channel to use',
     )
-<<<<<<< HEAD
-    parser.add_argument('--manual-login', action='store_true', help='If restricted/login appears, pause headful browser so you can log in, then continue and save cookies.')
-=======
->>>>>>> 3a378ca7
     return parser.parse_args()
 
 
