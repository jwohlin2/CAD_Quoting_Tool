"""Material helpers extracted from appV5."""

from __future__ import annotations

import csv
import logging
import math
import os
import re
import sys
from collections.abc import Mapping as _MappingABC, Sequence
from typing import Any, Literal, Mapping, overload

from appkit.scrap_helpers import normalize_scrap_pct
from cad_quoter.domain_models import (
    DEFAULT_MATERIAL_KEY,
    MATERIAL_DENSITY_G_CC_BY_KEY,
    MATERIAL_DENSITY_G_CC_BY_KEYWORD,
    MATERIAL_OTHER_KEY,
    coerce_float_or_none as _coerce_float_or_none,
    normalize_material_key,
)
from cad_quoter.llm_overrides import _plate_mass_properties, _plate_mass_from_dims
LB_PER_KG = 2.20462262185


def _usd_per_lb(value: Any, unit_hint: Any | None = None) -> float | None:
    """Return a USD/lb value normalized from assorted unit hints."""

    if value in (None, ""):
        return None
    try:
        v = float(value)
    except Exception:
        return None
    u = str(unit_hint or "").lower()
    if "kg" in u:
        return v / LB_PER_KG
    if "mt" in u or "tonne" in u or "/t" in u:
        return v / 1000.0 / LB_PER_KG
    return v


from cad_quoter.pricing import resolve_material_unit_price as _resolve_material_unit_price_raw
from cad_quoter.pricing.mcmaster_helpers import resolve_mcmaster_plate_for_quote
from cad_quoter.pricing.vendor_csv import (
    pick_from_stdgrid as _pick_from_stdgrid,
    pick_plate_from_mcmaster as _pick_plate_from_mcmaster,
)
from cad_quoter.resources import default_catalog_csv as _default_catalog_csv

try:  # Optional dependency: McMaster mutual-TLS API client
    from mcmaster_api import McMasterAPI, load_env as _mcm_load_env  # type: ignore
except Exception:  # pragma: no cover - optional dependency / environment specific
    McMasterAPI = None  # type: ignore[assignment]
    _mcm_load_env = None  # type: ignore[assignment]

try:  # Optional dependency: McMaster catalog helpers
    import cad_quoter.vendors.mcmaster_stock as _mc  # type: ignore
except Exception:  # pragma: no cover - optional dependency / environment specific
    try:  # pragma: no cover - optional dependency / environment specific
        import mcmaster_stock as _mc  # type: ignore
    except Exception:  # pragma: no cover - optional dependency / environment specific
        _mc = None  # type: ignore[assignment]

_DEFAULT_MATERIAL_DENSITY_G_CC = MATERIAL_DENSITY_G_CC_BY_KEY.get(
    DEFAULT_MATERIAL_KEY, 7.85
)
_normalize_lookup_key = normalize_material_key


_log = logging.getLogger(__name__)


STANDARD_PLATE_SIDES_IN = [3, 6, 12, 18, 24, 36, 48, 60]
_MC_CATALOG_CACHE: dict[str, Any] = {}
_STOCK_SCRAP_FRACTION = 0.05


def _nearest_std_side(x_in: float) -> float:
    for s in STANDARD_PLATE_SIDES_IN:
        if s >= max(1.0, x_in):
            return float(s)
    return float(STANDARD_PLATE_SIDES_IN[-1])


def infer_plate_lw_in(geo: Mapping[str, Any] | None) -> tuple[float, float] | None:
    """Infer plate length/width in inches from geometry hints."""

    if not isinstance(geo, _MappingABC):
        return None

    outline = geo.get("outline_bbox")
    if isinstance(outline, _MappingABC):
        L = outline.get("plate_len_in")
        W = outline.get("plate_wid_in")
        if L and W:
            try:
                return float(L), float(W)
            except Exception:
                pass

    area_mm2 = geo.get("plate_bbox_area_mm2")
    if area_mm2:
        try:
            area_in2 = float(area_mm2) / 645.16
            if area_in2 > 0:
                side = math.sqrt(area_in2)
                return (float(side), float(side))
        except Exception:
            return None

    return None


def _resolve_price_per_lb(material_key: str, display_name: str | None = None) -> tuple[float, str]:
    """Return a USD/lb price using metals API or McMaster fallback."""

    key = str(material_key or "").strip()
    display = str(display_name or "").strip() or key or "aluminum"

    price = 0.0
    source = ""

    try:  # pragma: no cover - optional dependency / network access
        from metals_api import price_per_lb_for_material  # type: ignore

        candidate = price_per_lb_for_material(key or display)
        if candidate:
            price = float(candidate)
            if price > 0:
                source = "metals_api"
    except Exception:
        pass

    if price <= 0:
        try:
            from cad_quoter.pricing.materials import get_mcmaster_unit_price
        except Exception:  # pragma: no cover - optional dependency
            get_mcmaster_unit_price = None  # type: ignore[assignment]
        if get_mcmaster_unit_price is not None:
            try:
                mcm_price, mcm_source = get_mcmaster_unit_price(display, unit="lb")
            except Exception:
                mcm_price, mcm_source = None, ""
            if mcm_price and float(mcm_price) > 0:
                price = float(mcm_price)
                source = mcm_source or "mcmaster"

    if price <= 0:
        try:
            resolved_price, resolved_source = _resolve_material_unit_price(display, unit="lb")
        except Exception:
            resolved_price, resolved_source = None, ""
        if resolved_price and float(resolved_price) > 0:
            price = float(resolved_price)
            source = resolved_source or source

    return max(0.0, float(price)), source


def _resolve_material_unit_price(
    material_name: str,
    *,
    unit: str = "kg",
) -> tuple[float, str]:
    """Proxy that respects runtime monkeypatching in the app module."""

    resolver = _resolve_material_unit_price_raw
    try:
        app_module = sys.modules.get("appV5")
        patched = getattr(app_module, "_resolve_material_unit_price", None) if app_module else None
        if callable(patched):
            resolver = patched  # type: ignore[assignment]
    except Exception:
        pass
    return resolver(material_name, unit=unit)


def _mcm_price_for_part(part_number: str) -> float | None:
    """Return the qty=1 unit price for a McMaster part via the mutual-TLS API."""

    part = str(part_number or "").strip()
    if not part:
        return None
    if McMasterAPI is None or _mcm_load_env is None:  # pragma: no cover - optional dependency
        return None
    try:  # pragma: no cover - network call
        env = _mcm_load_env()
        username = env.get("MCMASTER_USER")
        password = env.get("MCMASTER_PASS")
        pfx_path = env.get("MCMASTER_PFX_PATH")
        pfx_password = env.get("MCMASTER_PFX_PASS")
        if not all([username, password, pfx_path]):
            return None
        api = McMasterAPI(
            username=username,
            password=password,
            pfx_path=pfx_path,
            pfx_password=pfx_password or "",
        )
        api.login()
        tiers = api.get_price_tiers(part)
        if not tiers:
            return None
        tier = next(
            (
                t
                for t in tiers
                if (t.get("MinimumQuantity") or 0) <= 1
            ),
            tiers[0],
        )
        amount = tier.get("Amount")
        if isinstance(amount, (int, float)):
            return float(amount)
        try:
            return float(amount)
        except Exception:
            return None
    except Exception as exc:  # pragma: no cover - logging side-effect only
        _log.warning("[mcmaster] price lookup failed for %s: %s", part, exc)
        return None


def _catalog_path_from_env() -> str | None:
    """Return the catalog CSV path from env or the packaged default."""

    path = os.getenv("CATALOG_CSV_PATH")
    if path:
        return path
    try:
        return str(_default_catalog_csv())
    except Exception:
        return None


def _load_mcmaster_catalog(csv_path: str) -> Any:
    """Load and cache the McMaster catalog when helpers are available."""

    if _mc is None:
        return None
    try:
        key = os.path.abspath(csv_path)
    except Exception:
        key = csv_path
    cached = _MC_CATALOG_CACHE.get(key)
    if cached is not None:
        return cached
    try:
        catalog = _mc.load_catalog(csv_path)
    except Exception:
        return None
    _MC_CATALOG_CACHE[key] = catalog
    return catalog


def _fallback_catalog_lookup(
    csv_path: str,
    material_display: str,
    need_L: float,
    need_W: float,
    thk_in: float,
) -> dict[str, Any] | None:
    """Scan the catalog CSV for the smallest plate covering the requirement."""

    def inch_to_float(s: str | None) -> float | None:
        text = (s or "").strip().lower()
        text = (
            text.replace("in.", "")
            .replace("in", "")
            .replace('"', "")
            .replace("″", "")
        )
        match = re.match(r"^(\d+)\s+(\d+)/(\d+)$", text) or re.match(
            r"^(\d+)/(\d+)$",
            text,
        )
        if match and len(match.groups()) == 3:
            return float(match.group(1)) + float(match.group(2)) / float(match.group(3))
        if match and len(match.groups()) == 2:
            return float(match.group(1)) / float(match.group(2))
        try:
            return float(text)
        except Exception:
            return None

    try:
        L_need = max(float(need_L), float(need_W))
        W_need = min(float(need_L), float(need_W))
        thk_val = float(thk_in)
        material_norm = str(material_display or "").strip().lower()
    except Exception:
        return None

    best: dict[str, Any] | None = None
    try:
        with open(csv_path, newline="", encoding="utf-8-sig") as handle:
            reader = csv.DictReader(handle)
            for row in reader:
                mat = (row.get("material") or "").strip().lower()
                if material_norm and material_norm not in mat:
                    continue
                t_val = inch_to_float(row.get("thickness_in"))
                L_val = inch_to_float(row.get("length_in"))
                W_val = inch_to_float(row.get("width_in"))
                if None in (t_val, L_val, W_val):
                    continue
                if abs(float(t_val) - thk_val) > 0.02:
                    continue
                covers = (L_val >= L_need and W_val >= W_need) or (
                    L_val >= W_need and W_val >= L_need
                )
                if not covers:
                    continue
                area = float(L_val) * float(W_val)
                if not best or area < best["area"]:
                    best = {
                        "len_in": float(max(L_val, W_val)),
                        "wid_in": float(min(L_val, W_val)),
                        "thk_in": float(t_val),
                        "part": row.get("part"),
                        "area": area,
                    }
    except Exception:
        return None
    return best


def pick_stock_from_mcmaster(
    material_display: str,
    need_L: float,
    need_W: float,
    thickness_in: float,
    *,
    scrap_fraction: float = _STOCK_SCRAP_FRACTION,
    cfg: Any | None = None,
) -> dict[str, Any] | None:
    """Return McMaster stock details with CSV fallback if helpers are missing."""

    try:
        L_val = float(need_L)
        W_val = float(need_W)
        thk_val = float(thickness_in)
    except Exception:
        return None
    if L_val <= 0 or W_val <= 0 or thk_val <= 0:
        return None

    need_thk = float(thk_val)

    scrap = max(0.0, float(scrap_fraction))
    raw_L = max(L_val, W_val)
    raw_W = min(L_val, W_val)
    dims_with_scrap = (raw_L * (1.0 + scrap), raw_W * (1.0 + scrap))
    dims_without_scrap = (raw_L, raw_W)
    dim_candidates: list[tuple[float, float]] = [dims_with_scrap]
    if scrap > 0.0:
        dim_candidates.append(dims_without_scrap)
    L_need, W_need = dims_with_scrap
    material_label = str(material_display or "")
    catalog_path = _catalog_path_from_env()

    result: dict[str, Any] = {
        "required_blank_len_in": float(L_need),
        "required_blank_wid_in": float(W_need),
        "required_blank_thk_in": float(thk_val),
    }
    enforce_exact = getattr(cfg, "enforce_exact_thickness", True)
    allow_thickness_upsize = bool(getattr(cfg, "allow_thickness_upsize", False))
    try:
        thickness_tol = float(getattr(cfg, "thickness_tol_in", 0.02) or 0.02)
    except Exception:
        thickness_tol = 0.02

    dims_used = dim_candidates[0]

    if _mc is not None and catalog_path:
        catalog = _load_mcmaster_catalog(catalog_path)
        if catalog:
            try:
                original_allow = getattr(_mc, "ALLOW_NEXT_THICKER", None)
                if original_allow is not None and not allow_thickness_upsize:
                    setattr(_mc, "ALLOW_NEXT_THICKER", False)
                item = None
                for dims in dim_candidates:
                    try:
                        candidate = _mc.choose_item(
                            catalog, material_label, dims[0], dims[1], thk_val
                        )
                    except Exception:
                        candidate = None
                    if candidate:
                        item = candidate
                        dims_used = dims
                        break
            except Exception:
                item = None
            finally:
                if original_allow is not None:
                    try:
                        setattr(_mc, "ALLOW_NEXT_THICKER", original_allow)
                    except Exception:
                        pass
            if item:
                fallback_used = False
                need_thk = float(thk_val)
                got_thk = float(item.thickness)
                if abs(got_thk - need_thk) > thickness_tol:
                    forced = None
                    for dims in dim_candidates:
                        try:
                            forced_candidate = _mc.choose_item(
                                catalog, material_label, dims[0], dims[1], need_thk
                            )
                        except Exception:
                            forced_candidate = None
                        if forced_candidate and abs(float(forced_candidate.thickness) - need_thk) <= thickness_tol:
                            forced = forced_candidate
                            dims_used = dims
                            break
                    if forced:
                        item = forced
                        got_thk = float(item.thickness)
                    else:
                        _log.warning(
                            "[stock] rejecting thickness upsize %.3fin (need %.3fin)",
                            got_thk,
                            need_thk,
                        )
                        item = None
                        result["stock_piece_price_usd"] = None
                        result["stock_piece_source"] = None
                        result["stock_piece_api_price"] = None
                        result["stock_piece_api_source"] = None
            if not item:
                fb = None
                csv_path = os.getenv("CATALOG_CSV_PATH") or catalog_path or ""
                for dims in dim_candidates:
                    fb = _fallback_catalog_lookup(
                        csv_path,
                        material_label,
                        dims[0],
                        dims[1],
                        need_thk,
                    )
                    if fb:
                        dims_used = dims
                        break
                if fb:
                    got_thk = float(fb["thk_in"])
                    part_str = str(fb.get("part") or "").strip()
                    updates = {
                        "vendor": "McMaster",
                        "len_in": float(fb["len_in"]),
                        "wid_in": float(fb["wid_in"]),
                        "thk_in": got_thk,
                        "source": "mcmaster-catalog-csv",
                        "stock_source_tag": "mcmaster-catalog-csv",
                        "thickness_diff_in": abs(got_thk - need_thk),
                    }
                    if part_str:
                        updates["mcmaster_part"] = part_str
                        updates["part_no"] = part_str
                    result.update(updates)
                    result["stock_piece_price_usd"] = None
                    result["stock_piece_source"] = "catalog-sku"
                    result["stock_piece_api_price"] = None
                    result["stock_piece_api_source"] = None
                    if dim_candidates and dims_used != dim_candidates[0]:
                        result["required_blank_len_in"] = float(dims_used[0])
                        result["required_blank_wid_in"] = float(dims_used[1])
                    return result
                if abs(got_thk - need_thk) > thickness_tol:
                    result["thickness_upsize_reason"] = (
                        "no exact thickness available "
                        f"(need {need_thk:.2f}, got {got_thk:.2f})"
                    )

            if item:
                thickness_diff = abs(got_thk - need_thk)
                length = float(max(item.length, item.width))
                width = float(min(item.length, item.width))
                result.update(
                    {
                        "vendor": "McMaster",
                        "len_in": length,
                        "wid_in": width,
                        "thk_in": float(item.thickness),
                        "mcmaster_part": item.part,
                        "part_no": item.part,
                        "source": "mcmaster-catalog",
                        "stock_source_tag": "mcmaster-catalog",
                        "thickness_diff_in": thickness_diff,
                    }
                )

    if not result.get("mcmaster_part"):
        csv_path = catalog_path or ""
        if csv_path and os.path.exists(csv_path):
            fallback = None
            for dims in dim_candidates:
                fallback = _fallback_catalog_lookup(
                    csv_path, material_label, dims[0], dims[1], thk_val
                )
                if fallback:
                    dims_used = dims
                    break
            if fallback:
                part_number = str(fallback.get("part") or "").strip()
                updates = {
                    "len_in": float(fallback["len_in"]),
                    "wid_in": float(fallback["wid_in"]),
                    "thk_in": float(fallback["thk_in"]),
                    "vendor": "McMaster",
                    "source": "mcmaster-catalog-csv",
                }
                if part_number:
                    updates["mcmaster_part"] = part_number
                    updates["part_no"] = part_number
                result.update(updates)
                result.setdefault("stock_source_tag", "mcmaster-catalog-csv")
                price = None
                if part_number:
                    try:
                        price = _mcm_price_for_part(part_number)
                    except Exception:
                        price = None
                if price:
                    price_val = float(price)
                    result["price$"] = price_val
                    result["price_usd"] = price_val
                    result["stock_piece_api_price"] = price_val
                    result["stock_piece_api_source"] = "mcmaster_api"

    if (
        result
        and result.get("vendor") == "McMaster"
        and _mc is not None
        and not result.get("stock_piece_api_price")
    ):
        try:
            length_in = float(result.get("len_in") or 0.0)
            width_in = float(result.get("wid_in") or 0.0)
            thk_in = float(result.get("thk_in") or 0.0)
        except Exception:
            length_in = width_in = thk_in = 0.0
        if length_in > 0 and width_in > 0 and thk_in > 0:
            try:
                sku, price_each, _, dims = _mc.lookup_sku_and_price_for_mm(
                    material_label,
                    length_in * 25.4,
                    width_in * 25.4,
                    thk_in * 25.4,
                    qty=1,
                )
            except Exception:
                sku, price_each, dims = None, None, None
            got_thk = None
            if dims and isinstance(dims, (tuple, list)) and len(dims) >= 3:
                try:
                    got_thk = float(dims[2])
                except Exception:
                    got_thk = None
            if got_thk is not None and abs(got_thk - need_thk) > 0.05:
                _log.warning(
                    "[stock] rejecting API thickness %.3fin (need %.3fin)",
                    got_thk,
                    need_thk,
                )
                sku = None
                price_each = None
                result["stock_piece_price_usd"] = None
                result["stock_piece_source"] = None
                result["stock_piece_api_price"] = None
                result["stock_piece_api_source"] = None
            if sku:
                part_str = str(sku)
                if part_str:
                    result["mcmaster_part"] = part_str
                    result.setdefault("part_no", part_str)
            result.setdefault("stock_source_tag", result.get("source") or "mcmaster-catalog")
            if price_each:
                try:
                    price_val = float(price_each)
                except Exception:
                    price_val = None
                if price_val and price_val > 0:
                    result["price$"] = price_val
                    result["price_usd"] = price_val
                    result["stock_piece_api_price"] = price_val
                    result["stock_piece_api_source"] = "mcmaster_api"

    if dim_candidates and dims_used != dim_candidates[0]:
        result["required_blank_len_in"] = float(dims_used[0])
        result["required_blank_wid_in"] = float(dims_used[1])

    if result.get("vendor"):
        return result
    return None


def _material_cost_components(
    material_block: Mapping[str, Any] | None,
    *,
    overrides: Mapping[str, Any] | None = None,
    cfg: Any | None = None,
) -> dict[str, Any]:
    """Return normalized material cost components for UI breakdowns."""

    block = material_block or {}
    overrides = overrides or {}

    def _grams_to_lb(value: Any) -> float:
        mass = _coerce_float_or_none(value)
        if mass is None:
            return 0.0
        return float(mass) / 1000.0 * LB_PER_KG

    start_lb = _grams_to_lb(
        block.get("starting_mass_g")
        or block.get("start_mass_g")
        or block.get("start_g")
        or 0.0
    )
    scrap_lb = _grams_to_lb(block.get("scrap_mass_g") or block.get("scrap_g") or 0.0)

    per_lb_unit = block.get("unit_price_unit") or block.get("unit_price_basis")
    per_lb_raw = block.get("unit_price_per_lb_usd")
    per_lb = _usd_per_lb(per_lb_raw, per_lb_unit)
    if per_lb is None:
        per_lb = _usd_per_lb(block.get("unit_price_usd_per_lb"), per_lb_unit)
    per_lb_val = float(per_lb or 0.0)
    per_lb_src = block.get("unit_price_per_lb_source") or block.get("unit_price_source")

    scrap_unit = block.get("scrap_price_unit") or block.get("scrap_credit_unit")
    scrap_raw = block.get("scrap_price_usd_per_lb")
    if scrap_raw in (None, ""):
        scrap_raw = block.get("scrap_credit_unit_price_usd_per_lb")
    if scrap_raw in (None, ""):
        scrap_raw = overrides.get("scrap_usd_per_lb")
    scrap_usd_lb = _usd_per_lb(scrap_raw, scrap_unit)
    if scrap_usd_lb is None:
        scrap_usd_lb = _coerce_float_or_none(overrides.get("scrap_usd_per_lb"))

    stock_piece_usd = _coerce_float_or_none(block.get("stock_piece_price_usd"))
    stock_piece_usd = float(stock_piece_usd) if stock_piece_usd and stock_piece_usd > 0 else None
    stock_source = block.get("stock_piece_source")

    if stock_piece_usd is not None:
        base_usd = float(stock_piece_usd)
        base_src = stock_source or "Stock piece"
    else:
        base_usd = float(start_lb * per_lb_val)
        base_src = f"{per_lb_src or 'per-lb'} @ ${per_lb_val:.2f}/lb"

    tax_usd = _coerce_float_or_none(
        block.get("material_tax_usd") or block.get("material_tax") or 0.0
    )
    tax_usd = float(tax_usd or 0.0)

    recovery_hint = overrides.get("scrap_recovery_pct")
    if recovery_hint is None:
        recovery_hint = overrides.get("scrap_recovery_fraction")
    if recovery_hint is None:
        recovery_hint = (
            block.get("scrap_credit_recovery_pct")
            or block.get("scrap_recovery_pct")
            or block.get("scrap_recovery_fraction")
        )
    recovery_val = _coerce_float_or_none(recovery_hint)
    if recovery_val is None:
        recovery_val = 0.85
    if recovery_val > 1.0 + 1e-6:
        recovery_val = recovery_val / 100.0
    recovery_val = max(0.0, min(1.0, float(recovery_val)))

    scrap_usd_lb_val = float(scrap_usd_lb or 0.0)
    scrap_credit = float(scrap_lb) * scrap_usd_lb_val * recovery_val

    scrap_price_source_raw = str(
        (block.get("scrap_price_source") or block.get("scrap_credit_source") or "")
    ).strip()
    scrap_price_source = scrap_price_source_raw.lower()
    explicit_credit = (
        block.get("material_scrap_credit")
        or block.get("scrap_credit_usd")
        or block.get("computed_scrap_credit_usd")
    )
    if scrap_price_source == "wieland" and explicit_credit in (None, ""):
        explicit_credit = block.get("computed_scrap_credit_usd")
        if explicit_credit in (None, ""):
            mass_lb_val = (
                block.get("scrap_credit_mass_lb")
                or block.get("scrap_weight_lb")
                or block.get("scrap_lb")
            )
            mass_lb = _coerce_float_or_none(mass_lb_val) or 0.0
            price_val = _usd_per_lb(
                block.get("scrap_credit_unit_price_usd_per_lb"), scrap_unit
            )
            if price_val is None:
                price_val = scrap_usd_lb_val
            recovery_hint = block.get("scrap_credit_recovery_pct") or recovery_hint
            recovery_calc = _coerce_float_or_none(recovery_hint)
            if recovery_calc is None:
                recovery_calc = recovery_val
            if recovery_calc > 1.0 + 1e-6:
                recovery_calc = recovery_calc / 100.0
            recovery_calc = max(0.0, min(1.0, float(recovery_calc)))
            explicit_credit = float(mass_lb) * float(price_val) * float(recovery_calc)
    if explicit_credit not in (None, ""):
        try:
            scrap_credit = max(0.0, float(explicit_credit))
        except Exception:
            pass

    explicit_base_pre_credit = None
    for key in (
        "material_cost_before_credit",
        "material_cost_pre_credit",
        "material_cost_pre_scrap",
        "material_cost_before_scrap",
        "material_base_cost",
    ):
        explicit_base_pre_credit = _coerce_float_or_none(block.get(key))
        if explicit_base_pre_credit is not None:
            break

    net_candidate = None
    if explicit_base_pre_credit is None:
        for key in (
            "total_material_cost",
            "material_cost",
            "material_direct_cost",
            "material_total_cost",
            "total_cost",
        ):
            net_candidate = _coerce_float_or_none(block.get(key))
            if net_candidate is not None:
                break
        if net_candidate is not None:
            explicit_base_pre_credit = float(net_candidate) + float(scrap_credit)

    if explicit_base_pre_credit is not None:
        try:
            base_usd = float(explicit_base_pre_credit)
        except Exception:
            base_usd = float(base_usd)
        base_src_candidates = (
            block.get("material_cost_source"),
            block.get("material_cost_basis"),
            block.get("material_cost_label"),
            block.get("material_source"),
        )
        for candidate in base_src_candidates:
            if candidate in (None, ""):
                continue
            try:
                text = str(candidate).strip()
            except Exception:
                text = ""
            if text:
                base_src = text
                break

    base_usd = float(base_usd)
    tax_usd = float(tax_usd)
    scrap_credit = max(0.0, float(scrap_credit))
    scrap_credit = min(scrap_credit, base_usd + tax_usd)

    scrap_rate_text = None
    if scrap_usd_lb_val > 0 and scrap_lb > 0:
        prefix = ""
        if scrap_price_source == "wieland":
            prefix = "Wieland "
        elif scrap_price_source_raw:
            prefix = f"{scrap_price_source_raw} "
        scrap_rate_text = f"{prefix}${scrap_usd_lb_val:.2f}/lb × {recovery_val:.0%}"

    net_usd = max(0.0, base_usd - scrap_credit)
    total = round(base_usd + tax_usd - scrap_credit, 2)
    if total < 0:
        total = 0.0

    return {
        "base_usd": round(base_usd, 2),
        "base_source": base_src,
        "tax_usd": round(tax_usd, 2),
        "scrap_credit_usd": round(scrap_credit, 2) if scrap_credit else 0.0,
        "scrap_rate_text": scrap_rate_text,
        "stock_piece_usd": round(stock_piece_usd, 2) if stock_piece_usd else None,
        "stock_source": stock_source,
        "net_usd": round(net_usd, 2),
        "total_usd": round(total, 2),
    }


def _compute_material_block(
    geo_ctx: dict,
    material_key: str,
    density_g_cc: float | None,
    scrap_pct: float,
    *,
    stock_price_source: str | None = None,
    cfg: Any | None = None,
):
    """Produce a normalized material record including weights and cost."""

    t_in = float(geo_ctx.get("thickness_in") or 0.0)
    if not t_in:
        t_in = float(geo_ctx.get("thickness_mm", 0) / 25.4 or 0.0)
    if not t_in:
        t_in = float(geo_ctx.get("thickness_in_guess") or 0.0)

    dims = infer_plate_lw_in(geo_ctx)
    if not dims or not t_in:
        return {
            "material": geo_ctx.get("material_display") or material_key,
            "stock_L_in": None,
            "stock_W_in": None,
            "stock_T_in": t_in or None,
            "start_lb": 0.0,
            "net_lb": 0.0,
            "scrap_lb": 0.0,
            "scrap_pct": scrap_pct,
            "source": "insufficient-geometry",
            "stock_dims_in": None,
            "supplier_min$": 0.0,
            "stock_price$": None,
            "total_material_cost": 0.0,
        }

    L_in, W_in = dims
    material_label = str(geo_ctx.get("material_display") or material_key or "")
    try:
        stock_info = pick_stock_from_mcmaster(
            material_label,
            float(L_in),
            float(W_in),
            float(t_in),
            cfg=cfg,
        )
    except Exception:
        stock_info = None
    if not isinstance(stock_info, dict) or not stock_info:
        try:
            stock_info = _pick_plate_from_mcmaster(
                material_label,
                float(L_in),
                float(W_in),
                float(t_in),
                scrap_fraction=_STOCK_SCRAP_FRACTION,
                allow_thickness_upsize=allow_thickness_upsize,
                thickness_tolerance=thickness_tol,
            )
        except Exception:
            stock_info = None
        if (not isinstance(stock_info, dict) or not stock_info) and _STOCK_SCRAP_FRACTION > 0:
            try:
                stock_info = _pick_plate_from_mcmaster(
                    material_label,
                    float(L_in),
                    float(W_in),
                    float(t_in),
                    scrap_fraction=0.0,
                    allow_thickness_upsize=allow_thickness_upsize,
                    thickness_tolerance=thickness_tol,
                )
            except Exception:
                stock_info = None
    if not isinstance(stock_info, dict) or not stock_info:
        stock_info = _pick_from_stdgrid(float(L_in), float(W_in), float(t_in))

    stock_L_in = float(stock_info.get("len_in") or L_in)
    stock_W_in = float(stock_info.get("wid_in") or W_in)
    stock_T_in = float(stock_info.get("thk_in") or t_in)

    need_L_in = _coerce_float_or_none(
        stock_info.get("required_blank_len_in") or stock_info.get("need_len_in")
    )
    need_W_in = _coerce_float_or_none(
        stock_info.get("required_blank_wid_in") or stock_info.get("need_wid_in")
    )
    need_T_in = _coerce_float_or_none(
        stock_info.get("required_blank_thk_in") or stock_info.get("need_thk_in")
    )

    if need_L_in is None or need_W_in is None or need_T_in is None:
        try:
            plan_hint = plan_stock_blank(
                float(L_in),
                float(W_in),
                float(t_in),
                density_g_cc,
                None,
                cfg=cfg,
            )
        except Exception:
            plan_hint = {}
        if need_L_in is None:
            need_L_in = _coerce_float_or_none(plan_hint.get("need_len_in"))
        if need_W_in is None:
            need_W_in = _coerce_float_or_none(plan_hint.get("need_wid_in"))
        if need_T_in is None:
            need_T_in = _coerce_float_or_none(plan_hint.get("need_thk_in"))

    if need_L_in is None:
        need_L_in = float(L_in) * (1.0 + _STOCK_SCRAP_FRACTION)
    if need_W_in is None:
        need_W_in = float(W_in) * (1.0 + _STOCK_SCRAP_FRACTION)
    if need_T_in is None:
        need_T_in = float(t_in)

    fallback_part = str(
        stock_info.get("part_no") or stock_info.get("mcmaster_part") or ""
    ).strip()
    normalized_material = _normalize_lookup_key(material_label or material_key or "")
    fallback_key = normalized_material or _normalize_lookup_key(material_key)
    if (
        not fallback_part
        and fallback_key
        and stock_L_in > 0
        and stock_W_in > 0
        and stock_T_in > 0
    ):
        try:
            candidate = resolve_mcmaster_plate_for_quote(
                float(need_L_in) if need_L_in else None,
                float(need_W_in) if need_W_in else None,
                float(need_T_in) if need_T_in else None,
                material_key=fallback_key,
                stock_L_in=float(stock_L_in),
                stock_W_in=float(stock_W_in),
                stock_T_in=float(stock_T_in),
            )
        except Exception:
            candidate = None
        if candidate:
            try:
                stock_L_in = float(candidate.get("len_in") or stock_L_in)
                stock_W_in = float(candidate.get("wid_in") or stock_W_in)
                stock_T_in = float(candidate.get("thk_in") or stock_T_in)
            except Exception:
                pass
            part = str(candidate.get("mcmaster_part") or "").strip()
            if part:
                stock_info["part_no"] = part
                stock_info["mcmaster_part"] = part
            stock_info["len_in"] = float(stock_L_in)
            stock_info["wid_in"] = float(stock_W_in)
            stock_info["thk_in"] = float(stock_T_in)
            source_hint = candidate.get("source") or "mcmaster-catalog"
            stock_info["vendor"] = "McMaster"
            stock_info["source"] = source_hint
            stock_info["stock_source_tag"] = source_hint
<<<<<<< HEAD
            if part and not stock_info.get("stock_price_source"):
                stock_info["stock_price_source"] = "mcmaster_api"
            if part and not stock_price_source:
                stock_price_source = "mcmaster_api"
=======
>>>>>>> d6fa0b20

    thickness_diff_in = abs(float(stock_T_in) - float(need_T_in))
    stock_source_tag = str(
        stock_info.get("stock_source_tag")
        or stock_info.get("source")
        or stock_info.get("vendor")
        or "stock"
    ).strip()
    round_tol_used = _coerce_float_or_none(stock_info.get("round_tol_in"))
    if round_tol_used is None and cfg is not None:
        round_tol_used = _coerce_float_or_none(getattr(cfg, "round_tol_in", None))
    if round_tol_used is None:
        round_tol_used = 0.05
    vendor_label = str(stock_info.get("vendor") or "StdGrid")
    part_no = stock_info.get("part_no")
    stock_price_val = _coerce_float_or_none(stock_info.get("price_usd"))
    stock_price = float(stock_price_val) if stock_price_val and stock_price_val > 0 else None
    stock_supplier_min_val = _coerce_float_or_none(stock_info.get("min_charge_usd"))
    stock_supplier_min = float(stock_supplier_min_val) if stock_supplier_min_val else 0.0
    stock_piece_api_price = _coerce_float_or_none(stock_info.get("stock_piece_api_price"))
    if stock_piece_api_price is not None and stock_piece_api_price <= 0:
        stock_piece_api_price = None
    stock_piece_api_source = stock_info.get("stock_piece_api_source")

    rho = float(density_g_cc or 2.70)
    vol_net_in3 = float(L_in) * float(W_in) * float(t_in)
    vol_start_in3 = float(stock_L_in) * float(stock_W_in) * float(stock_T_in)
    g_cc_to_lb_in3 = 0.0361273
    net_lb = vol_net_in3 * rho * g_cc_to_lb_in3
    start_lb = vol_start_in3 * rho * g_cc_to_lb_in3
    scrap_lb_geom = max(0.0, start_lb - net_lb)
    min_scrap_lb = max(0.0, start_lb * float(scrap_pct))
    scrap_lb = max(scrap_lb_geom, min_scrap_lb)
    net_after_scrap = max(0.0, start_lb - scrap_lb)

    provenance: list[str] = []
    price_source = ""
    price_per_lb = 0.0

    unit_price_each = stock_price if stock_price and stock_price > 0 else None

    unit_price_usd: float | None = None
    api_price = None
    api_price_source: str | None = None
    if part_no and str(stock_price_source or "").strip().lower() == "mcmaster_api":
        api_price = _mcm_price_for_part(str(part_no))
    if api_price and api_price > 0:
        unit_price_each = float(api_price)
        stock_price = float(api_price)
        unit_price_usd = float(api_price)
        if start_lb > 0:
            price_per_lb = float(unit_price_each) / float(start_lb)
        api_price_source = f"McMaster API (qty=1, part={part_no})"
        price_source = api_price_source
        provenance.append(price_source)

    if price_per_lb <= 0:
        resolved_per_lb, resolved_source = _resolve_price_per_lb(material_key, material_label)
        try:
            price_per_lb = float(resolved_per_lb)
        except (TypeError, ValueError):
            price_per_lb = 0.0
        if not price_source:
            price_source = resolved_source or ""

    if (unit_price_each is None or unit_price_each <= 0) and price_per_lb > 0:
        unit_price_each = float(net_after_scrap) * float(price_per_lb)

    if unit_price_each is not None and unit_price_each > 0:
        stock_price = float(unit_price_each)
        if not price_source:
            price_source = vendor_label or "stock"

    supplier_min_candidates = (
        geo_ctx.get("supplier_min$"),
        geo_ctx.get("supplier_min"),
        geo_ctx.get("supplier_min_charge"),
        geo_ctx.get("supplier_minimum_charge"),
        geo_ctx.get("minimum_order$"),
        geo_ctx.get("minimum_order"),
    )
    supplier_min = 0.0
    for candidate in supplier_min_candidates:
        val = _coerce_float_or_none(candidate)
        if val is not None and math.isfinite(val):
            supplier_min = max(supplier_min, float(val))
    supplier_min = max(0.0, max(supplier_min, stock_supplier_min))

    total_mat_cost = max(float(unit_price_each or 0.0), float(supplier_min))

    source_note = vendor_label or "stock"
    if price_source:
        source_note = price_source

    result = {
        "material": geo_ctx.get("material_display") or material_key,
        "required_blank_len_in": float(need_L_in),
        "required_blank_wid_in": float(need_W_in),
        "required_blank_thk_in": float(need_T_in),
        "round_tol_in": float(round_tol_used),
        "stock_L_in": float(stock_L_in),
        "stock_W_in": float(stock_W_in),
        "stock_T_in": float(stock_T_in),
        "stock_dims_in": (float(stock_L_in), float(stock_W_in), float(stock_T_in)),
        "start_lb": float(start_lb),
        "starting_weight_lb": float(start_lb),
        "net_lb": float(net_after_scrap),
        "net_weight_lb": float(net_after_scrap),
        "scrap_lb": float(scrap_lb),
        "scrap_weight_lb": float(scrap_lb),
        "scrap_pct": float(scrap_pct),
        "price_per_lb": float(price_per_lb),
        "price_per_lb$": float(price_per_lb),
        "price_source": price_source,
        "supplier_min": float(supplier_min),
        "supplier_min$": float(supplier_min),
        "source": source_note,
        "stock_vendor": vendor_label,
        "part_no": part_no,
        "stock_source_tag": stock_source_tag,
        "thickness_diff_in": float(thickness_diff_in),
        "stock_price$": float(stock_price) if stock_price is not None else None,
        "unit_price_each$": float(stock_price) if stock_price is not None else None,
        "unit_price$": float(stock_price) if stock_price is not None else None,
        "supplier_min_charge$": float(supplier_min),
        "total_material_cost": float(total_mat_cost),
    }

    if stock_price_source:
        result["stock_price_source"] = stock_price_source

    if api_price and api_price > 0 and api_price_source:
        result["stock_piece_price_usd"] = float(api_price)
        result["stock_piece_source"] = api_price_source

    if price_source:
        result["unit_price_source"] = price_source
        if price_source.startswith("McMaster API"):
            result["unit_price_confidence"] = "high"
    if unit_price_usd is not None:
        result["unit_price_usd"] = float(unit_price_usd)
    if provenance:
        result["provenance"] = provenance
    if stock_piece_api_price is not None and stock_piece_api_price > 0:
        result["stock_piece_price_usd"] = float(stock_piece_api_price)
        result["stock_piece_source"] = stock_piece_api_source or price_source

    return result


def _compute_scrap_mass_g(
    *,
    removal_mass_g_est: float | str | None,
    scrap_pct_raw: float | str | None,
    effective_mass_g: float | str | None,
    net_mass_g: float | str | None,
    prefer_pct: bool = False,
) -> float | None:
    """Return the scrap mass for display/credit in grams.

    Rendering pulls data from several sources (UI state, planner output,
    persisted quotes) so the inputs might be strings, numbers or ``None``.  We
    therefore coerce values defensively and pick the most reliable signal in
    order: an explicit removal estimate, the scrap percentage applied to the
    best mass reference, and finally the difference between effective and net
    masses when all else fails.
    """

    removal_mass = _coerce_float_or_none(removal_mass_g_est)
    if removal_mass is not None:
        removal_mass = max(0.0, float(removal_mass))
        if removal_mass > 0:
            return removal_mass

    effective_mass = _coerce_float_or_none(effective_mass_g)
    net_mass = _coerce_float_or_none(net_mass_g)

    if (
        not prefer_pct
        and effective_mass is not None
        and net_mass is not None
        and float(effective_mass) > float(net_mass)
    ):
        return float(effective_mass) - float(net_mass)

    scrap_frac = normalize_scrap_pct(scrap_pct_raw)
    if scrap_frac is not None and scrap_frac > 0:
        base_mass = _coerce_float_or_none(effective_mass_g)
        if base_mass is None or base_mass <= 0:
            base_mass = _coerce_float_or_none(net_mass_g)
        if base_mass is not None and base_mass > 0:
            return max(0.0, float(base_mass)) * float(scrap_frac)

    if (
        effective_mass is not None
        and net_mass is not None
        and float(effective_mass) > float(net_mass)
    ):
        return float(effective_mass) - float(net_mass)

    if removal_mass is not None:
        return removal_mass

    return None


def _material_price_per_g_from_choice(
    choice: str, material_lookup: dict[str, float]
) -> tuple[float | None, str]:
    """Resolve a material price per-gram along with its source label."""

    choice = str(choice or "").strip()
    if not choice:
        return None, ""

    norm_choice = _normalize_lookup_key(choice)
    if norm_choice == MATERIAL_OTHER_KEY:
        return None, ""

    price = material_lookup.get(norm_choice)
    if price is not None:
        return float(price), "material_lookup"

    try:
        price_per_kg, source_label = _resolve_material_unit_price(choice, unit="kg")
    except Exception:
        return None, ""
    if not price_per_kg:
        return None, source_label or ""
    return float(price_per_kg) / 1000.0, source_label or ""


def _material_price_from_choice(choice: str, material_lookup: dict[str, float]) -> float | None:
    """Resolve a material price per-gram for the editor helpers."""

    price_per_g, _source = _material_price_per_g_from_choice(choice, material_lookup)
    return price_per_g


def _material_family(material: object | None) -> str:
    name = _normalize_lookup_key(str(material or ""))
    if not name:
        return "steel"
    if any(tag in name for tag in ("alum", "6061", "7075", "2024", "5052", "5083")):
        return "alum"
    if any(tag in name for tag in ("stainless", "17 4", "316", "304", "ss")):
        return "stainless"
    if any(tag in name for tag in ("titanium", "ti-6al-4v", "ti64", "grade 5")):
        return "titanium"
    if any(tag in name for tag in ("copper", "c110", "cu")):
        return "copper"
    if any(tag in name for tag in ("brass", "c360", "c260")):
        return "brass"
    if any(
        tag in name
        for tag in ("plastic", "uhmw", "delrin", "acetal", "peek", "abs", "nylon")
    ):
        return "plastic"

    return "steel"


def _density_for_material(
    material: object | None, default: float = _DEFAULT_MATERIAL_DENSITY_G_CC
) -> float:
    """Return a rough density guess (g/cc) for the requested material."""

    raw = str(material or "").strip()
    if not raw:
        return default

    normalized = _normalize_lookup_key(raw)
    collapsed = normalized.replace(" ", "")

    for token in (normalized, collapsed):
        if token and token in MATERIAL_DENSITY_G_CC_BY_KEYWORD:
            return MATERIAL_DENSITY_G_CC_BY_KEYWORD[token]

    for token, density in MATERIAL_DENSITY_G_CC_BY_KEYWORD.items():
        if not token:
            continue
        if token in normalized or token in collapsed:
            return density

    lower = raw.lower()
    if any(tag in lower for tag in ("plastic", "uhmw", "delrin", "acetal", "peek", "abs", "nylon")):
        return 1.45
    if any(tag in lower for tag in ("foam", "poly", "composite")):
        return 1.10
    if any(tag in lower for tag in ("magnesium", "az31", "az61")):
        return 1.80
    if "graphite" in lower:
        return 1.85

    return default


@overload

def net_mass_kg(
    plate_L_in,
    plate_W_in,
    t_in,
    hole_d_mm,
    density_g_cc: float = 7.85,
    *,
    return_removed_mass: Literal[True],
) -> tuple[float, float] | tuple[None, None]:
    ...


@overload

def net_mass_kg(
    plate_L_in,
    plate_W_in,
    t_in,
    hole_d_mm,
    density_g_cc: float = 7.85,
    *,
    return_removed_mass: Literal[False] = False,
) -> float | None:
    ...


def net_mass_kg(
    plate_L_in,
    plate_W_in,
    t_in,
    hole_d_mm,
    density_g_cc: float = 7.85,
    *,
    return_removed_mass: bool = False,
):
    """Estimate the net mass of a rectangular plate and optional removed material."""

    try:
        plate_mass_fn = _plate_mass_properties  # type: ignore[name-defined]
    except NameError:
        plate_mass_fn = None  # type: ignore[assignment]

    if not callable(plate_mass_fn):

        def _plate_mass_properties_fallback(
            plate_L_in_fallback: Any,
            plate_W_in_fallback: Any,
            t_in_fallback: Any,
            density_g_cc_fallback: Any,
            hole_d_mm_fallback: Any,
        ) -> tuple[float | None, float | None]:
            length_in = _coerce_float_or_none(plate_L_in_fallback)
            width_in = _coerce_float_or_none(plate_W_in_fallback)
            thickness_in = _coerce_float_or_none(t_in_fallback)
            density = _coerce_float_or_none(density_g_cc_fallback)
            if (
                length_in is None
                or width_in is None
                or thickness_in is None
                or density is None
                or density <= 0
            ):
                return (None, None)
            try:
                removed_mass_g = 0.0
                for dia_mm, qty in hole_d_mm_fallback or []:
                    dia_mm_val = _coerce_float_or_none(dia_mm)
                    qty_val = _coerce_float_or_none(qty)
                    if dia_mm_val and qty_val:
                        removed_volume_cm3 = (
                            math.pi * (float(dia_mm_val) / 2.0) ** 2 * qty_val * float(t_in_fallback) * 0.0163871
                        )
                        removed_mass_g += removed_volume_cm3 * float(density)
            except Exception:
                removed_mass_g = None
            volume_cm3 = float(length_in) * float(width_in) * float(thickness_in) * 0.0163871
            net_mass_g = volume_cm3 * float(density)
            if removed_mass_g is not None:
                net_mass_g = max(0.0, net_mass_g - removed_mass_g)
            return (net_mass_g / 1000.0, removed_mass_g / 1000.0 if removed_mass_g is not None else None)

        plate_mass_fn = _plate_mass_properties_fallback

    net_mass, removed_mass = plate_mass_fn(
        plate_L_in,
        plate_W_in,
        t_in,
        density_g_cc,
        hole_d_mm,
    )
    if return_removed_mass:
        if net_mass is None:
            return (None, None)
        return net_mass, removed_mass
    return net_mass


def plan_stock_blank(
    plate_len_in: float | None,
    plate_wid_in: float | None,
    thickness_in: float | None,
    density_g_cc: float | None,
    hole_families: dict | None,
    *,
    cfg: Any | None = None,
) -> dict[str, Any]:
    if not plate_len_in or not plate_wid_in or not thickness_in:
        return {}

    round_tol_in = _coerce_float_or_none(getattr(cfg, "round_tol_in", None))
    if round_tol_in is None or round_tol_in <= 0:
        round_tol_in = 0.05
    std_sides = getattr(cfg, "std_stock_sides_in", None)
    if not isinstance(std_sides, Sequence) or not std_sides:
        std_sides = [6, 8, 10, 12, 18, 24, 36, 48, 72]
    std_sides = [float(side) for side in std_sides]
    stock_thicknesses = [
        0.125,
        0.1875,
        0.25,
        0.375,
        0.5,
        0.75,
        1.0,
        1.5,
        2.0,
        3.0,
    ]

    def _round_axis(value: float) -> float:
        for opt in std_sides:
            if value <= opt + round_tol_in:
                return float(opt)
        return float(math.ceil(value))

    def _round_thickness(value: float) -> float:
        for opt in stock_thicknesses:
            if value <= opt + round_tol_in:
                return float(opt)
        return float(math.ceil(value))

    margin = float(round_tol_in)

    def _evaluate_orientation(
        length_in: float, width_in: float
    ) -> tuple[float, float, float, float, float]:
        need_L = float(length_in) + margin
        need_W = float(width_in) + margin
        stock_L = _round_axis(need_L)
        stock_W = _round_axis(need_W)
        area = stock_L * stock_W
        return need_L, need_W, stock_L, stock_W, area

    orient_one = _evaluate_orientation(float(plate_len_in), float(plate_wid_in))
    orient_two = _evaluate_orientation(float(plate_wid_in), float(plate_len_in))

    if orient_two[4] < orient_one[4] - 1e-6:
        need_L, need_W, stock_len, stock_wid, _ = orient_two
    elif orient_one[4] < orient_two[4] - 1e-6:
        need_L, need_W, stock_len, stock_wid, _ = orient_one
    else:
        # Tie-breaker: pick the orientation with the smaller max dimension
        max_one = max(orient_one[2], orient_one[3])
        max_two = max(orient_two[2], orient_two[3])
        if max_two < max_one - 1e-6:
            need_L, need_W, stock_len, stock_wid, _ = orient_two
        else:
            need_L, need_W, stock_len, stock_wid, _ = orient_one

    need_thk = float(thickness_in)
    stock_thk = _round_thickness(need_thk)
    volume_in3 = float(plate_len_in) * float(plate_wid_in) * float(thickness_in)
    hole_area = 0.0
    holes_mm: list[float] = []
    if hole_families:
        for dia_in, qty in hole_families.items():
            try:
                d = float(dia_in)
                q = float(qty)
            except Exception:
                continue
            hole_area += math.pi * (d / 2.0) ** 2 * q
            hole_count = int(round(q)) if q and q > 0 else 0
            if hole_count > 0:
                holes_mm.extend([d * 25.4] * hole_count)
    net_volume_in3 = max(volume_in3 - hole_area * float(thickness_in), 0.0)

    density_val = _coerce_float_or_none(density_g_cc)
    if density_val and density_val > 0:
        part_dims_in = (plate_len_in, plate_wid_in, thickness_in)
        part_mass_kg, _ = _plate_mass_from_dims(
            float(plate_len_in) * 25.4,
            float(plate_wid_in) * 25.4,
            float(thickness_in) * 25.4,
            density_val,
            dims_in=part_dims_in,
            hole_d_mm=holes_mm,
        )
        stock_dims_in = (stock_len, stock_wid, stock_thk)
        stock_mass_kg, _ = _plate_mass_from_dims(
            float(stock_len) * 25.4,
            float(stock_wid) * 25.4,
            float(stock_thk) * 25.4,
            density_val,
            dims_in=stock_dims_in,
            hole_d_mm=(),
        )
    else:
        part_mass_kg = None
        stock_mass_kg = None

    part_mass_lb = (part_mass_kg * LB_PER_KG) if part_mass_kg is not None else None
    stock_volume_in3 = stock_len * stock_wid * stock_thk
    stock_mass_lb = (stock_mass_kg * LB_PER_KG) if stock_mass_kg is not None else None
    return {
        "need_len_in": round(need_L, 3),
        "need_wid_in": round(need_W, 3),
        "need_thk_in": round(need_thk, 3),
        "round_tol_in": round(round_tol_in, 3),
        "stock_len_in": round(stock_len, 3),
        "stock_wid_in": round(stock_wid, 3),
        "stock_thk_in": round(stock_thk, 3),
        "part_volume_in3": round(volume_in3, 3),
        "stock_volume_in3": round(stock_volume_in3, 3),
        "net_volume_in3": round(net_volume_in3, 3),
        "part_mass_lb": round(part_mass_lb, 3) if part_mass_lb else None,
        "stock_mass_lb": round(stock_mass_lb, 3) if stock_mass_lb else None,
    }<|MERGE_RESOLUTION|>--- conflicted
+++ resolved
@@ -954,13 +954,6 @@
             stock_info["vendor"] = "McMaster"
             stock_info["source"] = source_hint
             stock_info["stock_source_tag"] = source_hint
-<<<<<<< HEAD
-            if part and not stock_info.get("stock_price_source"):
-                stock_info["stock_price_source"] = "mcmaster_api"
-            if part and not stock_price_source:
-                stock_price_source = "mcmaster_api"
-=======
->>>>>>> d6fa0b20
 
     thickness_diff_in = abs(float(stock_T_in) - float(need_T_in))
     stock_source_tag = str(
