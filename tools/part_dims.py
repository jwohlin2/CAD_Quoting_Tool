--- conflicted
+++ resolved
@@ -305,68 +305,6 @@
 
     doc = ezdxf.readfile(dxf_path)
     msp = doc.modelspace()
-<<<<<<< HEAD
-    unit_factor = _insunits_to_inch_factor(doc)
-
-    # 1) ordinate dimensions first
-    max_x, max_y, count_x, count_y = _max_ordinate_xy(msp)
-    print(f"[part-dims] ordinates: Xmax={max_x} Ymax={max_y}")
-    length_in: Optional[float] = None
-    width_in: Optional[float] = None
-    length_source: Optional[str] = None
-
-    if max_x is not None and max_y is not None:
-        dims = sorted([max_x * unit_factor, max_y * unit_factor], reverse=True)
-        length_in, width_in = dims[0], dims[1]
-        length_source = "dimensions"
-        print(
-            f"[part-dims] using ordinate dimensions: L={length_in:.4f} in, W={width_in:.4f} in"
-        )
-
-    # 2) AABB fallback
-    dz: Optional[float] = None
-    if length_in is None or width_in is None:
-        dx, dy, dz = _aabb_size(
-            msp, include=layer_include, exclude=layer_exclude
-        )
-        if dx is not None and dy is not None:
-            dims = sorted([dx * unit_factor, dy * unit_factor], reverse=True)
-            length_in, width_in = dims[0], dims[1]
-            if length_source is None:
-                length_source = "aabb"
-                print(
-                    f"[part-dims] using AABB dimensions: L={length_in:.4f} in, W={width_in:.4f} in"
-                )
-
-    # 3) thickness
-    thickness_source: Optional[str] = None
-    thickness_in: Optional[float] = None
-    text_lines: List[str] = []
-    if text_csv or text_jsonl:
-        text_lines = _read_texts(text_csv, text_jsonl)
-    if text_lines:
-        thickness_in = _parse_thickness_from_text(text_lines)
-        if thickness_in is not None:
-            thickness_source = "text"
-
-    if thickness_in is None and dz:
-        thickness_val = dz * unit_factor
-        if 0.05 <= thickness_val <= 20.0:
-            thickness_in = thickness_val
-            thickness_source = "aabb"
-            print(f"[part-dims] thickness from geometry: {thickness_in:.4f} in")
-
-    # Determine overall source label
-    source: str
-    if length_source and thickness_source and length_source != thickness_source:
-        source = "mixed"
-    elif thickness_source and not length_source:
-        source = thickness_source
-    elif length_source:
-        source = length_source
-    elif thickness_source:
-        source = thickness_source
-=======
     f = _insunits_to_inch_factor(doc)
 
     # dimensions first
@@ -387,7 +325,6 @@
             if source is None:
                 source = "aabb"
                 print(f"[part-dims] using AABB dimensions: L={L:.4f} in, W={W:.4f} in")
->>>>>>> 54cec8d6
     else:
         dz = None  # type: ignore[assignment]
 
