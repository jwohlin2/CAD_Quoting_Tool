from __future__ import annotations

import argparse
import csv
import importlib
import json
import os
import sys
from collections.abc import Iterable, Mapping
from pathlib import Path
from typing import Any, Sequence

REPO_ROOT = Path(__file__).resolve().parent.parent
if str(REPO_ROOT) not in sys.path:
    sys.path.insert(0, str(REPO_ROOT))

from cad_quoter import geo_extractor
from cad_quoter.geo_extractor import read_geo

DEFAULT_SAMPLE_PATH = REPO_ROOT / "Cad Files" / "301_redacted.dwg"
ARTIFACT_DIR = REPO_ROOT / "out"


def _sum_qty(rows: list[Mapping[str, object]] | None) -> int:
    total = 0
    if not rows:
        return total
    for row in rows:
        try:
            total += int(float(row.get("qty", 0) or 0))  # type: ignore[arg-type]
        except Exception:
            continue
    return total


def _payload_has_rows(payload: Mapping[str, object] | None) -> bool:
    """Return ``True`` when the GEO payload already published any rows."""

    if not isinstance(payload, Mapping):
        return False

    def _extract_rows(container: Mapping[str, object], key: str) -> list[object]:
        value = container.get(key) if isinstance(container, Mapping) else None
        if isinstance(value, list):
            return value
        if isinstance(value, Iterable) and not isinstance(value, (str, bytes, bytearray)):
            rows_list = list(value)
            if isinstance(container, dict):
                container[key] = rows_list
            return rows_list
        return []

    direct_rows = _extract_rows(payload, "rows")
    if direct_rows:
        return True

    ops_summary = payload.get("ops_summary")
    if not isinstance(ops_summary, Mapping):
        geo = payload.get("geo")
        if isinstance(geo, Mapping):
            ops_summary = geo.get("ops_summary")
    if isinstance(ops_summary, Mapping):
        if not isinstance(ops_summary, dict):
            ops_summary = dict(ops_summary)
            if isinstance(payload, dict):
                payload["ops_summary"] = ops_summary
        if _extract_rows(ops_summary, "rows"):
            return True

    return False


def _ordered_hole_row(row: Mapping[str, object]) -> dict[str, object]:
    ordered: dict[str, object] = {}
    preferred_order = ("hole", "qty", "ref", "side", "desc")
    for key in preferred_order:
        if key in row:
            ordered[key] = row[key]
    for key in sorted(row.keys()):
        if key not in ordered:
            ordered[key] = row[key]
    return ordered


def _build_hole_rows_artifact(
    rows: Iterable[Mapping[str, object]] | None,
    *,
    qty_sum: int,
    hole_count: int | None,
    provenance: object,
    source: object,
) -> dict[str, object]:
    serialized_rows: list[dict[str, object]] = []
    for row in rows or []:
        if not isinstance(row, Mapping):
            continue
        serialized_rows.append(_ordered_hole_row(row))

    artifact: dict[str, object] = {"rows": serialized_rows, "qty_sum": int(qty_sum)}
    if hole_count not in (None, ""):
        try:
            artifact["hole_count"] = int(float(hole_count))
        except Exception:
            artifact["hole_count"] = hole_count
    if provenance not in (None, ""):
        artifact["provenance"] = provenance
    if source not in (None, ""):
        artifact["source"] = source
    return artifact


def _ordered_totals_map(totals: Mapping[str, Any]) -> dict[str, Any]:
    ordered: dict[str, Any] = {}
    preferred = (
        "tap",
        "tap_front",
        "tap_back",
        "counterbore",
        "counterbore_front",
        "counterbore_back",
        "drill",
        "spot",
        "jig_grind",
    )
    for key in preferred:
        if key in totals:
            ordered[key] = totals[key]
    for key in sorted(totals.keys()):
        if key not in ordered:
            ordered[key] = totals[key]
    return ordered


def _build_ops_totals_artifact(ops_summary: Mapping[str, object] | None) -> dict[str, object] | None:
    if not isinstance(ops_summary, Mapping):
        return None

    totals_raw = ops_summary.get("totals") if isinstance(ops_summary, Mapping) else None
    totals_ordered = _ordered_totals_map(totals_raw) if isinstance(totals_raw, Mapping) else None

    artifact: dict[str, object] = {}
    if totals_ordered:
        artifact["totals"] = totals_ordered

    supplemental_keys = (
        "tap_total",
        "cbore_total",
        "csk_total",
        "actions_total",
        "back_ops_total",
        "flip_required",
    )
    for key in supplemental_keys:
        if key in ops_summary:
            artifact[key] = ops_summary[key]

    if "source" in ops_summary:
        artifact["source"] = ops_summary["source"]

    return artifact or None


def _write_artifact(path: Path, payload: Mapping[str, object]) -> None:
    try:
        path.parent.mkdir(parents=True, exist_ok=True)
        with path.open("w", encoding="utf-8") as handle:
            json.dump(payload, handle, indent=2)
            handle.write("\n")
    except OSError as exc:  # pragma: no cover - filesystem issues
        print(f"[geo_dump] failed to write artifact {path}: {exc}")


def main(argv: Sequence[str] | None = None) -> int:
    parser = argparse.ArgumentParser(description="Dump GEO operations summary from a DXF/DWG file")
    parser.add_argument("path", nargs="?", help="Path to the DXF or DWG file")
    parser.add_argument("--no-oda", dest="use_oda", action="store_false", help="Disable ODA fallback")
    parser.add_argument("--debug", action="store_true", help="Print the first 10 rows for inspection")
    parser.add_argument(
        "--debug-entities",
        action="store_true",
        help="Print raw text table candidates from the DXF/DWG",
    )
    parser.add_argument(
        "--show-helpers",
        action="store_true",
        help="Print helper resolution diagnostics",
    )
    parser.add_argument(
        "--dump-lines",
        help="Write text-line debug dump to this path (banded cells use *_bands.tsv)",
    )
    parser.add_argument(
        "--dump-bands",
        action="store_true",
        help="Print reconstructed [TABLE-X] band previews (first 30)",
    )
    parser.add_argument(
        "--all-layouts",
        action=argparse.BooleanOptionalAction,
        default=True,
        help="Process text tables from all layouts (use --no-all-layouts to restrict)",
    )
    parser.add_argument(
        "--layouts",
        dest="layouts",
        action="append",
        help="Regex pattern to match layout names (repeatable; case-insensitive)",
    )
    parser.add_argument(
        "--layer-allow",
        dest="layer_allow",
        action="append",
        help="Restrict table/text scans to the specified layer (repeatable; use ALL to disable filtering)",
    )
    parser.add_argument(
        "--allow-layers",
        dest="allow_layers",
        help="Comma-separated glob patterns of layers to allow (use ALL to disable filtering)",
    )
    parser.add_argument(
        "--block-allow",
        dest="block_allow",
        action="append",
        help="Treat INSERTs with these block names as preferred ROI seeds (repeatable)",
    )
    parser.add_argument(
        "--block-regex",
        dest="block_regex",
        action="append",
        help="Regex pattern to match INSERT block names for ROI seeding (repeatable)",
    )
    parser.add_argument(
        "--include-layer",
        dest="include_layer",
        action="append",
        help="Regex pattern for layers to include when scanning text (repeatable)",
    )
    parser.add_argument(
        "--exclude-layer",
        dest="exclude_layer",
        action="append",
        help="Regex pattern for layers to exclude when scanning text (repeatable)",
    )
    parser.add_argument(
        "--scan-acad-tables",
        action="store_true",
        help="Print ACAD_TABLE inventory details",
    )
    parser.add_argument(
        "--trace-acad",
        action="store_true",
        help="Enable detailed AutoCAD table tracing diagnostics",
    )
    parser.add_argument(
        "--depth-max",
        type=int,
        metavar="N",
        help="Override block INSERT recursion depth for ACAD tables",
    )
    parser.add_argument(
        "--show-rows",
        type=int,
        metavar="N",
        help="Print the first N rows as qty | ref | side | desc",
    )
    parser.add_argument(
        "--force-text",
        action="store_true",
        help="Force publishing text fallback rows when available",
    )
    parser.add_argument(
        "--debug-layouts",
        action="store_true",
        help="Print layout and layer summaries after extraction",
    )
    parser.add_argument(
        "--dump-rows-csv",
        nargs="?",
        const="debug/rows.csv",
        default=None,
        help="Write extracted rows to CSV (optional custom path; default debug/rows.csv)",
    )
    args = parser.parse_args(argv)

    if args.show_rows is not None:
        os.environ["CAD_QUOTER_SHOW_ROWS"] = str(args.show_rows)

    path = (args.path or os.environ.get("GEO_DUMP_PATH") or "").strip()
    if not path:
        path = str(DEFAULT_SAMPLE_PATH)
        print(f"[geo_dump] Using default sample: {path}")

    if args.depth_max is not None:
        os.environ["CAD_QUOTER_ACAD_DEPTH_MAX"] = str(args.depth_max)

    geo_extractor.set_trace_acad(bool(args.trace_acad))

    if args.show_helpers:
        try:
            app_module = importlib.import_module("appV5")
        except Exception as exc:
            print(f"[geo_dump] appV5 import failed: {exc}")
        else:
            module_path = getattr(app_module, "__file__", None)
            print(f"[geo_dump] appV5 import ok: {module_path or app_module}")
        acad_helper = geo_extractor._resolve_app_callable("hole_count_from_acad_table")
        text_helper = geo_extractor._resolve_app_callable("extract_hole_table_from_text")
        text_alt_helper = geo_extractor._resolve_app_callable("hole_count_from_text_table")
        print(
            "helpers: acad={acad} text={text} text_alt={text_alt}".format(
                acad=geo_extractor._describe_helper(acad_helper),
                text=geo_extractor._describe_helper(text_helper),
                text_alt=geo_extractor._describe_helper(text_alt_helper),
            )
        )

    if args.debug_entities:
        os.environ["CAD_QUOTER_DEBUG_ENTITIES"] = "1"

    try:
        doc = geo_extractor._load_doc_for_path(Path(path), use_oda=args.use_oda)
    except Exception as exc:  # pragma: no cover - defensive logging
        print(f"[geo_dump] failed to load document: {exc}")
        return 1

    read_kwargs: dict[str, object] = {}
    layer_allow_args = list(args.layer_allow or [])
    allow_layers_arg = getattr(args, "allow_layers", None)
    if allow_layers_arg:
        layer_allow_args.extend(part.strip() for part in allow_layers_arg.split(","))
    if layer_allow_args:
        os.environ["CAD_QUOTER_ACAD_ALLOW_LAYERS"] = ",".join(layer_allow_args)
    else:
        os.environ.pop("CAD_QUOTER_ACAD_ALLOW_LAYERS", None)
    if layer_allow_args:
        normalized_layers: list[str] = []
        allow_all = False
        for value in layer_allow_args:
            if value is None:
                continue
            text = value.strip()
            if not text:
                continue
            upper = text.upper()
            if upper in {"ALL", "*", "<ALL>"}:
                allow_all = True
                break
            normalized_layers.append(text)
        if allow_all:
            read_kwargs["layer_allowlist"] = None
            print("[geo_dump] layer_allow=ALL")
        else:
            allowlist_set = {layer.strip() for layer in normalized_layers if layer.strip()}
            if allowlist_set:
                read_kwargs["layer_allowlist"] = allowlist_set
                print(f"[geo_dump] layer_allow={sorted(allowlist_set)}")
    block_allow_args = args.block_allow or []
    if block_allow_args:
        normalized_blocks = [
            value.strip()
            for value in block_allow_args
            if isinstance(value, str) and value.strip()
        ]
        if normalized_blocks:
            read_kwargs["block_name_allowlist"] = normalized_blocks
            print(f"[geo_dump] block_allow={normalized_blocks}")
    block_regex_args = args.block_regex or []
    if block_regex_args:
        normalized_patterns = [
            value.strip()
            for value in block_regex_args
            if isinstance(value, str) and value.strip()
        ]
        if normalized_patterns:
            read_kwargs["block_name_regex"] = normalized_patterns
            print(f"[geo_dump] block_regex={normalized_patterns}")
<<<<<<< HEAD
    layout_patterns = [
        value.strip()
        for value in (args.layouts or [])
        if isinstance(value, str) and value.strip()
    ]
    layout_filters: dict[str, object] | None = None
    all_layouts_flag = bool(getattr(args, "all_layouts", True))
    if layout_patterns or not all_layouts_flag:
        layout_filters = {"all_layouts": all_layouts_flag, "patterns": layout_patterns}
    setattr(args, "layout_filters", layout_filters)
    if layout_filters:
        read_kwargs["layout_filters"] = layout_filters
        print(
            "[geo_dump] layouts filter all=%s patterns=%s"
            % (layout_filters.get("all_layouts"), layout_patterns)
        )
=======
    include_layer_patterns = args.include_layer or []
    if include_layer_patterns:
        read_kwargs["layer_include_regex"] = list(include_layer_patterns)
        print(f"[geo_dump] include_layer={include_layer_patterns}")
    exclude_layer_patterns = args.exclude_layer or []
    if exclude_layer_patterns:
        read_kwargs["layer_exclude_regex"] = list(exclude_layer_patterns)
        print(f"[geo_dump] exclude_layer={exclude_layer_patterns}")
    if args.debug_layouts:
        read_kwargs["debug_layouts"] = True
>>>>>>> 337a26f6
    if args.force_text:
        read_kwargs["force_text"] = True
    payload = read_geo(doc, **read_kwargs)
    if isinstance(payload, Mapping):
        payload = dict(payload)
    else:
        payload = {}
    published = _payload_has_rows(payload)
    scan_info = geo_extractor.get_last_acad_table_scan() or {}
    tables_found = 0
    try:
        tables_found = int(scan_info.get("tables_found", 0))  # type: ignore[arg-type]
    except Exception:
        tables_found = 0
    geo_extractor.log_last_dxf_fallback(tables_found)
    if (
        tables_found == 0
        and not published
        and Path(path).suffix.lower() == ".dwg"
    ):
        fallback_versions = [
            "ACAD2000",
            "ACAD2004",
            "ACAD2007",
            "ACAD2013",
            "ACAD2018",
        ]
        for version in fallback_versions:
            normalized_version = geo_extractor._normalize_oda_version(version) or version
            print(f"[ACAD-TABLE] trying DXF fallback version={normalized_version}")
            try:
                fallback_doc = geo_extractor._load_doc_for_path(
                    Path(path), use_oda=args.use_oda, out_ver=normalized_version
                )
            except Exception as exc:
                print(f"[ACAD-TABLE] DXF fallback {normalized_version} failed: {exc}")
                continue
            payload = read_geo(fallback_doc, **read_kwargs)
            if isinstance(payload, Mapping):
                payload = dict(payload)
            else:
                payload = {}
            published = _payload_has_rows(payload)
            scan_info = geo_extractor.get_last_acad_table_scan() or {}
            try:
                tables_found = int(scan_info.get("tables_found", 0))  # type: ignore[arg-type]
            except Exception:
                tables_found = 0
            geo_extractor.log_last_dxf_fallback(tables_found)
            if tables_found or published:
                break
    if not isinstance(payload, Mapping):
        payload = {}
    else:
        payload = dict(payload)

    final_scan = geo_extractor.get_last_acad_table_scan() or scan_info
    if args.scan_acad_tables:
        tables: list[Mapping[str, object]] = []
        tables_found_display = 0
        if isinstance(final_scan, Mapping):
            try:
                tables_found_display = int(final_scan.get("tables_found", 0))
            except Exception:
                tables_found_display = 0
            raw_tables = final_scan.get("tables")
            if isinstance(raw_tables, list):
                tables = [entry for entry in raw_tables if isinstance(entry, Mapping)]
        print(f"[ACAD-TABLE] tables_found={tables_found_display}")
        if tables:
            for entry in tables:
                owner = str(entry.get("owner") or "-")
                layer = str(entry.get("layer") or "-")
                handle = str(entry.get("handle") or "-")
                dxftype = str(entry.get("type") or entry.get("dxftype") or "-")
                try:
                    rows_val = int(entry.get("rows") or entry.get("row_count") or 0)
                except Exception:
                    rows_val = 0
                try:
                    cols_val = int(entry.get("cols") or entry.get("n_cols") or 0)
                except Exception:
                    cols_val = 0
                print(
                    "[ACAD-TABLE] hit owner={owner} layer={layer} handle={handle} rows={rows} cols={cols} type={typ}".format(
                        owner=owner,
                        layer=layer,
                        handle=handle,
                        rows=rows_val,
                        cols=cols_val,
                        typ=dxftype,
                    )
                )
        else:
            print("[ACAD-TABLE] hit owner=<none> layer=- handle=- rows=0 cols=0 type=-")

    geo = payload.get("geo")
    if not isinstance(geo, Mapping):
        geo = {}
    ops_summary = payload.get("ops_summary")
    if not isinstance(ops_summary, Mapping):
        ops_summary = geo.get("ops_summary") if isinstance(geo, Mapping) else {}
    if not isinstance(ops_summary, Mapping):
        ops_summary = {}

    rows = payload.get("rows")
    if not isinstance(rows, list):
        rows = list(rows or [])  # type: ignore[arg-type]
    if not rows:
        ops_rows = ops_summary.get("rows") if isinstance(ops_summary, Mapping) else None
        if isinstance(ops_rows, list):
            rows = ops_rows
        else:
            rows = list(ops_rows or [])  # type: ignore[arg-type]

    qty_sum = payload.get("qty_sum")
    if isinstance(qty_sum, (int, float)):
        qty_sum = int(float(qty_sum))
    else:
        qty_sum = _sum_qty(rows)

    holes_source = payload.get("provenance_holes")
    if holes_source is None:
        provenance = geo.get("provenance") if isinstance(geo, Mapping) else {}
        if isinstance(provenance, Mapping):
            holes_source = provenance.get("holes")

    hole_count = payload.get("hole_count")
    if hole_count in (None, ""):
        hole_count = geo.get("hole_count") if isinstance(geo, Mapping) else None
    try:
        if hole_count not in (None, ""):
            hole_count = int(float(hole_count))
    except Exception:
        pass

    source = payload.get("source")
    if source is None and isinstance(ops_summary, Mapping):
        source = ops_summary.get("source")
    print(
        "rows={rows} qty_sum={qty} source={src} hole_count={hole_count} provenance={prov}".format(
            rows=len(rows),
            qty=qty_sum,
            src=source,
            hole_count=hole_count,
            prov=holes_source,
        )
    )

    hole_rows_artifact = _build_hole_rows_artifact(
        rows,
        qty_sum=qty_sum,
        hole_count=hole_count,
        provenance=holes_source,
        source=source,
    )
    _write_artifact(ARTIFACT_DIR / "hole_rows.json", hole_rows_artifact)

    ops_totals_artifact = _build_ops_totals_artifact(ops_summary)
    if ops_totals_artifact:
        _write_artifact(ARTIFACT_DIR / "op_totals.json", ops_totals_artifact)
    if args.show_rows and rows:
        limit = max(args.show_rows, 0)
        if limit > 0:
            count = min(limit, len(rows))
            print(f"[ROWS] preview_count={count}")
            for idx, row in enumerate(rows[:count]):
                qty_display = row.get("qty") if isinstance(row, Mapping) else None
                ref_display = row.get("ref") if isinstance(row, Mapping) else None
                side_display = row.get("side") if isinstance(row, Mapping) else None
                desc_display = row.get("desc") if isinstance(row, Mapping) else None
                print(
                    "[ROW {idx:02d}] {qty} | {ref} | {side} | {desc}".format(
                        idx=idx,
                        qty=qty_display if qty_display not in (None, "") else "-",
                        ref=ref_display if ref_display not in (None, "") else "-",
                        side=side_display if side_display not in (None, "") else "-",
                        desc=desc_display if desc_display not in (None, "") else "",
                    )
                )
    if args.debug and rows:
        print("first_rows:")
        for idx, row in enumerate(rows[:10]):
            ref = row.get("ref") if isinstance(row, Mapping) else ""
            desc = row.get("desc") if isinstance(row, Mapping) else ""
            qty = row.get("qty") if isinstance(row, Mapping) else ""
            hole = row.get("hole") if isinstance(row, Mapping) else ""
            print(
                f"  [{idx:02d}] QTY={qty} REF={ref} SIDE={row.get('side') if isinstance(row, Mapping) else ''} DESC={desc} HOLE={hole}"
            )

    debug_payload = payload.get("debug_payload")
    if isinstance(debug_payload, Mapping):
        debug_payload = dict(debug_payload)
    else:
        debug_payload = geo_extractor.get_last_text_table_debug() or {}

    if args.dump_bands:
        band_cells = debug_payload.get("band_cells") or []
        band_map: dict[int, dict[int, list[str]]] = {}
        if isinstance(band_cells, list):
            for cell in band_cells:
                if not isinstance(cell, Mapping):
                    continue
                band_raw = cell.get("band")
                col_raw = cell.get("col")
                try:
                    band_idx = int(band_raw)
                except Exception:
                    continue
                try:
                    col_idx = int(col_raw)
                except Exception:
                    continue
                text_val = str(cell.get("text") or "")
                column_map = band_map.setdefault(band_idx, {})
                column_map.setdefault(col_idx, []).append(text_val)
        band_indices = sorted(band_map.keys())
        if band_indices:
            print(f"[TABLE-Y] dump bands_total={len(band_indices)}")
            for band_idx in band_indices[:30]:
                column_map = band_map.get(band_idx, {})
                parts = []
                for col_idx in sorted(column_map.keys()):
                    cell_text = " ".join(part.strip() for part in column_map[col_idx] if part).strip()
                    preview = geo_extractor._truncate_cell_preview(cell_text)
                    parts.append(f'C{col_idx}="{preview}"')
                preview_body = " | ".join(parts)
                print(
                    f"[TABLE-X] band#{band_idx} cols={len(column_map)} | {preview_body}"
                )
        else:
            print("[TABLE-X] dump bands: no band_cells in debug payload")

    dump_base = args.dump_lines
    if args.debug_entities and len(rows) < 8 and not dump_base:
        base_name = Path(path).stem or "geo_dump"
        dump_base = str(Path.cwd() / f"{base_name}_lines.tsv")

    if dump_base:
        lines_path = Path(dump_base)
        bands_path = lines_path.with_name(f"{lines_path.stem}_bands.tsv")
        raw_lines = debug_payload.get("raw_lines") or []
        candidates = raw_lines or debug_payload.get("candidates", [])
        band_cells = debug_payload.get("band_cells", [])

        def _format_float(value: object) -> str:
            if isinstance(value, (int, float)):
                return f"{float(value):.3f}"
            try:
                return f"{float(value):.3f}"
            except Exception:
                return ""

        def _write_lines(path_obj: Path, header: str, rows_iter: list[dict[str, object]]) -> None:
            path_obj.parent.mkdir(parents=True, exist_ok=True)
            with path_obj.open("w", encoding="utf-8") as handle:
                handle.write(header + "\n")
                for item in rows_iter:
                    if header.startswith("layout\t"):
                        layout = str(item.get("layout") or "")
                        in_block = "1" if item.get("in_block") else "0"
                        fields = [
                            layout,
                            in_block,
                            _format_float(item.get("x")),
                            _format_float(item.get("y")),
                            str(item.get("text") or ""),
                        ]
                    else:
                        fields = [
                            str(item.get("band", "")),
                            str(item.get("col", "")),
                            _format_float(item.get("x_center")),
                            _format_float(item.get("y_center")),
                            str(item.get("text") or ""),
                        ]
                    handle.write("\t".join(fields) + "\n")

        try:
            _write_lines(lines_path, "layout\tin_block\tx\ty\ttext", list(candidates))
            _write_lines(bands_path, "band\tcol\tx_center\ty_center\ttext", list(band_cells))
        except OSError as exc:  # pragma: no cover - filesystem issues
            print(f"[geo_dump] failed to write dumps: {exc}")
        else:
            print(f"[geo_dump] wrote debug dumps to {lines_path} and {bands_path}")

    rows_csv_path: Path | None = None
    if args.dump_rows_csv:
        csv_target = Path(args.dump_rows_csv)
        try:
            csv_target.parent.mkdir(parents=True, exist_ok=True)
            with csv_target.open("w", newline="", encoding="utf-8") as handle:
                writer = csv.writer(handle)
                writer.writerow(["qty", "ref", "side", "desc", "hole"])
                for row in rows:
                    if not isinstance(row, Mapping):
                        continue
                    qty_val = row.get("qty")
                    writer.writerow(
                        [
                            "" if qty_val in (None, "") else str(qty_val),
                            str(row.get("ref") or ""),
                            str(row.get("side") or ""),
                            str(row.get("desc") or ""),
                            str(row.get("hole") or ""),
                        ]
                    )
        except OSError as exc:  # pragma: no cover - filesystem issues
            print(f"[geo_dump] failed to write rows CSV: {exc}")
        else:
            rows_csv_path = csv_target
            print(f"[geo_dump] wrote rows CSV to {csv_target}")

    debug_info = geo_extractor.get_last_text_table_debug() or {}

    def _format_counts(counts: Mapping[str, int] | None) -> str:
        if not counts:
            return "{}"
        items = sorted(counts.items(), key=lambda item: (-item[1], item[0] or ""))
        top = ", ".join(f"{name or '-'}:{count}" for name, count in items[:5])
        if len(items) > 5:
            top += ", …"
        return "{" + top + "}"

    scanned_layouts = list(dict.fromkeys(debug_info.get("scanned_layouts") or []))
    scanned_layers = list(dict.fromkeys(debug_info.get("scanned_layers") or []))
    layout_summary = ",".join(scanned_layouts) if scanned_layouts else "-"
    layer_summary = ",".join(scanned_layers) if scanned_layers else "-"
    csv_display = str(rows_csv_path) if rows_csv_path else "-"
    print(
        "[geo_dump] summary layouts={layouts} layers={layers} rows={rows} csv={csv}".format(
            layouts=layout_summary,
            layers=layer_summary,
            rows=len(rows),
            csv=csv_display,
        )
    )

    if args.debug_layouts:
        layer_pre = debug_info.get("layer_counts_pre")
        layer_regex = debug_info.get("layer_counts_post_regex")
        layer_post = debug_info.get("layer_counts_post_allow")
        layout_pre = debug_info.get("layout_counts_pre")
        layout_regex = debug_info.get("layout_counts_post_regex")
        layout_post = debug_info.get("layout_counts_post_allow")
        include_patterns = debug_info.get("layer_regex_include") or []
        exclude_patterns = debug_info.get("layer_regex_exclude") or []
        if include_patterns or exclude_patterns:
            print(
                "[geo_dump] layer_regex include={incl} exclude={excl}".format(
                    incl=include_patterns or "-",
                    excl=exclude_patterns or "-",
                )
            )
        print(f"[geo_dump] layer_counts_pre={_format_counts(layer_pre)}")
        if layer_regex is not None:
            print(f"[geo_dump] layer_counts_regex={_format_counts(layer_regex)}")
        print(f"[geo_dump] layer_counts_post={_format_counts(layer_post)}")
        print(f"[geo_dump] layout_counts_pre={_format_counts(layout_pre)}")
        if layout_regex is not None:
            print(f"[geo_dump] layout_counts_regex={_format_counts(layout_regex)}")
        print(f"[geo_dump] layout_counts_post={_format_counts(layout_post)}")

    return 0

if __name__ == "__main__":  # pragma: no cover - CLI entry point
    raise SystemExit(main())<|MERGE_RESOLUTION|>--- conflicted
+++ resolved
@@ -374,24 +374,6 @@
         if normalized_patterns:
             read_kwargs["block_name_regex"] = normalized_patterns
             print(f"[geo_dump] block_regex={normalized_patterns}")
-<<<<<<< HEAD
-    layout_patterns = [
-        value.strip()
-        for value in (args.layouts or [])
-        if isinstance(value, str) and value.strip()
-    ]
-    layout_filters: dict[str, object] | None = None
-    all_layouts_flag = bool(getattr(args, "all_layouts", True))
-    if layout_patterns or not all_layouts_flag:
-        layout_filters = {"all_layouts": all_layouts_flag, "patterns": layout_patterns}
-    setattr(args, "layout_filters", layout_filters)
-    if layout_filters:
-        read_kwargs["layout_filters"] = layout_filters
-        print(
-            "[geo_dump] layouts filter all=%s patterns=%s"
-            % (layout_filters.get("all_layouts"), layout_patterns)
-        )
-=======
     include_layer_patterns = args.include_layer or []
     if include_layer_patterns:
         read_kwargs["layer_include_regex"] = list(include_layer_patterns)
@@ -402,7 +384,6 @@
         print(f"[geo_dump] exclude_layer={exclude_layer_patterns}")
     if args.debug_layouts:
         read_kwargs["debug_layouts"] = True
->>>>>>> 337a26f6
     if args.force_text:
         read_kwargs["force_text"] = True
     payload = read_geo(doc, **read_kwargs)
