from __future__ import annotations

import argparse
import csv
import importlib
import json
import os
import sys
from collections.abc import Iterable, Mapping
from pathlib import Path
from typing import Any, Sequence

REPO_ROOT = Path(__file__).resolve().parent.parent
if str(REPO_ROOT) not in sys.path:
    sys.path.insert(0, str(REPO_ROOT))

from cad_quoter import geo_extractor
from cad_quoter.geo_extractor import (
    DEFAULT_TEXT_LAYER_EXCLUDE_REGEX,
    NO_TEXT_ROWS_MESSAGE,
    NoTextRowsError,
    read_geo,
)

DEFAULT_SAMPLE_PATH = REPO_ROOT / "Cad Files" / "301_redacted.dwg"
ARTIFACT_DIR = REPO_ROOT / "out"
DEFAULT_EXCLUDE_PATTERN_TEXT = ", ".join(DEFAULT_TEXT_LAYER_EXCLUDE_REGEX) or "<none>"


def _sum_qty(rows: list[Mapping[str, object]] | None) -> int:
    total = 0
    if not rows:
        return total
    for row in rows:
        try:
            total += int(float(row.get("qty", 0) or 0))  # type: ignore[arg-type]
        except Exception:
            continue
    return total


def _payload_has_rows(payload: Mapping[str, object] | None) -> bool:
    """Return ``True`` when the GEO payload already published any rows."""

    if not isinstance(payload, Mapping):
        return False

    def _extract_rows(container: Mapping[str, object], key: str) -> list[object]:
        value = container.get(key) if isinstance(container, Mapping) else None
        if isinstance(value, list):
            return value
        if isinstance(value, Iterable) and not isinstance(value, (str, bytes, bytearray)):
            rows_list = list(value)
            if isinstance(container, dict):
                container[key] = rows_list
            return rows_list
        return []

    direct_rows = _extract_rows(payload, "rows")
    if direct_rows:
        return True

    ops_summary = payload.get("ops_summary")
    if not isinstance(ops_summary, Mapping):
        geo = payload.get("geo")
        if isinstance(geo, Mapping):
            ops_summary = geo.get("ops_summary")
    if isinstance(ops_summary, Mapping):
        if not isinstance(ops_summary, dict):
            ops_summary = dict(ops_summary)
            if isinstance(payload, dict):
                payload["ops_summary"] = ops_summary
        if _extract_rows(ops_summary, "rows"):
            return True

    return False


def _ordered_hole_row(row: Mapping[str, object]) -> dict[str, object]:
    ordered: dict[str, object] = {}
    preferred_order = ("hole", "qty", "ref", "side", "desc")
    for key in preferred_order:
        if key in row:
            ordered[key] = row[key]
    for key in sorted(row.keys()):
        if key not in ordered:
            ordered[key] = row[key]
    return ordered


def _build_hole_rows_artifact(
    rows: Iterable[Mapping[str, object]] | None,
    *,
    qty_sum: int,
    hole_count: int | None,
    provenance: object,
    source: object,
) -> dict[str, object]:
    serialized_rows: list[dict[str, object]] = []
    for row in rows or []:
        if not isinstance(row, Mapping):
            continue
        serialized_rows.append(_ordered_hole_row(row))

    artifact: dict[str, object] = {"rows": serialized_rows, "qty_sum": int(qty_sum)}
    if hole_count not in (None, ""):
        try:
            artifact["hole_count"] = int(float(hole_count))
        except Exception:
            artifact["hole_count"] = hole_count
    if provenance not in (None, ""):
        artifact["provenance"] = provenance
    if source not in (None, ""):
        artifact["source"] = source
    return artifact


def _ordered_totals_map(totals: Mapping[str, Any]) -> dict[str, Any]:
    ordered: dict[str, Any] = {}
    preferred = (
        "tap",
        "tap_front",
        "tap_back",
        "counterbore",
        "counterbore_front",
        "counterbore_back",
        "drill",
        "spot",
        "jig_grind",
    )
    for key in preferred:
        if key in totals:
            ordered[key] = totals[key]
    for key in sorted(totals.keys()):
        if key not in ordered:
            ordered[key] = totals[key]
    return ordered


def _build_ops_totals_artifact(ops_summary: Mapping[str, object] | None) -> dict[str, object] | None:
    if not isinstance(ops_summary, Mapping):
        return None

    totals_raw = ops_summary.get("totals") if isinstance(ops_summary, Mapping) else None
    totals_ordered = _ordered_totals_map(totals_raw) if isinstance(totals_raw, Mapping) else None

    artifact: dict[str, object] = {}
    if totals_ordered:
        artifact["totals"] = totals_ordered

    supplemental_keys = (
        "tap_total",
        "cbore_total",
        "csk_total",
        "actions_total",
        "back_ops_total",
        "flip_required",
    )
    for key in supplemental_keys:
        if key in ops_summary:
            artifact[key] = ops_summary[key]

    if "source" in ops_summary:
        artifact["source"] = ops_summary["source"]

    return artifact or None


def _write_artifact(path: Path, payload: Mapping[str, object]) -> None:
    try:
        path.parent.mkdir(parents=True, exist_ok=True)
        with path.open("w", encoding="utf-8") as handle:
            json.dump(payload, handle, indent=2)
            handle.write("\n")
    except OSError as exc:  # pragma: no cover - filesystem issues
        print(f"[geo_dump] failed to write artifact {path}: {exc}")


def main(argv: Sequence[str] | None = None) -> int:
    parser = argparse.ArgumentParser(description="Dump GEO operations summary from a DXF/DWG file")
    parser.add_argument("path", nargs="?", help="Path to the DXF or DWG file")
    parser.add_argument("--no-oda", dest="use_oda", action="store_false", help="Disable ODA fallback")
    parser.add_argument("--debug", action="store_true", help="Print the first 10 rows for inspection")
    parser.add_argument(
        "--debug-entities",
        action="store_true",
        help="Print raw text table candidates from the DXF/DWG",
    )
    parser.add_argument(
        "--show-helpers",
        action="store_true",
        help="Print helper resolution diagnostics",
    )
    parser.add_argument(
        "--dump-lines",
        help="Write text-line debug dump to this path (banded cells use *_bands.tsv)",
    )
    parser.add_argument(
        "--dump-bands",
        action="store_true",
        help="Print reconstructed [TABLE-X] band previews (first 30)",
    )
    parser.add_argument(
        "--all-layouts",
        action=argparse.BooleanOptionalAction,
        default=True,
        help="Process text tables from all layouts (use --no-all-layouts to restrict)",
    )
    parser.add_argument(
        "--layouts",
        dest="layouts",
        action="append",
        help="Regex pattern to match layout names (repeatable; case-insensitive)",
    )
    parser.add_argument(
        "--layer-allow",
        dest="layer_allow",
        action="append",
        help="Restrict table/text scans to the specified layer (repeatable; use ALL to disable filtering)",
    )
    parser.add_argument(
        "--allow-layers",
        dest="allow_layers",
        help="Comma-separated glob patterns of layers to allow (use ALL to disable filtering)",
    )
    parser.add_argument(
        "--block-allow",
        dest="block_allow",
        action="append",
        help="Treat INSERTs with these block names as preferred ROI seeds (repeatable)",
    )
    parser.add_argument(
        "--block-regex",
        dest="block_regex",
        action="append",
        help="Regex pattern to match INSERT block names for ROI seeding (repeatable)",
    )
    parser.add_argument(
        "--include-layer",
        dest="include_layer",
        action="append",
        help=(
            "Regex pattern for layers to include when scanning text (repeatable; "
            f"defaults still exclude {DEFAULT_EXCLUDE_PATTERN_TEXT})"
        ),
    )
    parser.add_argument(
        "--exclude-layer",
        dest="exclude_layer",
        action="append",
        help=(
            "Regex pattern for layers to exclude when scanning text (repeatable; "
            f"defaults: {DEFAULT_EXCLUDE_PATTERN_TEXT})"
        ),
    )
    parser.add_argument(
        "--no-exclude-layer",
        dest="no_exclude_layer",
        action="store_true",
        help=(
            "Disable the default text-layer exclusions "
            f"({DEFAULT_EXCLUDE_PATTERN_TEXT}) before applying any --exclude-layer"
            " filters"
        ),
    )
    parser.add_argument(
        "--scan-acad-tables",
        action="store_true",
        help="Print ACAD_TABLE inventory details",
    )
    parser.add_argument(
        "--trace-acad",
        action="store_true",
        help="Enable detailed AutoCAD table tracing diagnostics",
    )
    parser.add_argument(
        "--depth-max",
        type=int,
        metavar="N",
        help="Override block INSERT recursion depth for ACAD tables",
    )
    parser.add_argument(
        "--show-rows",
        type=int,
        metavar="N",
        help="Print the first N rows as qty | ref | side | desc",
    )
    parser.add_argument(
        "--force-text",
        action="store_true",
        help="Force publishing text fallback rows when available",
    )
    parser.add_argument(
        "--pipeline",
        choices=("auto", "acad", "text", "geom"),
        default="auto",
        help=(
            "Select the extraction pipeline: 'auto' runs ACAD first then TEXT, "
            "while 'geom' returns raw geometry rows"
        ),
    )
    parser.add_argument(
        "--allow-geom",
        action="store_true",
        help="Permit geometry rows even when using the automatic pipeline",
    )
    parser.add_argument(
        "--debug-layouts",
        action="store_true",
        help="Print layout and layer summaries after extraction",
    )
    parser.add_argument(
        "--dump-rows-csv",
        nargs="?",
        const="debug/rows.csv",
        default=None,
        help="Write extracted rows to CSV (optional custom path; default debug/rows.csv)",
    )
    args = parser.parse_args(argv)

    if args.show_rows is not None:
        os.environ["CAD_QUOTER_SHOW_ROWS"] = str(args.show_rows)

    path = (args.path or os.environ.get("GEO_DUMP_PATH") or "").strip()
    if not path:
        path = str(DEFAULT_SAMPLE_PATH)
        print(f"[geo_dump] Using default sample: {path}")

    if args.depth_max is not None:
        os.environ["CAD_QUOTER_ACAD_DEPTH_MAX"] = str(args.depth_max)

    geo_extractor.set_trace_acad(bool(args.trace_acad))

    if args.show_helpers:
        try:
            app_module = importlib.import_module("appV5")
        except Exception as exc:
            print(f"[geo_dump] appV5 import failed: {exc}")
        else:
            module_path = getattr(app_module, "__file__", None)
            print(f"[geo_dump] appV5 import ok: {module_path or app_module}")
        acad_helper = geo_extractor._resolve_app_callable("hole_count_from_acad_table")
        text_helper = geo_extractor._resolve_app_callable("extract_hole_table_from_text")
        text_alt_helper = geo_extractor._resolve_app_callable("hole_count_from_text_table")
        print(
            "helpers: acad={acad} text={text} text_alt={text_alt}".format(
                acad=geo_extractor._describe_helper(acad_helper),
                text=geo_extractor._describe_helper(text_helper),
                text_alt=geo_extractor._describe_helper(text_alt_helper),
            )
        )

    if args.debug_entities:
        os.environ["CAD_QUOTER_DEBUG_ENTITIES"] = "1"

    try:
        doc = geo_extractor._load_doc_for_path(Path(path), use_oda=args.use_oda)
    except Exception as exc:  # pragma: no cover - defensive logging
        print(f"[geo_dump] failed to load document: {exc}")
        return 1

    read_kwargs: dict[str, object] = {}
    layer_allow_args = list(args.layer_allow or [])
    allow_layers_arg = getattr(args, "allow_layers", None)
    if allow_layers_arg:
        layer_allow_args.extend(part.strip() for part in allow_layers_arg.split(","))
    if layer_allow_args:
        os.environ["CAD_QUOTER_ACAD_ALLOW_LAYERS"] = ",".join(layer_allow_args)
    else:
        os.environ.pop("CAD_QUOTER_ACAD_ALLOW_LAYERS", None)
    if layer_allow_args:
        normalized_layers: list[str] = []
        allow_all = False
        for value in layer_allow_args:
            if value is None:
                continue
            text = value.strip()
            if not text:
                continue
            upper = text.upper()
            if upper in {"ALL", "*", "<ALL>"}:
                allow_all = True
                break
            normalized_layers.append(text)
        if allow_all:
            read_kwargs["layer_allowlist"] = None
            print("[geo_dump] layer_allow=ALL")
        else:
            allowlist_set = {layer.strip() for layer in normalized_layers if layer.strip()}
            if allowlist_set:
                read_kwargs["layer_allowlist"] = allowlist_set
                print(f"[geo_dump] layer_allow={sorted(allowlist_set)}")
    block_allow_args = args.block_allow or []
    if block_allow_args:
        normalized_blocks = [
            value.strip()
            for value in block_allow_args
            if isinstance(value, str) and value.strip()
        ]
        if normalized_blocks:
            read_kwargs["block_name_allowlist"] = normalized_blocks
            print(f"[geo_dump] block_allow={normalized_blocks}")
    block_regex_args = args.block_regex or []
    if block_regex_args:
        normalized_patterns = [
            value.strip()
            for value in block_regex_args
            if isinstance(value, str) and value.strip()
        ]
        if normalized_patterns:
            read_kwargs["block_name_regex"] = normalized_patterns
            print(f"[geo_dump] block_regex={normalized_patterns}")
    include_layer_patterns = [
        value.strip()
        for value in args.include_layer or []
        if isinstance(value, str) and value.strip()
    ]
    if include_layer_patterns:
        read_kwargs["layer_include_regex"] = list(include_layer_patterns)
        print(f"[geo_dump] include_layer={include_layer_patterns}")
    exclude_layer_patterns = [
        value.strip()
        for value in args.exclude_layer or []
        if isinstance(value, str) and value.strip()
    ]
    if args.no_exclude_layer:
        read_kwargs["layer_exclude_regex"] = list(exclude_layer_patterns)
        if exclude_layer_patterns:
            print(
                "[geo_dump] exclude_layer={patterns} (defaults disabled)".format(
                    patterns=exclude_layer_patterns
                )
            )
        else:
            print("[geo_dump] exclude_layer=<none> (defaults disabled)")
    elif exclude_layer_patterns:
        combined_patterns = list(DEFAULT_TEXT_LAYER_EXCLUDE_REGEX) + list(
            exclude_layer_patterns
        )
        read_kwargs["layer_exclude_regex"] = combined_patterns
        print(
            "[geo_dump] exclude_layer={patterns} (defaults + custom)".format(
                patterns=exclude_layer_patterns
            )
        )
    if args.debug_layouts:
        read_kwargs["debug_layouts"] = True
    if args.force_text:
        read_kwargs["force_text"] = True
    if args.pipeline:
        read_kwargs["pipeline"] = args.pipeline
    if args.allow_geom:
        read_kwargs["allow_geom"] = True
    try:
        payload = read_geo(doc, **read_kwargs)
<<<<<<< HEAD
    except RuntimeError as exc:
        print(f"[geo_dump] ERROR: {exc}")
        print("[geo_dump] Re-run with --dump-ents for diagnostics.")
=======
    except NoTextRowsError:
        print(NO_TEXT_ROWS_MESSAGE)
>>>>>>> 0e4ec26d
        return 2
    if isinstance(payload, Mapping):
        payload = dict(payload)
    else:
        payload = {}
    published = _payload_has_rows(payload)
    scan_info = geo_extractor.get_last_acad_table_scan() or {}
    tables_found = 0
    try:
        tables_found = int(scan_info.get("tables_found", 0))  # type: ignore[arg-type]
    except Exception:
        tables_found = 0
    geo_extractor.log_last_dxf_fallback(tables_found)
    if (
        tables_found == 0
        and not published
        and Path(path).suffix.lower() == ".dwg"
    ):
        fallback_versions = [
            "ACAD2000",
            "ACAD2004",
            "ACAD2007",
            "ACAD2013",
            "ACAD2018",
        ]
        for version in fallback_versions:
            normalized_version = geo_extractor._normalize_oda_version(version) or version
            print(f"[ACAD-TABLE] trying DXF fallback version={normalized_version}")
            try:
                fallback_doc = geo_extractor._load_doc_for_path(
                    Path(path), use_oda=args.use_oda, out_ver=normalized_version
                )
            except Exception as exc:
                print(f"[ACAD-TABLE] DXF fallback {normalized_version} failed: {exc}")
                continue
            try:
                payload = read_geo(fallback_doc, **read_kwargs)
<<<<<<< HEAD
            except RuntimeError as exc:
                print(f"[geo_dump] ERROR: {exc}")
                print("[geo_dump] Re-run with --dump-ents for diagnostics.")
=======
            except NoTextRowsError:
                print(NO_TEXT_ROWS_MESSAGE)
>>>>>>> 0e4ec26d
                return 2
            if isinstance(payload, Mapping):
                payload = dict(payload)
            else:
                payload = {}
            published = _payload_has_rows(payload)
            scan_info = geo_extractor.get_last_acad_table_scan() or {}
            try:
                tables_found = int(scan_info.get("tables_found", 0))  # type: ignore[arg-type]
            except Exception:
                tables_found = 0
            geo_extractor.log_last_dxf_fallback(tables_found)
            if tables_found or published:
                break
    if not isinstance(payload, Mapping):
        payload = {}
    else:
        payload = dict(payload)

    final_scan = geo_extractor.get_last_acad_table_scan() or scan_info
    if args.scan_acad_tables:
        tables: list[Mapping[str, object]] = []
        tables_found_display = 0
        if isinstance(final_scan, Mapping):
            try:
                tables_found_display = int(final_scan.get("tables_found", 0))
            except Exception:
                tables_found_display = 0
            raw_tables = final_scan.get("tables")
            if isinstance(raw_tables, list):
                tables = [entry for entry in raw_tables if isinstance(entry, Mapping)]
        print(f"[ACAD-TABLE] tables_found={tables_found_display}")
        if tables:
            for entry in tables:
                owner = str(entry.get("owner") or "-")
                layer = str(entry.get("layer") or "-")
                handle = str(entry.get("handle") or "-")
                dxftype = str(entry.get("type") or entry.get("dxftype") or "-")
                try:
                    rows_val = int(entry.get("rows") or entry.get("row_count") or 0)
                except Exception:
                    rows_val = 0
                try:
                    cols_val = int(entry.get("cols") or entry.get("n_cols") or 0)
                except Exception:
                    cols_val = 0
                print(
                    "[ACAD-TABLE] hit owner={owner} layer={layer} handle={handle} rows={rows} cols={cols} type={typ}".format(
                        owner=owner,
                        layer=layer,
                        handle=handle,
                        rows=rows_val,
                        cols=cols_val,
                        typ=dxftype,
                    )
                )
        else:
            print("[ACAD-TABLE] hit owner=<none> layer=- handle=- rows=0 cols=0 type=-")

    geo = payload.get("geo")
    if not isinstance(geo, Mapping):
        geo = {}
    ops_summary = payload.get("ops_summary")
    if not isinstance(ops_summary, Mapping):
        ops_summary = geo.get("ops_summary") if isinstance(geo, Mapping) else {}
    if not isinstance(ops_summary, Mapping):
        ops_summary = {}

    rows = payload.get("rows")
    if not isinstance(rows, list):
        rows = list(rows or [])  # type: ignore[arg-type]
    if not rows:
        ops_rows = ops_summary.get("rows") if isinstance(ops_summary, Mapping) else None
        if isinstance(ops_rows, list):
            rows = ops_rows
        else:
            rows = list(ops_rows or [])  # type: ignore[arg-type]

    qty_sum = payload.get("qty_sum")
    if isinstance(qty_sum, (int, float)):
        qty_sum = int(float(qty_sum))
    else:
        qty_sum = _sum_qty(rows)

    holes_source = payload.get("provenance_holes")
    if holes_source is None:
        provenance = geo.get("provenance") if isinstance(geo, Mapping) else {}
        if isinstance(provenance, Mapping):
            holes_source = provenance.get("holes")

    hole_count = payload.get("hole_count")
    if hole_count in (None, ""):
        hole_count = geo.get("hole_count") if isinstance(geo, Mapping) else None
    try:
        if hole_count not in (None, ""):
            hole_count = int(float(hole_count))
    except Exception:
        pass

    source = payload.get("source")
    if source is None and isinstance(ops_summary, Mapping):
        source = ops_summary.get("source")
    print(
        "rows={rows} qty_sum={qty} source={src} hole_count={hole_count} provenance={prov}".format(
            rows=len(rows),
            qty=qty_sum,
            src=source,
            hole_count=hole_count,
            prov=holes_source,
        )
    )

    hole_rows_artifact = _build_hole_rows_artifact(
        rows,
        qty_sum=qty_sum,
        hole_count=hole_count,
        provenance=holes_source,
        source=source,
    )
    _write_artifact(ARTIFACT_DIR / "hole_rows.json", hole_rows_artifact)

    ops_totals_artifact = _build_ops_totals_artifact(ops_summary)
    if ops_totals_artifact:
        _write_artifact(ARTIFACT_DIR / "op_totals.json", ops_totals_artifact)
    if args.show_rows and rows:
        limit = max(args.show_rows, 0)
        if limit > 0:
            count = min(limit, len(rows))
            print(f"[ROWS] preview_count={count}")
            for idx, row in enumerate(rows[:count]):
                qty_display = row.get("qty") if isinstance(row, Mapping) else None
                ref_display = row.get("ref") if isinstance(row, Mapping) else None
                side_display = row.get("side") if isinstance(row, Mapping) else None
                desc_display = row.get("desc") if isinstance(row, Mapping) else None
                print(
                    "[ROW {idx:02d}] {qty} | {ref} | {side} | {desc}".format(
                        idx=idx,
                        qty=qty_display if qty_display not in (None, "") else "-",
                        ref=ref_display if ref_display not in (None, "") else "-",
                        side=side_display if side_display not in (None, "") else "-",
                        desc=desc_display if desc_display not in (None, "") else "",
                    )
                )
    if args.debug and rows:
        print("first_rows:")
        for idx, row in enumerate(rows[:10]):
            ref = row.get("ref") if isinstance(row, Mapping) else ""
            desc = row.get("desc") if isinstance(row, Mapping) else ""
            qty = row.get("qty") if isinstance(row, Mapping) else ""
            hole = row.get("hole") if isinstance(row, Mapping) else ""
            print(
                f"  [{idx:02d}] QTY={qty} REF={ref} SIDE={row.get('side') if isinstance(row, Mapping) else ''} DESC={desc} HOLE={hole}"
            )

    debug_payload = payload.get("debug_payload")
    if isinstance(debug_payload, Mapping):
        debug_payload = dict(debug_payload)
    else:
        debug_payload = geo_extractor.get_last_text_table_debug() or {}

    if args.dump_bands:
        row_debug = debug_payload.get("row_debug") or []
        columns = debug_payload.get("columns") or []
        if isinstance(row_debug, Mapping):
            row_debug = [row_debug]
        if isinstance(columns, Mapping):
            columns = list(columns.values())
        if isinstance(row_debug, list) and row_debug:
            print(
                f"[TABLE-Y] dump rows_total={len(row_debug)} columns={len(columns)}"
            )
            for entry in row_debug[:30]:
                if not isinstance(entry, Mapping):
                    continue
                row_idx = entry.get("index")
                try:
                    row_idx_int = int(row_idx)
                except Exception:
                    row_idx_int = -1
                cells = entry.get("cells") or []
                parts: list[str] = []
                for col_idx, cell_text in enumerate(cells):
                    preview = geo_extractor._truncate_cell_preview(str(cell_text or ""))
                    parts.append(f'C{col_idx}="{preview}"')
                preview_body = " | ".join(parts)
                label = row_idx_int if row_idx_int >= 0 else row_idx
                print(
                    f"[TABLE-X] row#{label} cols={len(cells)} | {preview_body}"
                )
        else:
            print("[TABLE-X] dump rows: no row_debug in debug payload")

    dump_base = args.dump_lines
    if args.debug_entities and len(rows) < 8 and not dump_base:
        base_name = Path(path).stem or "geo_dump"
        dump_base = str(Path.cwd() / f"{base_name}_lines.tsv")

    if dump_base:
        lines_path = Path(dump_base)
        bands_path = lines_path.with_name(f"{lines_path.stem}_bands.tsv")
        raw_lines = debug_payload.get("raw_lines") or []
        candidates = raw_lines or debug_payload.get("candidates", [])
        row_debug = debug_payload.get("row_debug", [])

        def _format_float(value: object) -> str:
            if isinstance(value, (int, float)):
                return f"{float(value):.3f}"
            try:
                return f"{float(value):.3f}"
            except Exception:
                return ""

        def _write_lines(path_obj: Path, header: str, rows_iter: list[dict[str, object]]) -> None:
            path_obj.parent.mkdir(parents=True, exist_ok=True)
            with path_obj.open("w", encoding="utf-8") as handle:
                handle.write(header + "\n")
                for item in rows_iter:
                    if header.startswith("layout\t"):
                        layout = str(item.get("layout") or "")
                        in_block = "1" if item.get("in_block") else "0"
                        fields = [
                            layout,
                            in_block,
                            _format_float(item.get("x")),
                            _format_float(item.get("y")),
                            str(item.get("text") or ""),
                        ]
                    elif header.startswith("row\t"):
                        fields = [
                            str(item.get("row", "")),
                            str(item.get("col", "")),
                            _format_float(item.get("y_center")),
                            str(item.get("text") or ""),
                        ]
                    else:
                        fields = [
                            str(item.get("band", "")),
                            str(item.get("col", "")),
                            _format_float(item.get("x_center")),
                            _format_float(item.get("y_center")),
                            str(item.get("text") or ""),
                        ]
                    handle.write("\t".join(fields) + "\n")

        try:
            _write_lines(lines_path, "layout\tin_block\tx\ty\ttext", list(candidates))
            if row_debug:
                row_dump: list[dict[str, object]] = []
                for entry in row_debug:
                    if not isinstance(entry, Mapping):
                        continue
                    row_idx = entry.get("index")
                    y_center = entry.get("y")
                    cells = entry.get("cells") or []
                    for col_idx, cell_text in enumerate(cells):
                        row_dump.append(
                            {
                                "row": row_idx,
                                "col": col_idx,
                                "y_center": y_center,
                                "text": cell_text,
                            }
                        )
                if row_dump:
                    _write_lines(
                        bands_path,
                        "row\tcol\ty_center\ttext",
                        row_dump,
                    )
        except OSError as exc:  # pragma: no cover - filesystem issues
            print(f"[geo_dump] failed to write dumps: {exc}")
        else:
            print(f"[geo_dump] wrote debug dumps to {lines_path} and {bands_path}")

    rows_csv_path: Path | None = None
    if args.dump_rows_csv:
        csv_target = Path(args.dump_rows_csv)
        try:
            csv_target.parent.mkdir(parents=True, exist_ok=True)
            with csv_target.open("w", newline="", encoding="utf-8") as handle:
                writer = csv.writer(handle)
                writer.writerow(["qty", "ref", "side", "desc", "hole"])
                for row in rows:
                    if not isinstance(row, Mapping):
                        continue
                    qty_val = row.get("qty")
                    writer.writerow(
                        [
                            "" if qty_val in (None, "") else str(qty_val),
                            str(row.get("ref") or ""),
                            str(row.get("side") or ""),
                            str(row.get("desc") or ""),
                            str(row.get("hole") or ""),
                        ]
                    )
        except OSError as exc:  # pragma: no cover - filesystem issues
            print(f"[geo_dump] failed to write rows CSV: {exc}")
        else:
            rows_csv_path = csv_target
            print(f"[geo_dump] wrote rows CSV to {csv_target}")

    debug_info = geo_extractor.get_last_text_table_debug() or {}

    def _format_counts(counts: Mapping[str, int] | None) -> str:
        if not counts:
            return "{}"
        items = sorted(counts.items(), key=lambda item: (-item[1], item[0] or ""))
        top = ", ".join(f"{name or '-'}:{count}" for name, count in items[:5])
        if len(items) > 5:
            top += ", …"
        return "{" + top + "}"

    scanned_layouts = list(dict.fromkeys(debug_info.get("scanned_layouts") or []))
    scanned_layers = list(dict.fromkeys(debug_info.get("scanned_layers") or []))
    include_patterns_dbg = list(
        dict.fromkeys(debug_info.get("layer_regex_include") or [])
    )
    exclude_patterns_dbg = list(
        dict.fromkeys(debug_info.get("layer_regex_exclude") or [])
    )
    layout_summary = ",".join(scanned_layouts) if scanned_layouts else "-"
    layer_summary = ",".join(scanned_layers) if scanned_layers else "-"
    include_summary = ",".join(include_patterns_dbg) if include_patterns_dbg else "-"
    exclude_summary = ",".join(exclude_patterns_dbg) if exclude_patterns_dbg else "-"
    csv_display = str(rows_csv_path) if rows_csv_path else "-"
    print(
        "[geo_dump] summary layouts={layouts} layers={layers} incl={incl} "
        "excl={excl} rows={rows} csv={csv}".format(
            layouts=layout_summary,
            layers=layer_summary,
            incl=include_summary,
            excl=exclude_summary,
            rows=len(rows),
            csv=csv_display,
        )
    )

    if args.debug_layouts:
        layer_pre = debug_info.get("layer_counts_pre")
        layer_regex = debug_info.get("layer_counts_post_regex")
        layer_post = debug_info.get("layer_counts_post_allow")
        layout_pre = debug_info.get("layout_counts_pre")
        layout_regex = debug_info.get("layout_counts_post_regex")
        layout_post = debug_info.get("layout_counts_post_allow")
        include_patterns = debug_info.get("layer_regex_include") or []
        exclude_patterns = debug_info.get("layer_regex_exclude") or []
        if include_patterns or exclude_patterns:
            print(
                "[geo_dump] layer_regex include={incl} exclude={excl}".format(
                    incl=include_patterns or "-",
                    excl=exclude_patterns or "-",
                )
            )
        print(f"[geo_dump] layer_counts_pre={_format_counts(layer_pre)}")
        if layer_regex is not None:
            print(f"[geo_dump] layer_counts_regex={_format_counts(layer_regex)}")
        print(f"[geo_dump] layer_counts_post={_format_counts(layer_post)}")
        print(f"[geo_dump] layout_counts_pre={_format_counts(layout_pre)}")
        if layout_regex is not None:
            print(f"[geo_dump] layout_counts_regex={_format_counts(layout_regex)}")
        print(f"[geo_dump] layout_counts_post={_format_counts(layout_post)}")

    return 0

if __name__ == "__main__":  # pragma: no cover - CLI entry point
    raise SystemExit(main())<|MERGE_RESOLUTION|>--- conflicted
+++ resolved
@@ -453,14 +453,8 @@
         read_kwargs["allow_geom"] = True
     try:
         payload = read_geo(doc, **read_kwargs)
-<<<<<<< HEAD
-    except RuntimeError as exc:
-        print(f"[geo_dump] ERROR: {exc}")
-        print("[geo_dump] Re-run with --dump-ents for diagnostics.")
-=======
     except NoTextRowsError:
         print(NO_TEXT_ROWS_MESSAGE)
->>>>>>> 0e4ec26d
         return 2
     if isinstance(payload, Mapping):
         payload = dict(payload)
@@ -498,14 +492,8 @@
                 continue
             try:
                 payload = read_geo(fallback_doc, **read_kwargs)
-<<<<<<< HEAD
-            except RuntimeError as exc:
-                print(f"[geo_dump] ERROR: {exc}")
-                print("[geo_dump] Re-run with --dump-ents for diagnostics.")
-=======
             except NoTextRowsError:
                 print(NO_TEXT_ROWS_MESSAGE)
->>>>>>> 0e4ec26d
                 return 2
             if isinstance(payload, Mapping):
                 payload = dict(payload)
