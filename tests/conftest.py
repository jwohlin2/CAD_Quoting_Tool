--- conflicted
+++ resolved
@@ -332,19 +332,8 @@
     sys.modules["pandas"] = pandas_stub
 
 
-<<<<<<< HEAD
 _install_runtime_dependency_stubs()
-=======
-def _install_runtime_dep_stubs() -> None:
-    for name in ("requests", "bs4", "lxml"):
-        if name in sys.modules:
-            continue
-        module = types.ModuleType(name)
-        module.__spec__ = importlib.machinery.ModuleSpec(name, loader=None)
-        sys.modules[name] = module
-
-
->>>>>>> 47c08327
+
 _install_ocp_stubs()
 _install_llama_stub()
 _install_pandas_stub()
