from __future__ import annotations

import sys
import types
from pathlib import Path

import pytest

if "cad_quoter.geometry" not in sys.modules:
    geom_stub = types.ModuleType("cad_quoter.geometry")
    sys.modules["cad_quoter.geometry"] = geom_stub
else:  # pragma: no cover - ensure attribute exists when module already imported
    geom_stub = sys.modules["cad_quoter.geometry"]

setattr(geom_stub, "FACE_OF", getattr(geom_stub, "FACE_OF", {}))


def _ensure_face(face, *_args, **_kwargs):  # pragma: no cover - simple shim for tests
    return face


def _face_surface(*_args, **_kwargs):  # pragma: no cover - simple shim for tests
    return None


def _iter_faces(*_args, **_kwargs):  # pragma: no cover - simple shim for tests
    return iter(())


def _linear_properties(*_args, **_kwargs):  # pragma: no cover - simple shim for tests
    return {}


def _map_shapes_and_ancestors(*_args, **_kwargs):  # pragma: no cover - simple shim for tests
    return {}


setattr(geom_stub, "ensure_face", getattr(geom_stub, "ensure_face", _ensure_face))
setattr(geom_stub, "face_surface", getattr(geom_stub, "face_surface", _face_surface))
setattr(geom_stub, "iter_faces", getattr(geom_stub, "iter_faces", _iter_faces))
setattr(geom_stub, "linear_properties", getattr(geom_stub, "linear_properties", _linear_properties))
setattr(
    geom_stub,
    "map_shapes_and_ancestors",
    getattr(geom_stub, "map_shapes_and_ancestors", _map_shapes_and_ancestors),
)

import appV5
from cad_quoter.pricing.validation import validate_quote_before_pricing
from cad_quoter.app import runtime as app_runtime


class _DummyVar:
    def __init__(self, value=None):
        self._value = value

    def get(self):
        return self._value

    def set(self, value):
        self._value = value


class _DummyWidget:
    def __init__(self, *args, **kwargs):
        self.children = []

    def pack(self, *args, **kwargs):
        return self

    def grid(self, *args, **kwargs):
        return self

    def place(self, *args, **kwargs):
        return self

    def bind(self, *args, **kwargs):
        return self

    def bind_all(self, *args, **kwargs):
        return self

    def unbind_all(self, *args, **kwargs):
        return self

    def config(self, *args, **kwargs):
        return self

    configure = config

    def create_window(self, *args, **kwargs):
        return 1

    def insert(self, *args, **kwargs):
        return self

    def delete(self, *args, **kwargs):
        return self

    def see(self, *args, **kwargs):
        return self

    def add(self, *args, **kwargs):
        self.children.append(args[0] if args else None)
        return self

    def add_command(self, *args, **kwargs):
        return self

    def add_cascade(self, *args, **kwargs):
        return self

    def add_separator(self, *args, **kwargs):
        return self

    def set(self, *args, **kwargs):
        return self

    def yview(self, *args, **kwargs):
        return self

    def yview_moveto(self, *args, **kwargs):
        return self

    def destroy(self):
        return None


class _DummyNotebook(_DummyWidget):
    def select(self, *args, **kwargs):
        return self.children[0] if self.children else None


class _DummyStyle:
    def configure(self, *args, **kwargs):
        return None

    def map(self, *args, **kwargs):
        return None


class _DummyCanvas(_DummyWidget):
    def bbox(self, *args, **kwargs):
        return (0, 0, 10, 10)


class _DummyText(_DummyWidget):
    def get(self, *args, **kwargs):
        return ""

    def tag_configure(self, *args, **kwargs):
        return None


@pytest.fixture(autouse=True)
def _patch_app_dependencies(monkeypatch: pytest.MonkeyPatch) -> None:
    monkeypatch.setattr(appV5.tk.Tk, "__init__", lambda self, *a, **k: None, raising=False)
    for name in ("title", "geometry", "config", "quit", "destroy", "update_idletasks"):
        monkeypatch.setattr(appV5.tk.Tk, name, lambda self, *a, **k: None, raising=False)

    monkeypatch.setattr(appV5.tk, "Menu", _DummyWidget, raising=False)
    monkeypatch.setattr(appV5.tk, "Canvas", _DummyCanvas, raising=False)
    monkeypatch.setattr(appV5.tk, "Text", _DummyText, raising=False)
    for var in ("BooleanVar", "StringVar", "IntVar", "DoubleVar"):
        monkeypatch.setattr(appV5.tk, var, _DummyVar, raising=False)

    for attr in (
        "Frame",
        "Button",
        "Label",
        "Scrollbar",
        "Treeview",
        "Checkbutton",
        "Combobox",
        "Separator",
        "LabelFrame",
        "Entry",
        "Progressbar",
    ):
        monkeypatch.setattr(appV5.ttk, attr, _DummyWidget, raising=False)

    monkeypatch.setattr(appV5.ttk, "Notebook", _DummyNotebook, raising=False)
    monkeypatch.setattr(appV5.ttk, "Style", lambda *a, **k: _DummyStyle(), raising=False)

    monkeypatch.setattr(appV5.messagebox, "showinfo", lambda *a, **k: None, raising=False)
    monkeypatch.setattr(appV5.App, "_load_settings", lambda self: {}, raising=False)
    monkeypatch.setattr(appV5, "find_default_qwen_model", lambda: "", raising=False)

    class _DummyScrollable:
        def __init__(self, *args, **kwargs):
            self.canvas = _DummyCanvas()
            self.scrollable_frame = _DummyWidget()

        def pack(self, *args, **kwargs):
            return self

    monkeypatch.setattr(appV5, "ScrollableFrame", _DummyScrollable, raising=False)


def test_app_instantiation_smoke(monkeypatch: pytest.MonkeyPatch) -> None:
    app = appV5.App()
    try:
        assert isinstance(app.quote_state, appV5.QuoteState)
        assert isinstance(app.llm_enabled.get(), (type(None), bool))
        app.status_var.set("Ready")
    finally:
        app.destroy()


def test_geo_read_more_hook_is_optional() -> None:
    assert hasattr(appV5, "build_geo_from_dxf")
    hook = appV5.build_geo_from_dxf
    assert callable(hook)


def test_geo_read_more_hook_override_roundtrip() -> None:
    captured: list[str] = []

    def _fake_loader(path: str) -> dict:
        captured.append(path)
        return {"ok": True, "path": path}

    appV5.set_build_geo_from_dxf_hook(_fake_loader)
    try:
        result = appV5.build_geo_from_dxf("/tmp/file.dxf")
        assert result["ok"] is True
        assert captured == ["/tmp/file.dxf"]
    finally:
        appV5.set_build_geo_from_dxf_hook(None)

def test_discover_qwen_vl_assets_prefers_env(monkeypatch: pytest.MonkeyPatch, tmp_path: Path) -> None:
    model = tmp_path / "custom-model.gguf"
    model.write_text("model", encoding="utf-8")
    mmproj = tmp_path / "custom-mmproj.gguf"
    mmproj.write_text("proj", encoding="utf-8")

    monkeypatch.setenv("QWEN_VL_GGUF_PATH", str(model))
    monkeypatch.setenv("QWEN_VL_MMPROJ_PATH", str(mmproj))
    monkeypatch.setenv("QWEN_GGUF_PATH", "")
    monkeypatch.setenv("QWEN_MMPROJ_PATH", "")

    found_model, found_mmproj = app_runtime.discover_qwen_vl_assets()
    assert Path(found_model) == model
    assert Path(found_mmproj) == mmproj


def test_discover_qwen_vl_assets_scans_known_dirs(monkeypatch: pytest.MonkeyPatch, tmp_path: Path) -> None:
    monkeypatch.delenv("QWEN_VL_GGUF_PATH", raising=False)
    monkeypatch.delenv("QWEN_VL_MMPROJ_PATH", raising=False)
    monkeypatch.delenv("QWEN_GGUF_PATH", raising=False)
    monkeypatch.delenv("QWEN_MMPROJ_PATH", raising=False)

    monkeypatch.setattr(app_runtime, "PREFERRED_MODEL_DIRS", (tmp_path,), raising=False)

    model = tmp_path / app_runtime.DEFAULT_VL_MODEL_NAMES[0]
    mmproj = tmp_path / app_runtime.DEFAULT_MM_PROJ_NAMES[0]
    model.write_text("model", encoding="utf-8")
    mmproj.write_text("proj", encoding="utf-8")

    found_model, found_mmproj = app_runtime.discover_qwen_vl_assets()
    assert Path(found_model) == model
    assert Path(found_mmproj) == mmproj


def test_discover_qwen_vl_assets_errors_when_missing(monkeypatch: pytest.MonkeyPatch, tmp_path: Path) -> None:
    monkeypatch.delenv("QWEN_VL_GGUF_PATH", raising=False)
    monkeypatch.delenv("QWEN_VL_MMPROJ_PATH", raising=False)
    monkeypatch.delenv("QWEN_GGUF_PATH", raising=False)
    monkeypatch.delenv("QWEN_MMPROJ_PATH", raising=False)
    monkeypatch.setattr(app_runtime, "PREFERRED_MODEL_DIRS", (tmp_path,), raising=False)

    with pytest.raises(RuntimeError) as exc:
        app_runtime.discover_qwen_vl_assets()

    message = str(exc.value)
    assert "QWEN_VL_GGUF_PATH" in message
    assert "QWEN_VL_MMPROJ_PATH" in message

def test_validate_quote_blocks_low_hole_cost_for_legacy_buckets() -> None:
    geo = {"hole_diams_mm": [5.0] * 12}
    pass_through = {"Material": 25.0}
    process_costs = {"drilling": 10.0, "milling": 0.0}

<<<<<<< HEAD
    try:
        validate_quote_before_pricing(geo, process_costs, pass_through, {})
    except ValueError as exc:  # pragma: no cover - should not raise
        pytest.fail(f"unexpected validation error: {exc}")
=======
    with pytest.raises(ValueError) as exc:
        appV5.validate_quote_before_pricing(geo, process_costs, pass_through, {})
>>>>>>> a439db52

    assert "Unusually low machining time" in str(exc.value)


<<<<<<< HEAD
    try:
        validate_quote_before_pricing(geo, process_costs, pass_through, {})
    except ValueError as exc:  # pragma: no cover - should not raise
        pytest.fail(f"unexpected validation error: {exc}")


def test_validate_quote_blocks_when_material_unknown() -> None:
    geo = {}
=======
def test_validate_quote_requires_material_hints_when_cost_low() -> None:
    geo: dict[str, object] = {}
>>>>>>> a439db52
    pass_through = {"Material": 0.0}
    process_costs = {"drilling": 0.0, "milling": 0.0}

    with pytest.raises(ValueError) as exc:
        validate_quote_before_pricing(geo, process_costs, pass_through, {})

    assert "Material cost is near zero" in str(exc.value)


def test_validate_quote_allows_low_material_when_thickness_provided() -> None:
    geo = {"GEO-03_Height_mm": 6.0, "material": "6061"}
    pass_through = {"Material": 2.0}
    process_costs = {"drilling": 0.0, "milling": 0.0}

    try:
        appV5.validate_quote_before_pricing(geo, process_costs, pass_through, {})
    except ValueError as exc:  # pragma: no cover - should not raise
        pytest.fail(f"unexpected validation error: {exc}")
<|MERGE_RESOLUTION|>--- conflicted
+++ resolved
@@ -281,32 +281,14 @@
     pass_through = {"Material": 25.0}
     process_costs = {"drilling": 10.0, "milling": 0.0}
 
-<<<<<<< HEAD
-    try:
-        validate_quote_before_pricing(geo, process_costs, pass_through, {})
-    except ValueError as exc:  # pragma: no cover - should not raise
-        pytest.fail(f"unexpected validation error: {exc}")
-=======
     with pytest.raises(ValueError) as exc:
         appV5.validate_quote_before_pricing(geo, process_costs, pass_through, {})
->>>>>>> a439db52
 
     assert "Unusually low machining time" in str(exc.value)
 
 
-<<<<<<< HEAD
-    try:
-        validate_quote_before_pricing(geo, process_costs, pass_through, {})
-    except ValueError as exc:  # pragma: no cover - should not raise
-        pytest.fail(f"unexpected validation error: {exc}")
-
-
-def test_validate_quote_blocks_when_material_unknown() -> None:
-    geo = {}
-=======
 def test_validate_quote_requires_material_hints_when_cost_low() -> None:
     geo: dict[str, object] = {}
->>>>>>> a439db52
     pass_through = {"Material": 0.0}
     process_costs = {"drilling": 0.0, "milling": 0.0}
 
