import re
import sys
import types

import pytest

<<<<<<< HEAD
from cad_quoter.utils.sheet_helpers import sum_time_from_series
=======
if "cad_quoter.geometry" not in sys.modules:
    geom_stub = types.ModuleType("cad_quoter.geometry")
    sys.modules["cad_quoter.geometry"] = geom_stub
else:  # pragma: no cover - ensure attribute exists when module already imported
    geom_stub = sys.modules["cad_quoter.geometry"]

setattr(geom_stub, "FACE_OF", getattr(geom_stub, "FACE_OF", {}))


def _ensure_face(face, *_args, **_kwargs):  # pragma: no cover - simple shim for tests
    return face


def _face_surface(*_args, **_kwargs):  # pragma: no cover - simple shim for tests
    return None


def _iter_faces(*_args, **_kwargs):  # pragma: no cover - simple shim for tests
    return iter(())


def _linear_properties(*_args, **_kwargs):  # pragma: no cover - simple shim for tests
    return {}


def _map_shapes_and_ancestors(*_args, **_kwargs):  # pragma: no cover - simple shim for tests
    return {}


setattr(geom_stub, "ensure_face", getattr(geom_stub, "ensure_face", _ensure_face))
setattr(geom_stub, "face_surface", getattr(geom_stub, "face_surface", _face_surface))
setattr(geom_stub, "iter_faces", getattr(geom_stub, "iter_faces", _iter_faces))
setattr(geom_stub, "linear_properties", getattr(geom_stub, "linear_properties", _linear_properties))
setattr(
    geom_stub,
    "map_shapes_and_ancestors",
    getattr(geom_stub, "map_shapes_and_ancestors", _map_shapes_and_ancestors),
)

from cad_quoter.utils import sheet_helpers

TIME_RE = re.compile(r"\b(?:hours?|hrs?|hr|time|min(?:ute)?s?)\b", re.IGNORECASE)
MONEY_RE = re.compile(r"(?:rate|/hr|per\s*hour|per\s*hr|price|cost|\$)", re.IGNORECASE)


def _build_series(values: list[str]) -> list[str]:
    return list(values)


def _list_sum_time_from_sequence(
    items: list[str],
    values: list[str],
    data_types: list[str],
    mask: list[bool],
    *,
    default: float,
    exclude_mask: list[bool] | None = None,
) -> float:
    matched_indices: list[int] = []
    for idx, include in enumerate(mask):
        if not include:
            continue
        item_text = str(items[idx] or "")
        if not TIME_RE.search(item_text):
            continue
        type_text = str(data_types[idx] or "")
        looks_money = bool(MONEY_RE.search(item_text))
        typed_money = bool(re.search(r"(?:rate|currency|price|cost)", type_text, re.IGNORECASE))
        if exclude_mask is not None and idx < len(exclude_mask) and exclude_mask[idx]:
            continue
        if looks_money or typed_money:
            continue
        matched_indices.append(idx)

    if not matched_indices:
        return float(default)

    total = 0.0
    found_numeric = False
    for idx in matched_indices:
        try:
            value = float(values[idx])
        except Exception:
            continue
        found_numeric = True
        item_text = str(items[idx] or "")
        if re.search(r"\bmin(?:ute)?s?\b", item_text, re.IGNORECASE):
            total += value / 60.0
        else:
            total += value

    if not found_numeric:
        return float(default)
    return float(total)


def _sum_time(
    items: list[str],
    values: list[str],
    types: list[str],
    pattern: str,
    *,
    default: float,
) -> float:
    regex = re.compile(pattern, re.IGNORECASE)
>>>>>>> a439db52

    def matcher(sequence: list[str], _pat: str) -> list[bool]:
        return [bool(regex.search(str(item) or "")) for item in sequence]

    return sheet_helpers.sum_time(
        items,
        values,
        types,
        pattern,
        matcher=matcher,
        sum_time_func=_list_sum_time_from_sequence,
        default=default,
    )


def test_sum_time_uses_default_when_only_blank_values() -> None:
    items = _build_series(["In-Process Inspection Hours"])
    vals = _build_series([""])
    types = _build_series(["number"])

<<<<<<< HEAD
    result = sum_time_from_series(items, vals, types, mask, default=1.0)
=======
    result = _sum_time(items, vals, types, r"In-Process Inspection", default=1.0)
>>>>>>> a439db52

    assert result == pytest.approx(1.0, rel=1e-6)


def test_sum_time_respects_explicit_zero_values() -> None:
    items = _build_series(["In-Process Inspection Hours"])
    vals = _build_series(["0"])
    types = _build_series(["number"])

<<<<<<< HEAD
    result = sum_time_from_series(items, vals, types, mask, default=1.0)
=======
    result = _sum_time(items, vals, types, r"In-Process Inspection", default=1.0)
>>>>>>> a439db52

    assert result == pytest.approx(0.0, rel=1e-6)


def test_sum_time_converts_minutes_to_hours() -> None:
    items = _build_series(["Inspection Minutes"])
    vals = _build_series(["30"])
    types = _build_series(["number"])

<<<<<<< HEAD
    result = sum_time_from_series(items, vals, types, mask, default=0.0)
=======
    result = _sum_time(items, vals, types, r"Inspection", default=0.0)
>>>>>>> a439db52

    assert result == pytest.approx(0.5, rel=1e-6)<|MERGE_RESOLUTION|>--- conflicted
+++ resolved
@@ -4,9 +4,6 @@
 
 import pytest
 
-<<<<<<< HEAD
-from cad_quoter.utils.sheet_helpers import sum_time_from_series
-=======
 if "cad_quoter.geometry" not in sys.modules:
     geom_stub = types.ModuleType("cad_quoter.geometry")
     sys.modules["cad_quoter.geometry"] = geom_stub
@@ -112,7 +109,6 @@
     default: float,
 ) -> float:
     regex = re.compile(pattern, re.IGNORECASE)
->>>>>>> a439db52
 
     def matcher(sequence: list[str], _pat: str) -> list[bool]:
         return [bool(regex.search(str(item) or "")) for item in sequence]
@@ -133,11 +129,7 @@
     vals = _build_series([""])
     types = _build_series(["number"])
 
-<<<<<<< HEAD
-    result = sum_time_from_series(items, vals, types, mask, default=1.0)
-=======
     result = _sum_time(items, vals, types, r"In-Process Inspection", default=1.0)
->>>>>>> a439db52
 
     assert result == pytest.approx(1.0, rel=1e-6)
 
@@ -147,11 +139,7 @@
     vals = _build_series(["0"])
     types = _build_series(["number"])
 
-<<<<<<< HEAD
-    result = sum_time_from_series(items, vals, types, mask, default=1.0)
-=======
     result = _sum_time(items, vals, types, r"In-Process Inspection", default=1.0)
->>>>>>> a439db52
 
     assert result == pytest.approx(0.0, rel=1e-6)
 
@@ -161,10 +149,6 @@
     vals = _build_series(["30"])
     types = _build_series(["number"])
 
-<<<<<<< HEAD
-    result = sum_time_from_series(items, vals, types, mask, default=0.0)
-=======
     result = _sum_time(items, vals, types, r"Inspection", default=0.0)
->>>>>>> a439db52
 
     assert result == pytest.approx(0.5, rel=1e-6)