--- conflicted
+++ resolved
@@ -193,11 +193,7 @@
     )
 
     assert hours >= 3.0, f"Expected conservative deep drill time, got {hours:.2f} hr"
-<<<<<<< HEAD
-    assert hours == pytest.approx(13.6419972388, rel=1e-6)
-=======
     assert hours == pytest.approx(14.0042194610, rel=1e-6)
->>>>>>> 8d0240ab
 
     summary = next((line for line in debug_lines if line.startswith("Drill calc")), "")
     assert summary, "Expected deep drill debug summary"
@@ -218,16 +214,8 @@
     ipm_high = float(ipm_match.group(2) or ipm_match.group(1))
     index_seconds = float(index_match.group(1))
 
-<<<<<<< HEAD
-    assert rpm_low == pytest.approx(342.0, rel=0.05)
-    assert rpm_high == pytest.approx(342.0, rel=0.05)
-    assert ipm_low == pytest.approx(0.5, rel=0.1)
-    assert ipm_high == pytest.approx(0.5, rel=0.1)
-    assert index_seconds >= 180.0, f"Index {index_seconds:.1f}s per hole too low for deep drill"
-=======
     assert rpm_low == pytest.approx(343.0, rel=1e-2)
     assert rpm_high == pytest.approx(343.0, rel=1e-2)
     assert ipm_low == pytest.approx(0.50, rel=1e-2)
     assert ipm_high == pytest.approx(0.50, rel=1e-2)
-    assert index_seconds == pytest.approx(8.0, rel=1e-6)
->>>>>>> 8d0240ab
+    assert index_seconds == pytest.approx(8.0, rel=1e-6)