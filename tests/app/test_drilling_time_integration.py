--- conflicted
+++ resolved
@@ -43,11 +43,7 @@
         overhead_params=overhead,
     )
 
-<<<<<<< HEAD
-    assert hours == pytest.approx(0.022264821, rel=1e-6)
-=======
     assert hours == pytest.approx(0.0222651727, rel=1e-6)
->>>>>>> 5b59d495
 
 
 def test_estimate_drilling_hours_fallback_without_table() -> None:
@@ -87,8 +83,4 @@
         overhead_params=overhead,
     )
 
-<<<<<<< HEAD
-    assert hours == pytest.approx(0.016856642, rel=1e-6)
-=======
-    assert hours == pytest.approx(0.025, rel=1e-6)
->>>>>>> 5b59d495
+    assert hours == pytest.approx(0.025, rel=1e-6)