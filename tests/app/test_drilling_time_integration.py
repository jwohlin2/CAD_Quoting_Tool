import pandas as pd
import pytest

import appV5
from appV5 import estimate_drilling_hours
from cad_quoter.pricing.time_estimator import (
    MachineParams,
    OverheadParams,
)


def test_estimate_drilling_hours_uses_speeds_feeds_table() -> None:
    table = pd.DataFrame(
        [
            {
                "operation": "Drill",
                "material": "Aluminum",
                "sfm_start": 120,
                "fz_ipr_0_125in": 0.002,
                "fz_ipr_0_25in": 0.004,
                "fz_ipr_0_5in": 0.008,
            }
        ]
    )

    machine = MachineParams(rapid_ipm=200)
    overhead = OverheadParams(
        toolchange_min=0.5,
        approach_retract_in=0.25,
        peck_penalty_min_per_in_depth=0.02,
    )

    hours = estimate_drilling_hours(
        [6.35, 6.35, 12.7],
        0.5,
        "Aluminum",
        hole_groups=[
            {"dia_mm": 6.35, "depth_mm": 12.7, "count": 2},
            {"dia_mm": 12.7, "depth_mm": 12.7, "count": 1},
        ],
        speeds_feeds_table=table,
        machine_params=machine,
        overhead_params=overhead,
    )

    assert hours == pytest.approx(0.021743675, rel=1e-6)


def test_estimate_drilling_hours_fallback_without_table() -> None:
<<<<<<< HEAD
    hours = estimate_drilling_hours([5.0, 5.0], 0.25, "Steel")
    assert hours > 0.0
=======
    hours = estimate_drilling_hours([5.0, 5.0], 6.0, "Steel")
    assert hours > 0.0


def test_estimate_drilling_hours_uses_deep_drill_for_high_ld() -> None:
    table = pd.DataFrame(
        [
            {
                "operation": "Deep_Drill",
                "material": "Aluminum 6061-T6",
                "material_group": "N1",
                "sfm_start": 80,
                "fz_ipr_0_125in": 0.001,
                "fz_ipr_0_25in": 0.0015,
                "fz_ipr_0_5in": 0.002,
            }
        ]
    )

    machine = MachineParams(rapid_ipm=200)
    overhead = OverheadParams(
        toolchange_min=0.5,
        approach_retract_in=0.25,
        peck_penalty_min_per_in_depth=0.02,
    )

    hours = estimate_drilling_hours(
        [6.35],
        19.05,
        "Aluminum",
        hole_groups=[{"dia_mm": 6.35, "depth_mm": 19.05, "count": 1}],
        speeds_feeds_table=table,
        machine_params=machine,
        overhead_params=overhead,
    )

    assert hours == pytest.approx(0.016385496, rel=1e-6)
>>>>>>> f419cf6c
<|MERGE_RESOLUTION|>--- conflicted
+++ resolved
@@ -47,11 +47,7 @@
 
 
 def test_estimate_drilling_hours_fallback_without_table() -> None:
-<<<<<<< HEAD
     hours = estimate_drilling_hours([5.0, 5.0], 0.25, "Steel")
-    assert hours > 0.0
-=======
-    hours = estimate_drilling_hours([5.0, 5.0], 6.0, "Steel")
     assert hours > 0.0
 
 
@@ -87,5 +83,4 @@
         overhead_params=overhead,
     )
 
-    assert hours == pytest.approx(0.016385496, rel=1e-6)
->>>>>>> f419cf6c
+    assert hours == pytest.approx(0.016385496, rel=1e-6)