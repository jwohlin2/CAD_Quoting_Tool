from __future__ import annotations

import json

import pytest

import appV5


def test_emit_hole_table_ops_cards_updates_summary() -> None:
    lines: list[str] = []
    geo = {
        "ops_summary": {
            "rows": [
                {
                    "qty": 6,
                    "desc": "6X TAP 1/4-20 THRU FROM FRONT",
                    "ref": "",
                },
                {
                    "qty": 3,
                    "desc": "Ø0.500 CBORE × .250 DEEP FROM BACK",
                    "ref": "",
                },
                {
                    "qty": 2,
                    "desc": "CENTER DRILL .187 DIA × .060 DEEP",
                    "ref": "",
                },
                {
                    "qty": 1,
                    "desc": "JIG GRIND Ø.375",
                    "ref": "",
                },
            ]
        }
    }

    appV5._emit_hole_table_ops_cards(lines, geo=geo, material_group="aluminum", speeds_csv=None)

    assert lines == []
    summary = geo["ops_summary"]
    assert summary.get("tap_minutes_total") is not None
    assert summary.get("tap_minutes_total", 0.0) > 0


def test_aggregate_ops_sets_built_rows() -> None:
    rows = [
        {"hole": "A1", "ref": "Ø0.257", "qty": 4, "desc": "Ø0.257 THRU"},
        {"hole": "A2", "ref": "", "qty": 2, "desc": "1/4-20 TAP THRU"},
    ]

    summary = appV5.aggregate_ops(rows)

    assert summary.get("built_rows") == 2


def test_emit_hole_table_ops_cards_updates_bucket_view() -> None:
    lines: list[str] = []
    geo = {
        "ops_summary": {
            "rows": [
                {"qty": 3, "desc": "1/4-20 TAP THRU", "ref": ""},
                {"qty": 2, "desc": "Ø0.3125 CBORE × .25 DEEP", "ref": ""},
                {"qty": 4, "desc": "CENTER DRILL .187 DIA × .060 DEEP", "ref": ""},
                {"qty": 1, "desc": "JIG GRIND Ø.375", "ref": ""},
            ],
            "totals": {
                "tap_front": 3,
                "cbore_front": 2,
                "spot_front": 4,
                "jig_grind": 1,
            },
        }
    }
    rates = {
        "TappingRate": 120.0,
        "CounterboreRate": 100.0,
        "DrillingRate": 90.0,
        "GrindingRate": 70.0,
        "LaborRate": 60.0,
    }
    breakdown: dict[str, object] = {"bucket_view": {}, "rates": rates}

    appV5._emit_hole_table_ops_cards(
        lines,
        geo=geo,
        material_group="aluminum",
        speeds_csv=None,
        breakdown=breakdown,
        rates=rates,
    )

    bucket_view = breakdown["bucket_view"]
    assert isinstance(bucket_view, dict)
    buckets = bucket_view.get("buckets", {})
    assert isinstance(buckets, dict)

    tapping = buckets.get("tapping")
    assert isinstance(tapping, dict)
    assert tapping["minutes"] == pytest.approx(0.5)
    assert tapping["machine$"] == pytest.approx(1.0)
    assert tapping["labor$"] == pytest.approx(0.5)
    assert tapping["total$"] == pytest.approx(1.5)

    ops = bucket_view.get("bucket_ops") or {}
    assert isinstance(ops, dict)
    tapping_ops = ops.get("tapping") or []
    if tapping_ops:
        assert any(entry.get("name") == "Tapping ops" for entry in tapping_ops)


def test_collect_ops_entries_uses_explode(monkeypatch: pytest.MonkeyPatch) -> None:
    entries = [["A", "Ø0.257", 4, "1/4-20 TAP FROM FRONT"]]

    monkeypatch.setattr(appV5, "_explode_rows_to_operations", lambda rows: entries)

    geo_map = {"hole_table": {"lines": ["HOLE TABLE", "A Ø0.257 4 1/4-20 TAP FROM FRONT"]}}

    result = appV5._collect_ops_entries_for_display(geo_map)

    assert result == [
        {"hole": "A", "ref": "Ø0.257", "qty": 4, "desc": "1/4-20 TAP FROM FRONT"}
    ]


def test_format_hole_table_section_outputs_operations() -> None:
    rows = [
        {"hole": "A", "ref": "Ø1.7500", "qty": 4, "desc": "±.0001 THRU (JIG GRIND)"},
        {"hole": "B", "ref": "Ø.7500", "qty": 2, "desc": "THRU"},
    ]

    lines = appV5._format_hole_table_section(rows)

    assert lines
    assert lines[0] == "HOLE TABLE OPERATIONS"
    assert any(line.strip().startswith("A") for line in lines[1:])
    assert any("THRU" in line for line in lines)


def test_collect_ops_entries_prefers_hole_labels(monkeypatch: pytest.MonkeyPatch) -> None:
    summary_rows = [{"hole": "", "ref": "Ø.3320", "qty": 1, "desc": "THRU"}]
    exploded_rows = [
        ["G", "Ø.3320", 1, "THRU"],
        ["G", "Ø.3320", 1, "3/8-24 TAP X .38 DEEP FROM BACK"],
    ]

    monkeypatch.setattr(appV5, "_explode_rows_to_operations", lambda rows: exploded_rows)

    geo_map = {
        "ops_summary": {"rows": summary_rows},
        "hole_table": {"lines": ["HOLE TABLE", "G Ø.3320 1 THRU"]},
    }

    result = appV5._collect_ops_entries_for_display(geo_map)

    assert {"hole": "G", "ref": "Ø.3320", "qty": 1, "desc": "THRU"} in result
<<<<<<< HEAD
    assert {"hole": "", "ref": "Ø.3320", "qty": 1, "desc": "THRU"} not in result


def test_collect_ops_entries_matches_gold_sample() -> None:
    with open("tests/gold/hole_table_sample.jsonl", "r", encoding="utf-8") as fh:
        sample = json.loads(fh.readline())

    geo_map = {"hole_table": {"lines": sample["raw_lines"]}}

    expected = [
        {"hole": hole, "ref": ref, "qty": int(qty), "desc": desc}
        for hole, ref, qty, desc in sample["expected_ops"]
    ]

    result = appV5._collect_ops_entries_for_display(geo_map)

    assert sorted(result, key=lambda row: (row["hole"], row["ref"], row["desc"])) == sorted(
        expected, key=lambda row: (row["hole"], row["ref"], row["desc"])
    )
=======
    assert {"hole": "", "ref": "Ø.3320", "qty": 1, "desc": "THRU"} not in result
>>>>>>> c759165c
<|MERGE_RESOLUTION|>--- conflicted
+++ resolved
@@ -155,26 +155,4 @@
     result = appV5._collect_ops_entries_for_display(geo_map)
 
     assert {"hole": "G", "ref": "Ø.3320", "qty": 1, "desc": "THRU"} in result
-<<<<<<< HEAD
-    assert {"hole": "", "ref": "Ø.3320", "qty": 1, "desc": "THRU"} not in result
-
-
-def test_collect_ops_entries_matches_gold_sample() -> None:
-    with open("tests/gold/hole_table_sample.jsonl", "r", encoding="utf-8") as fh:
-        sample = json.loads(fh.readline())
-
-    geo_map = {"hole_table": {"lines": sample["raw_lines"]}}
-
-    expected = [
-        {"hole": hole, "ref": ref, "qty": int(qty), "desc": desc}
-        for hole, ref, qty, desc in sample["expected_ops"]
-    ]
-
-    result = appV5._collect_ops_entries_for_display(geo_map)
-
-    assert sorted(result, key=lambda row: (row["hole"], row["ref"], row["desc"])) == sorted(
-        expected, key=lambda row: (row["hole"], row["ref"], row["desc"])
-    )
-=======
-    assert {"hole": "", "ref": "Ø.3320", "qty": 1, "desc": "THRU"} not in result
->>>>>>> c759165c
+    assert {"hole": "", "ref": "Ø.3320", "qty": 1, "desc": "THRU"} not in result