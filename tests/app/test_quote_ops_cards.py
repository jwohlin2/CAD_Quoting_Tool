--- conflicted
+++ resolved
@@ -67,36 +67,6 @@
     assert summary.get("built_rows") == 2
 
 
-<<<<<<< HEAD
-def test_render_ops_cards_from_summary_helper() -> None:
-    lines: list[str] = []
-    ops_summary = {
-        "cards": {
-            "drilling": {
-                "title": "Time per hole – drill groups",
-                "header": ["MATERIAL REMOVAL – DRILLING", "=" * 64],
-                "rows": [
-                    {
-                        "label": "Dia 0.250",
-                        "qty": 6,
-                        "side": "front",
-                        "depth_in": 2.04,
-                        "feed_fmt": "39 sfm | 0.0020 ipr",
-                        "t_per_hole_min": 1.055,
-                    }
-                ],
-                "footer": ["Subtotal . 6.33 min"],
-            }
-        }
-    }
-
-    rendered = appV5._render_ops_cards_from_summary(lines, ops_summary=ops_summary)
-
-    assert rendered is True
-    assert "MATERIAL REMOVAL – DRILLING" in lines
-    assert any("DIA 0.250" in line.upper() for line in lines)
-    assert ops_summary["cards"]["drilling"].get("total_minutes") == pytest.approx(6.33, rel=1e-6)
-=======
 def test_emit_hole_table_ops_cards_updates_bucket_view() -> None:
     lines: list[str] = []
     geo = {
@@ -159,5 +129,4 @@
 
     ops = bucket_view.get("bucket_ops")
     assert isinstance(ops, dict)
-    assert any(entry.get("name") == "Tapping ops" for entry in ops.get("tapping", []))
->>>>>>> a3d16664
+    assert any(entry.get("name") == "Tapping ops" for entry in ops.get("tapping", []))