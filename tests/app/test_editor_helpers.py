import appV5
import pytest


class DummyVar:
    def __init__(self, value=""):
        self._value = value

    def get(self):
        return self._value

    def set(self, value):
        self._value = value


def _make_stub_app():
    app = appV5.App.__new__(appV5.App)
    app.editor_vars = {
        "Hole Count (override)": DummyVar(""),
        "Avg Hole Diameter (mm)": DummyVar(""),
    }
    app.editor_value_sources = {}
    app.editor_label_widgets = {}
    app.editor_label_base = {}
    app._editor_set_depth = 0
    return app


def test_update_material_price_field_uses_fallback(monkeypatch):
    choice_var = DummyVar("Custom Alloy")
    price_var = DummyVar("")
    material_lookup = {}

    monkeypatch.setattr(
        appV5,
        "_resolve_material_unit_price",
        lambda choice, unit="kg": (5.5, "backup_csv:material_price_backup.csv"),
    )

    changed = appV5._update_material_price_field(choice_var, price_var, material_lookup)

    assert changed is True
    assert price_var.get() == "0.0055"


<<<<<<< HEAD
def test_infer_geo_override_defaults_basic_fields():
    geo = {
        "plate_len_in": 10.0,
        "plate_wid_in": 5.0,
        "thickness_mm": 12.7,
        "hole_diams_mm": [10.0, 5.0, 5.0],
        "tap_qty": 4,
        "cbore_qty": 2,
        "csk_qty": 1,
        "material": "Aluminum 6061",
        "fai_required": True,
        "setups": 3,
    }

    defaults = appV5.infer_geo_override_defaults(geo)

    assert defaults["Plate Length (in)"] == pytest.approx(10.0)
    assert defaults["Plate Width (in)"] == pytest.approx(5.0)
    assert defaults["Thickness (in)"] == pytest.approx(12.7 / 25.4)
    assert defaults["Number of Milling Setups"] == 3
    assert defaults["Material"] == "Aluminum 6061"
    assert defaults["FAIR Required"] == 1
    assert defaults["Tap Qty (LLM/GEO)"] == 4
    assert defaults["Cbore Qty (LLM/GEO)"] == 2
    assert defaults["Csk Qty (LLM/GEO)"] == 1
    assert defaults["Hole Count (override)"] == 3
    assert defaults["Avg Hole Diameter (mm)"] == pytest.approx((10.0 + 5.0 + 5.0) / 3.0)


def test_infer_geo_override_defaults_uses_bins_and_back_face():
    geo = {
        "meta": {"needs_back_face": True},
        "derived": {"hole_bins": {"0.25 in": 4, "6 mm": 2}},
        "scrap_pct": 0.08,
    }

    defaults = appV5.infer_geo_override_defaults(geo)

    expected_avg = ((0.25 * 25.4) * 4 + 6.0 * 2) / 6.0
    assert defaults["Hole Count (override)"] == 6
    assert defaults["Avg Hole Diameter (mm)"] == pytest.approx(expected_avg)
    assert defaults["Number of Milling Setups"] == 2
    assert defaults["Scrap Percent (%)"] == pytest.approx(8.0)
=======
def test_apply_geo_defaults_populates_hole_fields():
    app = _make_stub_app()

    geo = {
        "hole_count": 6,
        "hole_diams_mm": [3.0, 5.0, 4.0],
        "hole_bins": {2.0: 10},
        "feature_counts": {"hole_count": 6},
    }

    app._apply_geo_defaults(geo)

    assert app.editor_vars["Hole Count (override)"].get() == "6.000"
    assert app.editor_vars["Avg Hole Diameter (mm)"].get() == "4.000"


def test_apply_geo_defaults_falls_back_to_hole_bins():
    app = _make_stub_app()

    geo = {
        "hole_bins": {3.0: 2, 5.0: 4},
    }

    app._apply_geo_defaults(geo)

    assert app.editor_vars["Hole Count (override)"].get() == "6.000"
    assert app.editor_vars["Avg Hole Diameter (mm)"].get() == "4.333"
>>>>>>> 695fabe5
<|MERGE_RESOLUTION|>--- conflicted
+++ resolved
@@ -43,7 +43,6 @@
     assert price_var.get() == "0.0055"
 
 
-<<<<<<< HEAD
 def test_infer_geo_override_defaults_basic_fields():
     geo = {
         "plate_len_in": 10.0,
@@ -87,32 +86,3 @@
     assert defaults["Avg Hole Diameter (mm)"] == pytest.approx(expected_avg)
     assert defaults["Number of Milling Setups"] == 2
     assert defaults["Scrap Percent (%)"] == pytest.approx(8.0)
-=======
-def test_apply_geo_defaults_populates_hole_fields():
-    app = _make_stub_app()
-
-    geo = {
-        "hole_count": 6,
-        "hole_diams_mm": [3.0, 5.0, 4.0],
-        "hole_bins": {2.0: 10},
-        "feature_counts": {"hole_count": 6},
-    }
-
-    app._apply_geo_defaults(geo)
-
-    assert app.editor_vars["Hole Count (override)"].get() == "6.000"
-    assert app.editor_vars["Avg Hole Diameter (mm)"].get() == "4.000"
-
-
-def test_apply_geo_defaults_falls_back_to_hole_bins():
-    app = _make_stub_app()
-
-    geo = {
-        "hole_bins": {3.0: 2, 5.0: 4},
-    }
-
-    app._apply_geo_defaults(geo)
-
-    assert app.editor_vars["Hole Count (override)"].get() == "6.000"
-    assert app.editor_vars["Avg Hole Diameter (mm)"].get() == "4.333"
->>>>>>> 695fabe5
