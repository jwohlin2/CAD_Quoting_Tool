from __future__ import annotations

import types
from collections import defaultdict
from pathlib import Path
import re

import pytest

from cad_quoter import geo_extractor
from cad_quoter.utils.chart_buckets import classify_chart_rows


_RTEXT_FIXTURE_PATH = Path(__file__).resolve().parent / "data" / "rtext_fixture.dxf"


def _load_rtext_fixture_text() -> str:
    data = _RTEXT_FIXTURE_PATH.read_text(encoding="utf-8").splitlines()
    for idx in range(0, len(data) - 1, 2):
        code = data[idx].strip()
        value = data[idx + 1].strip()
        if code in {"1000", "1"} and value:
            return value
    raise AssertionError("rtext fixture did not contain expected text payload")


_RTEXT_FIXTURE_TEXT = _load_rtext_fixture_text()


class _DummyMText:
    def __init__(self, text: str) -> None:
        self._text = text

    def dxftype(self) -> str:
        return "MTEXT"

    def plain_text(self) -> str:
        return self._text


class _DummyText:
    def __init__(self, text: str) -> None:
        self.dxf = types.SimpleNamespace(text=text)

    def dxftype(self) -> str:
        return "TEXT"


class _DummyRText:
    def __init__(self, text: str) -> None:
        self._text = text
        self.dxf = types.SimpleNamespace(text="")
        payload = [(1000, text)]
        self._xdata = {"RTEXT": list(payload), "ACAD_RTEXT": list(payload)}
        self.raw_content = text
        self.content = text
        self.text = ""

    def dxftype(self) -> str:
        return "RTEXT"

    def get_xdata(self, appid: str) -> list[tuple[int, str]]:
        return list(self._xdata.get(appid, []))

    def has_xdata(self, appid: str) -> bool:
        return appid in self._xdata


class _DummySpace:
    def __init__(self, entities: list[object]) -> None:
        self._entities = entities

    def query(self, _spec: str) -> list[object]:
        return list(self._entities)


class _DummyDoc:
    def __init__(self, entities: list[object]) -> None:
        self._entities = entities

    def modelspace(self) -> _DummySpace:
        return _DummySpace(self._entities)


class _ToggleLayout(_DummySpace):
    def __init__(self, entities: list[object]) -> None:
        super().__init__(entities)
        self._active = False

    def activate(self) -> None:
        self._active = True

    def query(self, _spec: str) -> list[object]:
        if not self._active:
            return []
        return list(self._entities)

    def __iter__(self):
        return iter(self.query(""))


class _FollowLayoutManager:
    def __init__(self, layout: _ToggleLayout) -> None:
        self._layout = layout
        self._calls: defaultdict[str, int] = defaultdict(int)

    def names(self) -> list[str]:
        return ["SHEET (2)"]

    def get(self, name: str) -> _ToggleLayout:
        self._calls[name] += 1
        if self._calls[name] > 1:
            self._layout.activate()
        return self._layout


class _FollowDoc:
    def __init__(self, model_entities: list[object], layout: _ToggleLayout) -> None:
        self._model = _ToggleLayout(model_entities)
        self._model.activate()
        self.layouts = _FollowLayoutManager(layout)

    def modelspace(self) -> _DummySpace:
        return self._model


@pytest.fixture
def fallback_doc() -> _DummyDoc:
    entities = [
        _DummyMText(r"\\A1;(3) %%C0.375\\PTHRU"),
        _DummyMText("FROM BACK"),
        _DummyText("A | Ø0.500 | 2 | (2) DRILL THRU"),
        _DummyRText(_RTEXT_FIXTURE_TEXT),
    ]
    return _DummyDoc(entities)


def test_iter_entity_text_fragments_handles_rtext() -> None:
    entity = _DummyRText(_RTEXT_FIXTURE_TEXT)

    fragments = list(geo_extractor._iter_entity_text_fragments(entity))

    assert fragments, "expected RTEXT fragments"
    texts = [text for text, _ in fragments]
    assert _RTEXT_FIXTURE_TEXT in texts
    assert all(is_mtext for _, is_mtext in fragments)


def test_collect_table_text_lines_normalizes_entities(fallback_doc: _DummyDoc) -> None:
    lines = geo_extractor._collect_table_text_lines(fallback_doc)

    assert "(3) Ø0.375" in lines
    assert "THRU" in lines
    assert "FROM BACK" in lines
    assert "A | Ø0.500 | 2 | (2) DRILL THRU" in lines
    assert "(4) Ø0.625 DRILL THRU FROM FRONT" in lines


def test_read_text_table_uses_internal_fallback(monkeypatch: pytest.MonkeyPatch, fallback_doc: _DummyDoc) -> None:
    monkeypatch.setattr(geo_extractor, "_resolve_app_callable", lambda name: None)

    result = geo_extractor.read_text_table(fallback_doc)

    rows = result.get("rows") or []
    assert len(rows) == 2
    assert sorted(row.get("qty") for row in rows) == [3, 4]

    debug = geo_extractor.get_last_text_table_debug() or {}
    assert debug.get("rows_txt_count") == 2


def test_read_text_table_raises_when_layout_filter_has_no_match(
    monkeypatch: pytest.MonkeyPatch, fallback_doc: _DummyDoc
) -> None:
    monkeypatch.setattr(geo_extractor, "_resolve_app_callable", lambda name: None)

    with pytest.raises(RuntimeError):
        geo_extractor.read_text_table(
            fallback_doc,
            layout_filters={"all_layouts": False, "patterns": ["^PAPERONLY$"]},
        )


def test_read_text_table_auto_retries_excluded_am_bor(monkeypatch: pytest.MonkeyPatch) -> None:
    monkeypatch.setattr(geo_extractor, "_resolve_app_callable", lambda name: None)

    class _LayeredMText(_DummyMText):
        def __init__(self, text: str, layer: str) -> None:
            super().__init__(text)
            self.dxf = types.SimpleNamespace(layer=layer)

    doc = _DummyDoc(
        [
            _LayeredMText("(2) Ø0.250 DRILL THRU", "AM_BOR"),
            _LayeredMText("(3) Ø0.312 TAP FROM FRONT", "AM_BOR"),
        ]
    )

    result = geo_extractor.read_text_table(doc)

    rows = result.get("rows") or []
    assert len(rows) == 2
    assert sorted(row.get("qty") for row in rows) == [2, 3]
    assert any("Ø0.250" in str(row.get("desc")) for row in rows)


def test_layer_filter_excludes_am_bor_from_post_counts(
    monkeypatch: pytest.MonkeyPatch, capsys: pytest.CaptureFixture[str]
) -> None:
    monkeypatch.setattr(geo_extractor, "_resolve_app_callable", lambda name: None)

    class _LayeredMText(_DummyMText):
        def __init__(self, text: str, layer: str) -> None:
            super().__init__(text)
            self.dxf = types.SimpleNamespace(layer=layer)

    doc = _DummyDoc(
        [
            _LayeredMText("(2) Ø0.250 DRILL THRU", "AM_BOR"),
            _LayeredMText("(3) Ø0.312 TAP FROM FRONT", "AM_BOR"),
        ]
    )

    geo_extractor.read_text_table(doc)
    out = capsys.readouterr().out

    post_lines = [
        line for line in out.splitlines() if "[TEXT-SCAN] kept_by_layer(post)=" in line
    ]
    assert post_lines, "expected kept_by_layer(post) line"
    assert all("AM_BOR" not in line for line in post_lines)


def test_numeric_ladder_line_is_dropped_in_fallback() -> None:
    payload = geo_extractor._publish_fallback_from_rows_txt(
        [
            "(2) Ø0.250 DRILL THRU",
            "1 1 2 2 3 3 4 4 5 5 6 6 7 7 8 8 9 9",
            "(4) Ø0.375 COUNTERBORE",
        ]
    )

    rows = payload.get("rows") or []
    assert len(rows) == 2
    assert all(row.get("qty") in {2, 4} for row in rows)


def test_admin_note_line_is_ignored() -> None:
    payload = geo_extractor._publish_fallback_from_rows_txt(
        ["(2) Ø0.250 DRILL THRU", "BREAK ALL .12 R"],
    )

    rows = payload.get("rows") or []
    assert len(rows) == 1
    assert rows[0].get("qty") == 2
    assert "BREAK ALL" not in (rows[0].get("desc") or "")


def test_break_all_line_never_forms_row() -> None:
    payload = geo_extractor._fallback_text_table(["BREAK ALL .12 R"])

    rows = payload.get("rows") or []
    assert rows == []

    buckets, row_count, qty_sum = classify_chart_rows(rows)
    assert buckets == {}
    assert row_count == 0
    assert qty_sum == 0


def test_anchor_rows_are_authoritative_over_roi() -> None:
    anchor_rows = [
        {"qty": 2, "desc": "(2) 5/8-11 TAP X 1.00 DEEP"},
        {"qty": 2, "desc": "(2) #10-32 TAP THRU"},
        {
            "qty": 4,
            "desc": "(4) .75Ø C'BORE AS SHOWN; \"R\" (.339Ø) DRILL THRU AS SHOWN; 1/8- N.P.T.",
        },
    ]
    roi_rows = [{"qty": 8, "desc": "ROI noise"}, {"qty": 4, "desc": ".12 R"}]

    merged, dedup, authoritative = geo_extractor._combine_text_rows(
        anchor_rows,
        roi_rows,
        roi_rows,
    )

    assert authoritative
    assert merged == anchor_rows
    assert dedup == 0
    assert sum(row.get("qty", 0) for row in merged) == 8

    buckets, row_count, qty_sum = classify_chart_rows(merged)
    assert row_count == 3
    assert qty_sum == 8
    assert buckets.get("tap") == 8
    assert buckets.get("cbore") == 4
    assert buckets.get("npt") == 4
    assert buckets.get("drill") == 4


def test_classify_op_row_splits_semicolons() -> None:
    desc = "(4) .75Ø C'BORE AS SHOWN; \"R\" (.339Ø) DRILL THRU; 1/8- N.P.T."
    items = geo_extractor.classify_op_row(desc)
    assert items, "expected classifier items"
    totals: dict[str, int] = {}
    for item in items:
        kind = item.get("kind")
        assert isinstance(kind, str)
        totals[kind] = totals.get(kind, 0) + 4
    assert totals.get("cbore") == 4
    assert totals.get("drill") == 4
    assert totals.get("npt") == 4


def test_classify_op_row_counterdrill_synonyms() -> None:
    for text in ("C DRILL", "CTR DRILL", "C' DRILL"):
        items = geo_extractor.classify_op_row(text)
        assert any(item.get("kind") == "cdrill" for item in items)


def test_split_actions_and_classify_action_counts() -> None:
    desc = "(4) .75Ø C'BORE AS SHOWN; \"R\" (.339Ø) DRILL THRU AS SHOWN; 1/8- N.P.T."

    fragments = geo_extractor.split_actions(desc)
    assert len(fragments) == 3

    totals: dict[str, int] = {}
    for fragment in fragments:
        action = geo_extractor.classify_action(fragment)
        kind = action.get("kind")
        assert isinstance(kind, str)
        totals[kind] = totals.get(kind, 0) + 4
        if kind == "tap":
            assert action.get("npt") is True

    assert totals.get("cbore") == 4
    assert totals.get("drill") == 4
    assert totals.get("tap") == 4


def test_ops_manifest_combines_table_and_geom() -> None:
    rows = [
        {"qty": 4, "desc": '\"R\" (.339Ø) DRILL THRU'},
        {"qty": 2, "desc": "(2) 1/4-20 TAP"},
    ]
    geom_holes = {"groups": [{"dia_in": 0.25, "count": 10}], "total": 10}

    manifest = geo_extractor.ops_manifest(rows, geom_holes=geom_holes)

    table_counts = manifest.get("table", {})
    total_counts = manifest.get("total", {})
    geom_counts = manifest.get("geom", {})
    text_info = manifest.get("text", {})

    assert table_counts.get("drill") == 4
    assert table_counts.get("tap") == 2
    assert geom_counts.get("drill") == 10
    assert geom_counts.get("residual_drill") == 6
    assert geom_counts.get("total") == 10
    assert total_counts.get("drill") == 6
    assert text_info.get("estimated_total_drills") == 4


def test_npt_counts_as_tap() -> None:
    rows = [{"qty": 4, "desc": "1/8- N.P.T."}]

    manifest = geo_extractor.ops_manifest(rows, geom_holes={"groups": [], "total": 0})

    table_counts = manifest.get("table", {})
    details = manifest.get("details", {})
    total_counts = manifest.get("total", {})
    text_info = manifest.get("text", {})

    assert table_counts.get("tap") == 4
    assert details.get("npt") == 4
    assert total_counts.get("tap") == 4
    assert text_info.get("estimated_total_drills") == 0


def test_manifest_reconcile_subtracts_sized_drills() -> None:
    rows = [{"qty": 4, "desc": '\"R\" (.339Ø) DRILL THRU'}]
    geom = {"groups": [{"dia_in": 0.339, "count": 77}], "total": 77}

    manifest = geo_extractor.ops_manifest(rows, geom_holes=geom)

    assert manifest.get("details", {}).get("drill_sized") == 4
    assert manifest.get("total", {}).get("drill") == 73
    assert manifest.get("text", {}).get("estimated_total_drills") == 4


def test_merge_table_lines_ignores_numeric_ladder_noise() -> None:
    merged = geo_extractor._merge_table_lines(
        [
            "(2) Ø0.250 DRILL THRU",
            "BREAK ALL .12 R",
            "1 1 2 2 3 3 4 4 5 5 6 6 7 7 8 8 9 9",
        ]
    )

    assert merged == ["(2) Ø0.250 DRILL THRU"]


def test_fallback_semicolon_row_remains_single_entry() -> None:
    result = geo_extractor._fallback_text_table(
        [
            "(4) .75Ø C'BORE AS SHOWN; \"R\" (.339Ø) DRILL THRU AS SHOWN; 1/8- N.P.T.",
        ]
    )

    rows = result.get("rows") or []
    assert len(rows) == 1
    assert rows[0].get("qty") == 4
    assert "1/8- N.P.T." in rows[0].get("desc", "")

    buckets, row_count, qty_sum = classify_chart_rows(rows)
    assert row_count == 1
    assert qty_sum == 4
    assert buckets.get("cbore") == 4
    assert buckets.get("npt") == 4
    assert buckets.get("tap") == 4


def test_anchor_height_filter_drops_small_text() -> None:
    entries = [
        {"normalized_text": "(2) Ø0.250 DRILL", "height": 0.20},
        {"normalized_text": "FROM FRONT", "height": 0.21},
        {"normalized_text": "(4) TAP 1/4-20", "height": 0.19},
        {"normalized_text": "1 1 2 2 3 3 4 4", "height": 0.06},
    ]

    anchor_height, anchor_count = geo_extractor._compute_anchor_height(entries)

    assert anchor_count == 2
    assert anchor_height == pytest.approx(0.195, rel=1e-3)

    filtered = geo_extractor._filter_entries_by_anchor_height(
        entries, anchor_height=anchor_height
    )
    filtered_texts = {entry.get("normalized_text") for entry in filtered}

    assert "(2) Ø0.250 DRILL" in filtered_texts
    assert "(4) TAP 1/4-20" in filtered_texts
    assert "FROM FRONT" in filtered_texts
    assert "1 1 2 2 3 3 4 4" not in filtered_texts


def test_follow_sheet_layout_scan_returns_rows(monkeypatch: pytest.MonkeyPatch) -> None:
    sheet_entities = [
        _DummyMText("(2) Ø0.250 DRILL THRU"),
        _DummyMText("(3) Ø0.312 TAP FROM FRONT"),
    ]
    follow_layout = _ToggleLayout(sheet_entities)
    doc = _FollowDoc([_DummyMText("SEE SHEET 2 FOR HOLE CHART")], follow_layout)

    monkeypatch.setattr(geo_extractor, "_resolve_app_callable", lambda name: None)
    monkeypatch.setattr(
        geo_extractor, "_extract_layer", lambda _entity: "BALLOON", raising=False
    )

    result = geo_extractor.read_text_table(doc)

    rows = result.get("rows") or []
    assert len(rows) == 2
    assert sorted(row.get("qty") for row in rows) == [2, 3]

    debug_snapshot = geo_extractor.get_last_text_table_debug() or {}
    follow_info = debug_snapshot.get("follow_sheet_info") or {}
    assert follow_info.get("texts") == 2


def test_default_text_layer_excludes_do_not_filter_am_bor() -> None:
    patterns = [
        re.compile(pattern, re.IGNORECASE)
        for pattern in geo_extractor.DEFAULT_TEXT_LAYER_EXCLUDE_REGEX
    ]

    assert any(pattern.search("AM_BOR") for pattern in patterns)


def test_normalize_layer_allowlist_adds_defaults() -> None:
    allowlist = geo_extractor._normalize_layer_allowlist(["AM_0"])

    assert allowlist is not None
    assert set(allowlist) == {"BALLOON", "AM_0"}


def test_normalize_layer_allowlist_respects_explicit_default() -> None:
    allowlist = geo_extractor._normalize_layer_allowlist(["BALLOON"])

    assert allowlist is not None
    assert tuple(allowlist) == ("BALLOON",)


def test_read_geo_prefers_text_rows(monkeypatch: pytest.MonkeyPatch, fallback_doc: _DummyDoc) -> None:
    families = {"0.375": 3, "0.5": 2}
    text_rows = [
        {
            "hole": "",
            "qty": 3,
            "ref": '0.3750"',
            "desc": "(3) Ø0.375 THRU FROM BACK",
            "side": "back",
        },
        {
            "hole": "",
            "qty": 2,
            "ref": '0.5000"',
            "desc": "A | Ø0.500 | 2 | (2) DRILL THRU",
        },
    ]

    def fake_acad(_doc: _DummyDoc) -> dict[str, object]:
        return {}

    def fake_text(_doc: _DummyDoc, **_kwargs: object) -> dict[str, object]:
        return {
            "rows": list(text_rows),
            "hole_count": 5,
            "provenance_holes": "HOLE TABLE",
            "hole_diam_families_in": families,
        }

    monkeypatch.setattr(geo_extractor, "read_acad_table", fake_acad)
    monkeypatch.setattr(geo_extractor, "read_text_table", fake_text)

    result = geo_extractor.read_geo(fallback_doc)

    assert result["hole_count"] == 5
    assert result["rows"] == text_rows
    assert result["provenance_holes"] == "HOLE TABLE"
    assert result["hole_diam_families_in"] == families
    expected_lines = [
        'qty=3 ref=0.3750" side=BACK desc=(3) Ø0.375 THRU FROM BACK',
        'qty=2 ref=0.5000" side=- desc=A | Ø0.500 | 2 | (2) DRILL THRU',
    ]
    assert result["chart_lines"] == expected_lines


def test_read_geo_promotes_rows_txt_fallback(
    monkeypatch: pytest.MonkeyPatch, fallback_doc: _DummyDoc
) -> None:
    rows_txt_lines = [
        "(4) Ø0.250 DRILL THRU",
        "(12) Ø0.339 TAP FROM FRONT",
    ]

    def fake_acad(_doc: _DummyDoc, **_kwargs: object) -> dict[str, object]:
        return {}

    def fake_text(_doc: _DummyDoc, **_kwargs: object) -> dict[str, object]:
        geo_extractor._LAST_TEXT_TABLE_DEBUG = {
            "rows": [],
            "rows_txt_count": len(rows_txt_lines),
            "rows_txt_lines": list(rows_txt_lines),
        }
        return {}

    monkeypatch.setattr(geo_extractor, "read_acad_table", fake_acad)
    monkeypatch.setattr(geo_extractor, "read_text_table", fake_text)

    result = geo_extractor.read_geo(fallback_doc)

    rows = result["rows"]
    assert len(rows) == 2
    assert sorted(row["qty"] for row in rows) == [4, 12]
    assert result["hole_count"] == 16
    assert result["provenance_holes"] == "HOLE TABLE (fallback)"
    refs = {row.get("ref") for row in rows}
    assert '0.2500"' in refs
    assert '0.3390"' in refs


def test_anchor_wins_skips_roi_and_single_publish(
    monkeypatch: pytest.MonkeyPatch, capsys: pytest.CaptureFixture[str]
) -> None:
    anchor_rows = [
        {"hole": "", "qty": 2, "ref": "A", "desc": "(2) DRILL"},
        {"hole": "", "qty": 2, "ref": "B", "desc": "(2) TAP"},
        {"hole": "", "qty": 3, "ref": "C", "desc": "(3) DRILL"},
    ]

    def fake_text(_doc: _DummyDoc, **_kwargs: object) -> dict[str, object]:
        print("[TEXT-SCAN] pass=anchor rows=3 (authoritative)")
        return {
            "rows": list(anchor_rows),
            "hole_count": 7,
            "provenance_holes": "HOLE TABLE (anchor)",
            "source": "text_table",
            "anchor_authoritative": True,
            "header_validated": True,
        }

    monkeypatch.setattr(geo_extractor, "_resolve_app_callable", lambda name: None)
    monkeypatch.setattr(geo_extractor, "read_text_table", fake_text)
    monkeypatch.setattr(geo_extractor, "read_acad_table", lambda *args, **kwargs: {})
    monkeypatch.setattr(geo_extractor, "extract_geometry", lambda _doc: {})
    monkeypatch.setattr(
        geo_extractor,
        "geom_hole_census",
        lambda _doc: {"groups": [], "total": 0},
    )

    geo_extractor.read_geo(_DummyDoc([]))
    captured = capsys.readouterr().out

<<<<<<< HEAD
    assert "[TEXT-SCAN] pass=roi" not in captured
    assert "[TEXT-SCAN] fallback" not in captured
    assert "[TABLE-R]" not in captured
=======
    assert captured.count("[TEXT-SCAN] pass=roi") == 1
>>>>>>> fcb99660
    publish_lines = [
        line
        for line in captured.splitlines()
        if line.startswith("[PATH] publish=")
    ]
    assert len(publish_lines) == 1
    assert publish_lines[0].startswith("[PATH] publish=text_table")


def test_anchor_authoritative_short_circuits(monkeypatch: pytest.MonkeyPatch, capsys: pytest.CaptureFixture[str]) -> None:
    anchor_rows = [
        {"hole": "", "qty": 2, "ref": "A", "desc": "(2) DRILL"},
        {"hole": "", "qty": 3, "ref": "B", "desc": "(3) TAP"},
        {"hole": "", "qty": 4, "ref": "C", "desc": "(4) DRILL"},
    ]

    def fake_text(_doc: _DummyDoc, **_kwargs: object) -> dict[str, object]:
        print("[TEXT-SCAN] pass=anchor rows=3 (authoritative)")
        return {
            "rows": list(anchor_rows),
            "hole_count": 9,
            "provenance_holes": "HOLE TABLE (anchor)",
            "source": "text_table",
            "anchor_authoritative": True,
            "header_validated": True,
        }

    monkeypatch.setattr(geo_extractor, "_resolve_app_callable", lambda name: None)
    monkeypatch.setattr(geo_extractor, "read_text_table", fake_text)
    monkeypatch.setattr(geo_extractor, "read_acad_table", lambda *args, **kwargs: {})
    monkeypatch.setattr(geo_extractor, "extract_geometry", lambda _doc: {})
    monkeypatch.setattr(
        geo_extractor,
        "geom_hole_census",
        lambda _doc: {"groups": [], "total": 0},
    )

    state = geo_extractor.ExtractionState()
    result = geo_extractor.read_geo(_DummyDoc([]), state=state)
    captured = capsys.readouterr().out

    assert state.anchor_authoritative is True
    assert state.published is True
    assert result["provenance_holes"] == "HOLE TABLE (anchor)"

    assert "[TEXT-SCAN] pass=roi" not in captured
    assert "[TEXT-SCAN] fallback" not in captured
    assert "[TABLE-R]" not in captured

    publish_lines = [
        line for line in captured.splitlines() if line.startswith("[PATH] publish=")
    ]
    assert len(publish_lines) == 1
    assert publish_lines[0].startswith("[PATH] publish=text_table")

def test_read_geo_raises_when_no_text_rows(
    monkeypatch: pytest.MonkeyPatch, fallback_doc: _DummyDoc
) -> None:
    monkeypatch.setattr(geo_extractor, "read_acad_table", lambda *args, **kwargs: {})
    monkeypatch.setattr(geo_extractor, "read_text_table", lambda *args, **kwargs: {})
    monkeypatch.setattr(geo_extractor, "extract_geometry", lambda _doc: {})
    geo_extractor._LAST_TEXT_TABLE_DEBUG = {"rows_txt_count": 0, "rows_txt_lines": []}

    with pytest.raises(geo_extractor.NoTextRowsError):
        geo_extractor.read_geo(fallback_doc)


def test_build_column_table_accepts_wrapped_qty_cells() -> None:
    def _entry(text: str, x: float, y: float) -> dict[str, object]:
        return {"text": text, "x": x, "y": y, "height": 0.1}

    entries = [
        _entry("QTY", 0.0, 300.0),
        _entry("DESC", 60.0, 300.0),
        _entry("REF", 120.0, 300.0),
        _entry("(4)", 0.0, 200.0),
        _entry("Ø0.531 DRILL THRU", 60.0, 200.0),
        _entry("0.531", 120.0, 200.0),
        _entry("2X", 0.0, 180.0),
        _entry("Ø0.201 TAP", 60.0, 180.0),
        _entry("0.201", 120.0, 180.0),
    ]

    table_info, _debug = geo_extractor._build_columnar_table_from_entries(entries)

    assert table_info is not None
    rows = table_info["rows"]
    assert [row["qty"] for row in rows] == [4, 2]
    assert rows[0]["ref"] == '0.5310"'
    assert rows[1]["ref"] == '0.2010"'


def test_build_column_table_falls_back_when_qty_column_missing() -> None:
    def _entry(text: str, x: float, y: float) -> dict[str, object]:
        return {"text": text, "x": x, "y": y, "height": 0.1}

    entries = [
        _entry("ID", 10.0, 320.0),
        _entry("DESCRIPTION", 80.0, 320.0),
        _entry("REF", 150.0, 320.0),
        _entry("A -", 20.0, 220.0),
        _entry("3X Ø0.250 TAP THRU", 90.0, 220.0),
        _entry("Ø0.250", 160.0, 220.0),
        _entry("B -", 20.0, 200.0),
        _entry("(2) Ø0.375 DRILL", 90.0, 200.0),
        _entry("Ø0.375", 160.0, 200.0),
    ]

    table_info, _debug = geo_extractor._build_columnar_table_from_entries(entries)

    assert table_info is not None
    rows = table_info["rows"]
    assert [row["qty"] for row in rows] == [3, 2]
    assert rows[0]["desc"].startswith("Ø0.250 TAP")
    assert rows[0]["ref"] == '0.2500"'
    assert rows[1]["ref"] == '0.3750"'


def test_extract_row_quantity_handles_parenthetical_tap() -> None:
    qty, remainder = geo_extractor._extract_row_quantity_and_remainder(
        "(2) 5/8-11 TAP THRU FROM BACK"
    )

    assert qty == 2
    assert remainder == "5/8-11 TAP THRU FROM BACK"


def test_build_column_table_splits_semicolons_and_detects_operations() -> None:
    def _entry(text: str, x: float, y: float) -> dict[str, object]:
        return {"text": text, "x": x, "y": y, "height": 0.1}

    entries = [
        _entry("QTY", 60.0, 360.0),
        _entry("DESC", 120.0, 360.0),
        _entry("REF", 180.0, 360.0),
        _entry("", 60.0, 300.0),
        _entry(
            "(2) 5/8-11 TAP THRU FROM BACK; Ø0.812 C'BORE .5 DEEP; 17/32 DRILL THRU",
            120.0,
            300.0,
        ),
        _entry("5/8-11", 180.0, 300.0),
        _entry("", 60.0, 280.0),
        _entry("(3) 1/4-18 NPT TAP THRU", 120.0, 280.0),
        _entry("1/4-18 NPT", 180.0, 280.0),
    ]

    table_info, _debug = geo_extractor._build_columnar_table_from_entries(entries)

    assert table_info is not None
    rows = table_info["rows"]
    assert len(rows) == 2
    qty_sum = table_info.get("sum_qty")
    if qty_sum is None:
        qty_sum = geo_extractor._sum_qty(rows)
    assert qty_sum == sum(row["qty"] for row in rows) == 5

    combined_row = next(row for row in rows if "5/8-11 TAP" in row["desc"])
    assert ";" in combined_row["desc"]
    assert "Ø0.812 C'BORE" in combined_row["desc"]
    assert "17/32 DRILL THRU" in combined_row["desc"]

    npt_row = next(row for row in rows if "NPT TAP" in row["desc"])
    tap_tokens = {
        token.upper()
        for token in geo_extractor._CANDIDATE_TOKEN_RE.findall(combined_row["desc"])
    }
    npt_tokens = {
        token.upper() for token in geo_extractor._CANDIDATE_TOKEN_RE.findall(npt_row["desc"])
    }

    assert tap_tokens >= {"TAP", "FROM BACK", "C'BORE", "DRILL"}
    assert "TAP" in npt_tokens

    assert combined_row.get("side") == "back"


def test_follow_sheet_layout_processed_even_when_filtered(
    monkeypatch: pytest.MonkeyPatch,
) -> None:
    monkeypatch.setattr(geo_extractor, "_resolve_app_callable", lambda name: None)

    class _CountingLayout:
        def __init__(self, entities: list[object]) -> None:
            self._entities = entities
            self.query_calls = 0

        def query(self, _spec: str) -> list[object]:
            self.query_calls += 1
            return list(self._entities)

        def __iter__(self):  # type: ignore[override]
            self.query_calls += 1
            return iter(self._entities)

    class _LayoutManager:
        def __init__(self, mapping: dict[str, _CountingLayout]) -> None:
            self._mapping = mapping

        def names(self) -> list[str]:
            return list(self._mapping.keys())

        def get(self, name: str) -> _CountingLayout | None:
            return self._mapping.get(name)

    model_layout = _CountingLayout([_DummyText("SEE SHT 2 FOR HOLE CHART")])
    sheet_layout = _CountingLayout([_DummyText("(1) HOLE TABLE")])

    class _DocWithLayouts:
        def __init__(self) -> None:
            self.layouts = _LayoutManager({"SHEET 2": sheet_layout})

        def modelspace(self) -> _CountingLayout:
            return model_layout

    doc = _DocWithLayouts()

    result = geo_extractor.read_text_table(
        doc,
        layout_filters={"all_layouts": False, "patterns": ["Model"]},
    )

    rows = result.get("rows") or []
    assert len(rows) == 1
    assert rows[0].get("qty") == 1

    assert sheet_layout.query_calls >= 1


def test_unique_rows_in_order_dedupes_anchor_and_roi() -> None:
    anchor_rows = [
        {"qty": 2, "desc": "TAP 1/4-20"},
        {"qty": 2, "desc": "TAP 5/16-18"},
        {"qty": 4, "desc": "DRILL + NPT"},
    ]
    roi_rows = [
        {"qty": 2, "desc": "tap 1/4-20"},
        {"qty": 2, "desc": "tap 5/16-18"},
    ]

    merged, dropped = geo_extractor._unique_rows_in_order([anchor_rows, roi_rows])

    assert [row.get("qty") for row in merged] == [2, 2, 4]
    assert dropped == 2


def test_extract_row_quantity_requires_anchor_pattern() -> None:
    qty, remainder = geo_extractor._extract_row_quantity_and_remainder(
        "BREAK ALL EDGES .12 R"
    )

    assert qty is None
    assert "BREAK ALL" in remainder


def test_semicolon_row_remains_single_entry(monkeypatch: pytest.MonkeyPatch) -> None:
    monkeypatch.setattr(geo_extractor, "_resolve_app_callable", lambda name: None)

    doc = _DummyDoc([_DummyMText("(4) COUNTERBORE; DRILL; NPT")])

    result = geo_extractor.read_text_table(doc)

    rows = result.get("rows") or []
    assert len(rows) == 1
    row = rows[0]
    assert row.get("qty") == 4
    desc_text = row.get("desc")
    assert isinstance(desc_text, str)
    assert desc_text.count(";") == 2<|MERGE_RESOLUTION|>--- conflicted
+++ resolved
@@ -604,13 +604,7 @@
     geo_extractor.read_geo(_DummyDoc([]))
     captured = capsys.readouterr().out
 
-<<<<<<< HEAD
-    assert "[TEXT-SCAN] pass=roi" not in captured
-    assert "[TEXT-SCAN] fallback" not in captured
-    assert "[TABLE-R]" not in captured
-=======
     assert captured.count("[TEXT-SCAN] pass=roi") == 1
->>>>>>> fcb99660
     publish_lines = [
         line
         for line in captured.splitlines()
