from __future__ import annotations

import types
from collections import defaultdict
from pathlib import Path
import re

import pytest

from cad_quoter import geo_extractor
from cad_quoter.utils.chart_buckets import classify_chart_rows


_RTEXT_FIXTURE_PATH = Path(__file__).resolve().parent / "data" / "rtext_fixture.dxf"


def _load_rtext_fixture_text() -> str:
    data = _RTEXT_FIXTURE_PATH.read_text(encoding="utf-8").splitlines()
    for idx in range(0, len(data) - 1, 2):
        code = data[idx].strip()
        value = data[idx + 1].strip()
        if code in {"1000", "1"} and value:
            return value
    raise AssertionError("rtext fixture did not contain expected text payload")


_RTEXT_FIXTURE_TEXT = _load_rtext_fixture_text()


class _DummyMText:
    def __init__(self, text: str) -> None:
        self._text = text

    def dxftype(self) -> str:
        return "MTEXT"

    def plain_text(self) -> str:
        return self._text


class _DummyText:
    def __init__(self, text: str) -> None:
        self.dxf = types.SimpleNamespace(text=text)

    def dxftype(self) -> str:
        return "TEXT"


class _DummyRText:
    def __init__(self, text: str) -> None:
        self._text = text
        self.dxf = types.SimpleNamespace(text="")
        payload = [(1000, text)]
        self._xdata = {"RTEXT": list(payload), "ACAD_RTEXT": list(payload)}
        self.raw_content = text
        self.content = text
        self.text = ""

    def dxftype(self) -> str:
        return "RTEXT"

    def get_xdata(self, appid: str) -> list[tuple[int, str]]:
        return list(self._xdata.get(appid, []))

    def has_xdata(self, appid: str) -> bool:
        return appid in self._xdata


class _DummySpace:
    def __init__(self, entities: list[object]) -> None:
        self._entities = entities

    def query(self, _spec: str) -> list[object]:
        return list(self._entities)


class _DummyDoc:
    def __init__(self, entities: list[object]) -> None:
        self._entities = entities

    def modelspace(self) -> _DummySpace:
        return _DummySpace(self._entities)


class _ToggleLayout(_DummySpace):
    def __init__(self, entities: list[object]) -> None:
        super().__init__(entities)
        self._active = False

    def activate(self) -> None:
        self._active = True

    def query(self, _spec: str) -> list[object]:
        if not self._active:
            return []
        return list(self._entities)

    def __iter__(self):
        return iter(self.query(""))


class _FollowLayoutManager:
    def __init__(self, layout: _ToggleLayout) -> None:
        self._layout = layout
        self._calls: defaultdict[str, int] = defaultdict(int)

    def names(self) -> list[str]:
        return ["SHEET (2)"]

    def get(self, name: str) -> _ToggleLayout:
        self._calls[name] += 1
        if self._calls[name] > 1:
            self._layout.activate()
        return self._layout


class _FollowDoc:
    def __init__(self, model_entities: list[object], layout: _ToggleLayout) -> None:
        self._model = _ToggleLayout(model_entities)
        self._model.activate()
        self.layouts = _FollowLayoutManager(layout)

    def modelspace(self) -> _DummySpace:
        return self._model


@pytest.fixture
def fallback_doc() -> _DummyDoc:
    entities = [
        _DummyMText(r"\\A1;(3) %%C0.375\\PTHRU"),
        _DummyMText("FROM BACK"),
        _DummyText("A | Ø0.500 | 2 | (2) DRILL THRU"),
        _DummyRText(_RTEXT_FIXTURE_TEXT),
    ]
    return _DummyDoc(entities)


def test_iter_entity_text_fragments_handles_rtext() -> None:
    entity = _DummyRText(_RTEXT_FIXTURE_TEXT)

    fragments = list(geo_extractor._iter_entity_text_fragments(entity))

    assert fragments, "expected RTEXT fragments"
    texts = [text for text, _ in fragments]
    assert _RTEXT_FIXTURE_TEXT in texts
    assert all(is_mtext for _, is_mtext in fragments)


def test_collect_table_text_lines_normalizes_entities(fallback_doc: _DummyDoc) -> None:
    lines = geo_extractor._collect_table_text_lines(fallback_doc)

    assert "(3) Ø0.375" in lines
    assert "THRU" in lines
    assert "FROM BACK" in lines
    assert "A | Ø0.500 | 2 | (2) DRILL THRU" in lines
    assert "(4) Ø0.625 DRILL THRU FROM FRONT" in lines


def test_read_text_table_uses_internal_fallback(monkeypatch: pytest.MonkeyPatch, fallback_doc: _DummyDoc) -> None:
    monkeypatch.setattr(geo_extractor, "_resolve_app_callable", lambda name: None)

    result = geo_extractor.read_text_table(fallback_doc)

    rows = result.get("rows") or []
    assert len(rows) == 2
    assert sorted(row.get("qty") for row in rows) == [3, 4]

    debug = geo_extractor.get_last_text_table_debug() or {}
    assert debug.get("rows_txt_count") == 2


def test_read_text_table_raises_when_layout_filter_has_no_match(
    monkeypatch: pytest.MonkeyPatch, fallback_doc: _DummyDoc
) -> None:
    monkeypatch.setattr(geo_extractor, "_resolve_app_callable", lambda name: None)

    with pytest.raises(RuntimeError):
        geo_extractor.read_text_table(
            fallback_doc,
            layout_filters={"all_layouts": False, "patterns": ["^PAPERONLY$"]},
        )


def test_read_text_table_auto_retries_excluded_am_bor(monkeypatch: pytest.MonkeyPatch) -> None:
    monkeypatch.setattr(geo_extractor, "_resolve_app_callable", lambda name: None)

    class _LayeredMText(_DummyMText):
        def __init__(self, text: str, layer: str) -> None:
            super().__init__(text)
            self.dxf = types.SimpleNamespace(layer=layer)

    doc = _DummyDoc(
        [
            _LayeredMText("(2) Ø0.250 DRILL THRU", "AM_BOR"),
            _LayeredMText("(3) Ø0.312 TAP FROM FRONT", "AM_BOR"),
        ]
    )

    result = geo_extractor.read_text_table(doc)

    rows = result.get("rows") or []
    assert len(rows) == 2
    assert sorted(row.get("qty") for row in rows) == [2, 3]
    assert any("Ø0.250" in str(row.get("desc")) for row in rows)


def test_layer_filter_excludes_am_bor_from_post_counts(
    monkeypatch: pytest.MonkeyPatch, capsys: pytest.CaptureFixture[str]
) -> None:
    monkeypatch.setattr(geo_extractor, "_resolve_app_callable", lambda name: None)

    class _LayeredMText(_DummyMText):
        def __init__(self, text: str, layer: str) -> None:
            super().__init__(text)
            self.dxf = types.SimpleNamespace(layer=layer)

    doc = _DummyDoc(
        [
            _LayeredMText("(2) Ø0.250 DRILL THRU", "AM_BOR"),
            _LayeredMText("(3) Ø0.312 TAP FROM FRONT", "AM_BOR"),
        ]
    )

    geo_extractor.read_text_table(doc)
    out = capsys.readouterr().out

    post_lines = [
        line for line in out.splitlines() if "[TEXT-SCAN] kept_by_layer(post)=" in line
    ]
    assert post_lines, "expected kept_by_layer(post) line"
    assert all("AM_BOR" not in line for line in post_lines)


def test_numeric_ladder_line_is_dropped_in_fallback() -> None:
    payload = geo_extractor._publish_fallback_from_rows_txt(
        [
            "(2) Ø0.250 DRILL THRU",
            "1 1 2 2 3 3 4 4 5 5 6 6 7 7 8 8 9 9",
            "(4) Ø0.375 COUNTERBORE",
        ]
    )

    rows = payload.get("rows") or []
    assert len(rows) == 2
    assert all(row.get("qty") in {2, 4} for row in rows)


def test_admin_note_line_is_ignored() -> None:
    payload = geo_extractor._publish_fallback_from_rows_txt(
        ["(2) Ø0.250 DRILL THRU", "BREAK ALL .12 R"],
    )

    rows = payload.get("rows") or []
    assert len(rows) == 1
    assert rows[0].get("qty") == 2
    assert "BREAK ALL" not in (rows[0].get("desc") or "")


def test_break_all_line_never_forms_row() -> None:
    payload = geo_extractor._fallback_text_table(["BREAK ALL .12 R"])

    rows = payload.get("rows") or []
    assert rows == []

    buckets, row_count, qty_sum = classify_chart_rows(rows)
    assert buckets == {}
    assert row_count == 0
    assert qty_sum == 0


def test_anchor_rows_are_authoritative_over_roi() -> None:
    anchor_rows = [
        {"qty": 2, "desc": "(2) 5/8-11 TAP X 1.00 DEEP"},
        {"qty": 2, "desc": "(2) #10-32 TAP THRU"},
        {
            "qty": 4,
            "desc": "(4) .75Ø C'BORE AS SHOWN; \"R\" (.339Ø) DRILL THRU AS SHOWN; 1/8- N.P.T.",
        },
    ]
    roi_rows = [{"qty": 8, "desc": "ROI noise"}, {"qty": 4, "desc": ".12 R"}]

    merged, dedup, authoritative = geo_extractor._combine_text_rows(
        anchor_rows,
        roi_rows,
        roi_rows,
    )

    assert authoritative
    assert merged == anchor_rows
    assert dedup == 0
    assert sum(row.get("qty", 0) for row in merged) == 8

    buckets, row_count, qty_sum = classify_chart_rows(merged)
    assert row_count == 3
    assert qty_sum == 8
    assert buckets.get("tap") == 8
    assert buckets.get("cbore") == 4
    assert buckets.get("npt") == 4
    assert buckets.get("drill") == 4


def test_classify_op_row_splits_semicolons() -> None:
    desc = "(4) .75Ø C'BORE AS SHOWN; \"R\" (.339Ø) DRILL THRU; 1/8- N.P.T."
    items = geo_extractor.classify_op_row(desc)
    assert items, "expected classifier items"
    totals: dict[str, int] = {}
    for item in items:
        kind = item.get("kind")
        assert isinstance(kind, str)
        totals[kind] = totals.get(kind, 0) + 4
    assert totals.get("cbore") == 4
    assert totals.get("drill") == 4
    assert totals.get("npt") == 4


def test_classify_op_row_counterdrill_synonyms() -> None:
    for text in ("C DRILL", "CTR DRILL", "C' DRILL"):
        items = geo_extractor.classify_op_row(text)
        assert any(item.get("kind") == "cdrill" for item in items)


def test_split_actions_and_classify_action_counts() -> None:
    desc = "(4) .75Ø C'BORE AS SHOWN; \"R\" (.339Ø) DRILL THRU AS SHOWN; 1/8- N.P.T."

    fragments = geo_extractor.split_actions(desc)
    assert len(fragments) == 3

    totals: dict[str, int] = {}
    for fragment in fragments:
        action = geo_extractor.classify_action(fragment)
        kind = action.get("kind")
        assert isinstance(kind, str)
        totals[kind] = totals.get(kind, 0) + 4
        if kind == "tap":
            assert action.get("npt") is True

    assert totals.get("cbore") == 4
    assert totals.get("drill") == 4
    assert totals.get("tap") == 4


def test_ops_manifest_combines_table_and_geom() -> None:
    rows = [
        {"qty": 4, "desc": '\"R\" (.339Ø) DRILL THRU'},
        {"qty": 2, "desc": "(2) 1/4-20 TAP"},
    ]
    geom_holes = {"groups": [{"dia_in": 0.25, "count": 10}], "total": 10}

    manifest = geo_extractor.ops_manifest(rows, geom_holes=geom_holes)

    table_counts = manifest.get("table", {})
    total_counts = manifest.get("total", {})
    geom_counts = manifest.get("geom", {})
    text_info = manifest.get("text", {})

    assert table_counts.get("drill") == 4
    assert table_counts.get("tap") == 2
    assert geom_counts.get("drill") == 10
    assert geom_counts.get("residual_drill") == 6
    assert geom_counts.get("total") == 10
    assert total_counts.get("drill") == 6
    assert text_info.get("estimated_total_drills") == 4


def test_npt_counts_as_tap() -> None:
    rows = [{"qty": 4, "desc": "1/8- N.P.T."}]

    manifest = geo_extractor.ops_manifest(rows, geom_holes={"groups": [], "total": 0})

    table_counts = manifest.get("table", {})
    details = manifest.get("details", {})
    total_counts = manifest.get("total", {})
    text_info = manifest.get("text", {})

    assert table_counts.get("tap") == 4
    assert details.get("npt") == 4
    assert total_counts.get("tap") == 4
    assert text_info.get("estimated_total_drills") == 0


def test_manifest_reconcile_subtracts_sized_drills() -> None:
    rows = [{"qty": 4, "desc": '\"R\" (.339Ø) DRILL THRU'}]
    geom = {"groups": [{"dia_in": 0.339, "count": 77}], "total": 77}

    manifest = geo_extractor.ops_manifest(rows, geom_holes=geom)

    assert manifest.get("details", {}).get("drill_sized") == 4
    assert manifest.get("total", {}).get("drill") == 73
    assert manifest.get("text", {}).get("estimated_total_drills") == 4


def test_merge_table_lines_ignores_numeric_ladder_noise() -> None:
    merged = geo_extractor._merge_table_lines(
        [
            "(2) Ø0.250 DRILL THRU",
            "BREAK ALL .12 R",
            "1 1 2 2 3 3 4 4 5 5 6 6 7 7 8 8 9 9",
        ]
    )

    assert merged == ["(2) Ø0.250 DRILL THRU"]


def test_fallback_semicolon_row_remains_single_entry() -> None:
    result = geo_extractor._fallback_text_table(
        [
            "(4) .75Ø C'BORE AS SHOWN; \"R\" (.339Ø) DRILL THRU AS SHOWN; 1/8- N.P.T.",
        ]
    )

    rows = result.get("rows") or []
    assert len(rows) == 1
    assert rows[0].get("qty") == 4
    assert "1/8- N.P.T." in rows[0].get("desc", "")

    buckets, row_count, qty_sum = classify_chart_rows(rows)
    assert row_count == 1
    assert qty_sum == 4
    assert buckets.get("cbore") == 4
    assert buckets.get("npt") == 4
<<<<<<< HEAD
    assert buckets.get("tap", 0) == 4
=======
    assert buckets.get("tap") == 4
>>>>>>> 0e3a4a59


def test_anchor_height_filter_drops_small_text() -> None:
    entries = [
        {"normalized_text": "(2) Ø0.250 DRILL", "height": 0.20},
        {"normalized_text": "FROM FRONT", "height": 0.21},
        {"normalized_text": "(4) TAP 1/4-20", "height": 0.19},
        {"normalized_text": "1 1 2 2 3 3 4 4", "height": 0.06},
    ]

    anchor_height, anchor_count = geo_extractor._compute_anchor_height(entries)

    assert anchor_count == 2
    assert anchor_height == pytest.approx(0.195, rel=1e-3)

    filtered = geo_extractor._filter_entries_by_anchor_height(
        entries, anchor_height=anchor_height
    )
    filtered_texts = {entry.get("normalized_text") for entry in filtered}

    assert "(2) Ø0.250 DRILL" in filtered_texts
    assert "(4) TAP 1/4-20" in filtered_texts
    assert "FROM FRONT" in filtered_texts
    assert "1 1 2 2 3 3 4 4" not in filtered_texts


def test_follow_sheet_layout_scan_returns_rows(monkeypatch: pytest.MonkeyPatch) -> None:
    sheet_entities = [
        _DummyMText("(2) Ø0.250 DRILL THRU"),
        _DummyMText("(3) Ø0.312 TAP FROM FRONT"),
    ]
    follow_layout = _ToggleLayout(sheet_entities)
    doc = _FollowDoc([_DummyMText("SEE SHEET 2 FOR HOLE CHART")], follow_layout)

    monkeypatch.setattr(geo_extractor, "_resolve_app_callable", lambda name: None)
    monkeypatch.setattr(
        geo_extractor, "_extract_layer", lambda _entity: "BALLOON", raising=False
    )

    result = geo_extractor.read_text_table(doc)

    rows = result.get("rows") or []
    assert len(rows) == 2
    assert sorted(row.get("qty") for row in rows) == [2, 3]

    debug_snapshot = geo_extractor.get_last_text_table_debug() or {}
    follow_info = debug_snapshot.get("follow_sheet_info") or {}
    assert follow_info.get("texts") == 2


def test_default_text_layer_excludes_do_not_filter_am_bor() -> None:
    patterns = [
        re.compile(pattern, re.IGNORECASE)
        for pattern in geo_extractor.DEFAULT_TEXT_LAYER_EXCLUDE_REGEX
    ]

    assert any(pattern.search("AM_BOR") for pattern in patterns)


def test_normalize_layer_allowlist_adds_defaults() -> None:
    allowlist = geo_extractor._normalize_layer_allowlist(["AM_0"])

    assert allowlist is not None
    assert set(allowlist) == {"BALLOON", "AM_0"}


def test_normalize_layer_allowlist_respects_explicit_default() -> None:
    allowlist = geo_extractor._normalize_layer_allowlist(["BALLOON"])

    assert allowlist is not None
    assert tuple(allowlist) == ("BALLOON",)


def test_read_geo_prefers_text_rows(monkeypatch: pytest.MonkeyPatch, fallback_doc: _DummyDoc) -> None:
    families = {"0.375": 3, "0.5": 2}
    text_rows = [
        {
            "hole": "",
            "qty": 3,
            "ref": '0.3750"',
            "desc": "(3) Ø0.375 THRU FROM BACK",
            "side": "back",
        },
        {
            "hole": "",
            "qty": 2,
            "ref": '0.5000"',
            "desc": "A | Ø0.500 | 2 | (2) DRILL THRU",
        },
    ]

    def fake_acad(_doc: _DummyDoc) -> dict[str, object]:
        return {}

    def fake_text(_doc: _DummyDoc, **_kwargs: object) -> dict[str, object]:
        return {
            "rows": list(text_rows),
            "hole_count": 5,
            "provenance_holes": "HOLE TABLE",
            "hole_diam_families_in": families,
        }

    monkeypatch.setattr(geo_extractor, "read_acad_table", fake_acad)
    monkeypatch.setattr(geo_extractor, "read_text_table", fake_text)

    result = geo_extractor.read_geo(fallback_doc)

    assert result["hole_count"] == 5
    assert result["rows"] == text_rows
    assert result["provenance_holes"] == "HOLE TABLE"
    assert result["hole_diam_families_in"] == families
    expected_lines = [
        'qty=3 ref=0.3750" side=BACK desc=(3) Ø0.375 THRU FROM BACK',
        'qty=2 ref=0.5000" side=- desc=A | Ø0.500 | 2 | (2) DRILL THRU',
    ]
    assert result["chart_lines"] == expected_lines


def test_read_geo_promotes_rows_txt_fallback(
    monkeypatch: pytest.MonkeyPatch, fallback_doc: _DummyDoc
) -> None:
    rows_txt_lines = [
        "(4) Ø0.250 DRILL THRU",
        "(12) Ø0.339 TAP FROM FRONT",
    ]

    def fake_acad(_doc: _DummyDoc, **_kwargs: object) -> dict[str, object]:
        return {}

    def fake_text(_doc: _DummyDoc, **_kwargs: object) -> dict[str, object]:
        geo_extractor._LAST_TEXT_TABLE_DEBUG = {
            "rows": [],
            "rows_txt_count": len(rows_txt_lines),
            "rows_txt_lines": list(rows_txt_lines),
        }
        return {}

    monkeypatch.setattr(geo_extractor, "read_acad_table", fake_acad)
    monkeypatch.setattr(geo_extractor, "read_text_table", fake_text)

    result = geo_extractor.read_geo(fallback_doc)

    rows = result["rows"]
    assert len(rows) == 2
    assert sorted(row["qty"] for row in rows) == [4, 12]
    assert result["hole_count"] == 16
    assert result["provenance_holes"] == "HOLE TABLE (fallback)"
    refs = {row.get("ref") for row in rows}
    assert '0.2500"' in refs
    assert '0.3390"' in refs


def test_anchor_wins_skips_roi_and_single_publish(
    monkeypatch: pytest.MonkeyPatch, capsys: pytest.CaptureFixture[str]
) -> None:
    doc = _DummyDoc(
        [
            _DummyMText("(2) Ø0.250 DRILL THRU"),
            _DummyMText("(3) Ø0.312 TAP FROM FRONT"),
            _DummyMText("(4) Ø0.201 DRILL THRU"),
        ]
    )

    monkeypatch.setattr(geo_extractor, "_resolve_app_callable", lambda name: None)
    monkeypatch.setattr(geo_extractor, "read_acad_table", lambda *args, **kwargs: {})
    monkeypatch.setattr(geo_extractor, "extract_geometry", lambda _doc: {})
    monkeypatch.setattr(
        geo_extractor,
        "geom_hole_census",
        lambda _doc: {"groups": [], "total": 0},
    )

    geo_extractor.read_geo(doc)
    captured = capsys.readouterr().out

    assert captured.count("[TEXT-SCAN] pass=roi") == 1
    publish_lines = [
        line
        for line in captured.splitlines()
        if line.startswith("[PATH] publish=")
    ]
    assert len(publish_lines) == 1
    assert publish_lines[0].startswith("[PATH] publish=text_table")


def test_read_geo_raises_when_no_text_rows(
    monkeypatch: pytest.MonkeyPatch, fallback_doc: _DummyDoc
) -> None:
    monkeypatch.setattr(geo_extractor, "read_acad_table", lambda *args, **kwargs: {})
    monkeypatch.setattr(geo_extractor, "read_text_table", lambda *args, **kwargs: {})
    monkeypatch.setattr(geo_extractor, "extract_geometry", lambda _doc: {})
    geo_extractor._LAST_TEXT_TABLE_DEBUG = {"rows_txt_count": 0, "rows_txt_lines": []}

    with pytest.raises(geo_extractor.NoTextRowsError):
        geo_extractor.read_geo(fallback_doc)


def test_build_column_table_accepts_wrapped_qty_cells() -> None:
    def _entry(text: str, x: float, y: float) -> dict[str, object]:
        return {"text": text, "x": x, "y": y, "height": 0.1}

    entries = [
        _entry("QTY", 0.0, 300.0),
        _entry("DESC", 60.0, 300.0),
        _entry("REF", 120.0, 300.0),
        _entry("(4)", 0.0, 200.0),
        _entry("Ø0.531 DRILL THRU", 60.0, 200.0),
        _entry("0.531", 120.0, 200.0),
        _entry("2X", 0.0, 180.0),
        _entry("Ø0.201 TAP", 60.0, 180.0),
        _entry("0.201", 120.0, 180.0),
    ]

    table_info, _debug = geo_extractor._build_columnar_table_from_entries(entries)

    assert table_info is not None
    rows = table_info["rows"]
    assert [row["qty"] for row in rows] == [4, 2]
    assert rows[0]["ref"] == '0.5310"'
    assert rows[1]["ref"] == '0.2010"'


def test_build_column_table_falls_back_when_qty_column_missing() -> None:
    def _entry(text: str, x: float, y: float) -> dict[str, object]:
        return {"text": text, "x": x, "y": y, "height": 0.1}

    entries = [
        _entry("ID", 10.0, 320.0),
        _entry("DESCRIPTION", 80.0, 320.0),
        _entry("REF", 150.0, 320.0),
        _entry("A -", 20.0, 220.0),
        _entry("3X Ø0.250 TAP THRU", 90.0, 220.0),
        _entry("Ø0.250", 160.0, 220.0),
        _entry("B -", 20.0, 200.0),
        _entry("(2) Ø0.375 DRILL", 90.0, 200.0),
        _entry("Ø0.375", 160.0, 200.0),
    ]

    table_info, _debug = geo_extractor._build_columnar_table_from_entries(entries)

    assert table_info is not None
    rows = table_info["rows"]
    assert [row["qty"] for row in rows] == [3, 2]
    assert rows[0]["desc"].startswith("Ø0.250 TAP")
    assert rows[0]["ref"] == '0.2500"'
    assert rows[1]["ref"] == '0.3750"'


def test_extract_row_quantity_handles_parenthetical_tap() -> None:
    qty, remainder = geo_extractor._extract_row_quantity_and_remainder(
        "(2) 5/8-11 TAP THRU FROM BACK"
    )

    assert qty == 2
    assert remainder == "5/8-11 TAP THRU FROM BACK"


def test_build_column_table_splits_semicolons_and_detects_operations() -> None:
    def _entry(text: str, x: float, y: float) -> dict[str, object]:
        return {"text": text, "x": x, "y": y, "height": 0.1}

    entries = [
        _entry("QTY", 60.0, 360.0),
        _entry("DESC", 120.0, 360.0),
        _entry("REF", 180.0, 360.0),
        _entry("", 60.0, 300.0),
        _entry(
            "(2) 5/8-11 TAP THRU FROM BACK; Ø0.812 C'BORE .5 DEEP; 17/32 DRILL THRU",
            120.0,
            300.0,
        ),
        _entry("5/8-11", 180.0, 300.0),
        _entry("", 60.0, 280.0),
        _entry("(3) 1/4-18 NPT TAP THRU", 120.0, 280.0),
        _entry("1/4-18 NPT", 180.0, 280.0),
    ]

    table_info, _debug = geo_extractor._build_columnar_table_from_entries(entries)

    assert table_info is not None
    rows = table_info["rows"]
    assert len(rows) == 2
    qty_sum = table_info.get("sum_qty")
    if qty_sum is None:
        qty_sum = geo_extractor._sum_qty(rows)
    assert qty_sum == sum(row["qty"] for row in rows) == 5

    combined_row = next(row for row in rows if "5/8-11 TAP" in row["desc"])
    assert ";" in combined_row["desc"]
    assert "Ø0.812 C'BORE" in combined_row["desc"]
    assert "17/32 DRILL THRU" in combined_row["desc"]

    npt_row = next(row for row in rows if "NPT TAP" in row["desc"])
    tap_tokens = {
        token.upper()
        for token in geo_extractor._CANDIDATE_TOKEN_RE.findall(combined_row["desc"])
    }
    npt_tokens = {
        token.upper() for token in geo_extractor._CANDIDATE_TOKEN_RE.findall(npt_row["desc"])
    }

    assert tap_tokens >= {"TAP", "FROM BACK", "C'BORE", "DRILL"}
    assert "TAP" in npt_tokens

    assert combined_row.get("side") == "back"


def test_follow_sheet_layout_processed_even_when_filtered(
    monkeypatch: pytest.MonkeyPatch,
) -> None:
    monkeypatch.setattr(geo_extractor, "_resolve_app_callable", lambda name: None)

    class _CountingLayout:
        def __init__(self, entities: list[object]) -> None:
            self._entities = entities
            self.query_calls = 0

        def query(self, _spec: str) -> list[object]:
            self.query_calls += 1
            return list(self._entities)

        def __iter__(self):  # type: ignore[override]
            self.query_calls += 1
            return iter(self._entities)

    class _LayoutManager:
        def __init__(self, mapping: dict[str, _CountingLayout]) -> None:
            self._mapping = mapping

        def names(self) -> list[str]:
            return list(self._mapping.keys())

        def get(self, name: str) -> _CountingLayout | None:
            return self._mapping.get(name)

    model_layout = _CountingLayout([_DummyText("SEE SHT 2 FOR HOLE CHART")])
    sheet_layout = _CountingLayout([_DummyText("(1) HOLE TABLE")])

    class _DocWithLayouts:
        def __init__(self) -> None:
            self.layouts = _LayoutManager({"SHEET 2": sheet_layout})

        def modelspace(self) -> _CountingLayout:
            return model_layout

    doc = _DocWithLayouts()

    result = geo_extractor.read_text_table(
        doc,
        layout_filters={"all_layouts": False, "patterns": ["Model"]},
    )

    rows = result.get("rows") or []
    assert len(rows) == 1
    assert rows[0].get("qty") == 1

    assert sheet_layout.query_calls >= 1


def test_unique_rows_in_order_dedupes_anchor_and_roi() -> None:
    anchor_rows = [
        {"qty": 2, "desc": "TAP 1/4-20"},
        {"qty": 2, "desc": "TAP 5/16-18"},
        {"qty": 4, "desc": "DRILL + NPT"},
    ]
    roi_rows = [
        {"qty": 2, "desc": "tap 1/4-20"},
        {"qty": 2, "desc": "tap 5/16-18"},
    ]

    merged, dropped = geo_extractor._unique_rows_in_order([anchor_rows, roi_rows])

    assert [row.get("qty") for row in merged] == [2, 2, 4]
    assert dropped == 2


def test_extract_row_quantity_requires_anchor_pattern() -> None:
    qty, remainder = geo_extractor._extract_row_quantity_and_remainder(
        "BREAK ALL EDGES .12 R"
    )

    assert qty is None
    assert "BREAK ALL" in remainder


def test_semicolon_row_remains_single_entry(monkeypatch: pytest.MonkeyPatch) -> None:
    monkeypatch.setattr(geo_extractor, "_resolve_app_callable", lambda name: None)

    doc = _DummyDoc([_DummyMText("(4) COUNTERBORE; DRILL; NPT")])

    result = geo_extractor.read_text_table(doc)

    rows = result.get("rows") or []
    assert len(rows) == 1
    row = rows[0]
    assert row.get("qty") == 4
    desc_text = row.get("desc")
    assert isinstance(desc_text, str)
    assert desc_text.count(";") == 2<|MERGE_RESOLUTION|>--- conflicted
+++ resolved
@@ -418,11 +418,7 @@
     assert qty_sum == 4
     assert buckets.get("cbore") == 4
     assert buckets.get("npt") == 4
-<<<<<<< HEAD
-    assert buckets.get("tap", 0) == 4
-=======
     assert buckets.get("tap") == 4
->>>>>>> 0e3a4a59
 
 
 def test_anchor_height_filter_drops_small_text() -> None:
