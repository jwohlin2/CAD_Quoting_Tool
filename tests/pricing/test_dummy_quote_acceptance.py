import copy
import math
import re
from typing import Any

import appV5
from cad_quoter.domain_models import normalize_material_key
from cad_quoter.pricing import materials as materials_pricing
from cad_quoter.pricing.speeds_feeds_selector import material_group_for_speeds_feeds


def _compute_direct_costs_for_test(
    material_total: float | int | str | None,
    scrap_credit: float | int | str | None,
    material_tax: float | int | str | None,
    pass_through: dict[str, Any] | None,
    *,
    material_detail: dict[str, Any] | None = None,
    scrap_price_source: str | None = None,
) -> float:
    subtotal = float(material_total or 0.0) + float(material_tax or 0.0)
    credit_value = float(scrap_credit or 0.0)
    if (scrap_price_source or "").strip().lower() == "wieland" and credit_value <= 0.0:
        detail = material_detail or {}
        scrap_mass_lb = None
        for key in ("scrap_credit_mass_lb", "scrap_weight_lb", "scrap_lb"):
            raw = detail.get(key)
            try:
                candidate = float(raw)
            except Exception:
                continue
            else:
                if candidate > 0:
                    scrap_mass_lb = candidate
                    break
        if scrap_mass_lb and scrap_mass_lb > 0:
            price_val = detail.get("scrap_credit_unit_price_usd_per_lb")
            try:
                price_float = float(price_val)
            except Exception:
                price_float = None
            recovery = detail.get("scrap_credit_recovery_pct")
            try:
                recovery_float = float(recovery)
            except Exception:
                recovery_float = None
            if recovery_float is None or recovery_float <= 0:
                recovery_float = appV5.SCRAP_RECOVERY_DEFAULT
            if price_float and price_float > 0:
                credit_value = scrap_mass_lb * price_float * recovery_float
    subtotal -= float(credit_value or 0.0)
    extras = pass_through or {}
    for label, amount in extras.items():
        if str(label).strip().lower() == "material":
            continue
        try:
            subtotal += float(amount or 0.0)
        except Exception:
            continue
    return round(subtotal, 2)


_PLANNER_LINE_ITEMS = [
    {
        "op": "Milling Rough",
        "minutes": 240.0,
        "machine_cost": 360.0,
        "labor_cost": 240.0,
    },
    {
        "op": "Drilling Ops",
        "minutes": 90.0,
        "machine_cost": 120.0,
        "labor_cost": 90.0,
    },
    {
        "op": "Surface Grind",
        "minutes": 120.0,
        "machine_cost": 180.0,
        "labor_cost": 150.0,
    },
    {
        "op": "Deburr & Finish",
        "minutes": 60.0,
        "labor_cost": 80.0,
    },
    {
        "op": "Inspection",
        "minutes": 45.0,
        "labor_cost": 40.0,
    },
]


_QUICK_CHECK_BREAKDOWN = {
    "material_block": {
        "stock_L_in": 12.0,
        "total_material_cost": 120.0,
    },
    "total_direct_costs": 150.0,
    "bucket_view": {"totals": {"total$": 200.0}},
    "nre": {"programming_per_part": 50.0},
    "price": 400.0,
    "process_plan": {"drilling": {}, "inspection": {}},
    "nre_detail": {"programming": {"auto_prog_hr": 1.2}},
}


DUMMY_QUOTE_RESULT = {
    "price": 1414.875,
    "qty": 12,
    "speeds_feeds_path": "/mnt/planner/feeds.csv",
    "drill_debug": [
        (
            "Drill calc → op=Planner Drill, mat=Aluminum MIC6, "
            "SFM=280–320, IPR=0.0030–0.0040; RPM 3400–3900 IPM 10.2–13.3; "
            "Ø 0.500\"; depth/hole 1.50 in; holes 48; index 8.0 s/hole; "
            "peck 0.08 min/hole; toolchange 0.50 min; total hr 1.50."
        )
    ],
    "ui_vars": {"Material": "Aluminum MIC6"},
    "decision_state": {
        "baseline": {
            "normalized_quote_material": "aluminum mic6",
            "drill_params": {"material": "aluminum mic6", "group": "N1"},
            "process_hours": {
                "milling": 6.0,
                "drilling": 1.5,
                "grinding": 2.0,
                "finishing_deburr": 1.0,
                "inspection": 0.75,
            },
            "used_planner": True,
            "pricing_source": "planner",
        },
        "suggestions": {},
        "user_overrides": {},
        "effective": {},
        "effective_sources": {},
    },
    "breakdown": {
        "qty": 12,
        "pricing_source": "planner",
        "pricing_source_text": "/mnt/planner/feeds.csv",
        "drilling_meta": {
            "material": "aluminum mic6",
            "material_display": "Aluminum MIC6",
            "speeds_feeds_path": "/mnt/planner/feeds.csv",
            "speeds_feeds_loaded": True,
        },
        "material": {
            "material": "Aluminum MIC6",
            "material_name": "Aluminum MIC6",
            "material_cost": 420.0,
            "mass_g": 98500.0,
            "net_mass_g": 91500.0,
            "scrap_pct": 0.07,
        },
        "material_selected": {"canonical": "Aluminum MIC6"},
        "process_costs": {
            "Machine": 660.0,
            "Labor": 600.0,
        },
        "process_meta": {
            "milling": {
                "minutes": 360.0,
                "hr": 6.0,
                "rate": 100.0,
                "labor$": 240.0,
                "machine$": 360.0,
                "$": 600.0,
                "total$": 600.0,
            },
            "drilling": {
                "minutes": 90.0,
                "hr": 1.5,
                "rate": 140.0,
                "labor$": 90.0,
                "machine$": 120.0,
                "$": 210.0,
                "total$": 210.0,
            },
            "grinding": {
                "minutes": 120.0,
                "hr": 2.0,
                "rate": 165.0,
                "labor$": 150.0,
                "machine$": 180.0,
                "$": 330.0,
                "total$": 330.0,
            },
            "finishing_deburr": {
                "minutes": 60.0,
                "hr": 1.0,
                "rate": 80.0,
                "labor$": 80.0,
                "machine$": 0.0,
                "$": 80.0,
                "total$": 80.0,
            },
            "inspection": {
                "minutes": 45.0,
                "hr": 0.75,
                "rate": 53.333333333333336,
                "labor$": 40.0,
                "machine$": 0.0,
                "$": 40.0,
                "total$": 40.0,
            },
            "planner_total": {
                "minutes": 675.0,
                "hr": 11.25,
                "cost": 1260.0,
                "labor_cost": 600.0,
                "machine_cost": 660.0,
                "line_items": copy.deepcopy(_PLANNER_LINE_ITEMS),
            },
            "planner_machine": {
                "minutes": 420.0,
                "hr": 7.0,
                "cost": 660.0,
            },
            "planner_labor": {
                "minutes": 675.0,
                "hr": 11.25,
                "cost": 600.0,
            },
        },
        "bucket_view": {
            "buckets": {
                "milling": {
                    "minutes": 360.0,
                    "labor$": 240.0,
                    "machine$": 360.0,
                    "total$": 600.0,
                },
                "drilling": {
                    "minutes": 90.0,
                    "labor$": 90.0,
                    "machine$": 120.0,
                    "total$": 210.0,
                },
                "grinding": {
                    "minutes": 120.0,
                    "labor$": 150.0,
                    "machine$": 180.0,
                    "total$": 330.0,
                },
                "finishing_deburr": {
                    "minutes": 60.0,
                    "labor$": 80.0,
                    "machine$": 0.0,
                    "total$": 80.0,
                },
                "inspection": {
                    "minutes": 45.0,
                    "labor$": 40.0,
                    "machine$": 0.0,
                    "total$": 40.0,
                },
            }
        },
        "hour_summary": {
            "order": [
                "milling",
                "drilling",
                "grinding",
                "finishing_deburr",
                "inspection",
            ],
            "buckets": {
                "milling": {
                    "label": "Milling",
                    "hr": 6.0,
                    "rate": 100.0,
                    "$": 600.0,
                    "labor$": 240.0,
                    "machine$": 360.0,
                },
                "drilling": {
                    "label": "Drilling",
                    "hr": 1.5,
                    "rate": 140.0,
                    "$": 210.0,
                    "labor$": 90.0,
                    "machine$": 120.0,
                },
                "grinding": {
                    "label": "Grinding",
                    "hr": 2.0,
                    "rate": 165.0,
                    "$": 330.0,
                    "labor$": 150.0,
                    "machine$": 180.0,
                },
                "finishing_deburr": {
                    "label": "Finishing/Deburr",
                    "hr": 1.0,
                    "rate": 80.0,
                    "$": 80.0,
                    "labor$": 80.0,
                    "machine$": 0.0,
                },
                "inspection": {
                    "label": "Inspection",
                    "hr": 0.75,
                    "rate": 53.333333333333336,
                    "$": 40.0,
                    "labor$": 40.0,
                    "machine$": 0.0,
                },
            },
            "total_hours": 11.25,
        },
        "labor_costs": {
            "Milling": 600.0,
            "Drilling": 210.0,
            "Grinding": 330.0,
            "Finishing/Deburr": 80.0,
            "Inspection": 40.0,
        },
        "labor_cost_details": {
            "Milling": "6.00 hr @ $100.00/hr",
            "Drilling": "1.50 hr @ $80.00/hr",
            "Grinding": "2.00 hr @ $90.00/hr",
            "Finishing/Deburr": "1.00 hr @ $80.00/hr",
            "Inspection": "0.75 hr @ $95.00/hr",
        },
        "nre_detail": {
            "programming": {"prog_hr": 4.0, "prog_rate": 95.0, "amortized": False},
            "fixture": {"build_hr": 3.0, "build_rate": 85.0},
        },
        "nre": {
            "programming_per_lot": 0.0,
            "fixture_per_part": 0.0,
            "extra_nre_cost": 0.0,
        },
        "nre_cost_details": {},
        "pass_through": {
            "Material": 420.0,
            "Shipping": 65.0,
            "Consumables": 35.0,
        },
        "pass_meta": {},
        "totals": {
            "labor_cost": 1260.0,
            "direct_costs": 520.0,
            "subtotal": 1780.0,
            "with_expedite": 2093.28,
            "price": 2511.94,
        },
        "applied_pcts": {
            "MarginPct": 0.2,
        },
        "rates": {
            "MillingRate": 100.0,
            "DrillingRate": 80.0,
            "SurfaceGrindRate": 90.0,
            "DeburrRate": 80.0,
            "InspectionRate": 95.0,
        },
        "params": {},
        "labor_cost_details_input": {},
        "drill_debug": [
            "Planner drill analysis: material Aluminum MIC6 with matched feeds",
        ],
        "direct_cost_details": {},
        "app_meta": {"used_planner": True},
    },
}


_EXPECTED_BUCKET_ROWS = {
    "Milling": (6.0, 240.0, 360.0, 600.0),
    "Drilling": (1.5, 90.0, 120.0, 210.0),
    "Grinding": (2.0, 150.0, 180.0, 330.0),
    "Finishing/Deburr": (1.0, 80.0, 0.0, 80.0),
    "Inspection": (0.75, 40.0, 0.0, 40.0),
}


def _dummy_quote_payload(*, debug_enabled: bool = False) -> dict:
    payload = copy.deepcopy(DUMMY_QUOTE_RESULT)
    if not debug_enabled:
        payload.pop("drill_debug", None)
        breakdown = payload.get("breakdown")
        if isinstance(breakdown, dict):
            breakdown.pop("drill_debug", None)
    return payload


def _render_output(
    payload: dict, *, drop_planner_display: bool = False
) -> tuple[list[str], dict]:
    if drop_planner_display:
        payload = copy.deepcopy(payload)
        breakdown = payload.get("breakdown", {})
        if isinstance(breakdown, dict):
            breakdown.pop("bucket_view", None)
            breakdown.pop("planner_bucket_rollup", None)
            breakdown.pop("planner_bucket_display_map", None)
            breakdown.pop("process_plan", None)
    rendered = appV5.render_quote(payload, currency="$")
    breakdown = payload.get("breakdown", {})
    payload_data = breakdown.get("render_payload") if isinstance(breakdown, dict) else None
    assert isinstance(payload_data, dict), "expected structured render payload"
    return rendered.splitlines(), payload_data


def _extract_currency(line: str) -> float:
    match = re.search(r"\$([0-9,]+\.[0-9]{2})", line)
    assert match, f"expected currency value in line: {line!r}"
    return float(match.group(1).replace(",", ""))


def test_dummy_quote_material_consistency() -> None:
    payload = _dummy_quote_payload(debug_enabled=True)
    baseline = payload["decision_state"]["baseline"]
    drilling_meta = payload["breakdown"]["drilling_meta"]
    drill_debug = payload["breakdown"]["drill_debug"]

    normalized = baseline["normalized_quote_material"]
    drill_material = baseline["drill_params"]["material"]
    drill_group = baseline["drill_params"].get("group")
    rendered_material = drilling_meta["material"]

    normalized_key = normalize_material_key(normalized)
    drill_key = normalize_material_key(drill_material)
    rendered_key = normalize_material_key(rendered_material)
    expected_group = material_group_for_speeds_feeds(normalized_key)

    assert normalized_key == drill_key == rendered_key
    assert drill_group == expected_group
    assert drill_group
    assert any(normalized_key in entry.lower() for entry in drill_debug)


def test_dummy_quote_pricing_source_reflects_planner_usage() -> None:
    payload = _dummy_quote_payload()
    baseline = payload["decision_state"]["baseline"]
    assert baseline["used_planner"] is True

    breakdown = payload["breakdown"]
    assert breakdown["pricing_source"].lower() == "planner"
    assert breakdown.get("pricing_source_text", "").lower() != "legacy"


def test_quick_breakdown_sanity_checks() -> None:
    breakdown = copy.deepcopy(_QUICK_CHECK_BREAKDOWN)

    material_block = breakdown.get("material_block", {})
    assert material_block.get("stock_L_in") is not None

    total_material_cost = float(material_block.get("total_material_cost", 0.0))
    assert breakdown["total_direct_costs"] >= total_material_cost >= 0.0

    ops = set((breakdown.get("process_plan") or {}).keys())
    programming_detail = breakdown["nre_detail"]["programming"]
    if ops.issubset({"drilling", "inspection"}):
        auto_prog_hr = float(programming_detail["auto_prog_hr"])
        assert 0.4 <= auto_prog_hr <= 3.0

    calc = (
        float(breakdown["bucket_view"]["totals"]["total$"])
        + float(breakdown["nre"]["programming_per_part"])
        + float(breakdown["total_direct_costs"])
    )
    assert math.isclose(float(breakdown["price"]), calc, abs_tol=0.01)


def test_dummy_quote_process_table_matches_planner_totals() -> None:
    payload = _dummy_quote_payload()
    bucket_view = payload["breakdown"]["bucket_view"]["buckets"]
    table_rows: dict[str, tuple[float, float, float, float]] = {}
    for key, metrics in bucket_view.items():
        label = {
            "milling": "Milling",
            "drilling": "Drilling",
            "grinding": "Grinding",
            "finishing_deburr": "Finishing/Deburr",
            "inspection": "Inspection",
        }[key]
        hours_val = float(metrics.get("minutes", 0.0)) / 60.0
        labor_val = float(metrics.get("labor$", 0.0))
        machine_val = float(metrics.get("machine$", 0.0))
        total_val = float(metrics.get("total$", labor_val + machine_val))
        table_rows[label] = (round(hours_val, 2), labor_val, machine_val, total_val)

    assert table_rows == _EXPECTED_BUCKET_ROWS

    total_hours = sum(row[0] for row in table_rows.values())
    total_labor = sum(row[1] for row in table_rows.values())
    total_machine = sum(row[2] for row in table_rows.values())
    total_cost = sum(row[3] for row in table_rows.values())

    process_meta = payload["breakdown"]["process_meta"]
    planner_total = process_meta["planner_total"]
    planner_machine = process_meta["planner_machine"]
    planner_labor = process_meta["planner_labor"]

    assert math.isclose(total_cost, planner_total["cost"], abs_tol=0.01)
    assert math.isclose(total_machine, planner_machine["cost"], abs_tol=0.01)
    assert math.isclose(total_labor, planner_labor["cost"], abs_tol=0.01)
    assert math.isclose(total_hours, planner_total["minutes"] / 60.0, abs_tol=0.01)


def test_dummy_quote_hour_summary_aligns_with_planner_buckets() -> None:
    payload = _dummy_quote_payload()
    bucket_view = payload["breakdown"]["bucket_view"]["buckets"]
    baseline_hours = payload["decision_state"]["baseline"]["process_hours"]
    process_meta = payload["breakdown"]["process_meta"]
    hour_summary = payload["breakdown"]["hour_summary"]
    summary_buckets = hour_summary["buckets"]

    for key, expected_label in (
        ("milling", "milling"),
        ("drilling", "drilling"),
        ("grinding", "grinding"),
        ("finishing_deburr", "finishing_deburr"),
        ("inspection", "inspection"),
    ):
        metrics = bucket_view[key]
        bucket_hours = float(metrics["minutes"]) / 60.0
        total_cost = float(metrics.get("total$", 0.0))
        if total_cost == 0.0:
            total_cost = float(metrics.get("labor$", 0.0)) + float(metrics.get("machine$", 0.0))
        assert math.isclose(bucket_hours, baseline_hours[expected_label], abs_tol=0.01)

        meta_entry = process_meta[key]
        summary_entry = summary_buckets[key]

        assert math.isclose(float(meta_entry["hr"]), bucket_hours, abs_tol=0.01)
        assert math.isclose(float(meta_entry["$"]), total_cost, abs_tol=0.01)
        assert math.isclose(float(summary_entry["hr"]), bucket_hours, abs_tol=0.01)
        assert math.isclose(float(summary_entry["$"]), total_cost, abs_tol=0.01)

        if bucket_hours > 0:
            expected_rate = total_cost / bucket_hours
            assert math.isclose(float(meta_entry["rate"]), expected_rate, abs_tol=0.01)
            assert math.isclose(float(summary_entry["rate"]), expected_rate, abs_tol=0.01)

    programming_meta = payload["breakdown"]["nre_detail"]["programming"]
    fixture_meta = payload["breakdown"]["nre_detail"]["fixture"]
    assert programming_meta["prog_hr"] == 4.0
    assert fixture_meta["build_hr"] == 3.0


def test_dummy_quote_has_no_planner_red_flags() -> None:
    payload = _dummy_quote_payload()
    assert "red_flags" not in payload["breakdown"]


def test_dummy_quote_pricing_source_header() -> None:
    payload = _dummy_quote_payload()
    breakdown = payload["breakdown"]
    drill_meta = breakdown["drilling_meta"]

    assert str(breakdown["pricing_source"]).lower() == "planner"

    path = str(breakdown.get("pricing_source_text") or "").strip()
    speeds_path = str(drill_meta.get("speeds_feeds_path") or "").strip()

    assert path
    assert speeds_path
    assert path == speeds_path


def test_dummy_quote_drill_debug_material_alignment() -> None:
    payload = _dummy_quote_payload(debug_enabled=True)
    breakdown = payload["breakdown"]
    debug_lines = payload.get("drill_debug", [])

    assert debug_lines, "expected drill debug sample"

    drill_line = next(line for line in debug_lines if line.startswith("Drill calc"))
    material_block = breakdown["material"]["material"]

    match = re.search(r"mat=([^,]+)", drill_line)
    assert match is not None
    debug_material = match.group(1).strip()

    debug_key = normalize_material_key(debug_material)
    breakdown_key = normalize_material_key(material_block)
    drilling_meta_key = normalize_material_key(breakdown["drilling_meta"]["material"])

    assert debug_key == breakdown_key == drilling_meta_key
    assert breakdown["drilling_meta"].get("material_display") == material_block


def test_dummy_quote_drill_debug_ranges_and_index() -> None:
    payload = _dummy_quote_payload(debug_enabled=True)
    debug_line = next(line for line in payload.get("drill_debug", []) if line.startswith("Drill calc"))

    index_match = re.search(r"index\s+([0-9]+(?:\.[0-9]+)?)\s*s/hole", debug_line)
    assert index_match is not None
    index_seconds = float(index_match.group(1))
    assert 6.0 <= index_seconds <= 10.0

    sfm_match = re.search(r"SFM=([0-9.]+)–([0-9.]+)", debug_line)
    ipr_match = re.search(r"IPR=([0-9.]+)–([0-9.]+)", debug_line)

    assert sfm_match is not None
    assert ipr_match is not None

    sfm_low, sfm_high = map(float, sfm_match.groups())
    ipr_low, ipr_high = map(float, ipr_match.groups())

    assert sfm_low < sfm_high
    assert ipr_low < ipr_high


def test_dummy_quote_drilling_bucket_matches_summary() -> None:
    payload = _dummy_quote_payload()
    breakdown = payload["breakdown"]

    bucket_minutes = breakdown["bucket_view"]["buckets"]["drilling"]["minutes"]
    summary_hr = breakdown["process_meta"]["drilling"]["hr"]

    assert abs(bucket_minutes / 60.0 - summary_hr) <= 1e-6

    red_flags = [flag.lower() for flag in breakdown.get("red_flags", [])]
    assert all("drift" not in flag for flag in red_flags)


def test_dummy_quote_has_no_csv_debug_duplicates() -> None:
    payload = _dummy_quote_payload(debug_enabled=True)

    assert not any(
        line.strip().startswith("CSV drill feeds (N1)")
        for line in payload.get("drill_debug", [])
    )


def test_dummy_quote_render_avoids_duplicate_planner_tables() -> None:
    _, payload = _render_output(_dummy_quote_payload())
    process_labels = [entry.get("label") for entry in payload.get("processes", [])]
    assert len(process_labels) == len(set(process_labels))


def test_dummy_quote_render_has_no_planner_drift_note() -> None:
    _, payload = _render_output(_dummy_quote_payload())
    drivers = payload.get("price_drivers", [])
    assert all("drifted by" not in driver.get("detail", "").lower() for driver in drivers)


def test_dummy_quote_bucket_hours_and_costs_align() -> None:
    payload = _dummy_quote_payload()
    bucket_view = payload["breakdown"]["bucket_view"]["buckets"]

    bucket_label_map = {
        "milling": "Milling",
        "drilling": "Drilling",
        "grinding": "Grinding",
        "finishing_deburr": "Finishing/Deburr",
        "inspection": "Inspection",
    }

    buckets_with_costs: set[str] = set()
    for key, metrics in bucket_view.items():
        label = bucket_label_map.get(
            key,
            key.replace("_", " ").replace(" deburr", "/Deburr").title(),
        )
        minutes = float(metrics.get("minutes", 0.0) or 0.0)
        labor_cost = float(metrics.get("labor$", 0.0) or 0.0)
        machine_cost = float(metrics.get("machine$", 0.0) or 0.0)
        total_cost = float(metrics.get("total$", labor_cost + machine_cost))
        if minutes <= 0 and total_cost <= 0:
            continue
        buckets_with_costs.add(label)

    labor_costs = payload["breakdown"]["labor_costs"]
    labor_rows = {
        label
        for label, amount in labor_costs.items()
        if float(amount or 0.0) > 0.01
    }

    assert buckets_with_costs == labor_rows

    baseline_hours = payload["decision_state"]["baseline"]["process_hours"]
    summary_labels = {
        bucket_label_map.get(
            key,
            key.replace("_", " ").replace(" deburr", "/Deburr").title(),
        )
        for key, hours in baseline_hours.items()
        if float(hours or 0.0) > 0.0
    }

    assert summary_labels == buckets_with_costs


def test_dummy_quote_direct_costs_match_across_sections() -> None:
    payload = _dummy_quote_payload()
    breakdown = payload["breakdown"]
    totals = breakdown.get("totals", {})
    declared_direct_costs = float(totals.get("direct_costs", 0.0))
    assert declared_direct_costs > 0

    _, render_payload = _render_output(payload)

<<<<<<< HEAD
    material_block = payload["breakdown"].get("material", {})
    material_total = (
        material_block.get("material_cost_before_credit")
        or material_block.get("material_cost")
        or material_block.get("material_direct_cost")
        or 0.0
    )
    direct_costs = _compute_direct_costs_for_test(
        material_total,
        material_block.get("material_scrap_credit"),
        material_block.get("material_tax"),
        payload["breakdown"].get("pass_through"),
        material_detail=material_block,
        scrap_price_source=material_block.get("scrap_price_source"),
    )
=======
    breakdown_after = payload["breakdown"]
    direct_costs_total = float(breakdown_after.get("total_direct_costs", 0.0))
    assert math.isclose(direct_costs_total, declared_direct_costs, abs_tol=1e-6)
>>>>>>> a439db52

    cost_breakdown = dict(render_payload.get("cost_breakdown", []))
    direct_costs_breakdown = float(cost_breakdown.get("Direct Costs", 0.0))
    assert math.isclose(direct_costs_breakdown, direct_costs_total, abs_tol=1e-6)

    ladder_payload = render_payload.get("ladder", {})
    ladder_direct_total = float(ladder_payload.get("direct_total", 0.0))
    assert math.isclose(ladder_direct_total, direct_costs_total, abs_tol=1e-6)

    structured_direct_total = float(render_payload.get("materials_direct", 0.0))
    assert math.isclose(structured_direct_total, direct_costs_total, abs_tol=1e-6)

    materials_entries = render_payload.get("materials", [])
    materials_total = sum(float(entry.get("amount", 0.0)) for entry in materials_entries)
    assert math.isclose(materials_total, direct_costs_total, abs_tol=1e-6)

    pass_through_total = float(breakdown_after.get("pass_through_total", 0.0))
    assert 0.0 < pass_through_total <= direct_costs_total

    processes_total = sum(float(entry.get("amount", 0.0)) for entry in render_payload.get("processes", []))
    assert processes_total > 0


def test_compute_direct_costs_adds_wieland_scrap_credit() -> None:
    material_detail = {
        "scrap_credit_mass_lb": 5.0,
        "scrap_credit_unit_price_usd_per_lb": 2.5,
    }

    total = _compute_direct_costs_for_test(
        100.0,
        0.0,
        0.0,
        {},
        material_detail=material_detail,
        scrap_price_source="wieland",
    )

    expected_credit = 5.0 * 2.5 * materials_pricing.SCRAP_RECOVERY_DEFAULT
    expected_total = round(100.0 - expected_credit, 2)
    assert math.isclose(total, expected_total, abs_tol=1e-6)


def test_dummy_quote_ladder_uses_pricing_direct_costs_when_available() -> None:
    payload = _dummy_quote_payload()
    breakdown = payload["breakdown"]
    direct_costs = float(breakdown["totals"].get("direct_costs", 0.0))
    machine_cost = float(breakdown.get("process_costs", {}).get("Machine", 0.0))
    pricing_directs = direct_costs + machine_cost + 12.34
    payload["pricing"] = {"total_direct_costs": pricing_directs}

    _, render_payload = _render_output(payload)

    summary = render_payload.get("summary", {})
    assert summary.get("qty") == payload["breakdown"]["qty"]
    assert math.isclose(summary.get("final_price", 0.0), payload["price"], rel_tol=1e-6)


def test_render_omits_amortized_rows_for_single_quantity() -> None:
    payload = _dummy_quote_payload()
    payload["qty"] = 1
    payload["breakdown"]["qty"] = 1
    _, render_payload = _render_output(payload)

    processes = render_payload.get("processes", [])
    labels = [entry.get("label", "").lower() for entry in processes]
    assert any("programming (amortized)" in label for label in labels)<|MERGE_RESOLUTION|>--- conflicted
+++ resolved
@@ -700,27 +700,9 @@
 
     _, render_payload = _render_output(payload)
 
-<<<<<<< HEAD
-    material_block = payload["breakdown"].get("material", {})
-    material_total = (
-        material_block.get("material_cost_before_credit")
-        or material_block.get("material_cost")
-        or material_block.get("material_direct_cost")
-        or 0.0
-    )
-    direct_costs = _compute_direct_costs_for_test(
-        material_total,
-        material_block.get("material_scrap_credit"),
-        material_block.get("material_tax"),
-        payload["breakdown"].get("pass_through"),
-        material_detail=material_block,
-        scrap_price_source=material_block.get("scrap_price_source"),
-    )
-=======
     breakdown_after = payload["breakdown"]
     direct_costs_total = float(breakdown_after.get("total_direct_costs", 0.0))
     assert math.isclose(direct_costs_total, declared_direct_costs, abs_tol=1e-6)
->>>>>>> a439db52
 
     cost_breakdown = dict(render_payload.get("cost_breakdown", []))
     direct_costs_breakdown = float(cost_breakdown.get("Direct Costs", 0.0))
