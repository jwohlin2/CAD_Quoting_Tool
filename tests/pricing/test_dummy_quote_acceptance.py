import copy
<<<<<<< HEAD
import math

import appV5


_PLANNER_BUCKET_VIEW = {
    "order": [
        "milling",
        "drilling",
        "grinding",
        "finishing_deburr",
        "inspection",
    ],
    "buckets": {
        "milling": {
            "minutes": 360.0,
            "labor$": 240.0,
            "machine$": 360.0,
            "total$": 600.0,
        },
        "drilling": {
            "minutes": 90.0,
            "labor$": 90.0,
            "machine$": 120.0,
            "total$": 210.0,
        },
        "grinding": {
            "minutes": 120.0,
            "labor$": 150.0,
            "machine$": 180.0,
            "total$": 330.0,
        },
        "finishing_deburr": {
            "minutes": 60.0,
            "labor$": 80.0,
            "machine$": 0.0,
            "total$": 80.0,
        },
        "inspection": {
            "minutes": 45.0,
            "labor$": 40.0,
            "machine$": 0.0,
            "total$": 40.0,
        },
    },
    "totals": {
        "minutes": 675.0,
        "labor$": 600.0,
        "machine$": 660.0,
        "total$": 1260.0,
    },
}


_PLANNER_LINE_ITEMS = [
    {
        "op": "Milling Rough",
        "minutes": 240.0,
        "machine_cost": 360.0,
        "labor_cost": 240.0,
    },
    {
        "op": "Drilling Ops",
        "minutes": 90.0,
        "machine_cost": 120.0,
        "labor_cost": 90.0,
    },
    {
        "op": "Surface Grind",
        "minutes": 120.0,
        "machine_cost": 180.0,
        "labor_cost": 150.0,
    },
    {
        "op": "Deburr & Finish",
        "minutes": 60.0,
        "labor_cost": 80.0,
    },
    {
        "op": "Inspection",
        "minutes": 45.0,
        "labor_cost": 40.0,
    },
]


DUMMY_QUOTE_RESULT = {
    "price": 2511.94,
    "qty": 6,
    "app": {"used_planner": True},
=======
import re


DUMMY_QUOTE_RESULT = {
    "price": 1414.875,
    "qty": 12,
    "speeds_feeds_path": "/mnt/planner/feeds.csv",
    "drill_debug": [
        (
            "Drill calc → op=Planner Drill, mat=Aluminum MIC6, "
            "SFM=280–320, IPR=0.0030–0.0040; RPM 3400–3900 IPM 10.2–13.3; "
            "Ø 0.500\"; depth/hole 1.50 in; holes 48; index 8.0 s/hole; "
            "peck 0.08 min/hole; toolchange 0.50 min; total hr 1.50."
        )
    ],
>>>>>>> 151f9868
    "ui_vars": {"Material": "Aluminum MIC6"},
    "decision_state": {
        "baseline": {
            "normalized_quote_material": "Aluminum MIC6",
            "drill_params": {"material": "Aluminum MIC6"},
            "process_hours": {
                "milling": 6.0,
                "drilling": 1.5,
                "grinding": 2.0,
                "finishing_deburr": 1.0,
                "inspection": 0.75,
            },
            "used_planner": True,
            "pricing_source": "planner",
        },
        "suggestions": {},
        "user_overrides": {},
        "effective": {},
        "effective_sources": {},
    },
    "breakdown": {
<<<<<<< HEAD
        "qty": 6,
        "pricing_source": "planner",
        "drilling_meta": {"material": "Aluminum MIC6"},
=======
        "qty": 12,
        "pricing_source": "planner",
        "pricing_source_text": "/mnt/planner/feeds.csv",
        "drilling_meta": {
            "material": "Aluminum MIC6",
            "material_display": "Aluminum MIC6",
            "speeds_feeds_path": "/mnt/planner/feeds.csv",
            "speeds_feeds_loaded": True,
        },
>>>>>>> 151f9868
        "material": {
            "material": "Aluminum MIC6",
            "material_name": "Aluminum MIC6",
            "material_cost": 420.0,
            "mass_g": 98500.0,
            "net_mass_g": 91500.0,
            "scrap_pct": 0.07,
        },
        "material_selected": {"canonical": "Aluminum MIC6"},
        "process_costs": {
            "Machine": 660.0,
            "Labor": 600.0,
        },
        "process_meta": {
            "milling": {"minutes": 360.0, "hr": 6.0, "rate": 100.0},
            "drilling": {"minutes": 90.0, "hr": 1.5, "rate": 80.0},
            "grinding": {"minutes": 120.0, "hr": 2.0, "rate": 90.0},
            "finishing_deburr": {"minutes": 60.0, "hr": 1.0, "rate": 80.0},
            "inspection": {"minutes": 45.0, "hr": 0.75, "rate": 95.0},
            "planner_total": {
                "minutes": 675.0,
                "hr": 11.25,
                "cost": 1260.0,
                "labor_cost": 600.0,
                "machine_cost": 660.0,
                "line_items": copy.deepcopy(_PLANNER_LINE_ITEMS),
            },
            "planner_machine": {
                "minutes": 420.0,
                "hr": 7.0,
                "cost": 660.0,
            },
            "planner_labor": {
                "minutes": 675.0,
                "hr": 11.25,
                "cost": 600.0,
            },
        },
<<<<<<< HEAD
        "process_plan": {"bucket_view": copy.deepcopy(_PLANNER_BUCKET_VIEW)},
        "bucket_view": copy.deepcopy(_PLANNER_BUCKET_VIEW),
        "planner_bucket_rollup": copy.deepcopy(_PLANNER_BUCKET_VIEW["buckets"]),
=======
        "bucket_view": {
            "buckets": {
                "milling": {
                    "minutes": 360.0,
                    "labor$": 600.0,
                    "machine$": 0.0,
                    "total$": 600.0,
                },
                "drilling": {
                    "minutes": 90.0,
                    "labor$": 120.0,
                    "machine$": 0.0,
                    "total$": 120.0,
                },
                "finishing": {
                    "minutes": 90.0,
                    "labor$": 90.0,
                    "machine$": 0.0,
                    "total$": 90.0,
                },
                "inspection": {
                    "minutes": 60.0,
                    "labor$": 95.0,
                    "machine$": 0.0,
                    "total$": 95.0,
                },
            }
        },
>>>>>>> 151f9868
        "labor_costs": {
            "Milling": 600.0,
            "Drilling": 210.0,
            "Grinding": 330.0,
            "Finishing/Deburr": 80.0,
            "Inspection": 40.0,
        },
        "labor_cost_details": {
            "Milling": "6.00 hr @ $100.00/hr",
            "Drilling": "1.50 hr @ $80.00/hr",
            "Grinding": "2.00 hr @ $90.00/hr",
            "Finishing/Deburr": "1.00 hr @ $80.00/hr",
            "Inspection": "0.75 hr @ $95.00/hr",
        },
        "nre_detail": {
            "programming": {"prog_hr": 4.0, "prog_rate": 95.0, "amortized": False},
            "fixture": {"build_hr": 3.0, "build_rate": 85.0},
        },
        "nre": {
            "programming_per_part": 0.0,
            "fixture_per_part": 0.0,
            "extra_nre_cost": 0.0,
        },
        "nre_cost_details": {},
        "pass_through": {
            "Material": 420.0,
            "Shipping": 65.0,
            "Consumables": 35.0,
        },
        "pass_meta": {},
        "totals": {
            "labor_cost": 1260.0,
            "direct_costs": 520.0,
            "subtotal": 1780.0,
            "with_overhead": 1993.6,
            "with_ga": 2093.28,
            "with_contingency": 2093.28,
            "with_expedite": 2093.28,
            "price": 2511.94,
        },
        "red_flags": [],
        "applied_pcts": {
            "OverheadPct": 0.12,
            "GA_Pct": 0.05,
            "ContingencyPct": 0.0,
            "MarginPct": 0.2,
        },
        "rates": {
            "MillingRate": 100.0,
            "DrillingRate": 80.0,
            "SurfaceGrindRate": 90.0,
            "DeburrRate": 80.0,
            "InspectionRate": 95.0,
        },
        "params": {},
        "labor_cost_details_input": {},
        "drill_debug": [
            "Planner drill analysis: material Aluminum MIC6 with matched feeds",
        ],
        "direct_cost_details": {},
        "app_meta": {"used_planner": True},
    },
}


_EXPECTED_BUCKET_ROWS = {
    "Milling": (6.0, 240.0, 360.0, 600.0),
    "Drilling": (1.5, 90.0, 120.0, 210.0),
    "Grinding": (2.0, 150.0, 180.0, 330.0),
    "Finishing/Deburr": (1.0, 80.0, 0.0, 80.0),
    "Inspection": (0.75, 40.0, 0.0, 40.0),
}


def _dummy_quote_payload() -> dict:
    return copy.deepcopy(DUMMY_QUOTE_RESULT)


def _render_lines(payload: dict, *, drop_planner_display: bool = False) -> list[str]:
    if drop_planner_display:
        payload = copy.deepcopy(payload)
        breakdown = payload.get("breakdown", {})
        if isinstance(breakdown, dict):
            breakdown.pop("bucket_view", None)
            breakdown.pop("planner_bucket_rollup", None)
            breakdown.pop("planner_bucket_display_map", None)
            breakdown.pop("process_plan", None)
    rendered = appV5.render_quote(payload, currency="$")
    return rendered.splitlines()


def test_dummy_quote_material_consistency() -> None:
    payload = _dummy_quote_payload()
    baseline = payload["decision_state"]["baseline"]
    drilling_meta = payload["breakdown"]["drilling_meta"]
    drill_debug = payload["breakdown"]["drill_debug"]

    normalized = baseline["normalized_quote_material"]
    drill_material = baseline["drill_params"]["material"]
    rendered_material = drilling_meta["material"]

    assert normalized == drill_material == rendered_material
    assert any(normalized in entry for entry in drill_debug)


def test_dummy_quote_pricing_source_reflects_planner_usage() -> None:
    payload = _dummy_quote_payload()
    baseline = payload["decision_state"]["baseline"]
    assert baseline["used_planner"] is True

    breakdown = payload["breakdown"]
    assert breakdown["pricing_source"].lower() == "planner"
    assert breakdown.get("pricing_source_text", "").lower() != "legacy"


def test_dummy_quote_process_table_matches_planner_totals() -> None:
    payload = _dummy_quote_payload()
    bucket_view = payload["breakdown"]["bucket_view"]["buckets"]
    table_rows: dict[str, tuple[float, float, float, float]] = {}
    for key, metrics in bucket_view.items():
        label = {
            "milling": "Milling",
            "drilling": "Drilling",
            "grinding": "Grinding",
            "finishing_deburr": "Finishing/Deburr",
            "inspection": "Inspection",
        }[key]
        hours_val = float(metrics.get("minutes", 0.0)) / 60.0
        labor_val = float(metrics.get("labor$", 0.0))
        machine_val = float(metrics.get("machine$", 0.0))
        total_val = float(metrics.get("total$", labor_val + machine_val))
        table_rows[label] = (round(hours_val, 2), labor_val, machine_val, total_val)

    assert table_rows == _EXPECTED_BUCKET_ROWS

    total_hours = sum(row[0] for row in table_rows.values())
    total_labor = sum(row[1] for row in table_rows.values())
    total_machine = sum(row[2] for row in table_rows.values())
    total_cost = sum(row[3] for row in table_rows.values())

    process_meta = payload["breakdown"]["process_meta"]
    planner_total = process_meta["planner_total"]
    planner_machine = process_meta["planner_machine"]
    planner_labor = process_meta["planner_labor"]

    assert math.isclose(total_cost, planner_total["cost"], abs_tol=0.01)
    assert math.isclose(total_machine, planner_machine["cost"], abs_tol=0.01)
    assert math.isclose(total_labor, planner_labor["cost"], abs_tol=0.01)
    assert math.isclose(total_hours, planner_total["minutes"] / 60.0, abs_tol=0.01)


def test_dummy_quote_hour_summary_aligns_with_planner_buckets() -> None:
    payload = _dummy_quote_payload()
    bucket_view = payload["breakdown"]["bucket_view"]["buckets"]
    baseline_hours = payload["decision_state"]["baseline"]["process_hours"]

    for key, expected_label in (
        ("milling", "milling"),
        ("drilling", "drilling"),
        ("grinding", "grinding"),
        ("finishing_deburr", "finishing_deburr"),
        ("inspection", "inspection"),
    ):
        bucket_hours = float(bucket_view[key]["minutes"]) / 60.0
        assert math.isclose(bucket_hours, baseline_hours[expected_label], abs_tol=0.01)

    programming_meta = payload["breakdown"]["nre_detail"]["programming"]
    fixture_meta = payload["breakdown"]["nre_detail"]["fixture"]
    assert programming_meta["prog_hr"] == 4.0
    assert fixture_meta["build_hr"] == 3.0


def test_dummy_quote_has_no_planner_red_flags() -> None:
    payload = _dummy_quote_payload()
    assert "red_flags" not in payload["breakdown"]

<<<<<<< HEAD

def test_dummy_quote_drill_debug_material_matches_quote() -> None:
    payload = _dummy_quote_payload()
    drill_debug = payload["breakdown"]["drill_debug"]
    material = payload["breakdown"]["material"]["material_name"]
    assert any(material in entry for entry in drill_debug)
=======
    assert abs((labor + direct) - subtotal) <= 0.01


def test_dummy_quote_pricing_source_header() -> None:
    payload = _dummy_quote_payload()
    breakdown = payload["breakdown"]
    drill_meta = breakdown["drilling_meta"]

    assert breakdown["pricing_source"] == "planner"

    path = str(breakdown.get("pricing_source_text") or "").strip()
    speeds_path = str(drill_meta.get("speeds_feeds_path") or "").strip()

    assert path
    assert speeds_path
    assert path == speeds_path


def test_dummy_quote_drill_debug_material_alignment() -> None:
    payload = _dummy_quote_payload()
    breakdown = payload["breakdown"]
    debug_lines = payload.get("drill_debug", [])

    assert debug_lines, "expected drill debug sample"

    drill_line = next(line for line in debug_lines if line.startswith("Drill calc"))
    material_block = breakdown["material"]["material"]

    match = re.search(r"mat=([^,]+)", drill_line)
    assert match is not None
    debug_material = match.group(1).strip()

    assert debug_material == material_block == breakdown["drilling_meta"]["material"]


def test_dummy_quote_drill_debug_ranges_and_index() -> None:
    payload = _dummy_quote_payload()
    debug_line = next(line for line in payload.get("drill_debug", []) if line.startswith("Drill calc"))

    index_match = re.search(r"index\s+([0-9]+(?:\.[0-9]+)?)\s*s/hole", debug_line)
    assert index_match is not None
    index_seconds = float(index_match.group(1))
    assert 6.0 <= index_seconds <= 10.0

    sfm_match = re.search(r"SFM=([0-9.]+)–([0-9.]+)", debug_line)
    ipr_match = re.search(r"IPR=([0-9.]+)–([0-9.]+)", debug_line)

    assert sfm_match is not None
    assert ipr_match is not None

    sfm_low, sfm_high = map(float, sfm_match.groups())
    ipr_low, ipr_high = map(float, ipr_match.groups())

    assert sfm_low < sfm_high
    assert ipr_low < ipr_high


def test_dummy_quote_drilling_bucket_matches_summary() -> None:
    payload = _dummy_quote_payload()
    breakdown = payload["breakdown"]

    bucket_minutes = breakdown["bucket_view"]["buckets"]["drilling"]["minutes"]
    summary_hr = breakdown["process_meta"]["drilling"]["hr"]

    assert abs(bucket_minutes / 60.0 - summary_hr) <= 1e-6

    red_flags = [flag.lower() for flag in breakdown.get("red_flags", [])]
    assert all("drift" not in flag for flag in red_flags)


def test_dummy_quote_has_no_csv_debug_duplicates() -> None:
    payload = _dummy_quote_payload()

    assert not any(
        line.strip().startswith("CSV drill feeds (N1)")
        for line in payload.get("drill_debug", [])
    )
>>>>>>> 151f9868
<|MERGE_RESOLUTION|>--- conflicted
+++ resolved
@@ -1,96 +1,4 @@
 import copy
-<<<<<<< HEAD
-import math
-
-import appV5
-
-
-_PLANNER_BUCKET_VIEW = {
-    "order": [
-        "milling",
-        "drilling",
-        "grinding",
-        "finishing_deburr",
-        "inspection",
-    ],
-    "buckets": {
-        "milling": {
-            "minutes": 360.0,
-            "labor$": 240.0,
-            "machine$": 360.0,
-            "total$": 600.0,
-        },
-        "drilling": {
-            "minutes": 90.0,
-            "labor$": 90.0,
-            "machine$": 120.0,
-            "total$": 210.0,
-        },
-        "grinding": {
-            "minutes": 120.0,
-            "labor$": 150.0,
-            "machine$": 180.0,
-            "total$": 330.0,
-        },
-        "finishing_deburr": {
-            "minutes": 60.0,
-            "labor$": 80.0,
-            "machine$": 0.0,
-            "total$": 80.0,
-        },
-        "inspection": {
-            "minutes": 45.0,
-            "labor$": 40.0,
-            "machine$": 0.0,
-            "total$": 40.0,
-        },
-    },
-    "totals": {
-        "minutes": 675.0,
-        "labor$": 600.0,
-        "machine$": 660.0,
-        "total$": 1260.0,
-    },
-}
-
-
-_PLANNER_LINE_ITEMS = [
-    {
-        "op": "Milling Rough",
-        "minutes": 240.0,
-        "machine_cost": 360.0,
-        "labor_cost": 240.0,
-    },
-    {
-        "op": "Drilling Ops",
-        "minutes": 90.0,
-        "machine_cost": 120.0,
-        "labor_cost": 90.0,
-    },
-    {
-        "op": "Surface Grind",
-        "minutes": 120.0,
-        "machine_cost": 180.0,
-        "labor_cost": 150.0,
-    },
-    {
-        "op": "Deburr & Finish",
-        "minutes": 60.0,
-        "labor_cost": 80.0,
-    },
-    {
-        "op": "Inspection",
-        "minutes": 45.0,
-        "labor_cost": 40.0,
-    },
-]
-
-
-DUMMY_QUOTE_RESULT = {
-    "price": 2511.94,
-    "qty": 6,
-    "app": {"used_planner": True},
-=======
 import re
 
 
@@ -106,7 +14,6 @@
             "peck 0.08 min/hole; toolchange 0.50 min; total hr 1.50."
         )
     ],
->>>>>>> 151f9868
     "ui_vars": {"Material": "Aluminum MIC6"},
     "decision_state": {
         "baseline": {
@@ -128,11 +35,6 @@
         "effective_sources": {},
     },
     "breakdown": {
-<<<<<<< HEAD
-        "qty": 6,
-        "pricing_source": "planner",
-        "drilling_meta": {"material": "Aluminum MIC6"},
-=======
         "qty": 12,
         "pricing_source": "planner",
         "pricing_source_text": "/mnt/planner/feeds.csv",
@@ -142,7 +44,6 @@
             "speeds_feeds_path": "/mnt/planner/feeds.csv",
             "speeds_feeds_loaded": True,
         },
->>>>>>> 151f9868
         "material": {
             "material": "Aluminum MIC6",
             "material_name": "Aluminum MIC6",
@@ -181,11 +82,6 @@
                 "cost": 600.0,
             },
         },
-<<<<<<< HEAD
-        "process_plan": {"bucket_view": copy.deepcopy(_PLANNER_BUCKET_VIEW)},
-        "bucket_view": copy.deepcopy(_PLANNER_BUCKET_VIEW),
-        "planner_bucket_rollup": copy.deepcopy(_PLANNER_BUCKET_VIEW["buckets"]),
-=======
         "bucket_view": {
             "buckets": {
                 "milling": {
@@ -214,7 +110,6 @@
                 },
             }
         },
->>>>>>> 151f9868
         "labor_costs": {
             "Milling": 600.0,
             "Drilling": 210.0,
@@ -391,14 +286,6 @@
     payload = _dummy_quote_payload()
     assert "red_flags" not in payload["breakdown"]
 
-<<<<<<< HEAD
-
-def test_dummy_quote_drill_debug_material_matches_quote() -> None:
-    payload = _dummy_quote_payload()
-    drill_debug = payload["breakdown"]["drill_debug"]
-    material = payload["breakdown"]["material"]["material_name"]
-    assert any(material in entry for entry in drill_debug)
-=======
     assert abs((labor + direct) - subtotal) <= 0.01
 
 
@@ -475,5 +362,4 @@
     assert not any(
         line.strip().startswith("CSV drill feeds (N1)")
         for line in payload.get("drill_debug", [])
-    )
->>>>>>> 151f9868
+    )