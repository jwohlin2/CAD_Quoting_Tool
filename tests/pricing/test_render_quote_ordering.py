--- conflicted
+++ resolved
@@ -53,14 +53,6 @@
     assert math.isclose(summary["margin_pct"], 0.15, rel_tol=1e-6)
     assert math.isclose(summary["final_price"], result["price"], rel_tol=1e-6)
 
-<<<<<<< HEAD
-    assert "QUICK WHAT-IFS" not in rendered_text
-    assert "Margin slider" not in rendered_text
-
-    assert not payload.get("quick_what_ifs")
-    assert payload.get("margin_slider") is None
-    assert not payload.get("qty_breaks")
-=======
     assert "Quick What-Ifs" in rendered_text
     assert "Margin Slider" in rendered_text
 
@@ -75,7 +67,6 @@
         summary["margin_pct"],
         rel_tol=1e-6,
     )
->>>>>>> 3df0f4ab
 
     drivers = payload.get("price_drivers", [])
     assert any("Tight tolerance" in driver.get("detail", "") for driver in drivers)
@@ -116,17 +107,11 @@
 
     rendered_text, payload = _render_payload(result)
 
-<<<<<<< HEAD
-    assert "QUICK WHAT-IFS" not in rendered_text
-    assert "Remove expedite" not in rendered_text
-    assert not payload.get("quick_what_ifs")
-=======
     assert "QUICK WHAT-IFS (INTERNAL KNOBS)" in rendered_text
     assert "Other quick toggles" in rendered_text
     assert "Remove expedite" in rendered_text
     assert "Margin 10%:" not in rendered_text
     assert payload.get("quick_what_ifs")
->>>>>>> 3df0f4ab
 
 
 def test_render_quote_cost_breakdown_prefers_pricing_totals() -> None:
