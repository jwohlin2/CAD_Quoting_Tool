import appV5


def test_render_quote_places_why_after_pricing_ladder_and_llm_adjustments() -> None:
    result = {
        "price": 54.19,
        "narrative": "Tight tolerance adds inspection time.",
        "llm_notes": ["LLM suggested fixture optimization."],
        "breakdown": {
            "qty": 3,
            "totals": {
                "labor_cost": 30.0,
                "direct_costs": 10.0,
                "subtotal": 40.0,
                "with_overhead": 44.0,
                "with_ga": 46.2,
                "with_contingency": 47.124,
                "with_expedite": 47.124,
            },
            "nre_detail": {},
            "nre": {},
            "material": {},
            "process_costs": {"machining": 25.0},
            "process_meta": {},
            "pass_through": {"material": 5.0},
            "applied_pcts": {
                "OverheadPct": 0.10,
                "GA_Pct": 0.05,
                "ContingencyPct": 0.02,
                "MarginPct": 0.15,
            },
            "rates": {},
            "params": {},
            "labor_cost_details": {},
            "direct_cost_details": {},
        },
    }

    rendered = appV5.render_quote(result, currency="$")
    lines = rendered.splitlines()

    assert "Pricing Ladder" in lines
    assert "LLM Adjustments" in lines
    assert "Why this price" in lines

    total_labor_idx = next(i for i, line in enumerate(lines) if "Total Labor Cost" in line)
    assert set(lines[total_labor_idx - 1]) == {"-"}

    total_direct_idx = next(i for i, line in enumerate(lines) if "Total Direct Costs" in line)
    assert set(lines[total_direct_idx - 1]) == {"-"}

    pricing_idx = lines.index("Pricing Ladder")
    llm_idx = lines.index("LLM Adjustments")
    why_idx = lines.index("Why this price")

    assert pricing_idx < llm_idx < why_idx
    assert lines[why_idx - 1] == ""
    assert rendered.endswith("\n")


def test_render_quote_includes_hour_summary() -> None:
    result = {
        "price": 120.0,
        "breakdown": {
            "qty": 2,
            "totals": {
                "labor_cost": 80.0,
                "direct_costs": 20.0,
                "subtotal": 100.0,
                "with_overhead": 110.0,
                "with_ga": 115.0,
                "with_contingency": 117.3,
                "with_expedite": 117.3,
            },
            "nre_detail": {},
            "nre": {},
            "material": {},
            "process_costs": {"milling": 60.0, "deburr": 20.0},
            "process_meta": {
                "milling": {"hr": 4.0},
                "deburr": {"hr": 1.5},
                "inspection": {"hr": 0.5},
            },
            "pass_through": {"material": 20.0},
            "applied_pcts": {
                "OverheadPct": 0.10,
                "GA_Pct": 0.05,
                "ContingencyPct": 0.02,
                "MarginPct": 0.15,
            },
            "rates": {},
            "params": {},
            "labor_cost_details": {},
            "direct_cost_details": {},
        },
    }

    rendered = appV5.render_quote(result, currency="$")
    lines = rendered.splitlines()

    assert "Labor Hour Summary" in lines
    summary_idx = lines.index("Labor Hour Summary")
    divider_idx = summary_idx + 1
    assert lines[divider_idx].startswith("-")
    summary_block = lines[summary_idx:summary_idx + 7]
    assert any("Milling" in line and "4.00 hr" in line for line in summary_block)
    assert any("Deburr" in line and "1.50 hr" in line for line in summary_block)
    assert any("Inspection" in line and "0.50 hr" in line for line in summary_block)
<<<<<<< HEAD

    total_hours_idx = next(i for i, line in enumerate(lines) if "Total Hours" in line)
    assert set(lines[total_hours_idx - 1]) == {"-"}
    assert "6.00 hr" in lines[total_hours_idx]
=======
    assert any("Total Hours" in line and "6.00 hr" in line for line in summary_block)


def test_render_quote_hour_summary_adds_programming_hours() -> None:
    result = {
        "price": 150.0,
        "breakdown": {
            "qty": 5,
            "totals": {
                "labor_cost": 90.0,
                "direct_costs": 30.0,
                "subtotal": 120.0,
                "with_overhead": 132.0,
                "with_ga": 138.6,
                "with_contingency": 142.758,
                "with_expedite": 142.758,
            },
            "nre_detail": {"programming": {"prog_hr": 2.0}},
            "nre": {},
            "material": {},
            "process_costs": {"milling": 60.0},
            "process_meta": {"milling": {"hr": 3.0}},
            "pass_through": {"material": 30.0},
            "applied_pcts": {
                "OverheadPct": 0.10,
                "GA_Pct": 0.05,
                "ContingencyPct": 0.02,
                "MarginPct": 0.15,
            },
            "rates": {},
            "params": {},
            "labor_cost_details": {},
            "direct_cost_details": {},
        },
    }

    rendered = appV5.render_quote(result, currency="$")
    lines = rendered.splitlines()

    assert "Labor Hour Summary" in lines
    summary_idx = lines.index("Labor Hour Summary")
    summary_block = lines[summary_idx:summary_idx + 6]
    assert any("Programming" in line and "2.00 hr" in line for line in summary_block)
    assert any("Total Hours" in line and "5.00 hr" in line for line in summary_block)
>>>>>>> 827af4ef
<|MERGE_RESOLUTION|>--- conflicted
+++ resolved
@@ -106,12 +106,6 @@
     assert any("Milling" in line and "4.00 hr" in line for line in summary_block)
     assert any("Deburr" in line and "1.50 hr" in line for line in summary_block)
     assert any("Inspection" in line and "0.50 hr" in line for line in summary_block)
-<<<<<<< HEAD
-
-    total_hours_idx = next(i for i, line in enumerate(lines) if "Total Hours" in line)
-    assert set(lines[total_hours_idx - 1]) == {"-"}
-    assert "6.00 hr" in lines[total_hours_idx]
-=======
     assert any("Total Hours" in line and "6.00 hr" in line for line in summary_block)
 
 
@@ -155,5 +149,4 @@
     summary_idx = lines.index("Labor Hour Summary")
     summary_block = lines[summary_idx:summary_idx + 6]
     assert any("Programming" in line and "2.00 hr" in line for line in summary_block)
-    assert any("Total Hours" in line and "5.00 hr" in line for line in summary_block)
->>>>>>> 827af4ef
+    assert any("Total Hours" in line and "5.00 hr" in line for line in summary_block)