--- conflicted
+++ resolved
@@ -157,43 +157,10 @@
         for line in summary_block
     )
     assert any("Fixture Build" in line and "1.50 hr" in line for line in summary_block)
-<<<<<<< HEAD
     assert any(
         "Fixture Build (amortized per part)" in line and "0.30 hr" in line
         for line in summary_block
     )
-    assert any("Total Hours" in line and "6.50 hr" in line for line in summary_block)
-
-
-def test_render_quote_planner_hour_summary_uses_lot_labels() -> None:
-    result = {
-        "price": 200.0,
-        "breakdown": {
-            "qty": 4,
-            "pricing_source": "planner",
-            "totals": {
-                "labor_cost": 150.0,
-                "direct_costs": 50.0,
-                "subtotal": 200.0,
-                "with_overhead": 220.0,
-                "with_ga": 231.0,
-                "with_contingency": 235.62,
-                "with_expedite": 235.62,
-            },
-            "nre_detail": {
-                "programming": {"prog_hr": 4.0, "amortized": True},
-                "fixture": {"build_hr": 1.0, "labor_cost": 120.0, "build_rate": 60.0},
-            },
-            "nre": {},
-            "material": {},
-            "process_costs": {},
-            "process_meta": {
-                "planner_total": {"hr": 6.0},
-                "planner_labor": {"hr": 3.5},
-                "planner_machine": {"hr": 2.5},
-            },
-            "pass_through": {},
-=======
     assert any("Total Hours" in line and "6.50 hr" in line for line in summary_block)
 
 
@@ -228,7 +195,6 @@
             },
             "pass_through": {},
             "pricing_source": "planner",
->>>>>>> 7e9db8ac
             "applied_pcts": {
                 "OverheadPct": 0.10,
                 "GA_Pct": 0.05,
@@ -247,19 +213,6 @@
 
     assert "Labor Hour Summary" in lines
     summary_idx = lines.index("Labor Hour Summary")
-<<<<<<< HEAD
-    summary_block = lines[summary_idx:summary_idx + 12]
-    assert any("Programming (lot)" in line and "4.00 hr" in line for line in summary_block)
-    assert any(
-        "Programming (amortized per part)" in line and "1.00 hr" in line
-        for line in summary_block
-    )
-    assert any("Fixture Build (lot)" in line and "1.00 hr" in line for line in summary_block)
-    assert any(
-        "Fixture Build (amortized per part)" in line and "0.25 hr" in line
-        for line in summary_block
-    )
-=======
     summary_block = lines[summary_idx: summary_idx + 10]
     assert any("Planner Total" in line for line in summary_block)
     assert any("Planner Machine" in line for line in summary_block)
@@ -268,5 +221,4 @@
     labor_idx = lines.index("Process & Labor Costs")
     next_blank = next(i for i in range(labor_idx + 1, len(lines)) if lines[i] == "")
     labor_section = lines[labor_idx:next_blank]
-    assert not any("Planner" in line for line in labor_section)
->>>>>>> 7e9db8ac
+    assert not any("Planner" in line for line in labor_section)