--- conflicted
+++ resolved
@@ -53,16 +53,8 @@
     assert math.isclose(summary["margin_pct"], 0.15, rel_tol=1e-6)
     assert math.isclose(summary["final_price"], result["price"], rel_tol=1e-6)
 
-<<<<<<< HEAD
-    assert "QUICK WHAT-IFS (INTERNAL KNOBS)" in rendered_text
-    assert "A) Margin slider (Qty = 3)" in rendered_text
-    assert "  10% margin" in rendered_text
-    assert "  25% margin" in rendered_text
-    assert "B) Qty break (assumes same ops" in rendered_text
-=======
     assert "Quick What-Ifs" in rendered_text
     assert "Margin Slider" in rendered_text
->>>>>>> c347f847
 
     quick_entries = payload.get("quick_what_ifs")
     assert isinstance(quick_entries, list) and quick_entries
@@ -76,14 +68,6 @@
         rel_tol=1e-6,
     )
 
-<<<<<<< HEAD
-    qty_breaks = payload.get("qty_breaks")
-    assert isinstance(qty_breaks, list) and qty_breaks
-    first_break = qty_breaks[0]
-    assert {"qty", "labor_per_part", "final_price"}.issubset(first_break.keys())
-
-=======
->>>>>>> c347f847
     drivers = payload.get("price_drivers", [])
     assert any("Tight tolerance" in driver.get("detail", "") for driver in drivers)
     assert any("fixture" in driver.get("detail", "").lower() for driver in drivers)
