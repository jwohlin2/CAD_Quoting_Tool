import math

import appV5
import materials


def test_pick_mcmaster_plate_handles_quoted_thickness_strings() -> None:
    sku = appV5._pick_mcmaster_plate_sku(
        13.01,
        13.01,
        2.0,
        material_key="aluminum mic6",
    )

    assert sku is not None
    assert math.isclose(sku["thk_in"], 2.0, abs_tol=1e-6)
    dims = sorted((sku["len_in"], sku["wid_in"]))
    assert dims[0] >= 13.01
    assert dims[1] >= 13.01
    assert sku["mcmaster_part"]


<<<<<<< HEAD
def test_pick_plate_handles_decimalless_thickness_entries() -> None:
    catalog_rows = [
        {
            "material": "Aluminum MIC6",
            "thickness_in": "20",
            "length_in": "18",
            "width_in": "18",
            "part": "7627T37",
        }
    ]

    sku = appV5._pick_mcmaster_plate_sku(
        13.01,
        13.01,
        2.0,
        material_key="aluminum mic6",
        catalog_rows=catalog_rows,
    )

    assert sku is not None
    assert sku["mcmaster_part"] == "7627T37"
    assert math.isclose(sku["thk_in"], 2.0, abs_tol=1e-6)


=======
>>>>>>> b5aa241f
def test_resolve_plate_for_quote_falls_back_to_existing_stock_dims() -> None:
    catalog_rows = [
        {
            "material": "Aluminum MIC6",
            "thickness_in": "2",
            "length_in": "18",
            "width_in": "18",
            "part": "86825K956",
        }
    ]

    sku = appV5._resolve_mcmaster_plate_for_quote(
        None,
        None,
        None,
        material_key="aluminum mic6",
        stock_L_in=18.0,
        stock_W_in=18.0,
        stock_T_in=2.0,
        catalog_rows=catalog_rows,
    )

    assert sku is not None
<<<<<<< HEAD
    assert sku["mcmaster_part"] == "86825K956"


def test_resolve_plate_for_quote_accepts_string_inputs() -> None:
    catalog_rows = [
        {
            "material": "Aluminum MIC6",
            "thickness_in": "2",
            "length_in": "18",
            "width_in": "18",
            "part": "86825K956",
        }
    ]

    sku = appV5._resolve_mcmaster_plate_for_quote(
        "13.01 in",
        '13.01"',
        "2",
        material_key="mic6",
        catalog_rows=catalog_rows,
    )

    assert sku is not None
    assert sku["mcmaster_part"] == "86825K956"


def test_compute_material_block_promotes_mcmaster_fallback(monkeypatch) -> None:
    geo_ctx = {
        "material_display": "Aluminum MIC6",
        "outline_bbox": {"plate_len_in": 13.01, "plate_wid_in": 13.01},
        "thickness_in": 2.0,
    }

    monkeypatch.setattr(materials, "pick_stock_from_mcmaster", lambda *args, **kwargs: None)
    monkeypatch.setattr(materials, "_pick_plate_from_mcmaster", lambda *args, **kwargs: None)

    stdgrid_pick = {
        "vendor": "StdGrid",
        "len_in": 18.0,
        "wid_in": 18.0,
        "thk_in": 2.0,
    }
    monkeypatch.setattr(
        materials,
        "_pick_from_stdgrid",
        lambda *args, **kwargs: dict(stdgrid_pick),
    )

    fallback_candidate = {
        "len_in": 18.0,
        "wid_in": 18.0,
        "thk_in": 2.0,
        "mcmaster_part": "86825K956",
        "source": "mcmaster-catalog",
    }
    monkeypatch.setattr(
        materials,
        "resolve_mcmaster_plate_for_quote",
        lambda *args, **kwargs: dict(fallback_candidate),
    )

    block = materials._compute_material_block(geo_ctx, "aluminum mic6", 2.70, 0.1)

    assert block["part_no"] == "86825K956"
    assert block["stock_vendor"] == "McMaster"
    assert block["stock_source_tag"] == "mcmaster-catalog"


def test_compute_material_block_calls_mcm_api_when_part_added(monkeypatch) -> None:
    geo_ctx = {
        "material_display": "Aluminum MIC6",
        "outline_bbox": {"plate_len_in": 13.01, "plate_wid_in": 13.01},
        "thickness_in": 2.0,
    }

    monkeypatch.setattr(materials, "pick_stock_from_mcmaster", lambda *args, **kwargs: None)
    monkeypatch.setattr(materials, "_pick_plate_from_mcmaster", lambda *args, **kwargs: None)

    stdgrid_pick = {
        "vendor": "StdGrid",
        "len_in": 18.0,
        "wid_in": 18.0,
        "thk_in": 2.0,
    }
    monkeypatch.setattr(
        materials,
        "_pick_from_stdgrid",
        lambda *args, **kwargs: dict(stdgrid_pick),
    )

    fallback_candidate = {
        "len_in": 18.0,
        "wid_in": 18.0,
        "thk_in": 2.0,
        "mcmaster_part": "86825K956",
        "source": "mcmaster-catalog",
    }
    monkeypatch.setattr(
        materials,
        "resolve_mcmaster_plate_for_quote",
        lambda *args, **kwargs: dict(fallback_candidate),
    )

    seen_parts: list[str] = []

    def fake_price(part: str) -> float:
        seen_parts.append(part)
        return 99.0

    monkeypatch.setattr(materials, "_mcm_price_for_part", fake_price)

    block = materials._compute_material_block(
        geo_ctx,
        "aluminum mic6",
        2.70,
        0.1,
        stock_price_source=None,
    )

    assert block["part_no"] == "86825K956"
    assert block["stock_vendor"] == "McMaster"
    assert block["stock_source_tag"] == "mcmaster-catalog"
    assert block["stock_price_source"] == "mcmaster_api"
    assert block["stock_piece_price_usd"] == 99.0
    assert block["stock_piece_source"].startswith("McMaster API")
    assert seen_parts == ["86825K956"]
=======
    assert sku["mcmaster_part"] == "86825K956"
>>>>>>> b5aa241f
<|MERGE_RESOLUTION|>--- conflicted
+++ resolved
@@ -20,33 +20,6 @@
     assert sku["mcmaster_part"]
 
 
-<<<<<<< HEAD
-def test_pick_plate_handles_decimalless_thickness_entries() -> None:
-    catalog_rows = [
-        {
-            "material": "Aluminum MIC6",
-            "thickness_in": "20",
-            "length_in": "18",
-            "width_in": "18",
-            "part": "7627T37",
-        }
-    ]
-
-    sku = appV5._pick_mcmaster_plate_sku(
-        13.01,
-        13.01,
-        2.0,
-        material_key="aluminum mic6",
-        catalog_rows=catalog_rows,
-    )
-
-    assert sku is not None
-    assert sku["mcmaster_part"] == "7627T37"
-    assert math.isclose(sku["thk_in"], 2.0, abs_tol=1e-6)
-
-
-=======
->>>>>>> b5aa241f
 def test_resolve_plate_for_quote_falls_back_to_existing_stock_dims() -> None:
     catalog_rows = [
         {
@@ -70,133 +43,4 @@
     )
 
     assert sku is not None
-<<<<<<< HEAD
-    assert sku["mcmaster_part"] == "86825K956"
-
-
-def test_resolve_plate_for_quote_accepts_string_inputs() -> None:
-    catalog_rows = [
-        {
-            "material": "Aluminum MIC6",
-            "thickness_in": "2",
-            "length_in": "18",
-            "width_in": "18",
-            "part": "86825K956",
-        }
-    ]
-
-    sku = appV5._resolve_mcmaster_plate_for_quote(
-        "13.01 in",
-        '13.01"',
-        "2",
-        material_key="mic6",
-        catalog_rows=catalog_rows,
-    )
-
-    assert sku is not None
-    assert sku["mcmaster_part"] == "86825K956"
-
-
-def test_compute_material_block_promotes_mcmaster_fallback(monkeypatch) -> None:
-    geo_ctx = {
-        "material_display": "Aluminum MIC6",
-        "outline_bbox": {"plate_len_in": 13.01, "plate_wid_in": 13.01},
-        "thickness_in": 2.0,
-    }
-
-    monkeypatch.setattr(materials, "pick_stock_from_mcmaster", lambda *args, **kwargs: None)
-    monkeypatch.setattr(materials, "_pick_plate_from_mcmaster", lambda *args, **kwargs: None)
-
-    stdgrid_pick = {
-        "vendor": "StdGrid",
-        "len_in": 18.0,
-        "wid_in": 18.0,
-        "thk_in": 2.0,
-    }
-    monkeypatch.setattr(
-        materials,
-        "_pick_from_stdgrid",
-        lambda *args, **kwargs: dict(stdgrid_pick),
-    )
-
-    fallback_candidate = {
-        "len_in": 18.0,
-        "wid_in": 18.0,
-        "thk_in": 2.0,
-        "mcmaster_part": "86825K956",
-        "source": "mcmaster-catalog",
-    }
-    monkeypatch.setattr(
-        materials,
-        "resolve_mcmaster_plate_for_quote",
-        lambda *args, **kwargs: dict(fallback_candidate),
-    )
-
-    block = materials._compute_material_block(geo_ctx, "aluminum mic6", 2.70, 0.1)
-
-    assert block["part_no"] == "86825K956"
-    assert block["stock_vendor"] == "McMaster"
-    assert block["stock_source_tag"] == "mcmaster-catalog"
-
-
-def test_compute_material_block_calls_mcm_api_when_part_added(monkeypatch) -> None:
-    geo_ctx = {
-        "material_display": "Aluminum MIC6",
-        "outline_bbox": {"plate_len_in": 13.01, "plate_wid_in": 13.01},
-        "thickness_in": 2.0,
-    }
-
-    monkeypatch.setattr(materials, "pick_stock_from_mcmaster", lambda *args, **kwargs: None)
-    monkeypatch.setattr(materials, "_pick_plate_from_mcmaster", lambda *args, **kwargs: None)
-
-    stdgrid_pick = {
-        "vendor": "StdGrid",
-        "len_in": 18.0,
-        "wid_in": 18.0,
-        "thk_in": 2.0,
-    }
-    monkeypatch.setattr(
-        materials,
-        "_pick_from_stdgrid",
-        lambda *args, **kwargs: dict(stdgrid_pick),
-    )
-
-    fallback_candidate = {
-        "len_in": 18.0,
-        "wid_in": 18.0,
-        "thk_in": 2.0,
-        "mcmaster_part": "86825K956",
-        "source": "mcmaster-catalog",
-    }
-    monkeypatch.setattr(
-        materials,
-        "resolve_mcmaster_plate_for_quote",
-        lambda *args, **kwargs: dict(fallback_candidate),
-    )
-
-    seen_parts: list[str] = []
-
-    def fake_price(part: str) -> float:
-        seen_parts.append(part)
-        return 99.0
-
-    monkeypatch.setattr(materials, "_mcm_price_for_part", fake_price)
-
-    block = materials._compute_material_block(
-        geo_ctx,
-        "aluminum mic6",
-        2.70,
-        0.1,
-        stock_price_source=None,
-    )
-
-    assert block["part_no"] == "86825K956"
-    assert block["stock_vendor"] == "McMaster"
-    assert block["stock_source_tag"] == "mcmaster-catalog"
-    assert block["stock_price_source"] == "mcmaster_api"
-    assert block["stock_piece_price_usd"] == 99.0
-    assert block["stock_piece_source"].startswith("McMaster API")
-    assert seen_parts == ["86825K956"]
-=======
-    assert sku["mcmaster_part"] == "86825K956"
->>>>>>> b5aa241f
+    assert sku["mcmaster_part"] == "86825K956"