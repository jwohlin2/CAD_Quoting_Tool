--- conflicted
+++ resolved
@@ -43,50 +43,4 @@
     )
 
     assert sku is not None
-<<<<<<< HEAD
-    assert sku["mcmaster_part"] == "86825K956"
-
-
-def test_compute_material_block_promotes_mcmaster_fallback(monkeypatch) -> None:
-    geo_ctx = {
-        "material_display": "Aluminum MIC6",
-        "outline_bbox": {"plate_len_in": 13.01, "plate_wid_in": 13.01},
-        "thickness_in": 2.0,
-    }
-
-    monkeypatch.setattr(materials, "pick_stock_from_mcmaster", lambda *args, **kwargs: None)
-    monkeypatch.setattr(materials, "_pick_plate_from_mcmaster", lambda *args, **kwargs: None)
-
-    stdgrid_pick = {
-        "vendor": "StdGrid",
-        "len_in": 18.0,
-        "wid_in": 18.0,
-        "thk_in": 2.0,
-    }
-    monkeypatch.setattr(
-        materials,
-        "_pick_from_stdgrid",
-        lambda *args, **kwargs: dict(stdgrid_pick),
-    )
-
-    fallback_candidate = {
-        "len_in": 18.0,
-        "wid_in": 18.0,
-        "thk_in": 2.0,
-        "mcmaster_part": "86825K956",
-        "source": "mcmaster-catalog",
-    }
-    monkeypatch.setattr(
-        materials,
-        "resolve_mcmaster_plate_for_quote",
-        lambda *args, **kwargs: dict(fallback_candidate),
-    )
-
-    block = materials._compute_material_block(geo_ctx, "aluminum mic6", 2.70, 0.1)
-
-    assert block["part_no"] == "86825K956"
-    assert block["stock_vendor"] == "McMaster"
-    assert block["stock_source_tag"] == "mcmaster-catalog"
-=======
-    assert sku["mcmaster_part"] == "86825K956"
->>>>>>> ace17c7f
+    assert sku["mcmaster_part"] == "86825K956"