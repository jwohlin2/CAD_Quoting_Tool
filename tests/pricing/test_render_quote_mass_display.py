--- conflicted
+++ resolved
@@ -149,11 +149,7 @@
     assert rendered.count("- Programmer: 1.00 hr @ $75.00/hr") == 1
     assert rendered.count("Programmer 1.00 hr @ $75.00/hr") == 0
     assert rendered.count("includes $200.00 extras") == 1
-<<<<<<< HEAD
     assert rendered.count("includes 1.67 hr extras") == 0
-    assert rendered.count("1.50 hr @ $120.00/hr") == 1
-=======
-    assert rendered.count("includes 1.67 hr extras") == 1
     assert rendered.count("1.50 hr @ $120.00/hr") == 1
 
 
@@ -183,5 +179,4 @@
     rendered = appV5.render_quote(result, currency="$", show_zeros=False)
 
     assert rendered.count("includes $200.00 extras") == 1
-    assert "hr extras" not in rendered
->>>>>>> 836c7b60
+    assert "hr extras" not in rendered