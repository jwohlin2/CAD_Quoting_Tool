from __future__ import annotations

import tkinter as tk
from tkinter import ttk, filedialog, scrolledtext, messagebox
import json
import os
import subprocess
import platform
import threading
from concurrent.futures import ThreadPoolExecutor
from pathlib import Path
from typing import Optional

# Import MaterialMapper for material dropdown
from cad_quoter.pricing.MaterialMapper import material_mapper


class CreateToolTip:
    """Attach a lightweight tooltip to a Tk widget."""

    def __init__(
        self,
        widget: tk.Widget,
        text: str,
        *,
        delay: int = 500,
        wraplength: int = 320,
    ) -> None:
        self.widget = widget
        self.text = text
        self.delay = delay
        self.wraplength = wraplength
        self._after_id: str | None = None
        self._tip_window: tk.Toplevel | None = None
        self._label: tk.Label | ttk.Label | None = None
        self._pinned = False

        self.widget.bind("<Enter>", self._schedule_show, add="+")
        self.widget.bind("<Leave>", self._hide, add="+")
        self.widget.bind("<FocusIn>", self._schedule_show, add="+")
        self.widget.bind("<FocusOut>", self._hide, add="+")
        self.widget.bind("<ButtonPress>", self._on_button_press, add="+")
        self.widget.bind("<Button-1>", self._toggle_pin, add="+")

    def update_text(self, text: str) -> None:
        self.text = text
        if self._label is not None:
            self._label.configure(text=text)

    def _on_button_press(self, event: tk.Event | None = None) -> None:
        if event is not None and getattr(event, "num", None) == 1:
            return
        self._hide()

    def _toggle_pin(self, _event: tk.Event | None = None) -> None:
        if self._pinned:
            self._pinned = False
            self._hide()
        else:
            self._pinned = True
            self._cancel_scheduled()
            self._show()

    def _schedule_show(self, _event: tk.Event | None = None) -> None:
        self._cancel_scheduled()
        if not self.text:
            return
        self._after_id = self.widget.after(self.delay, self._show)

    def _cancel_scheduled(self) -> None:
        if self._after_id is not None:
            try:
                self.widget.after_cancel(self._after_id)
            finally:
                self._after_id = None

    def _show(self) -> None:
        if self._tip_window is not None or not self.text:
            return

        bbox: tuple[int, int, int, int] | None = None
        bbox_method = getattr(self.widget, "bbox", None)
        if callable(bbox_method):
            try:
                raw_bbox = bbox_method("insert")
                if isinstance(raw_bbox, (tuple, list)) and len(raw_bbox) >= 4:
                    bbox = (
                        int(raw_bbox[0]),
                        int(raw_bbox[1]),
                        int(raw_bbox[2]),
                        int(raw_bbox[3]),
                    )
            except Exception:
                bbox = None
        if bbox:
            x, y, width, height = bbox
        else:
            x = y = 0
            width = self.widget.winfo_width()
            height = self.widget.winfo_height()

        root_x = self.widget.winfo_rootx()
        root_y = self.widget.winfo_rooty()
        x = root_x + x + width + 12
        y = root_y + y + height + 12

        master = self.widget.winfo_toplevel()
        tip = tk.Toplevel(master)
        tip.wm_overrideredirect(True)
        try:
            tip.transient(master)
        except Exception:
            tip.wm_transient(master)
        tip.wm_geometry(f"+{x}+{y}")
        tip.lift()
        try:
            tip.attributes("-topmost", True)
        except Exception:
            pass

        label = tk.Label(
            tip,
            text=self.text,
            justify="left",
            background="#ffffe0",
            relief=tk.SOLID,
            borderwidth=1,
            font=("tahoma", 8, "normal"),
            wraplength=self.wraplength,
        )
        label.pack(ipadx=4, ipady=2)

        self._tip_window = tip
        self._label = label

    def _hide(self, _event: tk.Event | None = None) -> None:
        self._cancel_scheduled()
        if self._pinned:
            return
        if self._tip_window is not None:
            self._tip_window.destroy()
            self._tip_window = None
        self._label = None


class ScrollableFrame(ttk.Frame):
    """A ttk frame with vertical scrolling support."""

    def __init__(self, parent, *args, **kwargs):
        super().__init__(parent, *args, **kwargs)
        self.canvas = tk.Canvas(self, highlightthickness=0)
        self.vbar = ttk.Scrollbar(self, orient="vertical", command=self.canvas.yview)
        self.inner = ttk.Frame(self.canvas)

        self.inner.bind(
            "<Configure>",
            lambda e: self.canvas.configure(scrollregion=self.canvas.bbox("all")),
        )
        self.canvas.create_window((0, 0), window=self.inner, anchor="nw")
        self.canvas.configure(yscrollcommand=self.vbar.set)

        self.canvas.pack(side="left", fill="both", expand=True)
        self.vbar.pack(side="right", fill="y")

        # Bind wheel only while cursor is over this widget
        self.inner.bind("<Enter>", self._bind_mousewheel)
        self.inner.bind("<Leave>", self._unbind_mousewheel)

    # Windows & macOS wheel
    def _on_mousewheel(self, event):
        self.canvas.yview_scroll(-int(event.delta / 120), "units")

    # Linux wheel
    def _on_mousewheel_linux(self, event):
        self.canvas.yview_scroll(-1 if event.num == 4 else 1, "units")

    def _bind_mousewheel(self, _):
        self.canvas.bind_all("<MouseWheel>", self._on_mousewheel)
        self.canvas.bind_all("<Button-4>", self._on_mousewheel_linux)
        self.canvas.bind_all("<Button-5>", self._on_mousewheel_linux)

    def _unbind_mousewheel(self, _):
        self.canvas.unbind_all("<MouseWheel>")
        self.canvas.unbind_all("<Button-4>")
        self.canvas.unbind_all("<Button-5>")


class AppV7:
    """Main application class."""

    # Hourly rates for cost calculations
    MACHINE_RATE = 90.0  # $ per hour
    LABOR_RATE = 90.0    # $ per hour

    def __init__(self) -> None:
        self.title = "Compos-AI"
        self.root = tk.Tk()
        self.root.title(self.title)
        self.root.geometry("900x700")

        # Data storage
        self.cad_data = {}
        self.quote_vars = {}
        self.cad_file_path: Optional[str] = None

        # Multi-part order support
        from cad_quoter.pricing.QuoteDataHelper import OrderData
        self.current_order = OrderData()  # Current order (can hold multiple parts)
        self.active_part_index: Optional[int] = None  # Index of currently selected part

        # Cached totals for summary display
        self.direct_cost_total: Optional[float] = None
        self.machine_cost_total: Optional[float] = None
        self.labor_cost_total: Optional[float] = None  # Per-unit labor cost
        self.labor_cost_job: Optional[float] = None  # Job-level labor cost (for qty > 1)

        # Default profit margin applied to the final price
        self.margin_rate: float = 0.15

        # Store path to drawing image file
        self.drawing_image_path: Optional[str] = None

        # Background drawing generation (threading)
        self._drawing_generation_thread: Optional[threading.Thread] = None
        self._drawing_generation_in_progress: bool = False
        self._drawing_generation_success: bool = False

        self._create_menu()
        self._create_button_panel()
        self._create_tabs()
        self._create_status_bar()

    def _create_menu(self) -> None:
        """Create the menu bar."""
        menubar = tk.Menu(self.root)
        self.root.config(menu=menubar)

        # File menu
        file_menu = tk.Menu(menubar, tearoff=0)
        menubar.add_cascade(label="File", menu=file_menu)
        file_menu.add_command(label="Open CAD File...", command=self.load_cad)
        file_menu.add_command(label="Load Order...", command=self.load_order)
        file_menu.add_separator()
        file_menu.add_command(label="Save Quote...", command=self.save_quote)
        file_menu.add_separator()
        file_menu.add_command(label="Exit", command=self.root.quit)

        # Help menu
        help_menu = tk.Menu(menubar, tearoff=0)
        menubar.add_cascade(label="Help", menu=help_menu)
        help_menu.add_command(label="About", command=self.show_about)

        # Tools menu
        tools_menu = tk.Menu(menubar, tearoff=0)
        menubar.add_cascade(label="Tools", menu=tools_menu)
        tools_menu.add_command(label="Settings", command=self.show_settings)

    def _create_button_panel(self) -> None:
        """Create the top button panel."""
        button_frame = ttk.Frame(self.root)
        button_frame.pack(fill=tk.X, pady=(6, 8))

        ttk.Button(button_frame, text="1. Load CAD & Vars",
                   command=self.load_cad).pack(side=tk.LEFT, padx=5)

        ttk.Button(button_frame, text="2. Generate Quote",
                   command=self.generate_quote).pack(side=tk.LEFT, padx=5)

        ttk.Button(button_frame, text="Remove Overrides",
                   command=self.remove_overrides).pack(side=tk.LEFT, padx=5)

        ttk.Button(button_frame, text="Drawing Preview",
                   command=self.open_drawing_preview).pack(side=tk.LEFT, padx=5)

    def _create_tabs(self) -> None:
        """Create the tabbed interface with parts list sidebar."""
        # Create main container with grid layout
        main_container = ttk.Frame(self.root)
        main_container.pack(fill=tk.BOTH, expand=True, padx=2, pady=2)
        main_container.grid_rowconfigure(0, weight=1)
        main_container.grid_columnconfigure(0, weight=1)  # Notebook (expandable)

        # Create notebook
        self.notebook = ttk.Notebook(main_container)
        self.notebook.grid(row=0, column=0, sticky="nsew")

        # Order Parts tab (new)
        self.order_parts_tab = tk.Frame(self.notebook)
        self.notebook.add(self.order_parts_tab, text="Order Parts")
        self._create_order_parts_tab()

        # GEO tab
        self.geo_tab = tk.Frame(self.notebook)
        self.notebook.add(self.geo_tab, text="GEO")
        self._create_geo_tab()

        # Quote Editor tab
        self.quote_editor_tab = tk.Frame(self.notebook)
        self.notebook.add(self.quote_editor_tab, text="Quote Editor")
        self._create_quote_editor_tab()

        # Output tab
        self.output_tab = tk.Frame(self.notebook)
        self.notebook.add(self.output_tab, text="Output")
        self._create_output_tab()

    def _create_order_parts_tab(self) -> None:
        """Create the Order Parts tab with parts list and management buttons."""
        # Main container for the tab
        parts_container = ttk.Frame(self.order_parts_tab, padding=10)
        parts_container.pack(fill=tk.BOTH, expand=True)

        # Parts listbox with scrollbar
        listbox_frame = ttk.Frame(parts_container)
        listbox_frame.pack(fill=tk.BOTH, expand=True, pady=(0, 10))

        scrollbar = ttk.Scrollbar(listbox_frame)
        scrollbar.pack(side=tk.RIGHT, fill=tk.Y)

        self.parts_listbox = tk.Listbox(
            listbox_frame,
            yscrollcommand=scrollbar.set,
            selectmode=tk.SINGLE,
            font=("TkDefaultFont", 10)
        )
        self.parts_listbox.pack(side=tk.LEFT, fill=tk.BOTH, expand=True)
        scrollbar.config(command=self.parts_listbox.yview)

        # Bind selection event
        self.parts_listbox.bind('<<ListboxSelect>>', self._on_part_selected)

        # Buttons for managing parts
        btn_frame = ttk.Frame(parts_container)
        btn_frame.pack(fill=tk.X, pady=(0, 10))

        ttk.Button(
            btn_frame,
            text="Add Part(s)...",
            command=self.add_parts_to_order
        ).pack(side=tk.LEFT, padx=5)

        ttk.Button(
            btn_frame,
            text="Remove Part",
            command=self.remove_part_from_order
        ).pack(side=tk.LEFT, padx=5)

        # Info label showing current selection
        self.part_info_label = ttk.Label(
            parts_container,
            text="No parts in order",
            relief=tk.SUNKEN,
            anchor=tk.W,
            padding=5
        )
        self.part_info_label.pack(fill=tk.X)

    def _refresh_parts_list(self) -> None:
        """Refresh the parts listbox and dropdown to reflect current order."""
        self.parts_listbox.delete(0, tk.END)

        if not self.current_order.parts:
            self.part_info_label.config(text="No parts in order")
            # Clear the dropdown
            if hasattr(self, 'part_selector'):
                self.part_selector['values'] = []
                self.part_selector_var.set("")
            return

        # Populate both listbox and dropdown with the same format
        part_options = []
        for i, part in enumerate(self.current_order.parts):
            # Format: "[1] filename.dwg · Qty: 5"
            display_text = f"[{i+1}] {part.cad_file_name} · Qty: {part.quantity}"
            self.parts_listbox.insert(tk.END, display_text)
            part_options.append(display_text)

        # Update dropdown with all parts
        if hasattr(self, 'part_selector'):
            self.part_selector['values'] = part_options
            # Set current selection if there's an active part
            if self.active_part_index is not None and 0 <= self.active_part_index < len(part_options):
                self.part_selector_var.set(part_options[self.active_part_index])

        # Update info label
        total_parts = len(self.current_order.parts)
        self.part_info_label.config(text=f"{total_parts} part(s) in order")

    def _save_ui_to_active_part(self) -> None:
        """Save current UI field values back to the active part object."""
        if self.active_part_index is None:
            return

        part = self.current_order.get_part(self.active_part_index)
        if not part:
            return

        # Save quantity from UI
        try:
            if "Quantity" in self.quote_fields:
                qty_str = self.quote_fields["Quantity"].get()
                qty = int(float(qty_str)) if qty_str else 1
                if qty >= 1:
                    part.quantity = qty
        except (ValueError, AttributeError, tk.TclError):
            pass  # Keep existing quantity if UI value is invalid

    def _on_part_selected(self, event) -> None:
        """Handle part selection from the listbox."""
        selection = self.parts_listbox.curselection()
        if not selection:
            return

        part_index = selection[0]
        if part_index != self.active_part_index:
            # Save current part's UI values before switching
            self._save_ui_to_active_part()

            self.active_part_index = part_index
            self._load_active_part_to_ui()

    def _on_part_selector_changed(self, event) -> None:
        """Handle part selection from the dropdown in Quote Editor tab."""
        if not hasattr(self, 'part_selector') or not self.part_selector_var.get():
            return

        # Extract the part index from the dropdown selection
        # Format: "[1] filename.dwg · Qty: 5"
        selected_text = self.part_selector_var.get()
        if selected_text.startswith("["):
            try:
                part_index = int(selected_text.split("]")[0][1:]) - 1
                if part_index != self.active_part_index and 0 <= part_index < len(self.current_order.parts):
                    # Save current part's UI values before switching
                    self._save_ui_to_active_part()

                    self.active_part_index = part_index
                    self._load_active_part_to_ui()
                    # Update the listbox selection to match
                    self.parts_listbox.selection_clear(0, tk.END)
                    self.parts_listbox.selection_set(part_index)
                    self.parts_listbox.see(part_index)
            except (ValueError, IndexError):
                pass

    def _load_active_part_to_ui(self) -> None:
        """Load the active part's data into the UI (Quote Editor, GEO tab, etc.)."""
        if self.active_part_index is None:
            return

        part = self.current_order.get_part(self.active_part_index)
        if not part:
            return

        # Update the CAD file path
        self.cad_file_path = part.cad_file_path

        # Populate Quote Editor fields from the active part's data
        self._populate_quote_fields_from_part(part)

        # Update info label
        self.part_info_label.config(
            text=f"Active: Part {self.active_part_index + 1} - {part.cad_file_name}"
        )

        # Update the part selector dropdown
        if hasattr(self, 'part_selector') and hasattr(self, 'part_selector_var'):
            part_options = self.part_selector['values']
            if part_options and 0 <= self.active_part_index < len(part_options):
                self.part_selector_var.set(part_options[self.active_part_index])

        # Update status bar
        self.status_bar.config(
            text=f"Viewing Part {self.active_part_index + 1}: {part.cad_file_name}"
        )

    def _populate_quote_fields_from_part(self, part) -> None:
        """Populate Quote Editor fields from a QuoteData object."""
        # Family
        if hasattr(self, 'family_var'):
            family_value = getattr(part, 'part_family', '')
            if family_value:
                self.family_var.set(family_value)

        # Dimensions
        if part.part_dimensions:
            if hasattr(self, 'quote_fields'):
                if 'length' in self.quote_fields:
                    self.quote_fields['length'].delete(0, tk.END)
                    if part.part_dimensions.length:
                        self.quote_fields['length'].insert(0, str(part.part_dimensions.length))

                if 'width' in self.quote_fields:
                    self.quote_fields['width'].delete(0, tk.END)
                    if part.part_dimensions.width:
                        self.quote_fields['width'].insert(0, str(part.part_dimensions.width))

                if 'thickness' in self.quote_fields:
                    self.quote_fields['thickness'].delete(0, tk.END)
                    if part.part_dimensions.thickness:
                        self.quote_fields['thickness'].insert(0, str(part.part_dimensions.thickness))

                if 'diameter1' in self.quote_fields:
                    self.quote_fields['diameter1'].delete(0, tk.END)
                    if part.part_dimensions.diameter_major:
                        self.quote_fields['diameter1'].insert(0, str(part.part_dimensions.diameter_major))

                if 'diameter2' in self.quote_fields:
                    self.quote_fields['diameter2'].delete(0, tk.END)
                    if part.part_dimensions.diameter_minor:
                        self.quote_fields['diameter2'].insert(0, str(part.part_dimensions.diameter_minor))

        # Quantity
        if "Quantity" in self.quote_fields:
            self.quote_fields["Quantity"].delete(0, tk.END)
            self.quote_fields["Quantity"].insert(0, str(part.quantity))

        # Material
        if hasattr(self, 'material_var') and part.material_info:
            if part.material_info.material_name:
                self.material_var.set(part.material_info.material_name)

        # CMM level
        # (Note: This might need to be stored in QuoteData if not already)

        # Margin
        if hasattr(self, 'margin_var') and part.cost_summary:
            margin_pct = part.cost_summary.margin_rate * 100
            self.margin_var.set(str(margin_pct))

    def add_parts_to_order(self) -> None:
        """Add one or more CAD files as parts to the current order."""
        filenames = filedialog.askopenfilenames(
            title="Select CAD File(s) to Add",
            filetypes=[
                ("All CAD Files", "*.dwg *.dxf *.step *.stp *.iges *.igs"),
                ("DWG Files", "*.dwg"),
                ("DXF Files", "*.dxf"),
                ("All Files", "*.*")
            ]
        )

        if not filenames:
            return

        self.status_bar.config(text=f"Adding {len(filenames)} part(s) to order...")
        self.root.update_idletasks()

        added_count = 0
        total_files = len(filenames)
        for file_idx, filename in enumerate(filenames, 1):
            try:
                # Update status bar with progress
                self.status_bar.config(text=f"Adding part {file_idx} of {total_files}...")
                self.root.update_idletasks()

                # Load this file as a part (lightweight - just store the path initially)
                # Full extraction happens when user generates the quote
                from cad_quoter.pricing.QuoteDataHelper import QuoteData
                part = QuoteData()
                part.cad_file_path = filename
                part.cad_file_name = Path(filename).name
                from datetime import datetime
                part.extraction_timestamp = datetime.now().isoformat()

                # Add to order
                part_index = self.current_order.add_part(part)
                added_count += 1

                print(f"[AppV7] Added part {part_index + 1}: {part.cad_file_name}")

            except Exception as e:
                messagebox.showerror(
                    "Error Adding Part",
                    f"Failed to add {Path(filename).name}:\n{str(e)}"
                )
                continue

        # Refresh the parts list
        self._refresh_parts_list()

        # Auto-select the first part if nothing was selected before
        if self.active_part_index is None and self.current_order.parts:
            self.parts_listbox.selection_set(0)
            self.active_part_index = 0
            self._load_active_part_to_ui()

        self.status_bar.config(text=f"Added {added_count} part(s) to order. Total: {len(self.current_order.parts)} parts.")

    def remove_part_from_order(self) -> None:
        """Remove the selected part from the order."""
        if self.active_part_index is None:
            messagebox.showinfo("No Selection", "Please select a part to remove.")
            return

        part = self.current_order.get_part(self.active_part_index)
        if not part:
            return

        # Confirm removal
        result = messagebox.askyesno(
            "Confirm Removal",
            f"Remove part {self.active_part_index + 1} ({part.cad_file_name})?"
        )

        if not result:
            return

        # Remove the part
        self.current_order.remove_part(self.active_part_index)

        # Refresh the list
        self._refresh_parts_list()

        # Update active part index
        if not self.current_order.parts:
            # No parts left
            self.active_part_index = None
            self.cad_file_path = None
            self.part_info_label.config(text="No parts in order")
            self.status_bar.config(text="Order is now empty")
        else:
            # Select the previous part, or the first part if we removed index 0
            if self.active_part_index >= len(self.current_order.parts):
                self.active_part_index = len(self.current_order.parts) - 1

            self.parts_listbox.selection_set(self.active_part_index)
            self._load_active_part_to_ui()

    def open_drawing_preview(self) -> None:
        """Open the drawing preview image file with the system default viewer.

        If background generation is in progress, waits for it to complete.
        If no image exists, generates on-demand (fallback for edge cases).
        Background generation makes this nearly instant in most cases.
        """
        # Check if background generation is in progress
        if self._drawing_generation_in_progress:
            self.status_bar.config(text="Drawing preview is being generated in background, please wait...")
            self.root.update_idletasks()

            # Wait for background thread to complete (with timeout)
            if self._drawing_generation_thread and self._drawing_generation_thread.is_alive():
                self._drawing_generation_thread.join(timeout=20.0)  # Max 20 second wait

            # Check if generation succeeded
            if not self._drawing_generation_success:
                messagebox.showerror(
                    "Generation Failed",
                    "Background drawing generation failed.\n\n"
                    "Please try loading the CAD file again."
                )
                self.status_bar.config(text="Drawing preview generation failed")
                return

            self.status_bar.config(text="Drawing preview ready!")
            self.root.update_idletasks()

        # If still no image path set, try to generate on-demand (fallback)
        if not self.drawing_image_path:
            if not self.cad_file_path:
                messagebox.showinfo(
                    "No CAD File",
                    "No CAD file loaded.\n\n"
                    "Please load a CAD file first using 'Load CAD & Vars' button."
                )
                return

            # Synchronous fallback generation (should rarely happen)
            self.status_bar.config(text="Generating drawing preview (this may take 5-15 seconds)...")
            self.root.update_idletasks()

            success = self._generate_drawing_image(self.cad_file_path)

            if not success:
                messagebox.showerror(
                    "Generation Failed",
                    "Failed to generate drawing preview.\n\n"
                    "Please check that the CAD file is valid and the DrawingRenderer is configured correctly."
                )
                self.status_bar.config(text="Drawing preview generation failed")
                return

            self.status_bar.config(text="Drawing preview generated successfully!")
            self.root.update_idletasks()

        # Verify image file exists
        if not os.path.exists(self.drawing_image_path):
            messagebox.showerror(
                "File Not Found",
                f"Drawing image file not found:\n{self.drawing_image_path}"
            )
            return

        try:
            # Open file with system default viewer
            if platform.system() == 'Windows':
                os.startfile(self.drawing_image_path)
            elif platform.system() == 'Darwin':  # macOS
                subprocess.run(['open', self.drawing_image_path])
            else:  # Linux
                subprocess.run(['xdg-open', self.drawing_image_path])

            self.status_bar.config(text=f"Opened drawing: {Path(self.drawing_image_path).name}")
        except Exception as e:
            messagebox.showerror(
                "Error Opening File",
                f"Failed to open drawing image:\n{str(e)}"
            )

    def _create_geo_tab(self) -> None:
        """Create the GEO tab content."""
        # Create a frame for the hole table
        table_frame = ttk.Frame(self.geo_tab)
        table_frame.pack(fill=tk.BOTH, expand=True, padx=10, pady=10)

        # Header with label and copy button
        header_frame = ttk.Frame(table_frame)
        header_frame.grid(row=0, column=0, columnspan=2, sticky="ew", pady=(0, 10))
        header_frame.columnconfigure(0, weight=1)

        label = ttk.Label(header_frame, text="Hole Operations", font=("Arial", 12, "bold"))
        label.grid(row=0, column=0, sticky="w")

        copy_button = ttk.Button(
            header_frame,
            text="Copy Table",
            command=self._copy_hole_table_to_clipboard
        )
        copy_button.grid(row=0, column=1, sticky="e")

        # Create a Treeview for the hole operations table
        columns = ("HOLE", "REF_DIAM", "QTY", "OPERATION")
        self.hole_table = ttk.Treeview(table_frame, columns=columns, show="headings", height=20)
        self.hole_table.bind("<Control-c>", self._copy_hole_table_to_clipboard)
        self.hole_table.bind("<Control-C>", self._copy_hole_table_to_clipboard)

        # Define column headings
        self.hole_table.heading("HOLE", text="HOLE")
        self.hole_table.heading("REF_DIAM", text="REF DIAM")
        self.hole_table.heading("QTY", text="QTY")
        self.hole_table.heading("OPERATION", text="OPERATION")

        # Set column widths
        self.hole_table.column("HOLE", width=60)
        self.hole_table.column("REF_DIAM", width=100)
        self.hole_table.column("QTY", width=60)
        self.hole_table.column("OPERATION", width=400)

        # Add scrollbars
        v_scrollbar = ttk.Scrollbar(table_frame, orient="vertical", command=self.hole_table.yview)
        h_scrollbar = ttk.Scrollbar(table_frame, orient="horizontal", command=self.hole_table.xview)
        self.hole_table.configure(yscrollcommand=v_scrollbar.set, xscrollcommand=h_scrollbar.set)

        # Grid everything
        self.hole_table.grid(row=1, column=0, sticky="nsew")
        v_scrollbar.grid(row=1, column=1, sticky="ns")
        h_scrollbar.grid(row=2, column=0, sticky="ew")

        table_frame.grid_rowconfigure(1, weight=1)
        table_frame.grid_columnconfigure(0, weight=1)

    def _create_quote_editor_tab(self) -> None:
        """Create the Quote Editor tab with form fields."""
        # Create scrollable frame
        editor_scroll = ScrollableFrame(self.quote_editor_tab)
        editor_scroll.pack(fill="both", expand=True)

        # Part selector dropdown
        selector_frame = ttk.Frame(editor_scroll.inner)
        selector_frame.grid(row=0, column=0, sticky="ew", padx=10, pady=(5, 5))

        ttk.Label(selector_frame, text="Select Part to Edit:", font=("TkDefaultFont", 10, "bold")).pack(side=tk.LEFT, padx=(0, 10))

        self.part_selector_var = tk.StringVar()
        self.part_selector = ttk.Combobox(
            selector_frame,
            textvariable=self.part_selector_var,
            state="readonly",
            width=60
        )
        self.part_selector.pack(side=tk.LEFT, fill=tk.X, expand=True)
        self.part_selector.bind('<<ComboboxSelected>>', self._on_part_selector_changed)

        # Quote-Specific Variables section with Labelframe (like appV5)
        quote_frame = ttk.Labelframe(editor_scroll.inner, text="Quote-Specific Variables", padding=(10, 5))
        quote_frame.grid(row=1, column=0, sticky="ew", padx=10, pady=5)

        # Define all the quote variables from the screenshot
        self.quote_fields = {}

        # Part Family mapping (internal key -> display name)
        self.part_families = {
            "Plates": "Plates (Die Plate / Shoe / Retainer / Stripper)",
            "Punches": "Punches (Punch / Pilot / Guide Post / Spring Pin)",
            "bushing_id_critical": "Guide Bushing / Ring Gauge (ID Critical)",
            "Sections_blocks": "Sections & Blocks (Cam / Hemmer / Die Chase / Sensor Block)",
            "Special_processes": "Special Processes (PM Die / Shear Blade / Extrude Hone)",
        }

        variables = [
            # Part Family (dropdown)
            ("Part Family", "Plates", "Select the part family type for process planning"),

            # Part Dimensions (optional - leave blank for OCR auto-detection)
            ("Length (in)", "", "Part length in inches (optional - leave blank for OCR auto-detection)"),
            ("Width (in)", "", "Part width in inches (optional - leave blank for OCR auto-detection)"),
            ("Thickness (in)", "", "Part thickness in inches (optional - leave blank for OCR auto-detection)"),

            # Diameter overrides for cylindrical parts (e.g., tapered punches)
            ("Diameter 1 (in)", "", "Primary diameter for cylindrical parts - detected from ⌀ symbol in CAD (optional override)"),
            ("Diameter 2 (in)", "", "Secondary diameter for tapered cylindrical parts like punches (optional override)"),

            # Quantity
            ("Quantity", "1", "Number of parts to quote - setup costs will be amortized across quantity, and material quantity pricing will be applied"),

            # Material Override
            ("Material", "", "Select material from dropdown to override auto-detection. Leave blank to use auto-detected material from CAD file."),

            # CMM Inspection Level (dropdown)
            ("CMM Inspection Level", "Full Inspection", "CMM inspection intensity: Full Inspection (1.0 min/hole), Critical Only (0.5 min/hole), or Spot Check (0.3 min/hole)"),

            # Rate Overrides
            ("Machine Rate ($/hr)", "90", "Override machine hourly rate (default: $90/hr)"),
            ("Labor Rate ($/hr)", "90", "Override labor hourly rate (default: $90/hr)"),
            ("Margin (%)", "15", "Override profit margin percentage (default: 15%)"),

            # Price Overrides (optional)
            ("McMaster Price Override ($)", "", "Manual stock price - skips McMaster API lookup (optional)"),
            ("Scrap Value Override ($)", "", "Manual scrap value - skips automatic scrap value calculation (optional)"),
        ]

        row = 0
        for item in variables:
            label_text, default_value = item[0], item[1]
            tooltip_text = item[2] if len(item) > 2 else ""

            # Label
            label = ttk.Label(quote_frame, text=label_text)
            label.grid(row=row, column=0, sticky="w", padx=5, pady=5)

            # Special handling for Part Family dropdown
            if label_text == "Part Family":
                # Create combobox with display names
                display_names = list(self.part_families.values())
                field = ttk.Combobox(quote_frame, width=30, values=display_names, state="readonly")
                # Set default to the display name
                if default_value in self.part_families:
                    default_display = self.part_families[default_value]
                    field.set(default_display)
                else:
                    field.set(display_names[0])
            # Special handling for Material dropdown
            elif label_text == "Material":
                # Create combobox with material options from MaterialMapper
                material_options = material_mapper.get_dropdown_options()
                field = ttk.Combobox(quote_frame, width=30, values=material_options, state="readonly")
                # Leave empty by default (auto-detection)
                field.set("")
            # Special handling for CMM Inspection Level dropdown
            elif label_text == "CMM Inspection Level":
                # Create combobox with inspection level options
                inspection_levels = ["Full Inspection", "Critical Only", "Spot Check"]
                field = ttk.Combobox(quote_frame, width=30, values=inspection_levels, state="readonly")
                field.set(default_value)  # Default to "Full Inspection"
            # Entry field or dropdown
            elif default_value == "Number":
                field = ttk.Combobox(quote_frame, width=30, values=["Number"])
                field.set("Number")
            else:
                field = ttk.Entry(quote_frame, width=30)
                if default_value:
                    field.insert(0, default_value)

            field.grid(row=row, column=1, sticky="w", padx=5, pady=5)
            self.quote_fields[label_text] = field

            # Info indicator with tooltip (like appV5)
            if tooltip_text:
                info_indicator = ttk.Label(
                    quote_frame,
                    text="ⓘ",
                    padding=(4, 0),
                    cursor="question_arrow",
                )
                info_indicator.grid(row=row, column=2, sticky="nw", padx=(6, 0))
                CreateToolTip(info_indicator, tooltip_text, wraplength=360)

            row += 1

    def _create_output_tab(self) -> None:
        """Create the Output tab with JSON display."""
        # Add simplified/full detail toggle
        toggle_frame = tk.Frame(self.output_tab)
        toggle_frame.pack(fill=tk.X, padx=5, pady=5)

        tk.Label(toggle_frame, text="Simplified").pack(side=tk.LEFT, padx=5)
        tk.Label(toggle_frame, text="Full Detail").pack(side=tk.LEFT, padx=5)

        # Scrolled text area for output
        self.output_text = scrolledtext.ScrolledText(self.output_tab, wrap=tk.WORD,
                                                      font=("Courier", 10))
        self.output_text.pack(fill=tk.BOTH, expand=True, padx=5, pady=5)

    def _create_status_bar(self) -> None:
        """Create the status bar at the bottom."""
        self.status_bar = tk.Label(self.root, text="Ready. Select a CAD file to begin.",
                                   bd=1, relief=tk.SUNKEN, anchor=tk.W)
        self.status_bar.pack(side=tk.BOTTOM, fill=tk.X)

    def remove_overrides(self) -> None:
        """
        Clear all user overrides.

        This method clears all quote field entries (dimensions, material, rates, etc.).
        """
        try:
            # Clear all quote field entries
            cleared_fields = []
            for label, field in self.quote_fields.items():
                # Skip Part Family as it should have a default value
                if label == "Part Family":
                    continue

                # Clear the field if it has content
                if isinstance(field, ttk.Entry):
                    current_value = field.get()
                    if current_value:
                        field.delete(0, tk.END)
                        cleared_fields.append(label)
                elif isinstance(field, ttk.Combobox):
                    current_value = field.get()
                    if current_value:
                        field.set('')
                        cleared_fields.append(label)

            # Show success message
            if cleared_fields:
                messagebox.showinfo("Overrides Removed", f"Cleared {len(cleared_fields)} override field(s)")
            else:
                messagebox.showinfo("Overrides Removed", "No overrides to clear")

            print("[AppV7] Successfully removed all overrides")

        except Exception as e:
            error_msg = f"Failed to remove overrides: {str(e)}"
            print(f"[AppV7] {error_msg}")
            messagebox.showerror("Error", error_msg)

    def _extract_quote_data(self):
        """
        Extract QuoteData from CAD file using QuoteDataHelper.

        Returns:
            QuoteData with all extraction results
        """
        if not self.cad_file_path:
            raise ValueError("No CAD file loaded")

        print("[AppV7] Extracting quote data from CAD file...")
        from cad_quoter.pricing.QuoteDataHelper import extract_quote_data_from_cad

        # Read all overrides from Quote Editor
        dimension_override = self._get_manual_dimensions()
        diameter_overrides = self._get_diameter_overrides()
        material_override = self._get_field_string("Material")
        cmm_inspection_level_override = self._get_cmm_inspection_level()

        machine_rate = self._get_field_float("Machine Rate ($/hr)", self.MACHINE_RATE)
        labor_rate = self._get_field_float("Labor Rate ($/hr)", self.LABOR_RATE)
        margin_percent = self._get_field_float("Margin (%)", 15.0)
        margin_rate = (margin_percent / 100.0) if margin_percent is not None else 0.15  # Convert percentage to decimal
        mcmaster_price_override = self._get_field_float("McMaster Price Override ($)")
        scrap_value_override = self._get_field_float("Scrap Value Override ($)")
        quantity = self._get_quantity()
        family_override = self._get_part_family()

        try:
            quote_data = extract_quote_data_from_cad(
                cad_file_path=self.cad_file_path,
                machine_rate=machine_rate,
                labor_rate=labor_rate,
                margin_rate=margin_rate,
                material_override=material_override,
                dimension_override=dimension_override,
                diameter_overrides=diameter_overrides,
                mcmaster_price_override=mcmaster_price_override,
                scrap_value_override=scrap_value_override,
                quantity=quantity,
                family_override=family_override,
                cmm_inspection_level_override=cmm_inspection_level_override,
                verbose=True
            )

            if dimension_override:
                print(f"[AppV7] Quote data extracted (using manual dimensions: {dimension_override})")
            else:
                print("[AppV7] Quote data extracted successfully")

            return quote_data

        except ValueError as e:
            error_msg = str(e)
            # Check if it's a dimension extraction failure
            if "Could not extract dimensions" in error_msg:
                print(f"[AppV7 ERROR] OCR dimension extraction failed: {e}")
                messagebox.showerror(
                    "OCR Dimension Extraction Failed",
                    "Could not extract dimensions from the CAD file.\n\n"
                    "Please enter the part dimensions manually in the Quote Editor tab:\n"
                    "- Length (in)\n"
                    "- Width (in)\n"
                    "- Thickness (in)\n\n"
                    "Then click 'Generate Quote' again."
                )
                # Switch to Quote Editor tab so user can see the fields
                self.notebook.select(self.quote_editor_tab)
                raise
            else:
                print(f"[AppV7 ERROR] Failed to extract quote data: {e}")
                import traceback
                traceback.print_exc()
                raise
        except Exception as e:
            print(f"[AppV7 ERROR] Failed to extract quote data: {e}")
            import traceback
            traceback.print_exc()
            raise

    def _get_manual_dimensions(self):
        """
        Read manual dimensions from Quote Editor fields.

        Returns:
            tuple of (length, width, thickness) or None if not provided
        """
        try:
            length_str = self.quote_fields.get("Length (in)", None)
            width_str = self.quote_fields.get("Width (in)", None)
            thickness_str = self.quote_fields.get("Thickness (in)", None)

            if not length_str or not width_str or not thickness_str:
                return None

            length_val = length_str.get().strip()
            width_val = width_str.get().strip()
            thickness_val = thickness_str.get().strip()

            # If any field is empty, don't use manual dimensions
            if not length_val or not width_val or not thickness_val:
                return None

            # Parse values
            length = float(length_val)
            width = float(width_val)
            thickness = float(thickness_val)

            # Validate
            if length <= 0 or width <= 0 or thickness <= 0:
                messagebox.showerror(
                    "Invalid Dimensions",
                    "All dimensions must be positive numbers."
                )
                return None

            return (length, width, thickness)

        except ValueError:
            messagebox.showerror(
                "Invalid Dimensions",
                "Please enter valid numbers for Length, Width, and Thickness."
            )
            return None
        except Exception:
            # If fields don't exist or other error, just return None
            return None

    def _get_diameter_overrides(self):
        """
        Read diameter overrides from Quote Editor fields for cylindrical parts.

        Returns:
            tuple of (diameter_1, diameter_2) or None if not provided.
            Either value can be None if only one is provided.
        """
        try:
            diameter_1_field = self.quote_fields.get("Diameter 1 (in)", None)
            diameter_2_field = self.quote_fields.get("Diameter 2 (in)", None)

            if not diameter_1_field or not diameter_2_field:
                return None

            diameter_1_val = diameter_1_field.get().strip()
            diameter_2_val = diameter_2_field.get().strip()

            # If both are empty, return None
            if not diameter_1_val and not diameter_2_val:
                return None

            # Parse values (allow one to be empty/None)
            diameter_1 = float(diameter_1_val) if diameter_1_val else None
            diameter_2 = float(diameter_2_val) if diameter_2_val else None

            # Log what was read
            if diameter_1 or diameter_2:
                print(f"[AppV7] Read diameter overrides from Quote Editor: Diameter 1={diameter_1}, Diameter 2={diameter_2}")

            # Validate positive values
            if diameter_1 is not None and diameter_1 <= 0:
                messagebox.showerror(
                    "Invalid Diameter",
                    "Diameter 1 must be a positive number."
                )
                return None
            if diameter_2 is not None and diameter_2 <= 0:
                messagebox.showerror(
                    "Invalid Diameter",
                    "Diameter 2 must be a positive number."
                )
                return None

            return (diameter_1, diameter_2)

        except ValueError:
            messagebox.showerror(
                "Invalid Diameter",
                "Please enter valid numbers for diameters."
            )
            return None
        except Exception:
            # If fields don't exist or other error, just return None
            return None

    def _get_field_float(self, label: str, default: Optional[float] = None) -> Optional[float]:
        """
        Read a float value from Quote Editor field.

        Args:
            label: Field label text
            default: Default value if field is empty or invalid (can be None)

        Returns:
            Float value from field or default
        """
        try:
            field = self.quote_fields.get(label, None)
            if not field:
                return default

            value_str = field.get().strip()
            if not value_str:
                return default

            value = float(value_str)

            # Validate positive (only if we got a value)
            if value <= 0:
                if default is not None:
                    print(f"[AppV7] Warning: {label} must be positive. Using default: {default}")
                else:
                    print(f"[AppV7] Warning: {label} must be positive. Ignoring value.")
                return default

            return value

        except ValueError:
            if default is not None:
                print(f"[AppV7] Warning: Invalid number for {label}. Using default: {default}")
            return default
        except Exception:
            return default

    def _get_field_string(self, label: str, default: Optional[str] = None) -> Optional[str]:
        """
        Read a string value from Quote Editor field.

        Args:
            label: Field label text
            default: Default value if field is empty

        Returns:
            String value from field or default (None if not provided)
        """
        try:
            field = self.quote_fields.get(label, None)
            if not field:
                return default

            value = field.get().strip()
            if not value:
                return default

            return value

        except Exception:
            return default

    def _get_quantity(self) -> int:
        """
        Get the quantity value from Quote Editor field or temp override.

        In multi-part processing, we set _temp_quantity to ensure each part
        is extracted with its specific quantity rather than the UI field value.

        Returns:
            Integer quantity value (minimum 1, default 1)
        """
        # Check for temp quantity first (used in multi-part processing)
        if hasattr(self, '_temp_quantity'):
            temp_qty = getattr(self, '_temp_quantity', None)
            if temp_qty is not None and temp_qty >= 1:
                return int(temp_qty)

        # Otherwise read from UI field
        try:
            quantity = self._get_field_float("Quantity", 1.0)
            if quantity is None or quantity < 1:
                return 1
            return int(quantity)
        except Exception:
            return 1

    def _get_part_family(self) -> str:
        """
        Get the selected part family, converting from display name to internal key.

        Returns:
            Part family internal key (e.g., "Plates", "Punches", etc.)
        """
        try:
            field = self.quote_fields.get("Part Family", None)
            if not field:
                return "Plates"  # Default

            display_name = field.get().strip()
            if not display_name:
                return "Plates"  # Default

            # Convert display name back to internal key
            for key, display in self.part_families.items():
                if display == display_name:
                    return key

            return "Plates"  # Default if not found

        except Exception:
            return "Plates"  # Default on error

    def _get_cmm_inspection_level(self) -> Optional[str]:
        """
        Get the selected CMM inspection level, converting from display name to internal format.

        Returns:
            CMM inspection level in lowercase with underscores (e.g., "full_inspection")
            or None if not set
        """
        try:
            field = self.quote_fields.get("CMM Inspection Level", None)
            if not field:
                return None

            display_name = field.get().strip()
            if not display_name:
                return None

            # Convert display name to internal format
            level_mapping = {
                "Full Inspection": "full_inspection",
                "Critical Only": "critical_only",
                "Spot Check": "spot_check"
            }

            return level_mapping.get(display_name, None)

        except Exception:
            return None  # Return None on error to use default

    def _find_existing_drawing_image(self, cad_filename: str) -> bool:
        """
        Check if a drawing image already exists for the CAD file.

        This is a fast operation (<1ms) that only checks for existing files.
        Does NOT generate a new image if not found.

        Args:
            cad_filename: Path to CAD file

        Returns:
            True if existing image found, False otherwise
        """
        cad_path = Path(cad_filename)
        base_name = cad_path.stem

        # Common image extensions to check
        image_extensions = ['.png', '.jpg', '.jpeg', '.bmp', '.tiff', '.gif']

        # Check for existing image file in the same directory
        for ext in image_extensions:
            image_path = cad_path.parent / f"{base_name}{ext}"
            if image_path.exists():
                self.drawing_image_path = str(image_path)
                print(f"[AppV7] Found existing drawing image: {image_path}")
                return True

        # No existing image found
        self.drawing_image_path = None
        print(f"[AppV7] No existing drawing image found for {base_name}")
        return False

    def _generate_drawing_image(self, cad_filename: str) -> bool:
        """
        Generate a drawing preview image for the CAD file.

        This is a slow operation (5-15 seconds) that renders the CAD file to PNG.
        Only called when user explicitly requests preview and no cached image exists.

        Args:
            cad_filename: Path to CAD file

        Returns:
            True if generation succeeded, False otherwise
        """
        cad_path = Path(cad_filename)
        base_name = cad_path.stem

        print(f"[AppV7] Generating drawing preview for {base_name}...")

        try:
            from tools.paddle_dims_extractor import DrawingRenderer

            # Generate PNG in the same directory as the CAD file
            output_png = str(cad_path.parent / f"{base_name}.png")

            # Create renderer and generate image
            renderer = DrawingRenderer(verbose=False)
            renderer.render(str(cad_path), output_png)

            self.drawing_image_path = output_png
            print(f"[AppV7] Successfully generated drawing image: {output_png}")
            return True

        except Exception as e:
            print(f"[AppV7] Failed to generate drawing image: {e}")
            self.drawing_image_path = None
            return False

    def _generate_drawing_image_background(self, cad_filename: str) -> None:
        """
        Generate drawing image in background thread (non-blocking).

        This allows the UI to remain responsive while the image is being generated.
        Sets internal flags that can be checked by open_drawing_preview().

        Args:
            cad_filename: Path to CAD file
        """
        def _background_worker():
            """Worker function that runs in background thread."""
            self._drawing_generation_in_progress = True
            self._drawing_generation_success = False

            print(f"[AppV7] Starting background drawing generation...")

            # Call the synchronous generation method
            success = self._generate_drawing_image(cad_filename)

            self._drawing_generation_success = success
            self._drawing_generation_in_progress = False

            if success:
                print(f"[AppV7] Background drawing generation completed successfully")
            else:
                print(f"[AppV7] Background drawing generation failed")

        # Create and start background thread
        self._drawing_generation_thread = threading.Thread(
            target=_background_worker,
            daemon=True,
            name="DrawingGenerationThread"
        )
        self._drawing_generation_thread.start()
        print(f"[AppV7] Drawing generation started in background (non-blocking)")

    def load_drawing_image_manual(self) -> None:
        """Manually select a drawing image file."""
        filename = filedialog.askopenfilename(
            title="Select Drawing Image",
            filetypes=[
                ("Image Files", "*.png *.jpg *.jpeg *.bmp *.tiff *.gif"),
                ("PNG Files", "*.png"),
                ("JPEG Files", "*.jpg *.jpeg"),
                ("All Files", "*.*")
            ]
        )
        if filename:
            self.drawing_image_path = filename
            self.status_bar.config(text=f"Drawing image set: {Path(filename).name}")
            messagebox.showinfo(
                "Drawing Image Set",
                f"Drawing image set to:\n{Path(filename).name}\n\n"
                f"Click the 'Drawing Preview' button to open it."
            )

    def load_cad(self) -> None:
        """Load CAD file and variables."""
        filename = filedialog.askopenfilename(
            title="Select CAD File",
            filetypes=[
                ("All CAD Files", "*.dwg *.dxf *.step *.stp *.iges *.igs"),
                ("DWG Files", "*.dwg"),
                ("DXF Files", "*.dxf"),
                ("All Files", "*.*")
            ]
        )
        if filename:
            self.status_bar.config(text=f"Loading {Path(filename).name}...")
            self.root.update_idletasks()

            try:
                # Store the CAD file path
                self.cad_file_path = filename

                # Load and extract hole table data
                self._extract_and_display_hole_table(filename)

                # Check for existing drawing image (fast, <1ms)
                has_existing_image = self._find_existing_drawing_image(filename)

                # If no existing image, start background generation (non-blocking)
                # This allows UI to remain responsive while image is being generated
                if not has_existing_image:
                    self._generate_drawing_image_background(filename)
                    status_msg = "CAD file loaded. Review the Quote Editor and generate the quote. (Drawing preview generating in background...)"
                else:
                    status_msg = "CAD file loaded. Review the Quote Editor and generate the quote. (Drawing preview available)"

                # Add this file as a part to the order (for backward compatibility)
                # Clear existing order if there's only one old part
                if len(self.current_order.parts) <= 1:
                    from cad_quoter.pricing.QuoteDataHelper import QuoteData, OrderData
                    self.current_order = OrderData()  # Reset order

                    # Create a new part
                    part = QuoteData()
                    part.cad_file_path = filename
                    part.cad_file_name = Path(filename).name
                    from datetime import datetime
                    part.extraction_timestamp = datetime.now().isoformat()

                    # Add to order
                    self.current_order.add_part(part)
                    self.active_part_index = 0

                    # Refresh parts list
                    self._refresh_parts_list()
                    self.parts_listbox.selection_set(0)

                self.status_bar.config(text=status_msg)
                self.notebook.select(self.geo_tab)
            except Exception as e:
                error_msg = str(e)
                # Provide helpful message for DWG converter issue
                if "DWG→DXF converter" in error_msg or "convert_dwg_to_dxf" in error_msg:
                    error_msg = (
                        "DWG files require a DWG→DXF converter to be installed.\n\n"
                        "Please try one of these options:\n"
                        "1. Use a .dxf file instead (e.g., 301_redacted.dxf)\n"
                        "2. Convert your .dwg file to .dxf using AutoCAD or another tool\n"
                        "3. Set up the ODA File Converter (see documentation)\n\n"
                        f"Original error: {error_msg}"
                    )
                self.status_bar.config(text=f"Error loading file: {Path(filename).name}")
                messagebox.showerror("Error Loading CAD File", error_msg)

    def _extract_and_display_hole_table(self, filename: str) -> None:
        """Extract geometry and display hole operations."""
        try:
            from cad_quoter.geo_dump import extract_hole_operations_from_file
        except ImportError as e:
            self.status_bar.config(text=f"Missing required module: {e}")
            return

        # Clear existing table
        for item in self.hole_table.get_children():
            self.hole_table.delete(item)

        # Extract hole operations using geo_dump's public API
        try:
            operations = extract_hole_operations_from_file(filename)

            if operations:
                # Populate the table
                for op in operations:
                    self.hole_table.insert(
                        "", "end",
                        values=(
                            op["HOLE"],
                            op["REF_DIAM"],
                            op["QTY"],
                            op["OPERATION"]
                        )
                    )
                self.status_bar.config(text=f"Loaded {len(operations)} operations from {Path(filename).name}")
            else:
                self.hole_table.insert("", "end", values=("No hole table found", "", "", ""))
                self.status_bar.config(text="No hole table found in file")

        except Exception as e:
            self.hole_table.insert("", "end", values=(f"Error: {str(e)}", "", "", ""))
            self.status_bar.config(text=f"Error parsing hole table: {str(e)}")
            raise  # Re-raise so load_cad can provide detailed error message

    def _copy_hole_table_to_clipboard(self, event: tk.Event | None = None) -> str | None:
        """Copy selected rows (or the whole table) to the clipboard."""
        if not hasattr(self, "hole_table"):
            return "break" if event else None

        selected_items = self.hole_table.selection()
        if not selected_items:
            selected_items = self.hole_table.get_children()
            if not selected_items:
                return "break" if event else None

        headers = ("HOLE", "REF DIAM", "QTY", "OPERATION")
        rows = ["\t".join(headers)]

        for item in selected_items:
            values = self.hole_table.item(item, "values")
            rows.append("\t".join(str(value) for value in values))

        clipboard_text = "\n".join(rows)

        try:
            self.root.clipboard_clear()
            self.root.clipboard_append(clipboard_text)
            self.status_bar.config(text=f"Copied {len(selected_items)} hole rows to clipboard.")
        except Exception as e:
            messagebox.showerror("Clipboard Error", f"Unable to copy hole table:\n{e}")

        return "break" if event else None

    def _format_weight(self, weight_lbs: float) -> str:
        """Format weight in lb and oz."""
        lbs = int(weight_lbs)
        oz = (weight_lbs - lbs) * 16
        return f"{lbs} lb {oz:.1f} oz"

    def _abbreviate_scrap_source(self, source_label: str) -> str:
        """Abbreviate long scrap price source names for display."""
        if "ScrapMetalBuyers" in source_label:
            return "SMB"
        elif "Wieland" in source_label:
            return "Wieland"
        elif "house_rate" in source_label.lower():
            return "house rate"
        return source_label

    def _generate_direct_costs_report(self, quote_data=None) -> str:
        """Generate formatted direct costs report using QuoteData."""
        self.direct_cost_total = None
        if not self.cad_file_path:
            return "No CAD file loaded. Please load a CAD file first."

        try:
            # Extract quote data from CAD file if not provided
            if quote_data is None:
                quote_data = self._extract_quote_data()

            # Extract data from QuoteData
            part_dims = quote_data.part_dimensions
            material_info = quote_data.material_info
            stock_info = quote_data.stock_info
            scrap_info = quote_data.scrap_info
            cost_breakdown = quote_data.direct_cost_breakdown

            # Get quantity for total cost calculation - use quote_data.quantity for consistency
            quantity = quote_data.quantity

            # Check if overrides were used (read from temp variables set in main thread)
            material_override = getattr(self, '_temp_material_override', None)
            mcmaster_price_override = getattr(self, '_temp_mcmaster_override', None)
            scrap_value_override = getattr(self, '_temp_scrap_override', None)

            # Check if we have valid price data
            if stock_info.mcmaster_price is None:
                price_str = "Price N/A"
            else:
                if mcmaster_price_override is not None:
                    price_str = f"(MANUAL) ${stock_info.mcmaster_price:,.2f}"
                elif hasattr(stock_info, 'price_is_estimated') and stock_info.price_is_estimated:
                    price_str = f"(ESTIMATED) ${stock_info.mcmaster_price:,.2f}"
                else:
                    price_str = f"${stock_info.mcmaster_price:,.2f}"

            # Format the report
            report = []
            report.append("DIRECT COSTS")
            report.append("=" * 74)
            material_label = f"Material used: {material_info.material_name}"
            if material_override:
                material_label += " (OVERRIDDEN)"
            report.append(material_label)

            # Check if part is cylindrical (guide posts, round punches, etc.)
            is_cylindrical = getattr(part_dims, 'is_cylindrical', False)

            if is_cylindrical:
                # For cylindrical parts, show Length × Diameter
                # Use explicit diameter fields (desired_diameter and mcmaster_diameter)
                report.append(f"  Required Stock: {stock_info.desired_length:.2f} × Ø{stock_info.desired_diameter:.2f} in")
                report.append(f"  Rounded to catalog: {stock_info.mcmaster_length:.2f} × Ø{stock_info.mcmaster_diameter:.3f}")
            else:
                # For plate parts, show Length × Width × Thickness
                report.append(f"  Required Stock: {stock_info.desired_length:.2f} × {stock_info.desired_width:.2f} × {stock_info.desired_thickness:.2f} in")
                report.append(f"  Rounded to catalog: {stock_info.mcmaster_length:.2f} × {stock_info.mcmaster_width:.2f} × {stock_info.mcmaster_thickness:.3f}")
            report.append(f"  Starting Weight (catalog): {self._format_weight(stock_info.mcmaster_weight)}")
            report.append(f"  Required Stock Weight: {self._format_weight(scrap_info.desired_stock_weight)}")
            report.append(f"  Net Weight (final part): {self._format_weight(stock_info.final_part_weight)}")
            report.append(f"  Scrap Percentage: {scrap_info.scrap_percentage:.1f}%")
            report.append(f"  Scrap Weight: {self._format_weight(scrap_info.total_scrap_weight)}")

            if scrap_info.scrap_price_per_lb is not None:
                source_label = scrap_info.scrap_price_source if scrap_info.scrap_price_source else "Scrap"
                source_label = self._abbreviate_scrap_source(source_label)

                report.append(f"  Scrap Price: ${scrap_info.scrap_price_per_lb:.2f} / lb @ {source_label}")
            else:
                report.append(f"  Scrap Price: N/A")

            report.append("")
            report.append("")

            # Cost breakdown
            # Format price with label handling - keep alignment consistent
            if stock_info.mcmaster_price is None:
                formatted_price = price_str  # "Price N/A"
            else:
                # Separate label from price for proper alignment
                if mcmaster_price_override is not None:
                    formatted_price = f"(MANUAL) ${stock_info.mcmaster_price:>8,.2f}"
                elif hasattr(stock_info, 'price_is_estimated') and stock_info.price_is_estimated:
                    formatted_price = f"(ESTIMATED) ${stock_info.mcmaster_price:>5,.2f}"
                else:
                    formatted_price = f"${stock_info.mcmaster_price:>13,.2f}"

            # Format stock piece label - only show McMaster part number if we have a real one
            if stock_info.mcmaster_part_number and stock_info.mcmaster_part_number != "N/A":
                stock_label = f"  Stock Piece (McMaster part {stock_info.mcmaster_part_number})"
            else:
                stock_label = "  Stock Piece (no McMaster match)"

            # Show per-unit or total costs based on quantity
            if quantity > 1:
                report.append(f"{stock_label} × {quantity}".ljust(50) + f"{formatted_price:>24}")
            else:
                report.append(f"{stock_label}".ljust(50) + f"{formatted_price:>24}")

            if stock_info.mcmaster_price is not None:
                # Check if we're in a multi-part order context
                in_multi_part_order = len(self.current_order.parts) > 1

                if quantity > 1:
                    report.append(f"  Tax (${cost_breakdown.tax:.2f} × {quantity})".ljust(50) + f"+${cost_breakdown.tax * quantity:>22.2f}")
                    if in_multi_part_order:
                        report.append(f"  Shipping (if standalone)".ljust(50) + f"+${cost_breakdown.shipping:>22.2f}")
                    else:
                        report.append(f"  Shipping".ljust(50) + f"+${cost_breakdown.shipping:>22.2f}")
                else:
                    report.append(f"  Tax".ljust(50) + f"+${cost_breakdown.tax:>22.2f}")
                    if in_multi_part_order:
                        report.append(f"  Shipping (if standalone)".ljust(50) + f"+${cost_breakdown.shipping:>22.2f}")
                    else:
                        report.append(f"  Shipping".ljust(50) + f"+${cost_breakdown.shipping:>22.2f}")

            if cost_breakdown.scrap_credit > 0:
                # Use the scrap price source from scrap_info (could be Wieland, ScrapMetalBuyers, or house_rate)
                source_label = scrap_info.scrap_price_source if scrap_info.scrap_price_source else "Scrap"
                source_label = self._abbreviate_scrap_source(source_label)

                scrap_weight_formatted = self._format_weight(scrap_info.total_scrap_weight)
                scrap_credit_line = f"  Scrap Credit @ {source_label} ${scrap_info.scrap_price_per_lb:.2f}/lb × {scrap_weight_formatted}"
                if scrap_value_override is not None:
                    scrap_credit_line += " (MANUAL)"

                if quantity > 1:
                    scrap_credit_line += f" × {quantity}"
                    report.append(f"{scrap_credit_line.ljust(50)}-${cost_breakdown.scrap_credit * quantity:>22.2f}")
                else:
                    report.append(f"{scrap_credit_line.ljust(50)}-${cost_breakdown.scrap_credit:>22.2f}")

            report.append(" " * 50 + "-" * 24)

            if stock_info.mcmaster_price is not None:
                self.direct_cost_total = cost_breakdown.net_material_cost
                if quantity > 1:
                    # Show both per-unit and job total on separate lines
                    report.append(f"  Total Material Cost (per unit):".ljust(50) + f"${cost_breakdown.net_material_cost:>23.2f}")
                    report.append(f"  Total Material Cost (job):".ljust(50) + f"${cost_breakdown.net_material_cost * quantity:>23.2f}")
                else:
                    report.append(f"  Total Material Cost:".ljust(50) + f"${cost_breakdown.net_material_cost:>23.2f}")
            else:
                self.direct_cost_total = None
                report.append(f"  Total Material Cost:".ljust(50) + "Price N/A".rjust(24))

            report.append("")

            return "\n".join(report)

        except Exception as e:
            self.direct_cost_total = None
            import traceback
            return f"Error generating direct costs report:\n{str(e)}\n\n{traceback.format_exc()}"

    def _generate_machine_hours_report(self, quote_data=None) -> str:
        """Generate formatted machine hours report using QuoteData."""
        self.machine_cost_total = None
        if not self.cad_file_path:
            return "No CAD file loaded. Please load a CAD file first."

        try:
            # Extract quote data from CAD file if not provided
            if quote_data is None:
                quote_data = self._extract_quote_data()

            machine_hours = quote_data.machine_hours
            quantity = quote_data.quantity

            # Check if this is a punch part
            is_punch = quote_data.raw_plan and quote_data.raw_plan.get("is_punch", False)

            # For punch parts, show punch-specific machine hours report
            if is_punch:
                # Get machine rate for display
                machine_rate = getattr(self, '_temp_machine_rate', self.MACHINE_RATE)
                machine_rate_label = f"@ ${machine_rate:.2f}/hr"
                if machine_rate != self.MACHINE_RATE:
                    machine_rate_label += " (OVERRIDDEN)"

                report = []
                report.append("MACHINE HOURS ESTIMATION - PUNCH PART")
                report.append("=" * 74)
                report.append(f"Material: {quote_data.material_info.material_name}")
                report.append(f"Part type: {quote_data.raw_plan.get('punch_features', {}).get('family', 'punch')}")
                report.append(f"Shape: {quote_data.raw_plan.get('punch_features', {}).get('shape_type', 'round')}")
                report.append("")

                report.append("MACHINE TIME BREAKDOWN")
                report.append("-" * 74)
                report.append(f"  Turning (rough + finish):        {machine_hours.total_milling_minutes:>10.2f} minutes")
                report.append(f"  Grinding (OD/ID/face):           {machine_hours.total_grinding_minutes:>10.2f} minutes")
                report.append(f"  Drilling:                        {machine_hours.total_drill_minutes:>10.2f} minutes")
                report.append(f"  Tapping:                         {machine_hours.total_tap_minutes:>10.2f} minutes")
                report.append(f"  EDM:                             {machine_hours.total_edm_minutes:>10.2f} minutes")
                if machine_hours.total_edge_break_minutes > 0:
                    report.append(f"  Edge break / deburr:             {machine_hours.total_edge_break_minutes:>10.2f} minutes")
                if machine_hours.total_etch_minutes > 0:
                    report.append(f"  Etch / marking:                  {machine_hours.total_etch_minutes:>10.2f} minutes")
                if machine_hours.total_polish_minutes > 0:
                    report.append(f"  Polish contour:                  {machine_hours.total_polish_minutes:>10.2f} minutes")
                report.append(f"  Other (chamfer/saw):             {machine_hours.total_other_minutes:>10.2f} minutes")
                report.append(f"  Inspection:                      {machine_hours.total_cmm_minutes:>10.2f} minutes")
                report.append("-" * 74)
                report.append(f"  TOTAL MACHINE TIME:              {machine_hours.total_minutes:>10.2f} minutes")
                report.append(f"                                   {machine_hours.total_hours:>10.2f} hours")
                report.append("")
                report.append("=" * 74)
                report.append(f"TOTAL MACHINE COST: ${machine_hours.machine_cost:.2f} {machine_rate_label}")
                report.append("=" * 74)
                report.append("")

                self.machine_cost_total = machine_hours.machine_cost
                return "\n".join(report)

            # Check if this is a die section (form-only, no drilled holes expected)
            is_die_section = (quote_data.raw_plan and
                              quote_data.raw_plan.get("meta", {}).get("family") == "Sections_blocks")
            is_carbide_die_section = (quote_data.raw_plan and
                                       quote_data.raw_plan.get("meta", {}).get("is_carbide_die_section", False))

            # Check if there are ANY hole operations (drill, tap, cbore, cdrill, jig grind, or EDM)
            has_any_hole_ops = (machine_hours.drill_operations or
                                machine_hours.tap_operations or
                                machine_hours.cbore_operations or
                                machine_hours.cdrill_operations or
                                machine_hours.jig_grind_operations or
                                machine_hours.edm_operations)

            if not has_any_hole_ops:
                # For die sections, provide appropriate messaging instead of implying "no machining"
                if is_die_section or is_carbide_die_section:
                    # Get machine rate for display
                    machine_rate = getattr(self, '_temp_machine_rate', self.MACHINE_RATE)
                    machine_rate_label = f"@ ${machine_rate:.2f}/hr"
                    if machine_rate != self.MACHINE_RATE:
                        machine_rate_label += " (OVERRIDDEN)"

                    # Generate die section machine hours report
                    report = []
                    report.append("MACHINE HOURS ESTIMATION - DIE SECTION / FORM BLOCK")
                    report.append("=" * 74)
                    report.append(f"Material: {quote_data.material_info.material_name}")
                    if quote_data.raw_plan:
                        meta = quote_data.raw_plan.get("meta", {})
                        report.append(f"Part type: {meta.get('sub_type', 'die_section')}")
                        if meta.get("is_carbide_die_section"):
                            report.append("Classification: Carbide Form Die Section")
                        report.append(f"Complexity: {meta.get('complexity_level', 'medium').title()}")
                    report.append("")

                    report.append("NOTE: This is a form die section (no drilled/tapped holes)")
                    report.append("Machining operations: grinding, wire EDM, form cutting")
                    report.append("")

                    report.append("MACHINE TIME BREAKDOWN")
                    report.append("-" * 74)
                    report.append(f"  Grinding (square-up/finish):     {machine_hours.total_grinding_minutes:>10.2f} minutes")
                    report.append(f"  EDM (form cutting):              {machine_hours.total_edm_minutes:>10.2f} minutes")
                    if machine_hours.total_edge_break_minutes > 0:
                        report.append(f"  Edge break / deburr:             {machine_hours.total_edge_break_minutes:>10.2f} minutes")
                    if machine_hours.total_etch_minutes > 0:
                        report.append(f"  Etch / marking:                  {machine_hours.total_etch_minutes:>10.2f} minutes")
                    if machine_hours.total_polish_minutes > 0:
                        report.append(f"  Polish contour:                  {machine_hours.total_polish_minutes:>10.2f} minutes")
                    report.append(f"  Other (chamfer/polish):          {machine_hours.total_other_minutes:>10.2f} minutes")
                    report.append(f"  Inspection:                      {machine_hours.total_cmm_minutes:>10.2f} minutes")
                    report.append("-" * 74)
                    report.append(f"  TOTAL MACHINE TIME:              {machine_hours.total_minutes:>10.2f} minutes")
                    report.append(f"                                   {machine_hours.total_hours:>10.2f} hours")
                    report.append("")
                    report.append("=" * 74)
                    report.append(f"TOTAL MACHINE COST: ${machine_hours.machine_cost:.2f} {machine_rate_label}")
                    report.append("=" * 74)
                    report.append("")

                    self.machine_cost_total = machine_hours.machine_cost
                    return "\n".join(report)
                else:
                    # Check if there's machine time from plan operations (milling, grinding, EDM)
                    # even without drilled/tapped holes
                    has_plan_machine_time = (
                        machine_hours.total_milling_minutes > 0 or
                        machine_hours.total_grinding_minutes > 0 or
                        machine_hours.total_edm_minutes > 0 or
                        machine_hours.total_other_minutes > 0
                    )

                    if has_plan_machine_time:
                        # Get machine rate for display
                        machine_rate = getattr(self, '_temp_machine_rate', self.MACHINE_RATE)
                        machine_rate_label = f"@ ${machine_rate:.2f}/hr"
                        if machine_rate != self.MACHINE_RATE:
                            machine_rate_label += " (OVERRIDDEN)"

                        # Generate machine hours report for parts with plan operations but no holes
                        report = []
                        report.append("MACHINE HOURS ESTIMATION - FORM / MACHINED PART")
                        report.append("=" * 74)
                        report.append(f"Material: {quote_data.material_info.material_name}")
                        report.append("")

                        report.append("INFO: No hole operations found in CAD file.")
                        report.append("Machine time calculated from turning/grinding/EDM operations.")
                        report.append("")

                        report.append("MACHINE TIME BREAKDOWN")
                        report.append("-" * 74)
                        report.append(f"  Milling/Turning:                 {machine_hours.total_milling_minutes:>10.2f} minutes")
                        report.append(f"  Grinding (OD/face/form):         {machine_hours.total_grinding_minutes:>10.2f} minutes")
                        report.append(f"  EDM:                             {machine_hours.total_edm_minutes:>10.2f} minutes")
                        if machine_hours.total_edge_break_minutes > 0:
                            report.append(f"  Edge break / deburr:             {machine_hours.total_edge_break_minutes:>10.2f} minutes")
                        if machine_hours.total_etch_minutes > 0:
                            report.append(f"  Etch / marking:                  {machine_hours.total_etch_minutes:>10.2f} minutes")
                        if machine_hours.total_polish_minutes > 0:
                            report.append(f"  Polish contour:                  {machine_hours.total_polish_minutes:>10.2f} minutes")
                        report.append(f"  Other (chamfer/polish):          {machine_hours.total_other_minutes:>10.2f} minutes")
                        report.append(f"  Inspection:                      {machine_hours.total_cmm_minutes:>10.2f} minutes")
                        report.append("-" * 74)
                        report.append(f"  TOTAL MACHINE TIME:              {machine_hours.total_minutes:>10.2f} minutes")
                        report.append(f"                                   {machine_hours.total_hours:>10.2f} hours")
                        report.append("")
                        report.append("=" * 74)
                        report.append(f"TOTAL MACHINE COST: ${machine_hours.machine_cost:.2f} {machine_rate_label}")
                        report.append("=" * 74)
                        report.append("")

                        self.machine_cost_total = machine_hours.machine_cost
                        return "\n".join(report)
                    else:
                        # Truly no machine operations - set cost to 0 with warning
                        self.machine_cost_total = 0.0
                        return ("WARNING: No hole operations or machining operations found in CAD file.\n"
                                "Machine Cost: $0.00\n\n"
                                "Note: If this part requires machining, verify:\n"
                                "  - Part family classification (e.g., Punches, Sections_blocks)\n"
                                "  - Material detection\n"
                                "  - Dimension extraction")

            # Format helper functions
            def format_drill_group(op):
                return (f"Hole {op.hole_id} | Ø {op.diameter:.4f}\" x {op.qty:>3} | "
                        f"depth {op.depth:.3f}\" | {op.sfm:.0f} sfm | "
                        f"{op.ipr:.4f} ipr | {op.time_per_hole:>5.2f} min/h | "
                        f"tot. {op.qty}x{op.time_per_hole:.2f} = {op.total_time:.2f} min")

            def format_jig_grind_group(op):
                return (f"Hole {op.hole_id} | Ø {op.diameter:.4f}\" x {op.qty:>3} | "
                        f"depth {op.depth:.3f}\" | "
                        f"{op.time_per_hole:>5.2f} min/h | "
                        f"tot. {op.qty}x{op.time_per_hole:.2f} = {op.total_time:.2f} min")

            def format_tap_group(op):
                return (f"Hole {op.hole_id} | Ø {op.diameter:.4f}\" x {op.qty:>3} | "
                        f"depth {op.depth:.3f}\" | {op.tpi} TPI | "
                        f"{op.time_per_hole:>5.2f} min/h | "
                        f"tot. {op.qty}x{op.time_per_hole:.2f} = {op.total_time:.2f} min")

            def format_cbore_group(op):
                # Add side indicator if available (front/back)
                if op.side:
                    hole_label = f"Hole {op.hole_id} – C'BORE {op.side.upper():5}"
                else:
                    hole_label = f"Hole {op.hole_id}"
                return (f"{hole_label} | Ø {op.diameter:.4f}\" x {op.qty:>3} | "
                        f"depth {op.depth:.3f}\" | {op.sfm:.0f} sfm | "
                        f"{op.time_per_hole:>5.2f} min/h | "
                        f"tot. {op.qty}x{op.time_per_hole:.2f} = {op.total_time:.2f} min")

            def format_cdrill_group(op):
                return (f"Hole {op.hole_id} | Ø {op.diameter:.4f}\" x {op.qty:>3} | "
                        f"depth {op.depth:.3f}\" | "
                        f"{op.time_per_hole:>5.2f} min/h | "
                        f"tot. {op.qty}x{op.time_per_hole:.2f} = {op.total_time:.2f} min")

            def format_edm_group(op):
                """Format EDM (wire EDM profile) operation."""
                # Handle synthetic plan-based EDM operations
                if op.hole_id == "PLAN":
                    return (f"Wire EDM (from plan) | thickness {op.depth:.3f}\" | "
                            f"Total time: {op.total_time:.2f} min")
                else:
                    return (f"Hole {op.hole_id} | Starter Ø {op.diameter:.4f}\" x {op.qty:>3} | "
                            f"thickness {op.depth:.3f}\" | "
                            f"{op.time_per_hole:>5.2f} min/window | "
                            f"tot. {op.qty}x{op.time_per_hole:.2f} = {op.total_time:.2f} min")

            MILLING_DESC_WIDTH = 28
            MILLING_SEPARATOR_LENGTH = 106

            def format_milling_op(op):
                """Format a milling operation into a compact single line."""

                desc_raw = (op.op_description or "").strip()
                desc_short = desc_raw.replace("Square Up", "SQ UP")
                desc = desc_short[:MILLING_DESC_WIDTH].ljust(MILLING_DESC_WIDTH)

                width = op.width if op.width is not None else 0.0
                length = op.length if op.length is not None else 0.0
                tool_dia = op.tool_diameter if op.tool_diameter is not None else 0.0
                path_length = op.path_length if op.path_length is not None else 0.0
                time_minutes = op.time_minutes if op.time_minutes is not None else 0.0

                w_str = f"{width:.3f}"
                l_str = f"{length:.3f}"
                tool_str = f"{tool_dia:.3f}"
                path_str = f"{path_length:.1f}"
                time_str = f"{time_minutes:.2f}"

                line = (
                    f"{desc} | W {w_str} | L {l_str} | "
                    f"Tool Ø {tool_str} | Path {path_str} | Time (min) {time_str}"
                )

                return line

            def format_grinding_op(op):
                """Format grinding operation with all details"""
                lines = []

                # Check if this is a volume-based or non-volume-based operation
                # Non-volume operations have volume_removed near 0 but non-zero time
                is_volume_based = op.volume_removed > 0.001

                if is_volume_based:
                    # Volume-based grinding: show geometry and volume calculation
                    lines.append(f"{op.op_description} | L={op.length:.3f}\" | W={op.width:.3f}\" | Area={op.area:.2f} sq in")
                    lines.append(f"  stock_removed={op.stock_removed_total:.3f}\" | faces={op.faces} | volume={op.volume_removed:.3f} cu in")
                    lines.append(f"  min_per_cuin={op.min_per_cuin:.1f} | material_factor={op.material_factor:.2f}")
                    lines.append(f"  time = {op.volume_removed:.3f} × {op.min_per_cuin:.1f} × {op.material_factor:.2f} = {op.time_minutes:.2f} min")
                else:
                    # Non-volume-based grinding: show simplified format
                    lines.append(f"{op.op_description} | faces={op.faces}")
                    if op.material_factor != 1.0:
                        lines.append(f"  material_factor={op.material_factor:.2f}")
                    lines.append(f"  time = {op.time_minutes:.2f} min")

                return "\n".join(lines)

            # Build the report
            report = []
            report.append("MACHINE HOURS ESTIMATION - DETAILED HOLE TABLE BREAKDOWN")
            report.append("=" * 74)
            report.append(f"Material: {quote_data.material_info.material_name}")
            report.append(f"Thickness: {quote_data.part_dimensions.thickness:.3f}\"")
            report.append(f"Hole entries: {machine_hours.hole_entries}")
            report.append(f"Total holes: {machine_hours.holes_total}")
            report.append("")

            # TIME PER HOLE - DRILL GROUPS
            if machine_hours.drill_operations:
                report.append("TIME PER HOLE - DRILL GROUPS")
                report.append("-" * 74)
                for op in machine_hours.drill_operations:
                    report.append(format_drill_group(op))
                report.append(f"\nTotal Drilling Time: {machine_hours.total_drill_minutes:.2f} minutes")
                report.append("")

            # TIME PER HOLE - JIG GRIND
            if machine_hours.jig_grind_operations:
                report.append("TIME PER HOLE - JIG GRIND")
                report.append("-" * 74)
                for op in machine_hours.jig_grind_operations:
                    report.append(format_jig_grind_group(op))
                report.append(f"\nTotal Jig Grind Time: {machine_hours.total_jig_grind_minutes:.2f} minutes")
                report.append("")

            # TIME PER HOLE - TAP
            if machine_hours.tap_operations:
                report.append("TIME PER HOLE - TAP")
                report.append("-" * 74)
                for op in machine_hours.tap_operations:
                    report.append(format_tap_group(op))
                report.append(f"\nTotal Tapping Time: {machine_hours.total_tap_minutes:.2f} minutes")
                report.append("")

            # TIME PER HOLE - C'BORE
            if machine_hours.cbore_operations:
                report.append("TIME PER HOLE - C'BORE")
                report.append("-" * 74)
                for op in machine_hours.cbore_operations:
                    report.append(format_cbore_group(op))
                report.append(f"\nTotal Counterbore Time: {machine_hours.total_cbore_minutes:.2f} minutes")
                report.append("")

            # TIME PER HOLE - CDRILL
            if machine_hours.cdrill_operations:
                report.append("TIME PER HOLE - CDRILL")
                report.append("-" * 74)
                for op in machine_hours.cdrill_operations:
                    report.append(format_cdrill_group(op))
                report.append(f"\nTotal Center Drill Time: {machine_hours.total_cdrill_minutes:.2f} minutes")
                report.append("")

            # WIRE EDM PROFILE - Time to cut profiles from starter holes
            if machine_hours.edm_operations:
                report.append("WIRE EDM PROFILE")
                report.append("-" * 74)
                for op in machine_hours.edm_operations:
                    report.append(format_edm_group(op))
                report.append(f"\nTotal Wire EDM Time: {machine_hours.total_edm_minutes:.2f} minutes")
                report.append("")

            # SQUARE-UP BLOCK - Enhanced rendering for square-up operations
            from cad_quoter.planning.process_planner import render_square_up_block
            # Convert dataclass objects to dicts for render_square_up_block
            milling_ops_dicts = []
            for op in (machine_hours.milling_operations or []):
                milling_ops_dicts.append({
                    'op_name': op.op_name,
                    'op_description': op.op_description,
                    'length': op.length,
                    'width': op.width,
                    'thickness': op.thickness,
                    'stock_length': op.stock_length,
                    'stock_width': op.stock_width,
                    'stock_thickness': op.stock_thickness,
                    'perimeter': op.perimeter,
                    'tool_diameter': op.tool_diameter,
                    'passes': op.passes,
                    'stepover': op.stepover,
                    'radial_stock': op.radial_stock,
                    'axial_step': op.axial_step,
                    'axial_passes': op.axial_passes,
                    'radial_passes': op.radial_passes,
                    'path_length': op.path_length,
                    'feed_rate': op.feed_rate,
                    'time_minutes': op.time_minutes,
                    '_used_override': op._used_override,
                    'override_time_minutes': op.override_time_minutes,
                    'material_factor': op.material_factor,
                    'volume_removed_cuin': op.volume_removed_cuin,
                    'volume_thickness': op.volume_thickness,
                    'volume_length_trim': op.volume_length_trim,
                    'volume_width_trim': op.volume_width_trim,
                })

            grinding_ops_dicts = []
            for op in (machine_hours.grinding_operations or []):
                grinding_ops_dicts.append({
                    'op_name': op.op_name,
                    'op_description': op.op_description,
                    'length': op.length,
                    'width': op.width,
                    'area': op.area,
                    'stock_removed_total': op.stock_removed_total,
                    'faces': op.faces,
                    'volume_removed': op.volume_removed,
                    'min_per_cuin': op.min_per_cuin,
                    'material_factor': op.material_factor,
                    'grind_material_factor': op.grind_material_factor,
                    'time_minutes': op.time_minutes,
                    '_used_override': op._used_override,
                })

            # Render the square-up block
            square_up_lines = render_square_up_block(
                plan=quote_data.raw_plan or {},
                milling_ops=milling_ops_dicts,
                grinding_ops=grinding_ops_dicts,
                setup_time_min=0.0,
                flip_time_min=0.0
            )

            if square_up_lines:
                report.append("")
                for line in square_up_lines:
                    report.append(line)
                report.append("")

            # TIME PER OP - MILLING (additional milling ops not in square-up block)
            non_square_up_milling = [
                op for op in (machine_hours.milling_operations or [])
                if op.op_name not in ('square_up_rough_sides', 'square_up_rough_faces', 'full_square_up_mill')
            ]
            if non_square_up_milling:
                report.append("TIME PER OP - MILLING (Other)")
                report.append("-" * MILLING_SEPARATOR_LENGTH)
                for op in non_square_up_milling:
                    report.append(format_milling_op(op))
                report.append("")

            # Show total milling time
            if machine_hours.milling_operations:
                report.append(
                    f"Total Milling Time (Square/Finish): {machine_hours.total_milling_minutes:.2f} minutes"
                )
                report.append("")

            # TIME PER OP - GRINDING (non-square-up grinding)
            non_square_up_grinding = [
                op for op in (machine_hours.grinding_operations or [])
                if op.op_name != 'wet_grind_square_all'
            ]
            if non_square_up_grinding:
                report.append("TIME PER OP - GRINDING (Other)")
                report.append("-" * 74)
                for op in non_square_up_grinding:
                    report.append(format_grinding_op(op))
                    report.append("")

            # Show total grinding time
            if machine_hours.grinding_operations:
                report.append(f"Total Wet Grind Time: {machine_hours.total_grinding_minutes:.2f} minutes")
                report.append("")

            # TIME PER OP - WATERJET (NEW: promoted to first-class operation)
            if machine_hours.waterjet_operations and len(machine_hours.waterjet_operations) > 0:
                report.append("TIME PER OP - WATERJET")
                report.append("-" * 74)
                for op in machine_hours.waterjet_operations:
                    desc = op.get('op_description', 'Waterjet operation')
                    length = op.get('length_in', 0.0)
                    thickness = op.get('thickness_in', 0.0)
                    pierce_count = op.get('pierce_count', 0)
                    time_min = op.get('time_min', 0.0)

                    # Format waterjet operation details
                    report.append(f"  {desc}")
                    report.append(f"    Cut length: {length:.1f}\" | Thickness: {thickness:.3f}\" | Pierces: {pierce_count}")
                    report.append(f"    Time: {time_min:.2f} min")
                    report.append("")

                report.append(f"Total Waterjet Time: {machine_hours.total_waterjet_minutes:.2f} minutes")
                report.append("")

            # CMM INSPECTION (if applicable)
            if machine_hours.total_cmm_minutes > 0:
                report.append("CMM INSPECTION")
                report.append("-" * 74)
                report.append(f"Holes to inspect: {machine_hours.cmm_holes_checked}")
                # Calculate actual minutes per hole from the total
                minutes_per_hole = machine_hours.total_cmm_minutes / machine_hours.cmm_holes_checked
                inspection_type = "full inspection" if minutes_per_hole >= 0.9 else ("spot check" if minutes_per_hole < 0.4 else "critical dimensions")
                report.append(f"Time per hole: {minutes_per_hole:.1f} min ({inspection_type})")
                report.append(f"Total CMM time: {machine_hours.cmm_holes_checked} holes × {minutes_per_hole:.1f} min = {machine_hours.total_cmm_minutes:.2f} min")
                report.append("")
                report.append(f"Note: CMM run time ({machine_hours.total_cmm_minutes:.2f} min) is billed as MACHINE TIME.")
                report.append(f"      CMM setup (30 min) is included in Labor → Inspection.")
                report.append("")

            # MACHINE TIME BREAKDOWN
            # Show all operation types individually for full transparency
            report.append("MACHINE TIME BREAKDOWN")
            report.append("-" * 74)
            if machine_hours.total_drill_minutes > 0:
                report.append(f"  Drilling:                         {machine_hours.total_drill_minutes:>10.2f} min")
            if machine_hours.total_jig_grind_minutes > 0:
                report.append(f"  Jig grind:                        {machine_hours.total_jig_grind_minutes:>10.2f} min")
            if machine_hours.total_tap_minutes > 0:
                report.append(f"  Tap:                              {machine_hours.total_tap_minutes:>10.2f} min")
            if machine_hours.total_cdrill_minutes > 0:
                report.append(f"  Center drill:                     {machine_hours.total_cdrill_minutes:>10.2f} min")
            if machine_hours.total_cbore_minutes > 0:
                report.append(f"  Counterbore:                      {machine_hours.total_cbore_minutes:>10.2f} min")
            if machine_hours.total_milling_minutes > 0:
                report.append(f"  Milling (square-up, face):        {machine_hours.total_milling_minutes:>10.2f} min")
            if machine_hours.total_grinding_minutes > 0:
                report.append(f"  Wet grind:                        {machine_hours.total_grinding_minutes:>10.2f} min")
            if machine_hours.total_edm_minutes > 0:
                report.append(f"  EDM:                              {machine_hours.total_edm_minutes:>10.2f} min")
            if machine_hours.total_waterjet_minutes > 0:
                report.append(f"  Waterjet:                         {machine_hours.total_waterjet_minutes:>10.2f} min")
            if machine_hours.total_edge_break_minutes > 0:
                report.append(f"  Edge break / deburr:              {machine_hours.total_edge_break_minutes:>10.2f} min")
            if machine_hours.total_etch_minutes > 0:
                report.append(f"  Etch / marking:                   {machine_hours.total_etch_minutes:>10.2f} min")
            if machine_hours.total_polish_minutes > 0:
                report.append(f"  Polish contour:                   {machine_hours.total_polish_minutes:>10.2f} min")

            # NEW: Detailed "Other Operations" breakdown (if available)
            if machine_hours.total_other_minutes > 0:
                # Check if detailed breakdown is available
                if machine_hours.other_ops_detail and len(machine_hours.other_ops_detail) > 0:
                    report.append(f"  Other operations (Total):         {machine_hours.total_other_minutes:>10.2f} min")
                    # Show detail breakdown with indentation - align minutes with main items
                    for detail in machine_hours.other_ops_detail:
                        label = detail.get('label', 'Unknown operation')
                        minutes = detail.get('minutes', 0.0)
                        # Use 36 char width for label to align with main items (2 spaces + bullet + space + label)
                        report.append(f"    • {label:<36} {minutes:>10.1f} min")
                else:
                    # Fallback to simple total if no detail available (backward compatibility)
                    report.append(f"  Other operations:                 {machine_hours.total_other_minutes:>10.2f} min")

            if machine_hours.total_cmm_minutes > 0:
                report.append(f"  CMM (machine time):               {machine_hours.total_cmm_minutes:>10.2f} min")
            if machine_hours.total_inspection_minutes > 0:
                report.append(f"  Inspection (machine time):        {machine_hours.total_inspection_minutes:>10.2f} min")
            report.append("-" * 74)

            # Summary (read from temp variable set in main thread to avoid Tkinter widget access)
            machine_rate = getattr(self, '_temp_machine_rate', self.MACHINE_RATE)
            machine_rate_label = f"@ ${machine_rate:.2f}/hr"
            if machine_rate != self.MACHINE_RATE:
                machine_rate_label += " (OVERRIDDEN)"

            # For qty > 1, show both per-unit and job-level totals for clarity
            if quantity > 1:
                # Machine time: all machine operations are per-part, so scale by quantity
                total_job_machine_min = machine_hours.total_minutes * quantity
                total_job_machine_hours = total_job_machine_min / 60.0
                # Calculate job-level cost from total minutes (not by multiplying per-unit cost)
                total_job_machine_cost = round((total_job_machine_min / 60.0) * machine_rate, 2)
                machine_cost_per_unit = round((machine_hours.total_minutes / 60.0) * machine_rate, 2)

                report.append(f"  Total Machine Time (job, {quantity} units): {total_job_machine_min:>10.2f} min ({total_job_machine_hours:.2f} hours)")
                report.append(f"  Machine Time (per unit):        {machine_hours.total_minutes:>10.2f} min ({machine_hours.total_hours:.2f} hours)")
            else:
                total_job_machine_cost = machine_hours.machine_cost
                machine_cost_per_unit = machine_hours.machine_cost

                report.append(f"  TOTAL MACHINE TIME:               {machine_hours.total_minutes:>10.2f} min ({machine_hours.total_hours:.2f} hours)")

            report.append("")
            report.append("=" * 74)
            if quantity > 1:
                report.append(f"TOTAL MACHINE COST (job, {quantity} units): ${total_job_machine_cost:.2f} {machine_rate_label}")
                report.append(f"Machine Cost (per unit): ${machine_cost_per_unit:.2f}")
            else:
                report.append(f"TOTAL MACHINE COST: ${total_job_machine_cost:.2f} {machine_rate_label}")
            report.append("=" * 74)
            report.append("")

            self.machine_cost_total = machine_cost_per_unit

            return "\n".join(report)

        except Exception as e:
            self.machine_cost_total = None
            import traceback
            return f"Error generating machine hours report:\n{str(e)}\n\n{traceback.format_exc()}"

    def _generate_labor_hours_report(self, quote_data=None) -> str:
        """Generate formatted labor hours report using QuoteData."""
        self.labor_cost_total = None
        self.labor_cost_job = None
        if not self.cad_file_path:
            return "No CAD file loaded. Please load a CAD file first."

        try:
            # Extract quote data from CAD file if not provided
            if quote_data is None:
                quote_data = self._extract_quote_data()

            labor_hours = quote_data.labor_hours
            quantity = quote_data.quantity

            # Format the report
            report = []
            report.append("LABOR HOURS ESTIMATION")
            report.append("=" * 74)
            report.append("")

            # Summary table
            report.append("LABOR BREAKDOWN BY CATEGORY")
            report.append("-" * 74)

            # Job-level costs (amortized across quantity)
            if quantity > 1:
                report.append(f"  Setup / Prep:                    {labor_hours.setup_minutes:>10.2f} minutes  (JOB-LEVEL)")
                report.append(f"  Programming / Prove-out:         {labor_hours.programming_minutes:>10.2f} minutes  (JOB-LEVEL)")
            else:
                report.append(f"  Setup / Prep:                    {labor_hours.setup_minutes:>10.2f} minutes")
                report.append(f"  Programming / Prove-out:         {labor_hours.programming_minutes:>10.2f} minutes")

            # Variable costs (per-unit)
            if quantity > 1:
                report.append(f"  Machining Steps:                 {labor_hours.machining_steps_minutes:>10.2f} minutes  (PER UNIT)")
            else:
                report.append(f"  Machining Steps:                 {labor_hours.machining_steps_minutes:>10.2f} minutes")

            # Inspection (job-level, includes CMM setup if present)
            if quantity > 1:
                report.append(f"  Inspection:                      {labor_hours.inspection_minutes:>10.2f} minutes  (JOB-LEVEL)")
            else:
                report.append(f"  Inspection:                      {labor_hours.inspection_minutes:>10.2f} minutes")

            # Finishing / Deburr with detailed breakdown (per-unit cost)
            if labor_hours.finishing_detail and len(labor_hours.finishing_detail) > 0:
                if quantity > 1:
                    report.append(f"  Finishing / Deburr (per unit, total): {labor_hours.finishing_minutes:>10.2f} minutes")
                else:
                    report.append(f"  Finishing / Deburr (Total):            {labor_hours.finishing_minutes:>10.2f} minutes")
                # Show detail breakdown with indentation - align minutes with main items
                for detail in labor_hours.finishing_detail:
                    label = detail.get('label', 'Unknown operation')
                    minutes = detail.get('minutes', 0.0)
                    # Use 37 char width for label to align with main items (4 spaces + bullet + space + label)
                    report.append(f"    • {label:<33} {minutes:>10.1f} minutes")
            else:
                if quantity > 1:
                    report.append(f"  Finishing / Deburr (per unit):        {labor_hours.finishing_minutes:>10.2f} minutes")
                else:
                    report.append(f"  Finishing / Deburr:                   {labor_hours.finishing_minutes:>10.2f} minutes")

            # Show misc overhead if non-zero
            if abs(labor_hours.misc_overhead_minutes) > 0.01:
                report.append(f"  Misc / Overhead:                 {labor_hours.misc_overhead_minutes:>10.2f} minutes")
            report.append("-" * 74)

            # Show labor rate with override indicator (read from temp variable set in main thread)
            labor_rate = getattr(self, '_temp_labor_rate', self.LABOR_RATE)
            labor_rate_label = f"@ ${labor_rate:.2f}/hr"
            if labor_rate != self.LABOR_RATE:
                labor_rate_label += " (OVERRIDDEN)"

            # For qty > 1, show job-level and per-unit totals for clarity
            if quantity > 1:
                # Calculate job-level and per-unit components
                job_level_min = labor_hours.setup_minutes + labor_hours.programming_minutes + labor_hours.inspection_minutes
                per_unit_min = labor_hours.machining_steps_minutes + labor_hours.finishing_minutes + labor_hours.misc_overhead_minutes
                total_job_labor_min = job_level_min + (per_unit_min * quantity)
                total_job_labor_hours = total_job_labor_min / 60.0

                # Calculate AVERAGED per-unit values from job totals (not from labor_hours which may be stale)
                per_unit_labor_min_avg = total_job_labor_min / quantity
                per_unit_labor_hours_avg = per_unit_labor_min_avg / 60.0

                # Calculate costs - use single source of truth to avoid rounding mismatches
                # Job total is calculated first, then per-unit is derived from it
                total_job_labor_cost = (total_job_labor_min / 60.0) * labor_rate
                labor_cost_per_unit = total_job_labor_cost / quantity

                report.append(f"  Total Labor Time (job, {quantity} units):  {total_job_labor_min:>10.2f} minutes ({total_job_labor_hours:.2f} hours)")
                report.append(f"  Labor Time (per unit):         {per_unit_labor_min_avg:>10.2f} minutes ({per_unit_labor_hours_avg:.2f} hours)")
                report.append("")
                report.append(f"  TOTAL LABOR COST (job, {quantity} units):   ${total_job_labor_cost:>9.2f} {labor_rate_label}")
                report.append(f"  Labor Cost (per unit):           ${labor_cost_per_unit:>9.2f}")
            else:
                labor_cost_per_unit = round((labor_hours.total_minutes / 60.0) * labor_rate, 2)
                total_job_labor_cost = labor_cost_per_unit  # For qty=1, job and per-unit are the same
                report.append(f"  TOTAL LABOR TIME:                {labor_hours.total_minutes:>10.2f} minutes")
                report.append(f"                                   {labor_hours.total_hours:>10.2f} hours")
                report.append("")
                report.append(f"  TOTAL LABOR COST:                ${labor_cost_per_unit:>9.2f} {labor_rate_label}")

            report.append("")
            report.append("=" * 74)
            report.append("")

            # Store both job-level and per-unit costs for PART COST SUMMARY
            self.labor_cost_total = labor_cost_per_unit
            self.labor_cost_job = total_job_labor_cost

            return "\n".join(report)

        except Exception as e:
            self.labor_cost_total = None
            self.labor_cost_job = None
            import traceback
            return f"Error generating labor hours report:\n{str(e)}\n\n{traceback.format_exc()}"

    def _format_cost_summary_line(self, label: str, value: Optional[float]) -> str:
        """Return a formatted cost line or N/A when value is missing."""
        if value is None:
            return f"  {label}:".ljust(30) + "N/A"
        return f"  {label}:".ljust(30) + f"${value:>12,.2f}"

    def _format_cost_summary_line_with_unit(self, label: str, total_value: Optional[float], per_unit_value: Optional[float], quantity: int = 1) -> list[str]:
        """Return formatted cost lines showing job total and per-unit on separate lines.

        Args:
            label: The cost category label (e.g., "Direct Cost", "Machine Cost")
            total_value: The total job cost
            per_unit_value: The per-unit cost
            quantity: Number of units (default 1)

        Returns:
            List of formatted strings. For qty=1, returns single line. For qty>1, returns two lines.
        """
        if total_value is None or per_unit_value is None:
            return [f"  {label}:".ljust(42) + "N/A"]

        # For single quantity, only show one line
        if quantity == 1:
            return [f"  {label}:".ljust(42) + f"${total_value:>15,.2f}"]

        # For multiple quantities, show both job and per-unit on separate lines
        job_label = f"{label} (job):"
        per_unit_label = f"{label} (per unit):"

        return [
            f"  {job_label}".ljust(42) + f"${total_value:>15,.2f}",
            f"  {per_unit_label}".ljust(42) + f"${per_unit_value:>15,.2f}"
        ]

    def _format_quick_margin_line(
        self, margin: float, total_cost: float, quantity: int, *, is_current: bool = False
    ) -> str:
        """Format a single Quick What-If margin line with job total and per-unit."""

        safe_margin = max(0.0, margin)
        margin_text = f"{safe_margin:.0%}"
        if is_current:
            margin_text += " (current)"
        # Job-first approach: calculate job total, round it, then derive per-unit
        final_price_job = round(total_cost * (1.0 + safe_margin), 2)
        final_price_per_unit = final_price_job / quantity
        price_text = f"${final_price_job:>12,.2f} (${final_price_per_unit:.2f} /unit)"
        return f" {margin_text:<17}{price_text}"

    def _build_quick_margin_section(self, total_cost: float, margin_rate: float, quantity: int) -> list[str]:
        """Return the QUICK WHAT-IFS margin table for the summary output."""

        base_margin = max(0.0, margin_rate)
        margins = [
            max(0.0, base_margin - 0.05),
            base_margin,
            base_margin + 0.05,
            base_margin + 0.10,
        ]

        seen: set[float] = set()
        quantity_text = f"{quantity} units" if quantity > 1 else "1 unit"
        lines = [
            "QUICK WHAT-IFS",
            "=" * 74,
            "Margin slider",
            f" {'Margin':<17}Final Price (job, {quantity_text})",
        ]

        for margin in margins:
            key = round(max(0.0, margin), 4)
            if key in seen:
                continue
            seen.add(key)
            lines.append(
                self._format_quick_margin_line(
                    margin,
                    total_cost,
                    quantity,
                    is_current=abs(margin - base_margin) < 1e-9,
                )
            )

        lines.append("")
        return lines

    def _generate_multi_part_order_report(self) -> None:
        """Generate a report for a multi-part order."""
        print("\n" + "="*80)
        print("★★★ STARTING MULTI-PART ORDER REPORT GENERATION ★★★")
        print(f"Total parts in order: {len(self.current_order.parts)}")
        print("="*80 + "\n")

        self.output_text.delete(1.0, tk.END)

        # Order header
        header_lines = [
            "=" * 74,
            "MULTI-PART ORDER QUOTE",
            "=" * 74,
            f"Order ID: {self.current_order.order_id}",
            f"Total Parts: {len(self.current_order.parts)}",
            f"Generated: {self.current_order.order_timestamp}",
            "=" * 74,
            "",
            ""
        ]
        self.output_text.insert(tk.END, "\n".join(header_lines))

        # Generate report for each part
        all_parts_data = []
        total_parts = len(self.current_order.parts)
        for part_idx, part in enumerate(self.current_order.parts):
            try:
                # Update status bar with progress
                self.status_bar.config(text=f"Processing part {part_idx + 1} of {total_parts}...")
                self.root.update_idletasks()

                # Part header
                part_header = [
                    "",
                    "█" * 74,
                    f"PART {part_idx + 1} OF {total_parts} – {part.cad_file_name}",
                    "█" * 74,
                    ""
                ]
                self.output_text.insert(tk.END, "\n".join(part_header))

                # Set this part as active temporarily
                old_active_index = self.active_part_index
                self.active_part_index = part_idx

                # Extract quote data for this part if not already extracted
                # OR if the quantity doesn't match (indicating cached data is stale)
                needs_extraction = False

                # DEBUG: Show part quantity
                print(f"[AppV7 DEBUG] Part {part_idx + 1}: {part.cad_file_name}")
                print(f"  part.quantity = {part.quantity}")
                if part.cost_summary:
                    print(f"  final_price = ${part.cost_summary.final_price:.2f}" if part.cost_summary.final_price else "  final_price = None")
                    print(f"  total_final_price = ${part.cost_summary.total_final_price:.2f}" if part.cost_summary.total_final_price else "  total_final_price = None")
                else:
                    print(f"  cost_summary = None")

                if not part.cost_summary or not part.cost_summary.final_price:
                    needs_extraction = True
                    print(f"[AppV7] Part {part_idx + 1} needs extraction (no cost data)")
                elif part.cost_summary and part.cost_summary.final_price:
                    # Check if total_final_price matches expected value (final_price × quantity)
                    # If they don't match, the data was extracted with a different quantity
                    expected_total = part.cost_summary.final_price * part.quantity
                    actual_total = part.cost_summary.total_final_price or 0.0

                    # Allow small rounding differences but catch major discrepancies
                    if abs(expected_total - actual_total) > 0.50:
                        print(f"[AppV7] Part {part_idx + 1} quantity mismatch detected:")
                        print(f"  Expected total: ${expected_total:.2f} (${part.cost_summary.final_price:.2f} × {part.quantity})")
                        print(f"  Actual total: ${actual_total:.2f}")
                        print(f"  Difference: ${abs(expected_total - actual_total):.2f}")
                        print(f"  Re-extracting with correct quantity...")
                        needs_extraction = True
                    else:
                        print(f"[AppV7] Part {part_idx + 1} quantities match, using cached data")

                if needs_extraction:
                    # Need to extract - set up temporary vars from part data
                    self.cad_file_path = part.cad_file_path

                    # Get overrides from part data or use defaults
                    self._temp_machine_rate = self.MACHINE_RATE
                    self._temp_labor_rate = self.LABOR_RATE
                    self._temp_material_override = part.material_info.material_name if part.material_info else ""
                    self._temp_mcmaster_override = None
                    self._temp_scrap_override = None

                    # CRITICAL: Set the quantity for this part so _get_quantity() returns the right value
                    self._temp_quantity = part.quantity

                    # Extract quote data
                    from cad_quoter.pricing.QuoteDataHelper import extract_quote_data_from_cad
                    part_quote = self._extract_quote_data()

                    # Clean up temp quantity
                    if hasattr(self, '_temp_quantity'):
                        delattr(self, '_temp_quantity')

                    # Update the part in the order with the extracted data
                    self.current_order.parts[part_idx] = part_quote
                    part = part_quote

                # Generate the three reports for this part (pass part data to avoid re-extraction)
                labor_report = self._generate_labor_hours_report(quote_data=part)
                machine_report = self._generate_machine_hours_report(quote_data=part)
                direct_report = self._generate_direct_costs_report(quote_data=part)

                # Insert part reports
                self.output_text.insert(tk.END, labor_report)
                self.output_text.insert(tk.END, "\n\n" + "=" * 74 + "\n\n")
                self.output_text.insert(tk.END, machine_report)
                self.output_text.insert(tk.END, "\n\n" + "=" * 74 + "\n\n")
                self.output_text.insert(tk.END, direct_report)

                # Part cost summary
                if part.cost_summary:
                    # Calculate job-level costs
                    # For direct and machine costs, multiply per-unit by quantity
                    direct_cost_job = (part.cost_summary.direct_cost or 0) * part.quantity
                    machine_cost_job = (part.cost_summary.machine_cost or 0) * part.quantity

                    # For labor cost, use the job-level total from LABOR HOURS block (not per-unit * qty)
                    # This ensures the PART COST SUMMARY matches the LABOR HOURS block exactly
                    if self.labor_cost_job is not None:
                        labor_cost_job = self.labor_cost_job
                        labor_cost_per_unit = self.labor_cost_total or 0
                    else:
                        # Fallback for legacy or missing data
                        labor_cost_job = (part.cost_summary.labor_cost or 0) * part.quantity
                        labor_cost_per_unit = part.cost_summary.labor_cost or 0

                    # Calculate total cost by summing the three job-level costs
                    # (Don't re-multiply by quantity - the components are already job totals)
                    total_cost_job = direct_cost_job + machine_cost_job + labor_cost_job
                    total_cost_per_unit = total_cost_job / part.quantity if part.quantity > 0 else 0

                    # Calculate margin and final price from corrected totals
                    margin_rate = part.cost_summary.margin_rate or 0.15
                    margin_amount_per_unit = total_cost_per_unit * margin_rate
                    margin_amount_job = margin_amount_per_unit * part.quantity
                    final_price_per_unit = total_cost_per_unit + margin_amount_per_unit
                    final_price_job = final_price_per_unit * part.quantity

                    part_summary = [
                        "",
                        "",
                        "=" * 74,
                        f"PART {part_idx + 1} COST SUMMARY",
                        "=" * 74,
<<<<<<< HEAD
                        self._format_cost_summary_line_with_unit("Direct Cost", direct_cost_job, part.cost_summary.direct_cost or 0),
                        self._format_cost_summary_line_with_unit("Machine Cost", machine_cost_job, part.cost_summary.machine_cost or 0),
                        self._format_cost_summary_line_with_unit("Labor Cost", labor_cost_job, labor_cost_per_unit),
                        "-" * 74,
                        self._format_cost_summary_line_with_unit("Total Estimated Cost", total_cost_job, total_cost_per_unit),
                        self._format_cost_summary_line(f"Margin ({margin_rate:.0%})", margin_amount_job),
                        self._format_cost_summary_line_with_unit("Final Price", final_price_job, final_price_per_unit),
=======
>>>>>>> 131f89bd
                    ]

                    # Show quantity at the top for multi-quantity parts
                    if part.quantity > 1:
                        part_summary.append(f"Qty: {part.quantity}")
                        part_summary.append("")

                    # Add cost lines (each returns a list, so extend instead of append)
                    part_summary.extend(self._format_cost_summary_line_with_unit("Direct Cost", direct_cost_job, part.cost_summary.direct_cost or 0, part.quantity))
                    part_summary.extend(self._format_cost_summary_line_with_unit("Machine Cost", machine_cost_job, part.cost_summary.machine_cost or 0, part.quantity))
                    part_summary.extend(self._format_cost_summary_line_with_unit("Labor Cost", labor_cost_job, labor_cost_per_unit, part.quantity))
                    part_summary.append("-" * 74)
                    part_summary.extend(self._format_cost_summary_line_with_unit("Total Estimated Cost", total_cost_job, part.cost_summary.total_cost or 0, part.quantity))
                    part_summary.append(self._format_cost_summary_line(f"Margin ({part.cost_summary.margin_rate:.0%})", margin_amount_job))
                    part_summary.extend(self._format_cost_summary_line_with_unit("Final Price", final_price_job, part.cost_summary.final_price or 0, part.quantity))

                    part_summary.append("")
                    self.output_text.insert(tk.END, "\n".join(part_summary))

                # Store part data for order summary
                all_parts_data.append(part)

                # Restore active index
                self.active_part_index = old_active_index

                # Clean up temp quantity variable
                if hasattr(self, '_temp_quantity'):
                    delattr(self, '_temp_quantity')

            except Exception as e:
                error_msg = f"\n\nERROR generating quote for Part {part_idx + 1}: {str(e)}\n\n"
                self.output_text.insert(tk.END, error_msg)
                print(f"[AppV7] Error generating part {part_idx + 1}: {e}")
                import traceback
                traceback.print_exc()
                # Clean up temp variables even on error
                if hasattr(self, '_temp_quantity'):
                    delattr(self, '_temp_quantity')
                continue

        # Generate order-level summary
        self._generate_order_level_summary(all_parts_data)

        # Show output and update status
        self.notebook.select(self.output_tab)
        self.status_bar.config(text=f"Multi-part order quote generated ({len(all_parts_data)} parts)!")

    def _generate_order_level_summary(self, parts_data) -> None:
        """Generate the order-level summary section."""
        summary_lines = [
            "",
            "",
            "█" * 74,
            "█" * 74,
            "TOTAL ORDER COSTS",
            "█" * 74,
            "█" * 74,
            ""
        ]

        # Calculate order totals
        parts_subtotal_no_shipping = 0.0
        total_parts_cost = 0.0
        total_weight_lb = 0.0

        print("\n" + "=" * 80)
        print("DEBUG: Parts Subtotal Calculation")
        print("=" * 80)

        for part in parts_data:
            if part.cost_summary:
                # FIX: Always recalculate total as final_price × quantity
                # Don't trust total_final_price as it might be from a stale extraction
                part_total = part.cost_summary.final_price * part.quantity

                # Debug: Get filename
                from pathlib import Path
                filename = Path(part.cad_file_path).name if part.cad_file_path else "Unknown"

                print(f"\nPart: {filename}")
                print(f"  Quantity: {part.quantity}")
                print(f"  final_price (per unit): ${part.cost_summary.final_price:.2f}")
                print(f"  RECALCULATED total: ${part_total:.2f} (${part.cost_summary.final_price:.2f} × {part.quantity})")
                print(f"  old total_final_price: ${part.cost_summary.total_final_price:.2f}")
                print(f"  part_total (used in calc): ${part_total:.2f}")

                # Subtract per-part shipping to get price without shipping
                # Note: We must subtract the selling price component of shipping (cost + margin),
                # not just the shipping cost, since part_total is a selling price
                if part.direct_cost_breakdown and part.direct_cost_breakdown.shipping:
                    # Note: shipping is already for total quantity (see QuoteDataHelper.py line 2283)
                    part_shipping_cost = part.direct_cost_breakdown.shipping
                    # Calculate the price component attributable to shipping (includes margin)
                    part_shipping_price = part_shipping_cost * (1 + part.cost_summary.margin_rate)
                    part_contribution = part_total - part_shipping_price
                    print(f"  shipping cost (total, already includes qty): ${part.direct_cost_breakdown.shipping:.2f}")
                    print(f"  part_shipping_cost (total): ${part_shipping_cost:.2f}")
                    print(f"  margin_rate: {part.cost_summary.margin_rate:.2%}")
                    print(f"  part_shipping_price (with margin): ${part_shipping_price:.2f}")
                    print(f"  Part contribution: ${part_total:.2f} - ${part_shipping_price:.2f} = ${part_contribution:.2f}")
                    parts_subtotal_no_shipping += part_contribution
                else:
                    print(f"  No shipping breakdown")
                    print(f"  Part contribution: ${part_total:.2f}")
                    parts_subtotal_no_shipping += part_total

                print(f"  Running subtotal: ${parts_subtotal_no_shipping:.2f}")

                # Also track total with per-part shipping for comparison
                total_parts_cost += part_total

            # Calculate weight
            if part.stock_info and part.stock_info.mcmaster_weight:
                total_weight_lb += part.stock_info.mcmaster_weight * part.quantity

        # Final debug summary
        print("\n" + "=" * 80)
        print(f"FINAL Parts Subtotal (excl. shipping): ${parts_subtotal_no_shipping:.2f}")
        print(f"Total Parts Cost (with shipping): ${total_parts_cost:.2f}")
        print("=" * 80)

        # ========================================================================
        # SANITY CHECKS
        # ========================================================================
        print("\n" + "=" * 80)
        print("SANITY CHECKS")
        print("=" * 80)

        # Check 1: Verify our subtotal matches sum of total_final_price
        expected_subtotal_with_shipping = sum(
            p.cost_summary.total_final_price
            for p in parts_data
            if p.cost_summary
        )
        print(f"✓ Check 1: Verify total_final_price sum")
        print(f"  Sum of all parts' total_final_price: ${expected_subtotal_with_shipping:.2f}")
        print(f"  Total parts cost (with shipping):    ${total_parts_cost:.2f}")
        if abs(expected_subtotal_with_shipping - total_parts_cost) < 0.01:
            print(f"  ✓ PASS: Values match within $0.01")
        else:
            print(f"  ✗ FAIL: Mismatch of ${abs(expected_subtotal_with_shipping - total_parts_cost):.2f}")

        # Check 2: Subtotal should be positive
        print(f"\n✓ Check 2: Parts subtotal should be positive")
        if parts_subtotal_no_shipping <= 0:
            print(f"  ✗ FAIL: Parts Subtotal is NOT positive: ${parts_subtotal_no_shipping:.2f}")
            print("  This indicates a calculation error - review the debug output above.")
        else:
            print(f"  ✓ PASS: Subtotal is positive: ${parts_subtotal_no_shipping:.2f}")

        # Check 3: Verify quantity multiplication is working
        print(f"\n✓ Check 3: Verify quantity is being multiplied correctly")
        total_units = sum(p.quantity for p in parts_data)
        avg_per_unit_price = sum(
            p.cost_summary.final_price for p in parts_data if p.cost_summary
        ) / len(parts_data)
        print(f"  Total units across all parts: {total_units}")
        print(f"  Average per-unit price: ${avg_per_unit_price:.2f}")
        print(f"  If quantities were ignored, subtotal would be ≈ ${avg_per_unit_price * len(parts_data):.2f}")
        print(f"  Actual subtotal (excl. shipping): ${parts_subtotal_no_shipping:.2f}")
        if parts_subtotal_no_shipping > avg_per_unit_price * len(parts_data):
            print(f"  ✓ PASS: Subtotal indicates quantities ARE being multiplied")
        else:
            print(f"  ✗ WARNING: Subtotal seems too low - quantities might not be applied correctly")

        print("=" * 80)

        # Calculate order-level shipping
        from cad_quoter.pricing.mcmaster_helpers import estimate_mcmaster_shipping
        order_shipping = estimate_mcmaster_shipping(total_weight_lb)

        # Calculate grand total
        order_total = parts_subtotal_no_shipping + order_shipping

        # Check 4: Order total should be greater than parts subtotal (if shipping > 0)
        print(f"\n✓ Check 4: Order total should exceed parts subtotal (if shipping > 0)")
        print(f"  Parts Subtotal: ${parts_subtotal_no_shipping:.2f}")
        print(f"  Order Shipping: ${order_shipping:.2f}")
        print(f"  Order Total:    ${order_total:.2f}")
        if order_shipping > 0:
            if order_total > parts_subtotal_no_shipping:
                print(f"  ✓ PASS: Order total (${order_total:.2f}) > Parts subtotal (${parts_subtotal_no_shipping:.2f})")
            else:
                print(f"  ✗ FAIL: Order total should be greater than parts subtotal when shipping > 0")
        else:
            print(f"  ✓ INFO: No shipping cost, totals should match")
        print("=" * 80 + "\n")

        # Build summary
        summary_lines.append(f"Number of parts: {len(parts_data)}")
        summary_lines.append("")
        summary_lines.append("-" * 74)
        summary_lines.append(self._format_cost_summary_line("Parts Subtotal (excl. shipping)", parts_subtotal_no_shipping))
        summary_lines.append("")
        summary_lines.append(f"Total Order Weight: {total_weight_lb:.2f} lb")
        summary_lines.append(self._format_cost_summary_line("Total Order Shipping Cost", order_shipping))
        summary_lines.append("")
        summary_lines.append("=" * 74)
        summary_lines.append(self._format_cost_summary_line("ORDER TOTAL", order_total))
        summary_lines.append("=" * 74)
        summary_lines.append("")

        self.output_text.insert(tk.END, "\n".join(summary_lines))

    def generate_quote(self) -> None:
        """Generate the quote."""
        print("\n" + "#"*80)
        print("### CODE VERSION CHECK: generate_quote() called - NEW CODE IS RUNNING ###")
        print("#"*80 + "\n")

        # Save current UI values to active part before generating
        self._save_ui_to_active_part()

        # Check if we have a multi-part order
        if len(self.current_order.parts) > 1:
            self._generate_multi_part_order_report()
            return
        elif len(self.current_order.parts) == 0:
            messagebox.showinfo(
                "No Parts",
                "Please add at least one part using 'Add Part(s)...' button before generating a quote."
            )
            return

        # Single-part flow (backward compatible with original behavior)
        # Collect values from quote editor
        quote_data = {}
        for label, field in self.quote_fields.items():
            quote_data[label] = field.get()
        self.quote_vars = quote_data

        # CRITICAL: Read all widget values in main thread BEFORE parallel execution
        # Tkinter widgets are NOT thread-safe - must only be accessed from main thread
        # Store values as instance variables that worker threads can safely read
        self._temp_machine_rate = self._get_field_float("Machine Rate ($/hr)", self.MACHINE_RATE)
        self._temp_labor_rate = self._get_field_float("Labor Rate ($/hr)", self.LABOR_RATE)
        self._temp_material_override = self._get_field_string("Material")
        self._temp_mcmaster_override = self._get_field_float("McMaster Price Override ($)")
        self._temp_scrap_override = self._get_field_float("Scrap Value Override ($)")
        self._temp_quantity = self._get_quantity()

        # Display in output tab
        self.output_text.delete(1.0, tk.END)

        # CRITICAL: Extract quote data FIRST before displaying header
        # This ensures we display the actual detected part family, not user input
        try:
            # Extract quote data before starting parallel threads
            quote_data = self._extract_quote_data()
            # Store for use in summary and save functionality
            self._last_quote_data = quote_data
        except Exception as e:
            # If extraction fails, show error and abort
            error_msg = f"Error extracting quote data:\n{str(e)}"
            self.output_text.insert(tk.END, error_msg)
            self.status_bar.config(text="Quote generation failed - see Output tab")
            return

        # Add quote header with file name and part family from actual extraction
        from pathlib import Path
        cad_filename = Path(self.cad_file_path).name if self.cad_file_path else "Unknown File"
        part_family = quote_data.part_family if quote_data.part_family else "Unknown"
        quantity = quote_data.quantity
        material = quote_data.material_info.material_name if quote_data.material_info else ""

        header_lines = [
            "=" * 74,
            "QUOTE SUMMARY",
            "=" * 74,
            f"CAD File: {cad_filename}",
            f"Part Type: {part_family}",
        ]

        # Add quantity if > 1
        if quantity and quantity > 1:
            header_lines.append(f"Quantity: {quantity} part(s)")

        # Add material if detected/overridden
        if material:
            header_lines.append(f"Material: {material}")

        header_lines.extend([
            "=" * 74,
            "",
            ""
        ])

        self.output_text.insert(tk.END, "\n".join(header_lines))

        # Generate all three reports in parallel for 10-20 second speedup
        # The reports are independent and can run concurrently
        # NOTE: Quote data extracted once and passed to all threads to avoid redundant extraction
        # NOTE: All widget values read above, so threads don't access Tkinter widgets
        print("[AppV7] Generating reports in parallel...")

        with ThreadPoolExecutor(max_workers=3, thread_name_prefix="ReportGen") as executor:
            # Submit all three report generation tasks concurrently
            future_labor = executor.submit(self._generate_labor_hours_report, quote_data)
            future_machine = executor.submit(self._generate_machine_hours_report, quote_data)
            future_direct = executor.submit(self._generate_direct_costs_report, quote_data)

            # Wait for all reports to complete and collect results
            labor_hours_report = future_labor.result()
            machine_hours_report = future_machine.result()
            direct_costs_report = future_direct.result()

        print("[AppV7] All reports generated (parallel execution complete)")

        # Clean up temporary variables
        del self._temp_machine_rate
        del self._temp_labor_rate
        del self._temp_material_override
        del self._temp_mcmaster_override
        del self._temp_scrap_override
        del self._temp_quantity

        # Insert reports in the correct order
        self.output_text.insert(tk.END, labor_hours_report)
        self.output_text.insert(tk.END, "\n\n" + "=" * 74 + "\n\n")
        self.output_text.insert(tk.END, machine_hours_report)
        self.output_text.insert(tk.END, "\n\n" + "=" * 74 + "\n\n")
        self.output_text.insert(tk.END, direct_costs_report)

        # Add summary
        self.output_text.insert(tk.END, "\n\n" + "=" * 74 + "\n\n")

        # Get margin rate with override check
        margin_percent = self._get_field_float("Margin (%)", 15.0)
        margin_rate = (margin_percent / 100.0) if margin_percent is not None else 0.15
        margin_overridden = (margin_percent is not None and margin_percent != 15.0)

        # Get quantity - prefer quote_data.quantity over UI field for accuracy
        if quote_data and hasattr(quote_data, 'quantity') and quote_data.quantity >= 1:
            quantity = quote_data.quantity
        else:
            quantity = self._get_quantity()
        quantity_overridden = quantity > 1

        quick_margin_lines: list[str] = []
        summary_lines = [
            "COST SUMMARY",
            "=" * 74,
        ]

        # Show quantity at the top for multi-quantity jobs
        if quantity > 1:
            summary_lines.append(f"Qty: {quantity}")
            summary_lines.append("")

        # Prioritize freshly calculated values from report generation
        # (These are set by _generate_labor_hours_report, _generate_machine_hours_report, etc.)
        # Only fall back to quote_data.cost_summary if fresh values are unavailable
        if self.direct_cost_total is not None:
            direct_cost_per_unit = self.direct_cost_total
        elif quote_data and quote_data.cost_summary:
            direct_cost_per_unit = quote_data.cost_summary.direct_cost
        else:
            direct_cost_per_unit = 0.0

        if self.machine_cost_total is not None:
            machine_cost_per_unit = self.machine_cost_total
        elif quote_data and quote_data.cost_summary:
            machine_cost_per_unit = quote_data.cost_summary.machine_cost
        else:
            machine_cost_per_unit = 0.0

        if self.labor_cost_total is not None:
            labor_cost_per_unit = self.labor_cost_total
        elif quote_data and quote_data.cost_summary:
            labor_cost_per_unit = quote_data.cost_summary.labor_cost
        else:
            labor_cost_per_unit = 0.0

        # Calculate job-level costs
        direct_cost_job = (direct_cost_per_unit or 0.0) * quantity
        machine_cost_job = (machine_cost_per_unit or 0.0) * quantity

        # For labor cost, use the job-level total from LABOR HOURS block (not per-unit * qty)
        if self.labor_cost_job is not None:
            labor_cost_job = self.labor_cost_job
        else:
            # Fallback: calculate from per-unit if job-level not available
            labor_cost_job = (labor_cost_per_unit or 0.0) * quantity

        # Show costs with job total and per-unit on separate lines
        # Each call returns a list of lines, so we need to flatten them
        for lines in [
            self._format_cost_summary_line_with_unit("Direct Cost", direct_cost_job, direct_cost_per_unit, quantity),
            self._format_cost_summary_line_with_unit("Machine Cost", machine_cost_job, machine_cost_per_unit, quantity),
            self._format_cost_summary_line_with_unit("Labor Cost", labor_cost_job, labor_cost_per_unit, quantity),
        ]:
            summary_lines.extend(lines)

        # Check for missing costs and warn user
        missing_costs = []
        if direct_cost_per_unit is None:
            missing_costs.append("Direct Cost")
        if machine_cost_per_unit is None:
            missing_costs.append("Machine Cost")
        if labor_cost_per_unit is None:
            missing_costs.append("Labor Cost")

        if missing_costs:
            summary_lines.append("-" * 74)
            summary_lines.append("WARNING: Some costs could not be calculated:")
            for cost_name in missing_costs:
                summary_lines.append(f"  - {cost_name} is N/A")
            summary_lines.append("Quote may be incomplete - manual review required.")
            summary_lines.append("-" * 74)

        # Calculate total cost using the fresh per-unit costs we just determined
        total_cost_per_unit = (
            (direct_cost_per_unit or 0.0)
            + (machine_cost_per_unit or 0.0)
            + (labor_cost_per_unit or 0.0)
        )
        margin_amount_per_unit = total_cost_per_unit * margin_rate
        final_price_per_unit = total_cost_per_unit + margin_amount_per_unit

        # Calculate job-level totals
        total_cost_job = total_cost_per_unit * quantity
        margin_amount_job = margin_amount_per_unit * quantity
        final_price_job = final_price_per_unit * quantity

        if total_cost_per_unit > 0 or not missing_costs:

            # Build margin slider with correct total_cost (per-unit for calculation)
            quick_margin_lines = self._build_quick_margin_section(total_cost_per_unit, margin_rate, quantity)
            summary_lines.append("-" * 74)
            summary_lines.extend(self._format_cost_summary_line_with_unit("Total Estimated Cost", total_cost_job, total_cost_per_unit, quantity))

            # Add margin line with override indicator (job total only, as margin is a dollar amount)
            margin_label = f"Margin ({margin_rate:.0%})"
            if margin_overridden:
                margin_label += " (OVERRIDDEN)"
            summary_lines.append(
                self._format_cost_summary_line(margin_label, margin_amount_job)
            )
            summary_lines.extend(self._format_cost_summary_line_with_unit("Final Price", final_price_job, final_price_per_unit, quantity))

        if quick_margin_lines:
            self.output_text.insert(tk.END, "\n".join(quick_margin_lines))

        summary_lines.append("")
        self.output_text.insert(tk.END, "\n".join(summary_lines))

        self.notebook.select(self.output_tab)
        self.status_bar.config(text="Quote generated successfully!")

    def save_quote(self) -> None:
        """Save the quote or order to JSON file."""
        # Check if we have a multi-part order
        if len(self.current_order.parts) > 1:
            # Save as multi-part order
            self._save_order()
            return
        elif len(self.current_order.parts) == 0:
            # Fallback to old behavior for backward compatibility
            if not self.cad_file_path:
                messagebox.showwarning("No Quote", "Please load a CAD file and generate a quote first.")
                return

            if not hasattr(self, '_last_quote_data') or self._last_quote_data is None:
                messagebox.showwarning("No Quote", "Please generate a quote first before saving.")
                return

        # Single-part save (backward compatible)
        from pathlib import Path
        suggested_name = Path(self.cad_file_path).stem + "_quote.json" if self.cad_file_path else "quote.json"

        filename = filedialog.asksaveasfilename(
            title="Save Quote",
            defaultextension=".json",
            initialfile=suggested_name,
            filetypes=[("JSON Files", "*.json"), ("All Files", "*.*")]
        )

        if filename:
            try:
                from cad_quoter.pricing.QuoteDataHelper import save_quote_data
                save_quote_data(self._last_quote_data, filename)
                self.status_bar.config(text=f"Quote saved to: {filename}")
                messagebox.showinfo("Success", f"Quote saved successfully to:\n{filename}")
            except Exception as e:
                messagebox.showerror("Save Error", f"Failed to save quote:\n{str(e)}")
                self.status_bar.config(text="Error saving quote")

    def _save_order(self) -> None:
        """Save a multi-part order to JSON file."""
        suggested_name = f"order_{self.current_order.order_id}.json"

        filename = filedialog.asksaveasfilename(
            title="Save Order",
            defaultextension=".json",
            initialfile=suggested_name,
            filetypes=[("JSON Files", "*.json"), ("All Files", "*.*")]
        )

        if filename:
            try:
                # Save using OrderData's to_json method
                self.current_order.to_json(filepath=filename)
                self.status_bar.config(text=f"Order saved to: {filename}")
                messagebox.showinfo("Success", f"Order with {len(self.current_order.parts)} parts saved successfully to:\n{filename}")
            except Exception as e:
                messagebox.showerror("Save Error", f"Failed to save order:\n{str(e)}")
                self.status_bar.config(text="Error saving order")

    def load_order(self) -> None:
        """Load a multi-part order from JSON file."""
        filename = filedialog.askopenfilename(
            title="Load Order",
            filetypes=[("JSON Files", "*.json"), ("All Files", "*.*")]
        )

        if not filename:
            return

        try:
            from cad_quoter.pricing.QuoteDataHelper import OrderData

            # Load the order
            self.current_order = OrderData.from_json(filename)

            # Refresh the parts list UI
            self._refresh_parts_list()

            # Auto-select the first part if available
            if self.current_order.parts:
                self.parts_listbox.selection_set(0)
                self.active_part_index = 0
                self._load_active_part_to_ui()

            self.status_bar.config(text=f"Order loaded: {len(self.current_order.parts)} parts")
            messagebox.showinfo(
                "Success",
                f"Order loaded successfully!\n\n"
                f"Order ID: {self.current_order.order_id}\n"
                f"Parts: {len(self.current_order.parts)}"
            )

        except Exception as e:
            messagebox.showerror("Load Error", f"Failed to load order:\n{str(e)}")
            self.status_bar.config(text="Error loading order")
            import traceback
            traceback.print_exc()

    def show_llm_inspector(self) -> None:
        """Show LLM inspector window."""
        self.status_bar.config(text="LLM Inspector opened")

    def show_about(self) -> None:
        """Show about dialog."""
        messagebox.showinfo("About", "Compos-AI\nCAD Quoting Tool v7")

    def show_settings(self) -> None:
        """Show settings dialog."""
        self.status_bar.config(text="Settings (Coming Soon)")

    def run(self) -> None:
        """Run the application."""
        self.root.mainloop()


def main() -> None:
    """Launch the application."""
    app = AppV7()
    app.run()


if __name__ == "__main__":
    main()<|MERGE_RESOLUTION|>--- conflicted
+++ resolved
@@ -2648,16 +2648,6 @@
                         "=" * 74,
                         f"PART {part_idx + 1} COST SUMMARY",
                         "=" * 74,
-<<<<<<< HEAD
-                        self._format_cost_summary_line_with_unit("Direct Cost", direct_cost_job, part.cost_summary.direct_cost or 0),
-                        self._format_cost_summary_line_with_unit("Machine Cost", machine_cost_job, part.cost_summary.machine_cost or 0),
-                        self._format_cost_summary_line_with_unit("Labor Cost", labor_cost_job, labor_cost_per_unit),
-                        "-" * 74,
-                        self._format_cost_summary_line_with_unit("Total Estimated Cost", total_cost_job, total_cost_per_unit),
-                        self._format_cost_summary_line(f"Margin ({margin_rate:.0%})", margin_amount_job),
-                        self._format_cost_summary_line_with_unit("Final Price", final_price_job, final_price_per_unit),
-=======
->>>>>>> 131f89bd
                     ]
 
                     # Show quantity at the top for multi-quantity parts
