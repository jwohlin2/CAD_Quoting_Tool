--- conflicted
+++ resolved
@@ -1391,15 +1391,9 @@
             )
 
             def format_milling_op(op):
-<<<<<<< HEAD
-                """Format a milling operation as a single descriptive line."""
-
-                desc = (op.op_description or "")[:MILLING_DESC_WIDTH]
-=======
                 """Format a milling operation as a single table row."""
 
                 desc = (op.op_description or "")[:28]
->>>>>>> 88dda105
 
                 feed_value = getattr(op, "feed_rate", None)
                 feed_str = f"{feed_value:.1f}" if feed_value and feed_value > 0 else "--"
@@ -1410,16 +1404,6 @@
                 path_length = op.path_length if op.path_length is not None else 0.0
                 time_minutes = op.time_minutes if op.time_minutes is not None else 0.0
 
-<<<<<<< HEAD
-                return MILLING_ROW_TEMPLATE.format(
-                    desc=desc,
-                    w=width,
-                    l=length,
-                    tool=tool_dia,
-                    path=path_length,
-                    feed=feed_str,
-                    time=time_minutes,
-=======
                 return (
                     "| {desc:<28} | {w:8.3f} | {l:8.3f} | {tool:13.3f} | {path:10.1f} | {feed:>10} | {time:10.2f} |"
                     .format(
@@ -1431,7 +1415,6 @@
                         feed=feed_str,
                         time=time_minutes,
                     )
->>>>>>> 88dda105
                 )
 
             def format_grinding_op(op):
@@ -1499,24 +1482,6 @@
 
             # TIME PER OP - MILLING
             if machine_hours.milling_operations:
-<<<<<<< HEAD
-                sample_row = MILLING_ROW_TEMPLATE.format(
-                    desc="".ljust(MILLING_DESC_WIDTH),
-                    w=0.0,
-                    l=0.0,
-                    tool=0.0,
-                    path=0.0,
-                    feed="--",
-                    time=0.0,
-                )
-                separator = "-" * len(sample_row)
-
-                report.append("TIME PER OP - MILLING")
-                report.append(separator)
-                for op in machine_hours.milling_operations:
-                    report.append(format_milling_op(op))
-                report.append("")
-=======
                 header = (
                     "| {desc:<28} | {w:>8} | {l:>8} | {tool:>13} | {path:>10} | {feed:>10} | {time:>10} |"
                     .format(
@@ -1539,7 +1504,6 @@
                 for op in machine_hours.milling_operations:
                     report.append(format_milling_op(op))
                 report.append(separator)
->>>>>>> 88dda105
                 report.append(
                     f"Total Milling Time (Square/Finish): {machine_hours.total_milling_minutes:.2f} minutes"
                 )
