--- conflicted
+++ resolved
@@ -6,14 +6,6 @@
 import re
 from typing import Any
 
-<<<<<<< HEAD
-__all__ = [
-    "coerce_float",
-    "coerce_int",
-    "coerce_positive_float",
-    "parse_mixed_fraction",
-]
-=======
 from cad_quoter.domain_models.values import (
     coerce_float_or_none as _coerce_float_or_none,
     to_int as _to_int,
@@ -21,7 +13,6 @@
 )
 
 __all__ = ["coerce_float", "coerce_int", "coerce_positive_float"]
->>>>>>> a72e3d66
 
 
 def coerce_float(value: Any) -> float | None:
@@ -43,8 +34,7 @@
 def coerce_positive_float(value: Any) -> float | None:
     """Return *value* as a positive finite ``float`` when possible."""
 
-<<<<<<< HEAD
-    return number if number > 0 else None
+    return _to_positive_float(value)
 
 
 def parse_mixed_fraction(value: str) -> float | None:
@@ -99,6 +89,3 @@
         return None
 
     return sign * total
-=======
-    return _to_positive_float(value)
->>>>>>> a72e3d66
