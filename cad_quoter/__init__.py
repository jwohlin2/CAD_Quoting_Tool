<<<<<<< HEAD
"""CAD Quoter package root."""

from . import geometry  # re-export for convenience

__all__ = ["geometry"]
=======
"""Utilities and data models shared across CAD Quoter components."""

from .config import APP_ENV, AppEnvironment, describe_runtime_environment
from .domain import (
    QuoteState,
    _as_float_or_none,
    _ensure_scrap_pct,
    _normalize_lookup_key,
    build_suggest_payload,
)

__all__ = [
    "APP_ENV",
    "AppEnvironment",
    "QuoteState",
    "_as_float_or_none",
    "_ensure_scrap_pct",
    "_normalize_lookup_key",
    "build_suggest_payload",
    "describe_runtime_environment",
]
>>>>>>> a67a4a47
<|MERGE_RESOLUTION|>--- conflicted
+++ resolved
@@ -1,29 +1,6 @@
-<<<<<<< HEAD
 """CAD Quoter package root."""
 
 from . import geometry  # re-export for convenience
 
 __all__ = ["geometry"]
-=======
-"""Utilities and data models shared across CAD Quoter components."""
 
-from .config import APP_ENV, AppEnvironment, describe_runtime_environment
-from .domain import (
-    QuoteState,
-    _as_float_or_none,
-    _ensure_scrap_pct,
-    _normalize_lookup_key,
-    build_suggest_payload,
-)
-
-__all__ = [
-    "APP_ENV",
-    "AppEnvironment",
-    "QuoteState",
-    "_as_float_or_none",
-    "_ensure_scrap_pct",
-    "_normalize_lookup_key",
-    "build_suggest_payload",
-    "describe_runtime_environment",
-]
->>>>>>> a67a4a47
