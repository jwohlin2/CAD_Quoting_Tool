#GEO dump
from __future__ import annotations

import argparse
import csv
import importlib
import json
import math
import os
import sys
from collections import Counter
from collections.abc import Iterable, Mapping
from pathlib import Path
from typing import Any, Sequence

REPO_ROOT = Path(__file__).resolve().parent.parent
if str(REPO_ROOT) not in sys.path:
    sys.path.insert(0, str(REPO_ROOT))

from cad_quoter import geo_extractor
from cad_quoter.geo_extractor import (
    DEFAULT_TEXT_LAYER_EXCLUDE_REGEX,
    NO_TEXT_ROWS_MESSAGE,
    NoTextRowsError,
    extract_for_app,
)

DEFAULT_SAMPLE_PATH = REPO_ROOT / "Cad Files" / "301_redacted.dwg"
ARTIFACT_DIR = REPO_ROOT / "out"
DEFAULT_EXCLUDE_PATTERN_TEXT = ", ".join(DEFAULT_TEXT_LAYER_EXCLUDE_REGEX) or "<none>"

TABLE_EXTRACT_ALLOWED_KEYS = {
    "layer_allowlist",
    "roi_hint",
    "block_name_allowlist",
    "block_name_regex",
    "layer_include_regex",
    "layer_exclude_regex",
    "layout_filters",
    "debug_layouts",
    "debug_scan",
}


def _sum_qty(rows: list[Mapping[str, object]] | None) -> int:
    total = 0
    if not rows:
        return total
    for row in rows:
        try:
            total += int(float(row.get("qty", 0) or 0))  # type: ignore[arg-type]
        except Exception:
            continue
    return total

def _int_from_value(value: Any) -> int:
    try:
        return int(round(float(value or 0)))
    except Exception:
        return 0


def _format_height_display(value: Any) -> str:
    if isinstance(value, (int, float)):
        try:
            number = float(value)
        except Exception:
            return "-"
        if math.isfinite(number):
            return f"{number:.3f}"
    return "-"


def _format_rotation_display(value: Any) -> str:
    if isinstance(value, (int, float)):
        try:
            number = float(value)
        except Exception:
            return "-"
        if math.isfinite(number):
            return f"{number:.1f}"
    return "-"


def _format_text_preview(text: Any, limit: int = 120) -> str:
    try:
        value = str(text or "")
    except Exception:
        value = ""
    preview = value.replace("\n", "\\n")
    if len(preview) > limit:
        preview = preview[: limit - 3] + "..."
    return preview


def _format_counter_summary(counter: Counter[str]) -> str:
    if not counter:
        return "{}"
    ordered = sorted(counter.items(), key=lambda item: (-item[1], item[0] or ""))
    summary = ", ".join(f"{name or '-'}:{count}" for name, count in ordered)
    return "{" + summary + "}"


def _log_text_stats(entries: Sequence[Mapping[str, Any]]) -> Counter[str]:
    total = len(entries)
    type_counts = Counter(str(entry.get("etype") or "-") for entry in entries)
    layout_counts = Counter(str(entry.get("layout") or "-") for entry in entries)
    print(f"[TEXT-DUMP] total={total} by etype={_format_counter_summary(type_counts)}")
    print(f"[TEXT-DUMP] by layout={_format_counter_summary(layout_counts)}")
    if entries:
        layout_type_counts: dict[str, Counter[str]] = {}
        for entry in entries:
            layout = str(entry.get("layout") or "-")
            etype = str(entry.get("etype") or "-")
            layout_type_counts.setdefault(layout, Counter())[etype] += 1
        priority_types = ("TEXT", "MTEXT", "ATTRIB", "MLEADER", "TABLE")
        for layout in sorted(layout_type_counts):
            counter = layout_type_counts[layout]
            parts: list[str] = []
            for etype in priority_types:
                parts.append(f"{etype}={counter.get(etype, 0)}")
            extra_types = sorted(
                etype for etype in counter if etype not in priority_types
            )
            for etype in extra_types:
                parts.append(f"{etype}={counter.get(etype, 0)}")
            summary = " ".join(parts) if parts else "-"
            print(f"[TEXT-DUMP] {layout}: {summary}")
    return layout_counts


def _print_text_dump(
    entries: Sequence[Mapping[str, Any]],
    *,
    sample_limit: int | None = None,
    group_by_layout: bool = True,
    layout_counts: Mapping[str, int] | None = None,
) -> None:
    if layout_counts is None:
        layout_counts = Counter(str(entry.get("layout") or "-") for entry in entries)

    if not entries:
        return

    sample = entries[0]
    sample_height = _format_height_display(sample.get("height"))
    sample_text = _format_text_preview(sample.get("text"), limit=100)
    sample_layer = str(sample.get("layer") or "-")
    sample_layout = str(sample.get("layout") or "-")
    print(
        "[TEXT-DUMP] sample: [{etype} layout={layout} layer={layer} h={height} \"{text}\"]".format(
            etype=str(sample.get("etype") or "-"),
            layout=sample_layout,
            layer=sample_layer,
            height=sample_height,
            text=sample_text,
        )
    )

    if sample_limit is not None and sample_limit <= 0:
        return

    max_lines = sample_limit if sample_limit is not None else 20
    lines_shown = 0
    seen_layouts: set[str] = set()
    for entry in entries:
        if lines_shown >= max_lines:
            break
        layout = str(entry.get("layout") or "-")
        if group_by_layout and layout not in seen_layouts:
            print(f"[TEXT-DUMP] layout={layout} count={layout_counts.get(layout, 0)}")
            seen_layouts.add(layout)
        elif not group_by_layout and layout not in seen_layouts:
            seen_layouts.add(layout)
        height_display = _format_height_display(entry.get("height"))
        rotation_display = _format_rotation_display(entry.get("rotation"))
        layer_display = str(entry.get("layer") or "-")
        preview = _format_text_preview(entry.get("text"))
        block_path = entry.get("block_path") or ()
        block_display = ""
        if block_path:
            block_display = " blocks=" + " > ".join(str(name) for name in block_path)
        print(
            "[TEXT-DUMP]   {etype:<9} layer={layer} h={height} rot={rot}{blocks} \"{text}\"".format(
                etype=str(entry.get("etype") or "-"),
                layer=layer_display,
                height=height_display,
                rot=rotation_display,
                blocks=block_display,
                text=preview,
            )
        )
        lines_shown += 1


def write_text_dump_csv(rows: Sequence[Mapping[str, Any]], out_dir: str | os.PathLike[str]) -> str:
    os.makedirs(out_dir, exist_ok=True)
    path = os.path.join(out_dir, "dxf_text_dump.csv")
    cols = [
        "handle",
        "etype",
        "layout",
        "layer",
        "height",
        "rotation",
        "insert_x",
        "insert_y",
        "block_path",
        "text",
        "raw",
    ]
    with open(path, "w", newline="", encoding="utf-8") as f:
        writer = csv.writer(f)
        writer.writerow(cols)
        for row in rows:
            writer.writerow(
                [
                    row.get("handle"),
                    row.get("etype"),
                    row.get("layout"),
                    row.get("layer"),
                    row.get("height"),
                    row.get("rotation"),
                    row.get("insert_x"),
                    row.get("insert_y"),
                    " :: ".join(str(part) for part in (row.get("block_path") or [])),
                    row.get("text"),
                    row.get("raw"),
                ]
            )
    print(f"[TEXT-DUMP] csv -> {path}")
    return path


def write_text_dump_jsonl(rows: Sequence[Mapping[str, Any]], out_dir: str | os.PathLike[str]) -> str:
    os.makedirs(out_dir, exist_ok=True)
    path = os.path.join(out_dir, "dxf_text_dump.jsonl")
    with open(path, "w", encoding="utf-8") as f:
        for row in rows:
            json.dump(row, f, ensure_ascii=False)
            f.write("\n")
    print(f"[TEXT-DUMP] jsonl -> {path}")
    return path


def _write_rows_csv(
    rows: Sequence[Mapping[str, Any]] | None,
    path: Path | str = Path("debug/hole_table_rows.csv"),
) -> Path | None:
    csv_path = Path(path)
    try:
        csv_path.parent.mkdir(parents=True, exist_ok=True)
        with csv_path.open("w", newline="", encoding="utf-8") as handle:
            writer = csv.writer(handle)
            writer.writerow(["qty", "ref", "side", "desc", "hole"])
            for row in rows or []:
                if not isinstance(row, Mapping):
                    continue
                qty_val = row.get("qty")
                writer.writerow(
                    [
                        "" if qty_val in (None, "") else str(qty_val),
                        str(row.get("ref") or ""),
                        str(row.get("side") or ""),
                        str(row.get("desc") or ""),
                        str(row.get("hole") or ""),
                    ]
                )
    except OSError as exc:
        print(f"[geo_dump] failed to write hole table CSV: {exc}")
        return None
    else:
        print(f"[geo_dump] wrote hole table CSV to {csv_path}")
        return csv_path


def _write_json_debug(
    path: Path | str,
    payload: Mapping[str, Any] | Sequence[Mapping[str, Any]] | None,
) -> Path | None:
    json_path = Path(path)
    try:
        json_path.parent.mkdir(parents=True, exist_ok=True)
        with json_path.open("w", encoding="utf-8") as handle:
            json.dump(payload or {}, handle, indent=2)
            handle.write("\n")
    except OSError as exc:
        print(f"[geo_dump] failed to write JSON debug payload {json_path}: {exc}")
        return None
    else:
        print(f"[geo_dump] wrote JSON debug payload to {json_path}")
        return json_path


def _write_geo_summary(
    path: Path | str,
    *,
    rows: Sequence[Mapping[str, Any]] | None,
    ops_totals: Mapping[str, Any] | None,
    geom_summary: Mapping[str, Any],
    artifact_paths: Mapping[str, Path | None],
) -> Path | None:
    target = Path(path)
    try:
        target.parent.mkdir(parents=True, exist_ok=True)
        with target.open("w", encoding="utf-8") as handle:
            handle.write("GEO SUMMARY\n")
            handle.write("===========\n\n")

            ordered_ops: dict[str, Any] = {}
            if ops_totals and isinstance(ops_totals, Mapping):
                totals_map = ops_totals.get("totals")
                if isinstance(totals_map, Mapping):
                    ordered_ops.update(_ordered_totals_map(totals_map))
                else:
                    ordered_ops.update(
                        {
                            str(key): value
                            for key, value in ops_totals.items()
                            if key != "totals"
                        }
                    )
            if ordered_ops:
                handle.write("[OPERATIONS]\n")
                for key, value in ordered_ops.items():
                    handle.write(f"- {key}: {value}\n")
                handle.write("\n")

            handle.write("[HOLE TABLE]\n")
            if rows:
                handle.write("qty | ref | side | desc\n")
                handle.write("----+-----+------+-----\n")
                for row in rows[:200]:
                    qty_val = row.get("qty") if isinstance(row, Mapping) else None
                    qty_display = "" if qty_val in (None, "") else str(qty_val)
                    ref_display = str(row.get("ref") or "")
                    side_display = str(row.get("side") or row.get("face") or "")
                    desc_display = str(row.get("desc") or row.get("description") or "")
                    handle.write(
                        "{qty} | {ref} | {side} | {desc}\n".format(
                            qty=qty_display,
                            ref=ref_display,
                            side=side_display,
                            desc=desc_display,
                        )
                    )
                if len(rows) > 200:
                    handle.write(f"... ({len(rows) - 200} more rows)\n")
            else:
                handle.write("<no rows>\n")
            handle.write("\n")

            handle.write("[GEOMETRY]\n")
            circle_total = geom_summary.get("circle_total")
            unique_count = geom_summary.get("unique_diameter_count")
            handle.write(
                "Circles total: {total} | Unique diameters: {unique}\n".format(
                    total=circle_total if circle_total is not None else "-",
                    unique=unique_count if unique_count is not None else "-",
                )
            )
            layer_counts = geom_summary.get("layer_counts")
            if isinstance(layer_counts, Mapping) and layer_counts:
                top_layers = sorted(
                    layer_counts.items(), key=lambda item: (-int(item[1]), item[0])
                )
                handle.write("Top layers:\n")
                for name, count in top_layers[:10]:
                    handle.write(f"  - {name}: {count}\n")
                if len(top_layers) > 10:
                    handle.write("  - …\n")
            guard_counts = geom_summary.get("guard_drop_counts")
            if isinstance(guard_counts, Mapping) and guard_counts:
                handle.write("Guard drops:\n")
                for name, count in sorted(
                    guard_counts.items(), key=lambda item: (-int(item[1]), item[0])
                ):
                    handle.write(f"  - {name}: {count}\n")
            handle.write("\n")

            handle.write("[ARTIFACTS]\n")
            for label, artifact_path in artifact_paths.items():
                path_display = "-"
                if artifact_path:
                    path_display = str(artifact_path)
                handle.write(f"{label}: {path_display}\n")
    except OSError as exc:
        print(f"[geo_dump] failed to write GEO summary: {exc}")
        return None
    else:
        print(f"[geo_dump] wrote GEO summary to {target}")
        return target


def _normalize_pattern_args(values: Sequence[str] | None) -> list[str]:
    patterns: list[str] = []
    if not values:
        return patterns
    for value in values:
        if value is None:
            continue
        text = str(value)
        for part in text.split(","):
            candidate = part.strip()
            if candidate:
                patterns.append(candidate)
    return patterns


def _truthy_flag(value: Any) -> bool:
    if isinstance(value, bool):
        return value
    if isinstance(value, (int, float)):
        return value != 0
    if isinstance(value, str):
        normalized = value.strip().lower()
        return normalized in {"1", "true", "t", "yes", "y"}
    return False


def _anchor_authoritative_from_candidates(
    *candidates: Mapping[str, Any] | None,
) -> bool:
    keys = ("anchor_authoritative", "table_authoritative", "authoritative")
    for candidate in candidates:
        if not isinstance(candidate, Mapping):
            continue
        for key in keys:
            if key not in candidate:
                continue
            if _truthy_flag(candidate.get(key)):
                return True
    return False


def _provenance_is_anchor(value: Any) -> bool:
    if isinstance(value, str):
        normalized = value.strip().lower()
        return "hole table" in normalized and "anchor" in normalized
    return False


def _coerce_float(value: Any) -> float | None:
    try:
        number = float(value)
    except Exception:
        return None
    if not math.isfinite(number):
        return None
    return number


def _format_float_str(value: Any) -> str:
    number = _coerce_float(value)
    if number is None:
        return "-"
    return f"{number:.3f}"


def _am_bor_included_from_candidates(*candidates: Mapping[str, Any] | None) -> bool:
    for candidate in candidates:
        if not isinstance(candidate, Mapping):
            continue
        flag = candidate.get("am_bor_included")
        if isinstance(flag, bool):
            if flag:
                return True
        elif flag:
            return True
    return False


def _ordered_hole_row(row: Mapping[str, object]) -> dict[str, object]:
    ordered: dict[str, object] = {}
    preferred_order = ("hole", "qty", "ref", "side", "desc")
    for key in preferred_order:
        if key in row:
            ordered[key] = row[key]
    for key in sorted(row.keys()):
        if key not in ordered:
            ordered[key] = row[key]
    return ordered


def _build_hole_rows_artifact(
    rows: Iterable[Mapping[str, object]] | None,
    *,
    qty_sum: int,
    hole_count: int | None,
    provenance: object,
    source: object,
) -> dict[str, object]:
    serialized_rows: list[dict[str, object]] = []
    for row in rows or []:
        if not isinstance(row, Mapping):
            continue
        serialized_rows.append(_ordered_hole_row(row))

    artifact: dict[str, object] = {"rows": serialized_rows, "qty_sum": int(qty_sum)}
    if hole_count not in (None, ""):
        try:
            artifact["hole_count"] = int(float(hole_count))
        except Exception:
            artifact["hole_count"] = hole_count
    if provenance not in (None, ""):
        artifact["provenance"] = provenance
    if source not in (None, ""):
        artifact["source"] = source
    return artifact


def _ordered_totals_map(totals: Mapping[str, Any]) -> dict[str, Any]:
    ordered: dict[str, Any] = {}
    preferred = (
        "tap",
        "tap_front",
        "tap_back",
        "counterbore",
        "counterbore_front",
        "counterbore_back",
        "drill",
        "spot",
        "jig_grind",
    )
    for key in preferred:
        if key in totals:
            ordered[key] = totals[key]
    for key in sorted(totals.keys()):
        if key not in ordered:
            ordered[key] = totals[key]
    return ordered


def _build_ops_totals_artifact(ops_summary: Mapping[str, object] | None) -> dict[str, object] | None:
    if not isinstance(ops_summary, Mapping):
        return None

    totals_raw = ops_summary.get("totals") if isinstance(ops_summary, Mapping) else None
    totals_ordered = _ordered_totals_map(totals_raw) if isinstance(totals_raw, Mapping) else None

    artifact: dict[str, object] = {}
    if totals_ordered:
        artifact["totals"] = totals_ordered

    supplemental_keys = (
        "tap_total",
        "cbore_total",
        "csk_total",
        "actions_total",
        "back_ops_total",
        "flip_required",
    )
    for key in supplemental_keys:
        if key in ops_summary:
            artifact[key] = ops_summary[key]

    if "source" in ops_summary:
        artifact["source"] = ops_summary["source"]

    return artifact or None


def _row_desc(row: Mapping[str, Any]) -> str:
    for key in ("desc", "description", "text", "hole"):
        value = row.get(key)
        if value not in (None, ""):
            try:
                text = str(value)
            except Exception:
                continue
            return " ".join(text.split())
    return ""


def _infer_row_kind(row: Mapping[str, Any]) -> str:
    kind_value = row.get("kind")
    if kind_value not in (None, ""):
        return str(kind_value)
    desc_text = _row_desc(row)
    if not desc_text:
        return "-"
    try:
        actions = geo_extractor.classify_op_row(desc_text)
    except Exception:
        actions = []
    best = "-"
    for action in actions:
        candidate = action.get("kind")
        if candidate in (None, ""):
            continue
        candidate_text = str(candidate)
        if candidate_text and candidate_text != "unknown":
            return candidate_text
        if best == "-":
            best = candidate_text or "-"
    return best


def _normalize_circle_entry(entry: Mapping[str, Any]) -> dict[str, float] | None:
    if not isinstance(entry, Mapping):
        return None
    x_val = entry.get("x")
    if x_val in (None, ""):
        for key in ("x_in", "cx", "center_x", "centerX", "pos_x"):
            if entry.get(key) not in (None, ""):
                x_val = entry.get(key)
                break
    y_val = entry.get("y")
    if y_val in (None, ""):
        for key in ("y_in", "cy", "center_y", "centerY", "pos_y"):
            if entry.get(key) not in (None, ""):
                y_val = entry.get(key)
                break
    center_candidate = entry.get("center") or entry.get("point")
    if isinstance(center_candidate, Sequence) and not isinstance(center_candidate, (str, bytes, bytearray)):
        if len(center_candidate) >= 2:
            if x_val in (None, ""):
                x_val = center_candidate[0]
            if y_val in (None, ""):
                y_val = center_candidate[1]
    dia_val = entry.get("dia_in")
    if dia_val in (None, ""):
        for key in ("diam_in", "diameter_in", "diameter", "dia", "d_in"):
            if entry.get(key) not in (None, ""):
                dia_val = entry.get(key)
                break
    radius_val = entry.get("radius_in")
    if radius_val in (None, ""):
        for key in ("radius", "rad_in", "r", "rad"):
            if entry.get(key) not in (None, ""):
                radius_val = entry.get(key)
                break
    x_norm = _coerce_float(x_val)
    y_norm = _coerce_float(y_val)
    dia_norm = _coerce_float(dia_val)
    radius_norm = _coerce_float(radius_val)
    if dia_norm is None and radius_norm is not None:
        dia_norm = radius_norm * 2.0
    result: dict[str, float] = {}
    if x_norm is not None:
        result["x"] = x_norm
    if y_norm is not None:
        result["y"] = y_norm
    if dia_norm is not None:
        result["dia"] = dia_norm
    radius_value = radius_norm if radius_norm is not None else None
    if radius_value is None and dia_norm is not None:
        radius_value = dia_norm / 2.0
    if radius_value is not None:
        result["radius"] = radius_value
    return result or None


def _normalize_circle_list(candidate: Any) -> list[dict[str, float]]:
    if candidate is None:
        return []
    if isinstance(candidate, Mapping):
        nested_keys = (
            "records",
            "items",
            "values",
            "samples",
            "circles",
            "entries",
            "points",
            "data",
        )
        for key in nested_keys:
            nested = candidate.get(key)
            if nested not in (None, ""):
                normalized = _normalize_circle_list(nested)
                if normalized:
                    return normalized
        normalized_entry = _normalize_circle_entry(candidate)
        return [normalized_entry] if normalized_entry else []
    if isinstance(candidate, Iterable) and not isinstance(candidate, (str, bytes, bytearray)):
        result: list[dict[str, float]] = []
        for item in candidate:
            if isinstance(item, Mapping):
                normalized_entry = _normalize_circle_entry(item)
                if normalized_entry:
                    result.append(normalized_entry)
        return result
    return []


def _gather_circle_samples(*candidates: Mapping[str, Any] | None) -> list[dict[str, float]]:
    for candidate in candidates:
        if not isinstance(candidate, Mapping):
            continue
        sample_keys = (
            "samples",
            "sample_circles",
            "circle_samples",
            "kept_samples",
            "kept_records",
            "records",
            "circles",
        )
        for key in sample_keys:
            samples = candidate.get(key)
            normalized = _normalize_circle_list(samples)
            if normalized:
                return normalized
        normalized_direct = _normalize_circle_list(candidate)
        if normalized_direct:
            return normalized_direct
    return []


def _normalize_guard_records(value: Any, default_guard: str) -> list[dict[str, Any]]:
    records: list[dict[str, Any]] = []
    if value is None:
        return records
    if isinstance(value, Mapping):
        for guard_name, payload in value.items():
            guard_label = str(guard_name or default_guard)
            for entry in _normalize_circle_list(payload):
                record = dict(entry)
                record["guard"] = guard_label
                records.append(record)
        if not records:
            normalized_entry = _normalize_circle_entry(value)
            if normalized_entry:
                normalized_entry["guard"] = default_guard
                records.append(normalized_entry)
        return records
    if isinstance(value, Iterable) and not isinstance(value, (str, bytes, bytearray)):
        for item in value:
            if isinstance(item, Mapping):
                guard_label = str(item.get("guard") or item.get("reason") or default_guard)
                nested = False
                for nested_key in ("records", "items", "samples", "circles"):
                    nested_payload = item.get(nested_key)
                    normalized_nested = _normalize_circle_list(nested_payload)
                    if normalized_nested:
                        for entry in normalized_nested:
                            record = dict(entry)
                            record["guard"] = guard_label
                            records.append(record)
                        nested = True
                if nested:
                    continue
                normalized_entry = _normalize_circle_entry(item)
                if normalized_entry:
                    normalized_entry["guard"] = guard_label
                    records.append(normalized_entry)
        return records
    return records


def _collect_guard_drops(*candidates: Mapping[str, Any] | None) -> list[dict[str, Any]]:
    guard_records: list[dict[str, Any]] = []
    guard_keys = (
        "guard_drops",
        "drops",
        "dropped",
        "drop_manifest",
        "dropped_circles",
    )
    for candidate in candidates:
        if not isinstance(candidate, Mapping):
            continue
        for key in guard_keys:
            payload = candidate.get(key)
            guard_records.extend(_normalize_guard_records(payload, key))
    return guard_records


def _extract_hole_sets(geo: Mapping[str, Any] | None) -> Any:
    if not isinstance(geo, Mapping):
        return None
    hole_sets = geo.get("hole_sets")
    if hole_sets:
        return hole_sets
    nested = geo.get("geo")
    if isinstance(nested, Mapping):
        return _extract_hole_sets(nested)
    return None


def _write_artifact(path: Path, payload: Mapping[str, object]) -> None:
    try:
        path.parent.mkdir(parents=True, exist_ok=True)
        with path.open("w", encoding="utf-8") as handle:
            json.dump(payload, handle, indent=2)
            handle.write("\n")
    except OSError as exc:  # pragma: no cover - filesystem issues
        print(f"[geo_dump] failed to write artifact {path}: {exc}")


def main(argv: Sequence[str] | None = None) -> int:
    parser = argparse.ArgumentParser(description="Dump GEO operations summary from a DXF/DWG file")
    parser.add_argument("path", nargs="?", help="Path to the DXF or DWG file")
    parser.add_argument("--no-oda", dest="use_oda", action="store_false", help="Disable ODA fallback")
    parser.add_argument("--debug", action="store_true", help="Print the first 10 rows for inspection")
    parser.add_argument(
        "--debug-entities",
        action="store_true",
        help="Print raw text table candidates from the DXF/DWG",
    )
    parser.add_argument(
        "--dump-table",
        action="store_true",
        help="Dump stitched rows to CSV and print the first 8 entries",
    )
    parser.add_argument(
        "--dump-geom",
        action="store_true",
        help="Dump geometry circle groups and guard drops to JSON",
    )
    parser.add_argument(
        "--dump-circles",
        action="store_true",
        help="Print sample circle centers/radii and guard drop details",
    )
    parser.add_argument(
        "--debug-scan",
        action="store_true",
        help="Emit detailed text-entity scan diagnostics",
    )
    parser.add_argument(
        "--show-helpers",
        action="store_true",
        help="Print helper resolution diagnostics",
    )
    parser.add_argument(
        "--dump-lines",
        help="Write text-line debug dump to this path (banded cells use *_bands.tsv)",
    )
    parser.add_argument(
        "--dump-bands",
        action="store_true",
        help="Print reconstructed [TABLE-X] band previews (first 30)",
    )
    parser.add_argument(
        "--all-layouts",
        action=argparse.BooleanOptionalAction,
        default=True,
        help="Process text tables from all layouts (use --no-all-layouts to restrict)",
    )
    parser.add_argument(
        "--layout-pattern",
        "--layout-regex",
        dest="layout_patterns",
        action="append",
        help="Regex pattern to match layout names (repeatable; case-insensitive)",
    )
    parser.add_argument(
        "--layer-allow",
        dest="layer_allow",
        action="append",
        help="Restrict table/text scans to the specified layer (repeatable; use ALL to disable filtering)",
    )
    parser.add_argument(
        "--allow-layers",
        dest="allow_layers",
        help="Comma-separated glob patterns of layers to allow (use ALL to disable filtering)",
    )
    parser.add_argument(
        "--block-allow",
        dest="block_allow",
        action="append",
        help="Treat INSERTs with these block names as preferred ROI seeds (repeatable)",
    )
    parser.add_argument(
        "--block-regex",
        dest="block_regex",
        action="append",
        help="Regex pattern to match INSERT block names for ROI seeding (repeatable)",
    )
    parser.add_argument(
        "--include-layer",
        dest="include_layer",
        action="append",
        help=(
            "Regex pattern for layers to include when scanning text (repeatable; "
            f"defaults still exclude {DEFAULT_EXCLUDE_PATTERN_TEXT})"
        ),
    )
    parser.add_argument(
        "--exclude-layer",
        dest="exclude_layer",
        action="append",
        help=(
            "Regex pattern for layers to exclude when scanning text (repeatable; "
            f"defaults: {DEFAULT_EXCLUDE_PATTERN_TEXT})"
        ),
    )
    parser.add_argument(
        "--no-exclude-layer",
        dest="no_exclude_layer",
        action="store_true",
        help=(
            "Disable the default text-layer exclusions "
            f"({DEFAULT_EXCLUDE_PATTERN_TEXT}) before applying any --exclude-layer"
            " filters"
        ),
    )
    parser.add_argument(
        "--scan-acad-tables",
        action="store_true",
        help="Print ACAD_TABLE inventory details",
    )
    parser.add_argument(
        "--trace-acad",
        action="store_true",
        help="Enable detailed AutoCAD table tracing diagnostics",
    )
    parser.add_argument(
        "--depth-max",
        type=int,
        metavar="N",
        help="Override block INSERT recursion depth for ACAD tables",
    )
    parser.add_argument(
        "--show-rows",
        type=int,
        metavar="N",
        help="Print the first N rows as qty | ref | side | desc",
    )
    parser.add_argument(
        "--force-text",
        action="store_true",
        help="Force publishing text fallback rows when available",
    )
    parser.add_argument(
        "--pipeline",
        choices=("auto", "acad", "text", "geom"),
        default="auto",
        help=(
            "Select the extraction pipeline: 'auto' runs ACAD first then TEXT, "
            "while 'geom' returns raw geometry rows"
        ),
    )
    parser.add_argument(
        "--allow-geom",
        action="store_true",
        help="Permit geometry rows even when using the automatic pipeline",
    )
    parser.add_argument(
        "--debug-layouts",
        action="store_true",
        help="Print layout and layer summaries after extraction",
    )
    parser.add_argument(
        "--dump-rows-csv",
        nargs="?",
        const="__AUTO__",
        default=None,
        help="Write extracted rows to CSV (optional custom path; default uses --dump-dir)",
    )
    parser.add_argument(
        "--dump-ents",
        dest="dump_ents",
        help="Write scanned text entities to CSV",
    )
    parser.add_argument(
        "--dump-dir",
        default="debug",
        help="Directory for debug dump artifacts (default: %(default)s)",
    )
    parser.add_argument(
        "--dump-all-text",
        action="store_true",
        help="Dump all text entities with layout metadata",
    )
    parser.add_argument(
        "--layouts",
        help="Comma-separated list of layouts to include when dumping text entities",
    )
    parser.add_argument(
        "--min-height",
        type=float,
        metavar="VALUE",
        default=0.0,
        help="Minimum text height (drawing units) when dumping text entities",
    )
    parser.add_argument(
        "--layers-include",
        action="append",
        metavar="REGEX",
        help="Regex pattern to include layers when dumping text entities (repeatable)",
    )
    parser.add_argument(
        "--layers-exclude",
        action="append",
        metavar="REGEX",
        help="Regex pattern to exclude layers when dumping text entities (repeatable)",
    )
    parser.add_argument(
        "--no-layer-filter",
        action="store_true",
        help="Disable layer include/exclude filtering when dumping text entities",
    )
    parser.add_argument(
        "--no-blocks",
        dest="include_blocks",
        action="store_false",
        default=True,
        help="Skip traversing INSERT blocks when dumping text",
    )
    parser.add_argument(
        "--no-paperspace",
        dest="include_paperspace",
        action="store_false",
        default=True,
        help="Skip paperspace layouts when dumping text",
    )
    parser.add_argument(
        "--sample",
        dest="sample",
        type=int,
        metavar="N",
        help="Print the first N dumped text rows grouped by layout",
    )
    parser.add_argument(
        "--save",
        metavar="PATH",
        dest="save_geo_path",
        help="Write consolidated GEO-style output to the provided path",
    )
    args = parser.parse_args(argv)

    dump_dir_path = Path(args.dump_dir).expanduser()

    if args.show_rows is not None:
        os.environ["CAD_QUOTER_SHOW_ROWS"] = str(args.show_rows)

    path = (args.path or os.environ.get("GEO_DUMP_PATH") or "").strip()
    if not path:
        path = str(DEFAULT_SAMPLE_PATH)
        print(f"[geo_dump] Using default sample: {path}")

    if args.depth_max is not None:
        os.environ["CAD_QUOTER_ACAD_DEPTH_MAX"] = str(args.depth_max)

    geo_extractor.set_trace_acad(bool(args.trace_acad))

    if args.show_helpers:
        try:
            app_module = importlib.import_module("appV5")
        except Exception as exc:
            print(f"[geo_dump] appV5 import failed: {exc}")
        else:
            module_path = getattr(app_module, "__file__", None)
            print(f"[geo_dump] appV5 import ok: {module_path or app_module}")
        acad_helper = geo_extractor._resolve_app_callable("hole_count_from_acad_table")
        text_helper = geo_extractor._resolve_app_callable("extract_hole_table_from_text")
        text_alt_helper = geo_extractor._resolve_app_callable("hole_count_from_text_table")
        print(
            "helpers: acad={acad} text={text} text_alt={text_alt}".format(
                acad=geo_extractor._describe_helper(acad_helper),
                text=geo_extractor._describe_helper(text_helper),
                text_alt=geo_extractor._describe_helper(text_alt_helper),
            )
        )

    if args.debug_entities:
        os.environ["CAD_QUOTER_DEBUG_ENTITIES"] = "1"

    try:
        doc = geo_extractor._load_doc_for_path(Path(path), use_oda=args.use_oda)
    except Exception as exc:  # pragma: no cover - defensive logging
        print(f"[geo_dump] failed to load document: {exc}")
        return 1

    text_csv_path: str = "-"
    text_jsonl_path: str = "-"

    if args.dump_all_text:
<<<<<<< HEAD
        include_layers = _normalize_pattern_args(args.layers_include)
        exclude_layers = _normalize_pattern_args(args.layers_exclude)
        dump_min_height = args.min_height
        if dump_min_height is None:
            dump_min_height = 0.0
        if dump_min_height is not None:
            if args.min_height is None:
                print(f"[TEXT-DUMP] min_height={dump_min_height} (default for dump)")
            else:
                print(f"[TEXT-DUMP] min_height={dump_min_height}")

        if not getattr(args, "no_exclude_layer", False):
            default_exclude = {
                pattern for pattern in DEFAULT_TEXT_LAYER_EXCLUDE_REGEX if pattern
            }
            if default_exclude:
                filtered_layers = [
                    pattern for pattern in exclude_layers if pattern not in default_exclude
                ]
                if len(filtered_layers) != len(exclude_layers):
                    print("[TEXT-DUMP] ignoring default layer exclusions for dump-all-text")
                    exclude_layers = filtered_layers
        if include_layers:
            print(f"[TEXT-DUMP] layers_include={sorted(set(include_layers))}")
        if exclude_layers:
            print(f"[TEXT-DUMP] layers_exclude={sorted(set(exclude_layers))}")
=======
        include_layers: list[str] | None = None
        exclude_layers: list[str] | None = None
        if args.no_layer_filter:
            print("[TEXT-DUMP] layer filtering disabled")
        else:
            include_layers = _normalize_pattern_args(args.layers_include)
            exclude_layers = _normalize_pattern_args(args.layers_exclude)
            if include_layers:
                print(f"[TEXT-DUMP] layers_include={sorted(set(include_layers))}")
            if exclude_layers:
                print(f"[TEXT-DUMP] layers_exclude={sorted(set(exclude_layers))}")
        if args.min_height:
            print(f"[TEXT-DUMP] min_height={args.min_height}")
        layout_filter = None
        if isinstance(args.layouts, str) and args.layouts.strip():
            layout_filter = [
                value.strip()
                for value in args.layouts.split(",")
                if value and value.strip()
            ]
            if layout_filter:
                print(f"[TEXT-DUMP] layouts={layout_filter}")
>>>>>>> 03c66dc3
        try:
            entries = geo_extractor.collect_all_text(
                doc,
                include_blocks=bool(args.include_blocks),
                include_paperspace=bool(args.include_paperspace),
<<<<<<< HEAD
                min_height=dump_min_height,
                layers_include=include_layers,
                layers_exclude=exclude_layers,
=======
                min_height=args.min_height,
                layers_include=None if args.no_layer_filter else include_layers,
                layers_exclude=None if args.no_layer_filter else exclude_layers,
                layouts=layout_filter,
>>>>>>> 03c66dc3
            )
        except Exception as exc:
            print(f"[TEXT-DUMP] failed to collect text entities: {exc}")
            entries = []
        layout_counts = _log_text_stats(entries)
        sample_limit = args.sample
        _print_text_dump(entries, sample_limit=sample_limit, layout_counts=layout_counts)
        text_csv_written = write_text_dump_csv(entries, dump_dir_path)
        text_jsonl_written = write_text_dump_jsonl(entries, dump_dir_path)
        text_csv_path = str(text_csv_written)
        text_jsonl_path = str(text_jsonl_written)

    read_kwargs: dict[str, object] = {}

    layout_patterns = [
        value.strip()
        for value in args.layout_patterns or []
        if isinstance(value, str) and value.strip()
    ]
    layout_regex = None
    if layout_patterns:
        if len(layout_patterns) == 1:
            layout_regex = layout_patterns[0]
        else:
            layout_regex = "|".join(f"(?:{pattern})" for pattern in layout_patterns)
    layout_filters_arg: dict[str, object] | None = None
    if layout_regex or not args.all_layouts:
        layout_filters_arg = {
            "all_layouts": bool(args.all_layouts),
            "patterns": [layout_regex] if layout_regex else [],
        }
        read_kwargs["layout_filters"] = layout_filters_arg
        if getattr(args, "debug_scan", False):
            preview = geo_extractor.iter_layouts(doc, layout_filters_arg, log=False)
            layout_names = [
                str(name or "").strip() or "-"
                for name, _ in preview
            ]
            display = ", ".join(layout_names) if layout_names else "<none>"
            print(f"[geo_dump] layouts={display}")

    layer_allow_args = list(args.layer_allow or [])
    allow_layers_arg = getattr(args, "allow_layers", None)
    if allow_layers_arg:
        layer_allow_args.extend(part.strip() for part in allow_layers_arg.split(","))
    if layer_allow_args:
        os.environ["CAD_QUOTER_ACAD_ALLOW_LAYERS"] = ",".join(layer_allow_args)
    else:
        os.environ.pop("CAD_QUOTER_ACAD_ALLOW_LAYERS", None)
    if layer_allow_args:
        normalized_layers: list[str] = []
        allow_all = False
        for value in layer_allow_args:
            if value is None:
                continue
            text = value.strip()
            if not text:
                continue
            upper = text.upper()
            if upper in {"ALL", "*", "<ALL>"}:
                allow_all = True
                break
            normalized_layers.append(text)
        if allow_all:
            read_kwargs["layer_allowlist"] = None
            print("[geo_dump] layer_allow=ALL")
        else:
            allowlist_set = {layer.strip() for layer in normalized_layers if layer.strip()}
            if allowlist_set:
                read_kwargs["layer_allowlist"] = allowlist_set
                print(f"[geo_dump] layer_allow={sorted(allowlist_set)}")
    block_allow_args = args.block_allow or []
    if block_allow_args:
        normalized_blocks = [
            value.strip()
            for value in block_allow_args
            if isinstance(value, str) and value.strip()
        ]
        if normalized_blocks:
            read_kwargs["block_name_allowlist"] = normalized_blocks
            print(f"[geo_dump] block_allow={normalized_blocks}")
    block_regex_args = args.block_regex or []
    if block_regex_args:
        normalized_patterns = [
            value.strip()
            for value in block_regex_args
            if isinstance(value, str) and value.strip()
        ]
        if normalized_patterns:
            read_kwargs["block_name_regex"] = normalized_patterns
            print(f"[geo_dump] block_regex={normalized_patterns}")
    include_layer_patterns = [
        value.strip()
        for value in args.include_layer or []
        if isinstance(value, str) and value.strip()
    ]
    if include_layer_patterns:
        read_kwargs["layer_include_regex"] = list(include_layer_patterns)
        print(f"[geo_dump] include_layer={include_layer_patterns}")
    active_layer_exclude: list[str] | None = None
    exclude_layer_patterns = [
        value.strip()
        for value in args.exclude_layer or []
        if isinstance(value, str) and value.strip()
    ]
    if args.no_exclude_layer:
        read_kwargs["layer_exclude_regex"] = list(exclude_layer_patterns)
        if exclude_layer_patterns:
            print(
                "[geo_dump] exclude_layer={patterns} (defaults disabled)".format(
                    patterns=exclude_layer_patterns
                )
            )
        else:
            print("[geo_dump] exclude_layer=<none> (defaults disabled)")
        active_layer_exclude = list(exclude_layer_patterns)
    elif exclude_layer_patterns:
        combined_patterns = list(DEFAULT_TEXT_LAYER_EXCLUDE_REGEX) + list(
            exclude_layer_patterns
        )
        read_kwargs["layer_exclude_regex"] = combined_patterns
        print(
            "[geo_dump] exclude_layer={patterns} (defaults + custom)".format(
                patterns=exclude_layer_patterns
            )
        )
        active_layer_exclude = list(combined_patterns)
    if active_layer_exclude is None:
        active_layer_exclude = list(DEFAULT_TEXT_LAYER_EXCLUDE_REGEX)
    if args.debug_layouts:
        read_kwargs["debug_layouts"] = True
    if args.debug_scan:
        read_kwargs["debug_scan"] = True
    if args.force_text:
        read_kwargs["force_text"] = True
    if args.pipeline:
        read_kwargs["pipeline"] = args.pipeline
    if args.allow_geom:
        read_kwargs["allow_geom"] = True
    if args.show_helpers:
        display_regex = ", ".join(active_layer_exclude) if active_layer_exclude else "<none>"
        print(f"[geo_dump] active layer exclude regex={display_regex}")

    extract_opts = {
        key: read_kwargs[key]
        for key in TABLE_EXTRACT_ALLOWED_KEYS
        if key in read_kwargs
    }
    try:
        extract_result = extract_for_app(doc, opts=extract_opts, **read_kwargs)
    except NoTextRowsError:
        print(NO_TEXT_ROWS_MESSAGE)
        return 2
    if not isinstance(extract_result, Mapping):
        extract_result = {}
    payload = extract_result.get("payload") if isinstance(extract_result, Mapping) else {}
    if isinstance(payload, Mapping):
        payload = dict(payload)
    else:
        payload = {}
    rows = extract_result.get("rows") if isinstance(extract_result, Mapping) else None
    if not isinstance(rows, list):
        rows = list(rows or [])  # type: ignore[arg-type]
    published = bool(rows)
    scan_info = geo_extractor.get_last_acad_table_scan() or {}
    tables_found = 0
    try:
        tables_found = int(scan_info.get("tables_found", 0))  # type: ignore[arg-type]
    except Exception:
        tables_found = 0
    geo_extractor.log_last_dxf_fallback(tables_found)
    if (
        tables_found == 0
        and not published
        and Path(path).suffix.lower() == ".dwg"
    ):
        fallback_versions = [
            "ACAD2000",
            "ACAD2004",
            "ACAD2007",
            "ACAD2013",
            "ACAD2018",
        ]
        for version in fallback_versions:
            normalized_version = geo_extractor._normalize_oda_version(version) or version
            print(f"[ACAD-TABLE] trying DXF fallback version={normalized_version}")
            try:
                fallback_doc = geo_extractor._load_doc_for_path(
                    Path(path), use_oda=args.use_oda, out_ver=normalized_version
                )
            except Exception as exc:
                print(f"[ACAD-TABLE] DXF fallback {normalized_version} failed: {exc}")
                continue
            try:
                extract_result = extract_for_app(
                    fallback_doc, opts=extract_opts, **read_kwargs
                )
            except NoTextRowsError:
                print(NO_TEXT_ROWS_MESSAGE)
                return 2
            if not isinstance(extract_result, Mapping):
                extract_result = {}
            payload = extract_result.get("payload") if isinstance(extract_result, Mapping) else {}
            if isinstance(payload, Mapping):
                payload = dict(payload)
            else:
                payload = {}
            rows = extract_result.get("rows") if isinstance(extract_result, Mapping) else None
            if not isinstance(rows, list):
                rows = list(rows or [])  # type: ignore[arg-type]
            published = bool(rows)
            scan_info = geo_extractor.get_last_acad_table_scan() or {}
            try:
                tables_found = int(scan_info.get("tables_found", 0))  # type: ignore[arg-type]
            except Exception:
                tables_found = 0
            geo_extractor.log_last_dxf_fallback(tables_found)
            if tables_found or published:
                break
    if not isinstance(rows, list):
        rows = list(rows or [])  # type: ignore[arg-type]

    errors = extract_result.get("errors") if isinstance(extract_result, Mapping) else None
    if isinstance(errors, Mapping):
        err_text = errors.get("extract_hole_table")
        if err_text:
            print(f"[geo_dump] extract_hole_table failed: {err_text}")

    extractor_table = extract_result.get("extract_hole_table") if isinstance(
        extract_result, Mapping
    ) else None
    if not isinstance(extractor_table, Mapping):
        extractor_table = {}
    payload["extract_hole_table"] = extractor_table

    final_scan = geo_extractor.get_last_acad_table_scan() or scan_info
    if args.scan_acad_tables:
        tables: list[Mapping[str, object]] = []
        tables_found_display = 0
        if isinstance(final_scan, Mapping):
            try:
                tables_found_display = int(final_scan.get("tables_found", 0))
            except Exception:
                tables_found_display = 0
            raw_tables = final_scan.get("tables")
            if isinstance(raw_tables, list):
                tables = [entry for entry in raw_tables if isinstance(entry, Mapping)]
        print(f"[ACAD-TABLE] tables_found={tables_found_display}")
        if tables:
            for entry in tables:
                owner = str(entry.get("owner") or "-")
                layer = str(entry.get("layer") or "-")
                handle = str(entry.get("handle") or "-")
                dxftype = str(entry.get("type") or entry.get("dxftype") or "-")
                try:
                    rows_val = int(entry.get("rows") or entry.get("row_count") or 0)
                except Exception:
                    rows_val = 0
                try:
                    cols_val = int(entry.get("cols") or entry.get("n_cols") or 0)
                except Exception:
                    cols_val = 0
                print(
                    "[ACAD-TABLE] hit owner={owner} layer={layer} handle={handle} rows={rows} cols={cols} type={typ}".format(
                        owner=owner,
                        layer=layer,
                        handle=handle,
                        rows=rows_val,
                        cols=cols_val,
                        typ=dxftype,
                    )
                )
        else:
            print("[ACAD-TABLE] hit owner=<none> layer=- handle=- rows=0 cols=0 type=-")

    geo = payload.get("geo")
    if not isinstance(geo, Mapping):
        geo = {}
    ops_summary = extract_result.get("ops_summary") if isinstance(
        extract_result, Mapping
    ) else None
    if not isinstance(ops_summary, Mapping):
        ops_summary = payload.get("ops_summary") if isinstance(payload, Mapping) else None
    if not isinstance(ops_summary, Mapping):
        ops_summary = geo.get("ops_summary") if isinstance(geo, Mapping) else {}
    if not isinstance(ops_summary, Mapping):
        ops_summary = {}

    rows = extract_result.get("rows") if isinstance(extract_result, Mapping) else rows
    if not isinstance(rows, list):
        rows = list(rows or [])  # type: ignore[arg-type]

    qty_sum = extract_result.get("qty_sum") if isinstance(extract_result, Mapping) else None
    if not isinstance(qty_sum, (int, float)):
        qty_sum = payload.get("qty_sum")
    if isinstance(qty_sum, (int, float)):
        qty_sum = int(float(qty_sum))
    else:
        qty_sum = _sum_qty(rows)

    holes_source = (
        extract_result.get("provenance_holes")
        if isinstance(extract_result, Mapping)
        else None
    )
    if holes_source is None:
        holes_source = payload.get("provenance_holes") if isinstance(payload, Mapping) else None
    if holes_source is None:
        provenance = geo.get("provenance") if isinstance(geo, Mapping) else {}
        if isinstance(provenance, Mapping):
            holes_source = provenance.get("holes")

    hole_count = extract_result.get("hole_count") if isinstance(extract_result, Mapping) else None
    if hole_count in (None, ""):
        hole_count = payload.get("hole_count") if isinstance(payload, Mapping) else None
    if hole_count in (None, "") and isinstance(geo, Mapping):
        hole_count = geo.get("hole_count")
    try:
        if hole_count not in (None, ""):
            hole_count = int(float(hole_count))
    except Exception:
        pass
    if hole_count in (None, ""):
        hole_count = qty_sum

    source = extract_result.get("source") if isinstance(extract_result, Mapping) else None
    if source in (None, "") and isinstance(payload, Mapping):
        source = payload.get("source")
    if source in (None, "") and isinstance(ops_summary, Mapping):
        source = ops_summary.get("source")

    source_display = source if source not in (None, "") else "-"
    if source_display != "-":
        source_display = str(source_display)
    provenance_display = holes_source if holes_source not in (None, "") else "-"
    if provenance_display != "-":
        provenance_display = str(provenance_display)
    print(
        "[EXTRACT] published rows={rows} qty_sum={qty} source={src} provenance={prov}".format(
            rows=len(rows),
            qty=qty_sum,
            src=source_display,
            prov=provenance_display,
        )
    )

    def _format_ops_counts(
        counts: Mapping[str, Any] | None,
        order: Sequence[tuple[object, str]],
    ) -> str:
        parts: list[str] = []
        for key_variant, label_text in order:
            keys: tuple[str, ...]
            if isinstance(key_variant, (list, tuple)):
                keys = tuple(str(item) for item in key_variant)
            else:
                keys = (str(key_variant),)
            value_int = 0
            for key in keys:
                source = counts.get(key) if isinstance(counts, Mapping) else None
                value_int = _int_from_value(source)
                if isinstance(counts, Mapping) and key in counts:
                    break
            parts.append(f"{label_text} {value_int}")
        if not parts:
            return "Drill 0"
        return " | ".join(parts)

    def _counts_value(counts: Mapping[str, Any] | None, *keys: str) -> int:
        if not isinstance(counts, Mapping):
            return 0
        for key in keys:
            if key not in counts:
                continue
            return _int_from_value(counts.get(key))
        return 0

    hole_sets_payload = None
    if isinstance(extract_result, Mapping):
        hole_sets_payload = extract_result.get("hole_sets")
    if hole_sets_payload is None:
        hole_sets_payload = _extract_hole_sets(geo)
    geom_holes_payload: Mapping[str, Any] | None = None
    if isinstance(extract_result, Mapping):
        geom_candidate = extract_result.get("geom_holes")
        if isinstance(geom_candidate, Mapping):
            geom_holes_payload = geom_candidate
    if geom_holes_payload is None and isinstance(payload, Mapping):
        geom_candidate = payload.get("geom_holes")
        if isinstance(geom_candidate, Mapping):
            geom_holes_payload = geom_candidate
    if geom_holes_payload is None and isinstance(geo, Mapping):
        geom_candidate = geo.get("geom_holes")
        if isinstance(geom_candidate, Mapping):
            geom_holes_payload = geom_candidate

    def _geom_summary_sources() -> list[Mapping[str, Any]]:
        sources: list[Mapping[str, Any]] = []
        if isinstance(geom_holes_payload, Mapping):
            sources.append(geom_holes_payload)
        if isinstance(hole_sets_payload, Mapping):
            sources.append(hole_sets_payload)
        elif isinstance(hole_sets_payload, Iterable) and not isinstance(
            hole_sets_payload, (str, bytes, bytearray)
        ):
            for item in hole_sets_payload:
                if isinstance(item, Mapping):
                    sources.append(item)
        return sources

    def _geom_circle_summary() -> tuple[int, int]:
        total = 0
        unique: set[float] = set()
        total_candidates: list[int] = []

        def _register_total(value: Any) -> None:
            try:
                number = int(float(value))
            except Exception:
                return
            if number > 0:
                total_candidates.append(number)

        def _ingest_group(entry: Mapping[str, Any]) -> None:
            nonlocal total
            qty_value = None
            for key in ("count", "qty", "quantity", "total"):
                candidate = entry.get(key)
                if candidate not in (None, ""):
                    qty_value = candidate
                    break
            try:
                qty = int(float(qty_value)) if qty_value not in (None, "") else 0
            except Exception:
                qty = 0
            if qty <= 0:
                return
            total += qty
            dia_candidate = None
            for key in ("dia_in", "diam_in", "diameter_in", "diam", "dia"):
                if entry.get(key) not in (None, ""):
                    dia_candidate = entry.get(key)
                    break
            try:
                if dia_candidate not in (None, ""):
                    unique.add(round(float(dia_candidate), 4))
            except Exception:
                pass

        for source_map in _geom_summary_sources():
            for key in ("total", "hole_count", "hole_count_geom", "hole_count_geom_dedup"):
                value = source_map.get(key)
                if value not in (None, ""):
                    _register_total(value)
            groups_val = source_map.get("groups") or source_map.get("hole_groups")
            if isinstance(groups_val, Iterable) and not isinstance(
                groups_val, (str, bytes, bytearray)
            ):
                for entry in groups_val:
                    if isinstance(entry, Mapping):
                        _ingest_group(entry)
            families = source_map.get("hole_diam_families_in")
            if isinstance(families, Mapping):
                for key, qty in families.items():
                    try:
                        qty_int = int(float(qty))
                    except Exception:
                        continue
                    if qty_int <= 0:
                        continue
                    total += qty_int
                    try:
                        unique.add(round(float(key), 4))
                    except Exception:
                        continue

        if total <= 0 and total_candidates:
            total = max(total_candidates)
        return (total, len(unique))

    geom_total, geom_groups = _geom_circle_summary()
    print(f"[GEOM] circles total={geom_total} unique groups={geom_groups}")

    def _normalize_count(value: Any) -> int | None:
        try:
            number = int(round(float(value)))
        except Exception:
            return None
        return number if number >= 0 else None

    geom_layer_counts: dict[str, int] | None = None

    if isinstance(geom_holes_payload, Mapping):
        raw_layer_counts = geom_holes_payload.get("layer_counts")
        layers_iter: Iterable[Any]
        if isinstance(raw_layer_counts, Mapping):
            layers_iter = [
                {"layer": key, "count": value}
                for key, value in raw_layer_counts.items()
            ]
        elif isinstance(raw_layer_counts, Iterable) and not isinstance(
            raw_layer_counts, (str, bytes, bytearray)
        ):
            layers_iter = list(raw_layer_counts)
        else:
            alt_layers = geom_holes_payload.get("layers") or geom_holes_payload.get(
                "layer_histogram"
            )
            if isinstance(alt_layers, Mapping):
                layers_iter = [
                    {"layer": key, "count": value}
                    for key, value in alt_layers.items()
                ]
            elif isinstance(alt_layers, Iterable) and not isinstance(
                alt_layers, (str, bytes, bytearray)
            ):
                layers_iter = list(alt_layers)
            else:
                layers_iter = []
        counts_by_layer: dict[str, int] = {}
        for entry in layers_iter:
            if not isinstance(entry, Mapping):
                continue
            layer_name_raw = str(entry.get("layer") or entry.get("name") or "").strip()
            layer_name = layer_name_raw.upper()
            count_val = _normalize_count(entry.get("count"))
            if not layer_name or count_val in (None, 0):
                continue
            counts_by_layer[layer_name] = counts_by_layer.get(layer_name, 0) + count_val
        if not counts_by_layer and isinstance(raw_layer_counts, Mapping):
            for key, value in raw_layer_counts.items():
                count_val = _normalize_count(value)
                if count_val in (None, 0):
                    continue
                name_key = str(key).strip().upper()
                if not name_key:
                    continue
                counts_by_layer[name_key] = counts_by_layer.get(name_key, 0) + count_val
        if counts_by_layer:
            geom_layer_counts = dict(counts_by_layer)
            layer_totals = sorted(counts_by_layer.items(), key=lambda item: (-item[1], item[0]))
            top_layers = [f"{name or '-'}:{count}" for name, count in layer_totals[:5]]
            display = ", ".join(top_layers)
            if len(layer_totals) > 5:
                display += ", …"
            print(f"[GEOM] top layers: {display}")

        raw_contributors = geom_holes_payload.get("contributors")
        contributor_records: list[Mapping[str, Any]] = []
        if isinstance(raw_contributors, Mapping):
            contributor_records = [raw_contributors]
        elif isinstance(raw_contributors, Iterable) and not isinstance(
            raw_contributors, (str, bytes, bytearray)
        ):
            contributor_records = [
                entry for entry in raw_contributors if isinstance(entry, Mapping)
            ]
        top_lines: list[str] = []
        for entry in contributor_records[:5]:
            count_val = _normalize_count(entry.get("count"))
            if count_val in (None, 0):
                continue
            layer_text = str(entry.get("layer") or "").strip().upper()
            block_text = str(entry.get("block") or "").strip().upper()
            if layer_text and block_text:
                label = f"{layer_text}/{block_text}"
            elif layer_text:
                label = layer_text
            elif block_text:
                label = block_text
            else:
                label = "-"
            top_lines.append(f"{label} : {count_val}")
        if top_lines:
            summary_display = "; ".join(top_lines) + ";"
            print(f"[GEOM] top contributors: {summary_display}")

    manifest_payload: Mapping[str, Any] | None = None
    authoritative_table_from_source = geo_extractor._table_source_is_authoritative(
        source,
        len(rows),
    )
    if isinstance(extract_result, Mapping):
        manifest_candidate = extract_result.get("manifest") or extract_result.get(
            "ops_manifest"
        )
        if isinstance(manifest_candidate, Mapping):
            manifest_payload = dict(manifest_candidate)
    if manifest_payload is None:
        manifest_payload = geo_extractor.ops_manifest(
            rows,
            geom_holes=geom_holes_payload,
            hole_sets=hole_sets_payload,
            authoritative_table=authoritative_table_from_source,
        )
    if isinstance(manifest_payload, Mapping):
        payload["ops_manifest"] = dict(manifest_payload)

    table_counts = (
        manifest_payload.get("table") if isinstance(manifest_payload, Mapping) else {}
    )
    geom_counts = (
        manifest_payload.get("geom") if isinstance(manifest_payload, Mapping) else {}
    )
    total_counts = (
        manifest_payload.get("total") if isinstance(manifest_payload, Mapping) else {}
    )
    if not isinstance(table_counts, Mapping):
        table_counts = {}
    if not isinstance(geom_counts, Mapping):
        geom_counts = {}
    if not isinstance(total_counts, Mapping):
        total_counts = {}

    table_authoritative = _anchor_authoritative_from_candidates(
        extract_result if isinstance(extract_result, Mapping) else None,
        payload if isinstance(payload, Mapping) else None,
        geo if isinstance(geo, Mapping) else None,
        ops_summary if isinstance(ops_summary, Mapping) else None,
        manifest_payload if isinstance(manifest_payload, Mapping) else None,
    )
    if not table_authoritative:
        table_authoritative = _provenance_is_anchor(holes_source)
    if not table_authoritative:
        table_authoritative = authoritative_table_from_source

    source_normalized = str(source or "").strip().lower()
    authoritative_counts = (
        source_normalized in {"acad_table", "text_table", "text_fallback"}
        and len(rows) >= 8
    )

    def _table_totals_map(counts: Mapping[str, Any] | None) -> dict[str, int]:
        totals_map = {
            "drill": _counts_value(counts, "drill", "drill_only"),
            "tap": _counts_value(counts, "tap"),
            "counterbore": _counts_value(counts, "counterbore", "cbore"),
            "counterdrill": _counts_value(counts, "counterdrill", "cdrill"),
            "jig_grind": _counts_value(counts, "jig_grind", "jig"),
        }
        return totals_map

    effective_total_counts: Mapping[str, Any]
    if authoritative_counts:
        effective_total_counts = _table_totals_map(table_counts)
    else:
        effective_total_counts = total_counts

    if authoritative_counts and isinstance(manifest_payload, dict):
        manifest_payload["authoritative_counts"] = True

    apost = "\u2019"
    print(
        "[OPS] table: "
        + _format_ops_counts(
            table_counts,
            (
                (("drill_only", "drill"), "Drill"),
                ("tap", "Tap"),
                (("counterbore", "cbore"), f"C{apost}bore"),
                (("counterdrill", "cdrill"), f"C{apost}drill"),
                (("jig_grind", "jig"), "Jig"),
            ),
        )
    )
    print(
        "[OPS] geom : "
        + _format_ops_counts(
            geom_counts,
            ((("drill_residual", "drill"), "Drill"),),
        )
    )
    print(
        "[OPS] total: "
        + _format_ops_counts(
            effective_total_counts,
            (
                ("drill", "Drill"),
                ("tap", "Tap"),
                (("counterbore", "cbore"), f"C{apost}bore"),
                (("counterdrill", "cdrill"), f"C{apost}drill"),
                (("jig_grind", "jig"), "Jig"),
            ),
        )
    )

    if authoritative_counts:
        assert _counts_value(effective_total_counts, "drill") == _counts_value(
            table_counts, "drill", "drill_only"
        ), "authoritative drill mismatch"
        assert _counts_value(effective_total_counts, "tap") == _counts_value(
            table_counts, "tap"
        ), "authoritative tap mismatch"
        assert _counts_value(effective_total_counts, "counterbore") == _counts_value(
            table_counts, "counterbore", "cbore"
        ), "authoritative counterbore mismatch"
        assert _counts_value(
            effective_total_counts, "counterdrill"
        ) == _counts_value(table_counts, "counterdrill", "cdrill"), (
            "authoritative counterdrill mismatch"
        )
        assert _counts_value(effective_total_counts, "jig_grind") == _counts_value(
            table_counts, "jig_grind", "jig"
        ), "authoritative jig mismatch"

    text_drill_total = (
        _int_from_value(table_counts.get("drill_only"))
        if isinstance(table_counts, Mapping)
        else 0
    )
    text_cbore_total = (
        _int_from_value(table_counts.get("counterbore"))
        if isinstance(table_counts, Mapping)
        else 0
    )
    text_cdrill_total = (
        _int_from_value(table_counts.get("counterdrill"))
        if isinstance(table_counts, Mapping)
        else 0
    )
    text_ops_total = text_drill_total + text_cbore_total + text_cdrill_total
    geom_total = (
        _int_from_value(geom_counts.get("total"))
        if isinstance(geom_counts, Mapping)
        else 0
    )
    if geom_total <= 0 and isinstance(geom_counts, Mapping):
        geom_total = _int_from_value(geom_counts.get("drill"))
    manifest_existing = (
        ops_summary.get("manifest") if isinstance(ops_summary, Mapping) else None
    )
    am_bor_in_text_flow = _am_bor_included_from_candidates(
        payload if isinstance(payload, Mapping) else None,
        geo if isinstance(geo, Mapping) else None,
        ops_summary if isinstance(ops_summary, Mapping) else None,
        manifest_payload if isinstance(manifest_payload, Mapping) else None,
        manifest_existing if isinstance(manifest_existing, Mapping) else None,
    )
    total_drill_count = (
        _int_from_value(effective_total_counts.get("drill"))
        if isinstance(effective_total_counts, Mapping)
        else 0
    )
    if total_drill_count > 100 or (total_drill_count and total_drill_count < 50):
        print("[GEOM] suspect overcount – check layer blacklist or bbox guard")

    suspect_payload: Mapping[str, Any] | None = None
    if isinstance(manifest_payload, Mapping):
        flags_payload = manifest_payload.get("flags")
        if isinstance(flags_payload, Mapping):
            candidate = flags_payload.get("suspect_geometry")
            if isinstance(candidate, Mapping):
                suspect_payload = candidate
    if suspect_payload is None and isinstance(ops_summary, Mapping):
        manifest_existing = ops_summary.get("manifest")
        if isinstance(manifest_existing, Mapping):
            flags_payload = manifest_existing.get("flags")
            if isinstance(flags_payload, Mapping):
                candidate = flags_payload.get("suspect_geometry")
                if isinstance(candidate, Mapping):
                    suspect_payload = candidate
    if isinstance(suspect_payload, Mapping) and not suspect_payload.get("logged"):
        geom_total = suspect_payload.get("geom_total")
        text_estimated = suspect_payload.get("text_estimated_total_drills")
        print(
            "[OPS-GUARD] suspect geometry: "
            f"geom.total={geom_total} text.estimated_total_drills={text_estimated}"
        )
        try:
            suspect_payload["logged"] = True
        except Exception:
            pass

    default_sample = "301_redacted.dwg"
    try:
        path_name = Path(path).name
    except Exception:
        path_name = ""
    if path_name.lower() == default_sample:
        print("[OPS] expect: Drill 77 | Jig 8 | Tap 21 | C'bore 60 | C'drill 3")
        try:
            drill_total = int(effective_total_counts.get("drill", 0))
        except Exception:
            drill_total = 0
        try:
            jig_total = int(effective_total_counts.get("jig_grind", 0))
        except Exception:
            jig_total = 0
        try:
            tap_total = int(effective_total_counts.get("tap", 0))
        except Exception:
            tap_total = 0
        try:
            cbore_total = _counts_value(effective_total_counts, "counterbore", "cbore")
        except Exception:
            cbore_total = 0
        try:
            cdrill_total = _counts_value(effective_total_counts, "counterdrill", "cdrill")
        except Exception:
            cdrill_total = 0
        print(
            "[OPS] actual: Drill {drill} | Jig {jig} | Tap {tap} | C'bore {cbore} | C'drill {cdrill}".format(
                drill=drill_total,
                jig=jig_total,
                tap=tap_total,
                cbore=cbore_total,
                cdrill=cdrill_total,
            )
        )

    hole_rows_artifact = _build_hole_rows_artifact(
        rows,
        qty_sum=qty_sum,
        hole_count=hole_count,
        provenance=holes_source,
        source=source,
    )
    _write_artifact(ARTIFACT_DIR / "hole_rows.json", hole_rows_artifact)

    ops_totals_artifact = _build_ops_totals_artifact(ops_summary)
    if ops_totals_artifact:
        _write_artifact(ARTIFACT_DIR / "op_totals.json", ops_totals_artifact)

    ops_totals_payload: Mapping[str, Any] | None = None
    if ops_totals_artifact:
        ops_totals_payload = dict(ops_totals_artifact)
    elif isinstance(effective_total_counts, Mapping):
        ordered_totals = _ordered_totals_map(effective_total_counts)
        if ordered_totals:
            ops_totals_payload = {"totals": ordered_totals}

    ops_totals_debug_path = _write_json_debug(
        Path("debug/ops_table_totals.json"), ops_totals_payload
    )

    rebuilt_rows: list[Mapping[str, Any]] = []
    if isinstance(ops_summary, Mapping):
        summary_rows = ops_summary.get("rows")
        if isinstance(summary_rows, list):
            rebuilt_rows = [row for row in summary_rows if isinstance(row, Mapping)]
        elif isinstance(summary_rows, Iterable) and not isinstance(
            summary_rows, (str, bytes, bytearray)
        ):
            rebuilt_rows = [row for row in summary_rows if isinstance(row, Mapping)]
    if not rebuilt_rows:
        rebuilt_rows = [row for row in rows if isinstance(row, Mapping)]

    table_csv_path = _write_rows_csv(rebuilt_rows)

    if args.dump_table:
        if rebuilt_rows:
            limit = min(8, len(rebuilt_rows))
            print(f"[TABLE] dump_count={limit} rows_total={len(rebuilt_rows)}")
            for idx, row in enumerate(rebuilt_rows[:limit]):
                qty_val = row.get("qty")
                qty_display = "-"
                if qty_val not in (None, ""):
                    qty_number = _coerce_float(qty_val)
                    if qty_number is not None:
                        qty_display = str(int(round(qty_number)))
                    else:
                        qty_display = str(qty_val)
                side_val = row.get("side")
                if side_val in (None, ""):
                    side_val = row.get("face")
                side_display = str(side_val) if side_val not in (None, "") else "-"
                kind_display = _infer_row_kind(row)
                text_display = _row_desc(row)
                if text_display and len(text_display) > 180:
                    text_display = text_display[:177] + "…"
                print(
                    "[TABLE {idx:02d}] qty={qty} kind={kind} side={side} text={text}".format(
                        idx=idx,
                        qty=qty_display,
                        kind=kind_display,
                        side=side_display,
                        text=text_display,
                    )
                )
        else:
            print("[TABLE] rebuilt rows unavailable")

    geom_candidates: list[Mapping[str, Any]] = []
    if isinstance(geom_holes_payload, Mapping):
        geom_candidates.append(geom_holes_payload)
    if isinstance(payload, Mapping):
        payload_geom = payload.get("geom_holes")
        if isinstance(payload_geom, Mapping):
            geom_candidates.append(payload_geom)
    if isinstance(geo, Mapping):
        geo_geom = geo.get("geom_holes")
        if isinstance(geo_geom, Mapping):
            geom_candidates.append(geo_geom)

    circle_samples = _gather_circle_samples(*geom_candidates)
    guard_drop_samples = _collect_guard_drops(*geom_candidates)
    guard_drop_summary: dict[str, int] | None = None
    if guard_drop_samples:
        summary_counts: dict[str, int] = {}
        for entry in guard_drop_samples:
            guard_label = str(entry.get("guard") or "-")
            summary_counts[guard_label] = summary_counts.get(guard_label, 0) + 1
        guard_drop_summary = summary_counts

    if args.dump_circles:
        combined_samples: list[tuple[dict[str, Any], str]] = []
        combined_samples.extend((sample, "kept") for sample in circle_samples)
        combined_samples.extend((sample, "dropped") for sample in guard_drop_samples)

        if combined_samples:
            limit = min(10, len(combined_samples))
            print(
                "[CIRCLES] samples_shown={shown} kept_total={kept} dropped_total={dropped}".format(
                    shown=limit,
                    kept=len(circle_samples),
                    dropped=len(guard_drop_samples),
                )
            )
            for idx, (sample, status) in enumerate(combined_samples[:limit]):
                x_display = _format_float_str(sample.get("x"))
                y_display = _format_float_str(sample.get("y"))
                radius_source = sample.get("radius")
                has_radius = radius_source not in (None, "")
                if not has_radius:
                    radius_source = sample.get("dia")
                radius_number = _coerce_float(radius_source)
                if radius_number is not None and not has_radius:
                    radius_number = radius_number / 2.0
                radius_display = _format_float_str(radius_number)
                status_label = "kept" if status == "kept" else "dropped"
                reason_value: str | None = None
                for reason_key in ("reason", "guard", "note"):
                    candidate = sample.get(reason_key)
                    if candidate not in (None, ""):
                        reason_value = str(candidate)
                        break
                if reason_value and reason_value != "-":
                    status_label = f"{status_label} ({reason_value})"
                print(
                    "[CIRCLE {idx:02d}] X={x} Y={y} R={radius} STATUS={status}".format(
                        idx=idx,
                        x=x_display,
                        y=y_display,
                        radius=radius_display,
                        status=status_label,
                    )
                )
        else:
            print("[CIRCLES] sample circles unavailable")

        if guard_drop_summary:
            summary_items = sorted(guard_drop_summary.items(), key=lambda item: (-item[1], item[0]))
            summary_display = ", ".join(
                f"{name}:{count}" for name, count in summary_items[:5]
            )
            print(f"[CIRCLES] guard_drop_counts={summary_display or '-'}")
        else:
            print("[CIRCLES] guard drop samples unavailable")

    geom_json_payload = {
        "summary": {
            "circle_total": geom_total,
            "unique_diameter_count": geom_groups,
        },
        "layer_counts": geom_layer_counts or {},
        "kept_samples": [dict(sample) for sample in circle_samples],
        "guard_drops": [dict(entry) for entry in guard_drop_samples],
    }
    if guard_drop_summary:
        geom_json_payload["guard_drop_counts"] = dict(guard_drop_summary)
    geom_json_path = _write_json_debug(Path("debug/geom_circles.json"), geom_json_payload)

    if args.show_rows and rows:
        limit = max(args.show_rows, 0)
        if limit > 0:
            count = min(limit, len(rows))
            print(f"[ROWS] preview_count={count}")
            for idx, row in enumerate(rows[:count]):
                qty_display = row.get("qty") if isinstance(row, Mapping) else None
                ref_display = row.get("ref") if isinstance(row, Mapping) else None
                side_display = row.get("side") if isinstance(row, Mapping) else None
                desc_display = row.get("desc") if isinstance(row, Mapping) else None
                print(
                    "[ROW {idx:02d}] {qty} | {ref} | {side} | {desc}".format(
                        idx=idx,
                        qty=qty_display if qty_display not in (None, "") else "-",
                        ref=ref_display if ref_display not in (None, "") else "-",
                        side=side_display if side_display not in (None, "") else "-",
                        desc=desc_display if desc_display not in (None, "") else "",
                    )
                )
    if args.debug and rows:
        print("first_rows:")
        for idx, row in enumerate(rows[:10]):
            ref = row.get("ref") if isinstance(row, Mapping) else ""
            desc = row.get("desc") if isinstance(row, Mapping) else ""
            qty = row.get("qty") if isinstance(row, Mapping) else ""
            hole = row.get("hole") if isinstance(row, Mapping) else ""
            print(
                f"  [{idx:02d}] QTY={qty} REF={ref} SIDE={row.get('side') if isinstance(row, Mapping) else ''} DESC={desc} HOLE={hole}"
            )

    debug_payload = payload.get("debug_payload")
    if isinstance(debug_payload, Mapping):
        debug_payload = dict(debug_payload)
    else:
        debug_payload = geo_extractor.get_last_text_table_debug() or {}

    if args.dump_bands:
        row_debug = debug_payload.get("row_debug") or []
        columns = debug_payload.get("columns") or []
        if isinstance(row_debug, Mapping):
            row_debug = [row_debug]
        if isinstance(columns, Mapping):
            columns = list(columns.values())
        if isinstance(row_debug, list) and row_debug:
            print(
                f"[TABLE-Y] dump rows_total={len(row_debug)} columns={len(columns)}"
            )
            for entry in row_debug[:30]:
                if not isinstance(entry, Mapping):
                    continue
                row_idx = entry.get("index")
                try:
                    row_idx_int = int(row_idx)
                except Exception:
                    row_idx_int = -1
                cells = entry.get("cells") or []
                parts: list[str] = []
                for col_idx, cell_text in enumerate(cells):
                    preview = geo_extractor._truncate_cell_preview(str(cell_text or ""))
                    parts.append(f'C{col_idx}="{preview}"')
                preview_body = " | ".join(parts)
                label = row_idx_int if row_idx_int >= 0 else row_idx
                print(
                    f"[TABLE-X] row#{label} cols={len(cells)} | {preview_body}"
                )
        else:
            print("[TABLE-X] dump rows: no row_debug in debug payload")

    dump_base = args.dump_lines
    if args.debug_entities and len(rows) < 8 and not dump_base:
        base_name = Path(path).stem or "geo_dump"
        dump_base = str(Path.cwd() / f"{base_name}_lines.tsv")

    if dump_base:
        lines_path = Path(dump_base)
        bands_path = lines_path.with_name(f"{lines_path.stem}_bands.tsv")
        raw_lines = debug_payload.get("raw_lines") or []
        candidates = raw_lines or debug_payload.get("candidates", [])
        row_debug = debug_payload.get("row_debug", [])

        def _format_float(value: object) -> str:
            if isinstance(value, (int, float)):
                return f"{float(value):.3f}"
            try:
                return f"{float(value):.3f}"
            except Exception:
                return ""

        def _write_lines(path_obj: Path, header: str, rows_iter: list[dict[str, object]]) -> None:
            path_obj.parent.mkdir(parents=True, exist_ok=True)
            with path_obj.open("w", encoding="utf-8") as handle:
                handle.write(header + "\n")
                for item in rows_iter:
                    if header.startswith("layout\t"):
                        layout = str(item.get("layout") or "")
                        in_block = "1" if item.get("in_block") else "0"
                        fields = [
                            layout,
                            in_block,
                            _format_float(item.get("x")),
                            _format_float(item.get("y")),
                            str(item.get("text") or ""),
                        ]
                    elif header.startswith("row\t"):
                        fields = [
                            str(item.get("row", "")),
                            str(item.get("col", "")),
                            _format_float(item.get("y_center")),
                            str(item.get("text") or ""),
                        ]
                    else:
                        fields = [
                            str(item.get("band", "")),
                            str(item.get("col", "")),
                            _format_float(item.get("x_center")),
                            _format_float(item.get("y_center")),
                            str(item.get("text") or ""),
                        ]
                    handle.write("\t".join(fields) + "\n")

        try:
            _write_lines(lines_path, "layout\tin_block\tx\ty\ttext", list(candidates))
            if row_debug:
                row_dump: list[dict[str, object]] = []
                for entry in row_debug:
                    if not isinstance(entry, Mapping):
                        continue
                    row_idx = entry.get("index")
                    y_center = entry.get("y")
                    cells = entry.get("cells") or []
                    for col_idx, cell_text in enumerate(cells):
                        row_dump.append(
                            {
                                "row": row_idx,
                                "col": col_idx,
                                "y_center": y_center,
                                "text": cell_text,
                            }
                        )
                if row_dump:
                    _write_lines(
                        bands_path,
                        "row\tcol\ty_center\ttext",
                        row_dump,
                    )
        except OSError as exc:  # pragma: no cover - filesystem issues
            print(f"[geo_dump] failed to write dumps: {exc}")
        else:
            print(f"[geo_dump] wrote debug dumps to {lines_path} and {bands_path}")

    rows_csv_path: Path | None = None
    if args.dump_rows_csv:
        if args.dump_rows_csv == "__AUTO__":
            csv_target = dump_dir_path / "hole_table_rows.csv"
        else:
            csv_target = Path(args.dump_rows_csv).expanduser()
        try:
            csv_target.parent.mkdir(parents=True, exist_ok=True)
            with csv_target.open("w", newline="", encoding="utf-8") as handle:
                writer = csv.writer(handle)
                writer.writerow(["qty", "ref", "side", "desc", "hole"])
                for row in rows:
                    if not isinstance(row, Mapping):
                        continue
                    qty_val = row.get("qty")
                    writer.writerow(
                        [
                            "" if qty_val in (None, "") else str(qty_val),
                            str(row.get("ref") or ""),
                            str(row.get("side") or ""),
                            str(row.get("desc") or ""),
                            str(row.get("hole") or ""),
                        ]
                    )
        except OSError as exc:  # pragma: no cover - filesystem issues
            print(f"[geo_dump] failed to write rows CSV: {exc}")
        else:
            rows_csv_path = csv_target
            print(f"[geo_dump] wrote rows CSV to {csv_target}")

    if args.save_geo_path:
        geom_summary_payload: dict[str, Any] = {
            "circle_total": geom_total,
            "unique_diameter_count": geom_groups,
        }
        if geom_layer_counts:
            geom_summary_payload["layer_counts"] = geom_layer_counts
        if guard_drop_summary:
            geom_summary_payload["guard_drop_counts"] = guard_drop_summary
        artifact_map = {
            "text_csv": None if text_csv_path == "-" else Path(text_csv_path),
            "text_jsonl": None if text_jsonl_path == "-" else Path(text_jsonl_path),
            "table_csv": table_csv_path,
            "geom_json": geom_json_path,
            "ops_json": ops_totals_debug_path,
            "rows_csv": rows_csv_path,
        }
        _write_geo_summary(
            args.save_geo_path,
            rows=rebuilt_rows,
            ops_totals=ops_totals_payload,
            geom_summary=geom_summary_payload,
            artifact_paths=artifact_map,
        )

    debug_info = geo_extractor.get_last_text_table_debug() or {}

    if text_csv_path == "-" and debug_info:
        fallback_entities = debug_info.get("collected_entities")
        if isinstance(fallback_entities, Sequence):
            normalized_entries: list[dict[str, Any]] = []
            for entity in fallback_entities:
                if not isinstance(entity, Mapping):
                    continue
                normalized_entries.append(
                    {
                        "etype": entity.get("type"),
                        "layout": entity.get("layout"),
                        "layer": entity.get("layer"),
                        "height": entity.get("height"),
                        "rotation": entity.get("rotation"),
                        "insert_x": entity.get("x"),
                        "insert_y": entity.get("y"),
                        "block_path": entity.get("block_path") or [],
                        "text": entity.get("text"),
                        "raw": entity.get("raw", entity.get("text")),
                    }
                )
            if normalized_entries:
                try:
                    text_csv_written = write_text_dump_csv(normalized_entries, dump_dir_path)
                    text_jsonl_written = write_text_dump_jsonl(normalized_entries, dump_dir_path)
                except OSError as exc:
                    print(f"[TEXT-DUMP] fallback dump failed: {exc}")
                else:
                    text_csv_path = str(text_csv_written)
                    text_jsonl_path = str(text_jsonl_written)

    if args.dump_ents:
        entities = debug_info.get("collected_entities") if isinstance(debug_info, Mapping) else None
        target_path = Path(args.dump_ents)
        try:
            target_path.parent.mkdir(parents=True, exist_ok=True)
            with target_path.open("w", newline="", encoding="utf-8") as handle:
                writer = csv.writer(handle)
                writer.writerow(["layout", "layer", "type", "x", "y", "height", "text"])
                for entry in entities or []:
                    if not isinstance(entry, Mapping):
                        continue
                    writer.writerow(
                        [
                            str(entry.get("layout", "")),
                            str(entry.get("layer", "")),
                            str(entry.get("type", "")),
                            "" if entry.get("x") is None else entry.get("x"),
                            "" if entry.get("y") is None else entry.get("y"),
                            "" if entry.get("height") is None else entry.get("height"),
                            str(entry.get("text", "")),
                        ]
                    )
        except OSError as exc:
            print(f"[geo_dump] failed to write entity dump: {exc}")
        else:
            print(f"[geo_dump] wrote entity dump to {target_path}")

    def _format_counts(counts: Mapping[str, int] | None) -> str:
        if not counts:
            return "{}"
        items = sorted(counts.items(), key=lambda item: (-item[1], item[0] or ""))
        top = ", ".join(f"{name or '-'}:{count}" for name, count in items[:5])
        if len(items) > 5:
            top += ", …"
        return "{" + top + "}"

    scanned_layouts = list(dict.fromkeys(debug_info.get("scanned_layouts") or []))
    scanned_layers = list(dict.fromkeys(debug_info.get("scanned_layers") or []))
    include_patterns_dbg = list(
        dict.fromkeys(debug_info.get("layer_regex_include") or [])
    )
    exclude_patterns_dbg = list(
        dict.fromkeys(debug_info.get("layer_regex_exclude") or [])
    )
    layout_summary = ",".join(scanned_layouts) if scanned_layouts else "-"
    layer_summary = ",".join(scanned_layers) if scanned_layers else "-"
    include_summary = ",".join(include_patterns_dbg) if include_patterns_dbg else "-"
    exclude_summary = ",".join(exclude_patterns_dbg) if exclude_patterns_dbg else "-"
    rows_csv_display = str(rows_csv_path) if rows_csv_path else "-"
    text_csv_display = text_csv_path
    text_jsonl_display = text_jsonl_path
    table_csv_display = str(table_csv_path) if table_csv_path else rows_csv_display
    geom_json_display = str(geom_json_path) if geom_json_path else "-"
    ops_json_display = (
        str(ops_totals_debug_path) if ops_totals_debug_path else "-"
    )
    print(
        "[geo_dump] summary layouts={layouts} layers={layers} incl={incl} "
        "excl={excl} rows={rows} text_csv={text_csv} text_jsonl={text_jsonl} "
        "table_csv={table_csv} geom_json={geom_json} ops_json={ops_json} "
        "rows_csv={rows_csv}".format(
            layouts=layout_summary,
            layers=layer_summary,
            incl=include_summary,
            excl=exclude_summary,
            rows=len(rows),
            text_csv=text_csv_display,
            text_jsonl=text_jsonl_display,
            table_csv=table_csv_display,
            geom_json=geom_json_display,
            ops_json=ops_json_display,
            rows_csv=rows_csv_display,
        )
    )

    if args.debug_layouts:
        layer_pre = debug_info.get("layer_counts_pre")
        layer_regex = debug_info.get("layer_counts_post_regex")
        layer_post = debug_info.get("layer_counts_post_allow")
        layout_pre = debug_info.get("layout_counts_pre")
        layout_regex = debug_info.get("layout_counts_post_regex")
        layout_post = debug_info.get("layout_counts_post_allow")
        include_patterns = debug_info.get("layer_regex_include") or []
        exclude_patterns = debug_info.get("layer_regex_exclude") or []
        if include_patterns or exclude_patterns:
            print(
                "[geo_dump] layer_regex include={incl} exclude={excl}".format(
                    incl=include_patterns or "-",
                    excl=exclude_patterns or "-",
                )
            )
        print(f"[geo_dump] layer_counts_pre={_format_counts(layer_pre)}")
        if layer_regex is not None:
            print(f"[geo_dump] layer_counts_regex={_format_counts(layer_regex)}")
        print(f"[geo_dump] layer_counts_post={_format_counts(layer_post)}")
        print(f"[geo_dump] layout_counts_pre={_format_counts(layout_pre)}")
        if layout_regex is not None:
            print(f"[geo_dump] layout_counts_regex={_format_counts(layout_regex)}")
        print(f"[geo_dump] layout_counts_post={_format_counts(layout_post)}")

    return 0

if __name__ == "__main__":  # pragma: no cover - CLI entry point
    raise SystemExit(main())<|MERGE_RESOLUTION|>--- conflicted
+++ resolved
@@ -1069,34 +1069,6 @@
     text_jsonl_path: str = "-"
 
     if args.dump_all_text:
-<<<<<<< HEAD
-        include_layers = _normalize_pattern_args(args.layers_include)
-        exclude_layers = _normalize_pattern_args(args.layers_exclude)
-        dump_min_height = args.min_height
-        if dump_min_height is None:
-            dump_min_height = 0.0
-        if dump_min_height is not None:
-            if args.min_height is None:
-                print(f"[TEXT-DUMP] min_height={dump_min_height} (default for dump)")
-            else:
-                print(f"[TEXT-DUMP] min_height={dump_min_height}")
-
-        if not getattr(args, "no_exclude_layer", False):
-            default_exclude = {
-                pattern for pattern in DEFAULT_TEXT_LAYER_EXCLUDE_REGEX if pattern
-            }
-            if default_exclude:
-                filtered_layers = [
-                    pattern for pattern in exclude_layers if pattern not in default_exclude
-                ]
-                if len(filtered_layers) != len(exclude_layers):
-                    print("[TEXT-DUMP] ignoring default layer exclusions for dump-all-text")
-                    exclude_layers = filtered_layers
-        if include_layers:
-            print(f"[TEXT-DUMP] layers_include={sorted(set(include_layers))}")
-        if exclude_layers:
-            print(f"[TEXT-DUMP] layers_exclude={sorted(set(exclude_layers))}")
-=======
         include_layers: list[str] | None = None
         exclude_layers: list[str] | None = None
         if args.no_layer_filter:
@@ -1119,22 +1091,15 @@
             ]
             if layout_filter:
                 print(f"[TEXT-DUMP] layouts={layout_filter}")
->>>>>>> 03c66dc3
         try:
             entries = geo_extractor.collect_all_text(
                 doc,
                 include_blocks=bool(args.include_blocks),
                 include_paperspace=bool(args.include_paperspace),
-<<<<<<< HEAD
-                min_height=dump_min_height,
-                layers_include=include_layers,
-                layers_exclude=exclude_layers,
-=======
                 min_height=args.min_height,
                 layers_include=None if args.no_layer_filter else include_layers,
                 layers_exclude=None if args.no_layer_filter else exclude_layers,
                 layouts=layout_filter,
->>>>>>> 03c66dc3
             )
         except Exception as exc:
             print(f"[TEXT-DUMP] failed to collect text entities: {exc}")
