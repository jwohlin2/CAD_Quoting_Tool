# cad_quoter/geo_dump.py
from __future__ import annotations

import argparse
import csv
import json
import math
import re
import sys
from fractions import Fraction
from pathlib import Path
from typing import Dict, List, Optional, Tuple

REPO_ROOT = Path(__file__).resolve().parent.parent
if str(REPO_ROOT) not in sys.path:
    sys.path.insert(0, str(REPO_ROOT))

from cad_quoter import geo_extractor

# ---------- HOLE TABLE helpers ----------
_UHEX_RE = re.compile(r"\\U\+([0-9A-Fa-f]{4})")

# header-level quantities list must be visible where we write ops; we’ll pass it through
_HEADER_QTY_BY_INDEX: List[int] = []


def _set_header_qtys(qtys: List[int]) -> None:
    """Stash the HOLE TABLE qty list for downstream helpers."""

    global _HEADER_QTY_BY_INDEX
    _HEADER_QTY_BY_INDEX = list(qtys or [])


def _header_qty_for(idx: int, default: int = 0) -> int:
    """Return the header quantity for the hole index, or ``default`` when unknown."""

    if 0 <= idx < len(_HEADER_QTY_BY_INDEX):
        return _HEADER_QTY_BY_INDEX[idx]
    return default
def _decode_uplus(s: str) -> str:
    """Turn \\U+2205 into Ø etc., keep original if malformed."""
    return _UHEX_RE.sub(lambda m: chr(int(m.group(1), 16)), s or "")

def _diameter_aliases(token: str) -> List[str]:
    """Given 'Ø1.7500', build aliases found in body text, including trailing-Ø fraction forms like '17/32∅'."""
    out = [token]
    if token.startswith(("Ø", "∅")):
        val_str = token[1:]
        try:
            val = float(val_str)
            frac = Fraction(val).limit_denominator(64)
            if abs(float(frac) - val) < 1e-4:
                n, d = frac.numerator, frac.denominator
                # Ø leading
                out += [f"Ø{n}/{d}", f"∅{n}/{d}"]
                # Ø trailing
                out += [f"{n}/{d}Ø", f"{n}/{d}∅"]
            comp = f"{val:.3f}".rstrip("0").rstrip(".")
            out += [f"Ø{comp}", f"∅{comp}", f"(Ø{comp})", f"(∅{comp})"]
        except Exception:
            pass
    return out

# Parse simple thread tokens
_THREAD_RE = re.compile(r'(?:(#\d+)|([A-Z])|(\d+/\d+)|(\d+(?:\.\d+)?))\s*[-–]\s*(\d+)', re.I)

# Common number drill majors + tap-drill approximations (inches)
# For routing #10-32 reliably to ~0.1590
_NUMBER_TAP_DRILL = {
    "#4-40": 0.0890, "#6-32": 0.1065, "#8-32": 0.1360, "#10-24": 0.1495, "#10-32": 0.1590,
    "#12-24": 0.1770, "#12-28": 0.1890,
}

# Major diameters for fractional and number sizes (minimal set; we only need when text lacks Ø)
_FRACTION_TO_IN = lambda s: (lambda n, d: float(n) / float(d))(*s.split("/"))
_LETTER_DRILL_DEC = {  # letter drills (subset used in your file)
    "A": .234, "B": .238, "C": .242, "D": .246, "E": .250, "F": .257, "G": .261,
    "H": .266, "I": .272, "J": .277, "K": .281, "L": .290, "M": .295, "N": .302,
    "Q": .332,
}


def _parse_thread_token(s: str) -> Optional[Tuple[float, int]]:
    """
    Returns (major_diam_in, tpi) if we can infer it from tokens like:
      5/8-11, 0.625-11, #10-32, I-24, Q-?? etc.
    """

    m = _THREAD_RE.search(s)
    if not m:
        return None
    num, letter, frac, decimal, tpi = m.groups()
    tpi = int(tpi)
    if num:
        # e.g., #10-32
        key = f"{num.upper()}-{tpi}"
        if key in _NUMBER_TAP_DRILL:
            # return "tap drill" as the 'major' stand-in (we'll snap to nearest)
            return (_NUMBER_TAP_DRILL[key], tpi)
        # unknown number size: approximate major from ANSI table? skip -> None
        return None
    if letter:
        # e.g., I-24
        L = letter.upper()
        major = _LETTER_DRILL_DEC.get(L)
        if major:
            return (major, tpi)
        return None
    if frac:
        return (_FRACTION_TO_IN(frac), tpi)
    if decimal:
        return (float(decimal), tpi)
    return None


def _tap_drill_from(major_in: float, tpi: int) -> float:
    """Simple UNC/UNF approximation: tap drill ≈ major − (1 / TPI)."""

    return max(0.0, major_in - 1.0 / float(tpi))


def _snap_to_nearest_index(value_in: float, diam_list: List[str]) -> int:
    """Return index of the REF_DIAM closest to the supplied numeric value."""

    best, err = 0, float("inf")
    for i, tok in enumerate(diam_list):
        try:
            v = float(tok[1:]) if tok.startswith(("Ø", "∅")) else float(tok)
        except Exception:
            continue
        delta = abs(v - value_in)
        if delta < err:
            best, err = i, delta
    return best


def _snap_to_nearest(value: float, diam_list: List[str]) -> int:
    """Backward-compatible wrapper that returns the nearest REF_DIAM index."""

    return _snap_to_nearest_index(value, diam_list)

def _find_hole_table_chunks(rows: List[dict]):
    """Return (header_chunks, body_chunks) from text rows when a HOLE TABLE is present."""
    # rows are dicts with at least: layout, layer, etype, text, ...
    # Work over PROXYTEXT/MTEXT/TEXT so we survive variant exports
    starts = [i for i, r in enumerate(rows)
              if r.get("etype") in ("PROXYTEXT", "MTEXT", "TEXT")
              and "HOLE TABLE" in (r.get("text", "").upper())]
    if not starts:
        return [], []
    i = starts[0]
    header_chunks: List[str] = []
    body_chunks: List[str] = []
    j = i
    saw_desc = False
    # Collect header lines until we see DESCRIPTION
    while j < len(rows) and rows[j].get("etype") in ("PROXYTEXT", "MTEXT", "TEXT"):
        header_chunks.append(rows[j].get("text", ""))
        if "DESCRIPTION" in (rows[j].get("text", "").upper()):
            saw_desc = True
            j += 1
            break
        j += 1
    if not saw_desc:
        # Be tolerant if CAD split a bit further
        k = j
        while k < min(j + 5, len(rows)) and rows[k].get("etype") in ("PROXYTEXT", "MTEXT", "TEXT"):
            header_chunks.append(rows[k].get("text", ""))
            if "DESCRIPTION" in (rows[k].get("text", "").upper()):
                j = k + 1
                break
            k += 1
    # Body: remaining contiguous HOLE TABLE text
    while j < len(rows) and rows[j].get("etype") in ("PROXYTEXT", "MTEXT", "TEXT"):
        body_chunks.append(rows[j].get("text", ""))
        j += 1
    return header_chunks, body_chunks


def _parse_header(header_chunks: List[str]):
    """
    Return (hole_letters, diam_tokens, qty_list).
    Handles: 'HOLE TABLE HOLE A B ... REF Ø Ø1.7500 ... QTY 4 2 ... DESCRIPTION'
    - Picks the LAST 'HOLE' before REF (not the one in 'HOLE TABLE')
    - Drops stray standalone Ø right after REF
    """
    header_text = re.sub(r"\s+", " ", " ".join(header_chunks)).strip().replace(",", " ")
    toks = header_text.split()

    def all_idx(name: str) -> List[int]:
        u = name.upper()
        return [i for i, t in enumerate(toks) if t.upper() == u]

    def find_one(name: str) -> int:
        u = name.upper()
        return next((i for i, t in enumerate(toks) if t.upper() == u), -1)

    idx_holes = all_idx("HOLE")
    i_ref = find_one("REF")
    i_qty = find_one("QTY")
    i_desc = find_one("DESCRIPTION")
    if i_desc == -1:
        i_desc = find_one("DESC")
    if i_ref == -1:
        # some drawings collapse REF header to a diameter symbol
        i_ref = find_one("Ø")

    # choose the HOLE that is actually the column header:
    # the last 'HOLE' occurring BEFORE REF
    i_hole = -1
    for i in idx_holes:
        if i < i_ref:
            i_hole = i
    if min(i_hole, i_ref, i_qty, i_desc) == -1:
        raise ValueError(f"Unexpected HOLE TABLE header: {header_text}")

    # slice ranges
    hole_letters = toks[i_hole + 1 : i_ref]
    diam_tokens = toks[i_ref + 1 : i_qty]
    qty_tokens = toks[i_qty + 1 : i_desc]

    # drop stray symbols that aren't real diameters
    diam_tokens = [d for d in diam_tokens if d not in ("Ø", "∅")]

    # parse quantities
    qty_list = []
    for q in qty_tokens:
        try:
            qty_list.append(int(q))
        except Exception:
            pass

    n = min(len(hole_letters), len(diam_tokens), len(qty_list))
    return hole_letters[:n], diam_tokens[:n], qty_list[:n]


def _redistribute_cross_hits(descs: List[str], diam_list: List[str]) -> List[str]:
    """
    Reassign sub-chunks inside each segment that actually belong to other hole diameters.
    Keeps the leading chunk with the original hole; moves each internal chunk to its diameter's hole.
    """
    # 1) Build alias -> hole_idx map (include decimals, fractions, parens, trailing-Ø)
    alias_to_idx: Dict[str, int] = {}
    for idx, tok in enumerate(diam_list):
        for a in _diameter_aliases(tok):
            alias_to_idx[a] = idx
        # numeric-only fallbacks for decimals like .272 / 0.272 (and parens)
        if tok.startswith(("Ø", "∅")):
            s = tok[1:]
            try:
                f = float(s)
                comp = f"{f:.3f}".rstrip("0").rstrip(".")
            except Exception:
                comp = s
            for a in (comp, f"0{comp}", f"({comp})", f"(0{comp})"):
                alias_to_idx[a] = idx

    if not alias_to_idx:
        return descs

    # 2) Build a single regex alternation (longest-first to avoid partial overlaps)
    aliases_sorted = sorted(alias_to_idx.keys(), key=len, reverse=True)
    alt_union = "|".join(map(re.escape, aliases_sorted))
    re_markers = re.compile(alt_union)

    def strip_marker_prefix(s: str) -> str:
        # fractions first (Ø-leading and Ø-trailing), then decimals, then quoted REF like "Q"(Ø.332)
        s = re.sub(r'^[\(\s]*[Ø∅]\s*[0-9]+/[0-9]+\)?\s*', '', s)
        s = re.sub(r'^[\(\s]*[0-9]+/[0-9]+[Ø∅]\)?\s*', '', s)
        s = re.sub(r'^[\(\s]*[Ø∅]\s*[0-9.]+\)?\s*',        '', s)
        s = re.sub(r'^\s*"{1,2}[A-Z]"{1,2}\s*\((?:[Ø∅]\s*[0-9.]+)\)\s*', '', s)
        s = re.sub(r'^\s*"{1,2}[A-Z]"{1,2}\s*', '', s)
        return re.sub(r'\s+', ' ', s).strip()

    new_descs = [""] * len(descs)

    for i, seg in enumerate(descs):
        raw_seg = seg or ""
        s = raw_seg.strip()
        if not s:
            continue

        # find all internal markers with their owners
        hits = []
        for m in re_markers.finditer(raw_seg):
            alias = m.group(0)
            tgt = alias_to_idx.get(alias)
            if tgt is None or tgt == i:
                continue
            hits.append((m.start(), m.end(), tgt, alias))

        if not hits:
            new_descs[i] = s
            continue

        # slice: self text between foreign markers; move foreign chunks
        hits.sort(key=lambda t: t[0])
        cursor = 0
        self_parts = []
        for k, (a, b, tgt, alias) in enumerate(hits):
            if a > cursor:
                self_parts.append(raw_seg[cursor:a])     # keep for self
            next_a = hits[k+1][0] if k+1 < len(hits) else len(raw_seg)
            chunk_raw = raw_seg[a:next_a]
            chunk = strip_marker_prefix(chunk_raw)
            tgt_idx = tgt
            m_jg = re.search(r'[Ø∅]\s*([0-9.]+)\s+JIG\s*GRIND', chunk, flags=re.I)
            if m_jg:
                try:
                    val = float(m_jg.group(1))
                    tgt_idx = _snap_to_nearest_index(val, diam_list)
                except Exception:
                    pass
            if chunk:
                chunk_clean = chunk.strip()
                if new_descs[tgt_idx]:
                    new_descs[tgt_idx] += " " + chunk_clean
                else:
                    new_descs[tgt_idx] = chunk_clean
            cursor = next_a
        if cursor < len(raw_seg):
            self_parts.append(raw_seg[cursor:])           # tail back to self

        self_text = strip_marker_prefix(" ".join(self_parts))
        new_descs[i] = self_text

    # merge any untouched originals
    for i in range(len(descs)):
        if not new_descs[i] and descs[i]:
            new_descs[i] = descs[i]

    # tidy trailing semicolons/space
    return [re.sub(r"\s*;\s*$", "", x or "").strip() for x in new_descs]


def _route_tap_only_chunks(descs: List[str], diam_list: List[str]) -> List[str]:
    """
    Find TAP chunks that lack any Ø marker and route them to the nearest REF_DIAM
    based on estimated tap-drill size. Handles examples:
      - '5/8-11 TAP THRU (FROM BACK)'  -> ~0.625 - 1/11 ≈ 0.534  -> C (Ø.5313)
      - '#10-32 TAP X .62 DEEP ...'    -> 0.1590                 -> M (Ø.1590)
    Also honors letter drills like 'I-24' by using their decimal drill size.
    """

    moved = [""] * len(descs)
    keep = [""] * len(descs)

    for i, s in enumerate(descs):
        txt = (s or "").strip()
        if not txt:
            keep[i] = ""
            continue

        # If segment already contains a hole diameter alias, leave it (handled earlier)
        if any(sym in txt for sym in ("Ø", "∅")):
            keep[i] = txt
            continue

        # Split into clauses so we can route partial pieces
        clauses = _smart_clause_split(txt)
        keep_parts: List[str] = []
        for cl in clauses:
            if "TAP" not in cl.upper():
                keep_parts.append(cl)
                continue
            # Try to read thread token and estimate tap drill
            parsed = _parse_thread_token(cl)
            if not parsed:
                keep_parts.append(cl)
                continue
            major_in, tpi = parsed
            tap_in = major_in if "#" in cl or re.search(r'#[0-9]+', cl) else _tap_drill_from(major_in, tpi)
            tgt_idx = _snap_to_nearest(tap_in, diam_list)
            # Move this clause to its target hole
            moved[tgt_idx] = (moved[tgt_idx] + " " + cl).strip() if moved[tgt_idx] else cl

        keep[i] = " ".join(p for p in (p.strip() for p in keep_parts) if p)

    # Merge moved text into destinations
    out: List[str] = []
    for i in range(len(descs)):
        pieces = []
        if keep[i]:
            pieces.append(keep[i])
        if moved[i]:
            pieces.append(moved[i])
        out.append(" ".join(pieces).strip())
    return out


# ---------- Operation explosion helpers ----------

# Regexes we’ll reuse
_RE_DIAM_LEAD   = re.compile(r'^[\(\s]*[Ø∅]\s*([0-9]+/[0-9]+|[0-9.]+)\)?\s*', re.I)
_RE_DIAM_TRAIL  = re.compile(r'^[\(\s]*([0-9]+/[0-9]+)\s*[Ø∅]\)?\s*', re.I)  # e.g., 13/32∅
_RE_DIAM_ANY    = re.compile(r'(?:[Ø∅]\s*)?([0-9]+/[0-9]+|[0-9.]+)(?:\s*[Ø∅])?', re.I)
_RE_PAREN_JG    = re.compile(r'\(\s*[Ø∅]\s*([0-9]+/[0-9]+|[0-9.]+)\s+JIG\s+GRIND\s*\)', re.I)
_RE_TAP         = re.compile(r'\bTAP\b', re.I)
_RE_THRU        = re.compile(r'\bTHRU\b', re.I)
_RE_CBORE       = re.compile(r"C['’]BORE", re.I)
_RE_CDRILL      = re.compile(r"C['’]DRILL", re.I)
_RE_DEPTH_PHRASE= re.compile(r'[Xx]\s*([0-9.]+)\s*DEEP(?:\s+FROM\s+(FRONT|BACK))?', re.I)
_RE_SIDE_PAIR   = re.compile(r'\bFROM\s+FRONT\s*&\s*BACK\b', re.I)
_RE_SIDE        = re.compile(r'\bFROM\s+(FRONT|BACK)\b', re.I)
_RE_QREF        = re.compile(r'^\s*"{1,2}[A-Z]"{1,2}\s*', re.I)   # leading "Q", "I", etc.


def _smart_clause_split(s: str) -> List[str]:
    """Split a description into clauses by semicolons and new operation markers."""

    parts: List[str] = []
    s = (s or "").strip()
    if not s:
        return parts

    seeds = [chunk for chunk in s.split(';') if chunk.strip()]
    for seed in seeds:
        chunks = re.split(
            r'(?=(?:"[A-Z]"\s*\(\s?[Ø∅]|\bC[\'’]BORE\b|\bC[\'’]DRILL\b|\bTAP\b|\bTHRU\b))',
            seed,
            flags=re.I,
        )
        parts.extend(chunk.strip() for chunk in chunks if chunk and chunk.strip())
    return parts


def _fmt_diam(token: str) -> str:
    """Normalize a numeric token to Ø... (keep fractions as-is)."""
    tok = token.strip()
    if '/' in tok:
        return f"Ø{tok}"
    # decimals: keep as entered, drop trailing zeros and dot for secondary ops
    try:
        f = float(tok)
        s = f"{f:.4f}".rstrip('0').rstrip('.')
        return f"Ø{s}"
    except Exception:
        return f"Ø{tok}"


def _extract_leading_diam(clause: str) -> Tuple[str, str]:
    """
    Return (diam_override, remainder). Supports:
      - Ø.623 ...   (leading symbol)
      - 13/32Ø ...  (trailing symbol on a fraction)
    """

    s = clause.lstrip()
    m = _RE_DIAM_LEAD.match(s)
    if m:
        return _fmt_diam(m.group(1)), s[m.end():].lstrip()
    m = _RE_DIAM_TRAIL.match(s)
    if m:
        return _fmt_diam(m.group(1)), s[m.end():].lstrip()
    return "", clause.strip()


def _explode_front_back(desc: str) -> List[str]:
    """
    Split '... FROM FRONT & BACK ...' into two descs with explicit sides.
    If only one side present, return as-is.
    """

    if _RE_SIDE_PAIR.search(desc):
        base = _RE_SIDE_PAIR.sub("", desc).strip(",; ").strip()
        left  = _RE_SIDE.sub("FROM FRONT", base)
        right = _RE_SIDE.sub("FROM BACK",  base)
        # ensure side text present
        if "FROM FRONT" not in left:  left  = (left + " FROM FRONT").strip()
        if "FROM BACK"  not in right: right = (right + " FROM BACK").strip()
        return [left, right]
    return [desc]


def _clean_clause_text(s: str) -> str:
    # strip leading quoted refs and tidy spaces/semicolons
    s = _RE_QREF.sub("", s).strip()
    s = re.sub(r'\s+', ' ', s)
    s = re.sub(r'\s*;\s*$', '', s)
    return s.strip(", ").strip()


def _smart_clause_split(description: str) -> List[str]:
    """Split description into clauses on semicolons while respecting parentheses."""

    if not description:
        return []

    parts: List[str] = []
    buf: List[str] = []
    depth = 0
    for ch in description:
        if ch == ';' and depth == 0:
            part = "".join(buf).strip()
            if part:
                parts.append(part)
            buf = []
            continue
        buf.append(ch)
        if ch == '(':
            depth += 1
        elif ch == ')' and depth > 0:
            depth -= 1
    tail = "".join(buf).strip()
    if tail:
        parts.append(tail)
    return parts


def _parse_clause_to_ops(
    hole_idx: int,
    base_diam: str,
    qtys: List[int],
    text: str,
    hole_letters: List[str],
    diam_list: List[str],
) -> List[Tuple[int, str, int, str]]:
    ops: List[Tuple[int,str,int,str]] = []
    s = text.strip()
    if not s:
        return ops

    # 4a) parenthetical JIG GRIND → nearest hole, use that hole’s qty
    for pm in list(_RE_PAREN_JG.finditer(s)):
        val = pm.group(1)
        dstr = _fmt_diam(val)
        try:
            tgt = _snap_to_nearest_index(float(val), diam_list)
        except Exception:
            tgt = hole_idx
<<<<<<< HEAD
        ops.append((tgt, dstr, qtys[tgt], "JIG GRIND"))
        s = s.replace(pm.group(0), " ")
=======
        qty_for_tgt = _header_qty_for(tgt, qty)
        ops.append((tgt, dstr, qty_for_tgt, "JIG GRIND"))
        s = s.replace(pm.group(0), " ")  # remove from main text
>>>>>>> 81b77dda

    # 4b) leading/trailing diameter override → snap to nearest hole
    diam_override, rest = _extract_leading_diam(_clean_clause_text(s))
    if diam_override:
        try:
            v = float(diam_override[1:])
            hole_for_clause = _snap_to_nearest_index(v, diam_list)
        except Exception:
            hole_for_clause = hole_idx
        diam_for_clause = diam_override
    else:
        hole_for_clause = hole_idx
        diam_for_clause = base_diam

    rest = _clean_clause_text(rest)

<<<<<<< HEAD
    # 4c) FRONT & BACK split
=======
    if not rest:
        # Bare diameter line => treat as THRU
        qty_for_clause = _header_qty_for(hole_for_clause, qty)
        ops.append((hole_for_clause, diam_for_clause, qty_for_clause, "THRU"))
        return ops

    # Split explicit FRONT & BACK pair into two
>>>>>>> 81b77dda
    parts = _explode_front_back(rest)

    # 4d) Inside each part, if BOTH C’DRILL and TAP exist, split so L gets the C’DRILL and M gets TAP
    for part in parts:
        desc = _clean_clause_text(part)

<<<<<<< HEAD
        # If we see a naked fraction diameter anywhere (like 13/32) → turn into override, keep current hole
        anyd = _RE_DIAM_ANY.search(desc)
        if anyd and "Ø" not in desc and "∅" not in desc:
            diam_for_clause = _fmt_diam(anyd.group(1))

        # Special: if desc contains C'DRILL and '#10-32 TAP' both, break into two ops
        if _RE_CDRILL.search(desc) and re.search(r'#\s*10\s*-\s*32', desc, re.I):
            # send C'DRILL to the nearest small hole (usually L Ø.1876)
            tgt_cd = _snap_to_nearest_index(0.1876, diam_list)
            ops.append((tgt_cd, _fmt_diam("0.1876"), qtys[tgt_cd], re.search(r"C[\'’]DRILL.*?(?=$|#)", desc, flags=re.I).group(0).strip()))
            # TAP part to M via map/nearness (0.1590)
            tgt_m = _snap_to_nearest_index(0.1590, diam_list)
            tap_part = re.search(r'#\s*10\s*-\s*32.*$', desc, flags=re.I)
            if tap_part:
                ops.append((tgt_m, _fmt_diam("0.1590"), qtys[tgt_m], tap_part.group(0).strip()))
            continue

        # Glue TAP+THRU if both appear
        if _RE_TAP.search(desc) and _RE_THRU.search(desc):
            ops.append((hole_for_clause, diam_for_clause, qtys[hole_for_clause], desc))
        elif any(rx.search(desc) for rx in (_RE_CBORE, _RE_CDRILL, _RE_TAP, _RE_THRU)):
            ops.append((hole_for_clause, diam_for_clause, qtys[hole_for_clause], desc))
        else:
            ops.append((hole_for_clause, diam_for_clause, qtys[hole_for_clause], desc))
=======
        # --- GLUE: keep TAP+THRU combined if both appear in same clause ---
        qty_for_clause = _header_qty_for(hole_for_clause, qty)

        if _RE_TAP.search(desc) and _RE_THRU.search(desc):
            ops.append((hole_for_clause, diam_for_clause, qty_for_clause, desc))
            continue

        if any(rx.search(desc) for rx in (_RE_CBORE, _RE_CDRILL, _RE_TAP, _RE_THRU)):
            ops.append((hole_for_clause, diam_for_clause, qty_for_clause, desc))
        else:
            # generic fallback
            ops.append((hole_for_clause, diam_for_clause, qty_for_clause, desc))
>>>>>>> 81b77dda

    return ops


def _explode_description_into_ops(
    hole_idx: int,
    hole: str,
    base_diam: str,
    qtys: List[int],
    description: str,
    hole_letters: List[str],
<<<<<<< HEAD
    diam_list: List[str],
) -> List[Dict[str,str]]:
=======
) -> List[Dict[str, str]]:
    """
    Split a row's DESCRIPTION into multiple atomic ops by ';' boundaries,
    parse each to (diam, qty, desc), and return ready-to-write dicts.
    """

    # split on semicolons and other op boundaries, but keep decimals intact
    clauses = _smart_clause_split(description)
>>>>>>> 81b77dda
    out: List[Dict[str,str]] = []
    for cl in _smart_clause_split(description):
        for tgt_idx, diam, q, desc in _parse_clause_to_ops(hole_idx, base_diam, qtys, cl, hole_letters, diam_list):
            out.append({
                "HOLE": hole_letters[tgt_idx],
                "REF_DIAM": diam,
                "QTY": str(q),
                "DESCRIPTION/DEPTH": desc,
            })
    return out


def _split_descriptions(body_chunks: List[str], diam_list: List[str]) -> List[str]:
    """
    ORDER-AGNOSTIC splitter + redistribution of cross-hits.
    """
    blob = re.sub(r"\s+", " ", " ".join(body_chunks)).strip()
    # Cut off coordinate table if present
    m = re.search(r"\bLIST OF COORDINATES\b", blob, flags=re.I)
    if m:
        blob = blob[:m.start()].rstrip()

    # 1) find positions for every diameter alias anywhere in the blob
    positions: List[Tuple[int, int, str]] = []  # (pos, hole_idx, alias)
    for idx, token in enumerate(diam_list):
        alts = _diameter_aliases(token)
        # last-resort numeric payloads
        if token.startswith(("Ø", "∅")):
            s = token[1:]
            try:
                f = float(s)
                comp = f"{f:.3f}".rstrip("0").rstrip(".")
            except Exception:
                comp = s
            alts += [comp, f"0{comp}", f"({comp})", f"(0{comp})"]

        best_pos, best_alt = None, ""
        for a in alts:
            p = blob.find(a)
            if p != -1 and (best_pos is None or p < best_pos):
                best_pos, best_alt = p, a
        if best_pos is None:
            best_pos, best_alt = len(blob), ""
        positions.append((best_pos, idx, best_alt))

    # 2) slice by sorted positions
    positions.sort(key=lambda t: t[0])
    cuts = [p for (p, _, _) in positions]
    segments_in_order = []
    for i, start in enumerate(cuts):
        end = cuts[i+1] if i+1 < len(cuts) else len(blob)
        segments_in_order.append(blob[start:end])

    # 3) basic strip of leading marker
    def strip_leading_marker(s: str) -> str:
        s = s.strip()
        s = re.sub(r'^[\(\s]*[Ø∅]\s*[0-9]+/[0-9]+\)?\s*', '', s)
        s = re.sub(r'^[\(\s]*[0-9]+/[0-9]+[Ø∅]\)?\s*', '', s)
        s = re.sub(r'^[\(\s]*[Ø∅]\s*[0-9.]+\)?\s*',        '', s)
        s = re.sub(r'^\s*"{1,2}[A-Z]"{1,2}\s*\((?:[Ø∅]\s*[0-9.]+)\)\s*', '', s)
        s = re.sub(r'^\s*"{1,2}[A-Z]"{1,2}\s*', '', s)
        return s.strip()

    # 4) map to the original hole order
    descs = [""] * len(diam_list)
    for (pos, hole_idx, _), seg in zip(positions, segments_in_order):
        if pos >= len(blob):
            continue
        descs[hole_idx] = strip_leading_marker(seg)

    # 5) redistribute any cross-hits (multi-hole bundles) to the right holes
    descs = _redistribute_cross_hits(descs, diam_list)

    # 6) NEW: route TAP-only clauses (no Ø markers) to the nearest hole by tap-drill estimate
    descs = _route_tap_only_chunks(descs, diam_list)

    return descs

DEFAULT_SAMPLE_PATH = REPO_ROOT / "Cad Files" / "301_redacted.dxf"


def _parse_csv_patterns(s: Optional[str]) -> List[str]:
    if not s:
        return []
    return [p.strip() for p in s.split(",") if p.strip()]


def main() -> int:
    ap = argparse.ArgumentParser(
        description="Dump ALL text (incl. inside blocks) from DXF/DWG → CSV + JSONL."
    )
    ap.add_argument(
        "path",
        nargs="?",
        default=str(DEFAULT_SAMPLE_PATH),
        help=f"Input .dxf or .dwg (default: {DEFAULT_SAMPLE_PATH})",
    )
    ap.add_argument("--outdir", default="debug", help="Output directory (default: debug)")
    ap.add_argument(
        "--layouts",
        help="Comma-separated layout names to scan (default: all, e.g., 'CHART,SHEET (B),Model')",
    )
    ap.add_argument("--include-layers", help="Regex allowlist CSV (default: none → all)")
    ap.add_argument("--exclude-layers", help="Regex blocklist CSV (default: none)")
    ap.add_argument("--min-height", type=float, default=0.0, help="Min text height filter")
    ap.add_argument("--block-depth", type=int, default=3, help="Max recursive INSERT depth")
    ap.add_argument("--csv-name", default="dxf_text_dump.csv", help="CSV filename")
    ap.add_argument("--jsonl-name", default="dxf_text_dump.jsonl", help="JSONL filename")
    args = ap.parse_args()

    in_path = Path(args.path).expanduser().resolve()
    if not in_path.exists():
        ap.error(f"Input path not found: {in_path}")
    outdir = Path(args.outdir).resolve()
    outdir.mkdir(parents=True, exist_ok=True)
    csv_path = outdir / args.csv_name
    jsonl_path = outdir / args.jsonl_name

    doc = geo_extractor.open_doc(in_path)

    layouts = None
    if args.layouts and args.layouts.strip():
        layouts = [p.strip() for p in args.layouts.split(",") if p.strip()]

    include_layers = _parse_csv_patterns(args.include_layers)
    exclude_layers = _parse_csv_patterns(args.exclude_layers)

    rows = geo_extractor.collect_all_text(
        doc,
        layouts=layouts,
        include_layers=include_layers,
        exclude_layers=exclude_layers,
        min_height=float(args.min_height or 0.0),
        max_block_depth=int(args.block_depth or 0),
    )

    # Decode \U+#### across all text rows (so everything renders with real symbols)
    for r in rows:
        if "text" in r and isinstance(r["text"], str):
            r["text"] = _decode_uplus(r["text"])

    # Write CSV
    with csv_path.open("w", newline="", encoding="utf-8") as fh:
        w = csv.writer(fh)
        w.writerow(
            [
                "layout",
                "layer",
                "etype",
                "text",
                "x",
                "y",
                "height",
                "rotation",
                "in_block",
                "depth",
                "block_path",
            ]
        )
        for r in rows:
            w.writerow(
                [
                    r.get("layout", ""),
                    r.get("layer", ""),
                    r.get("etype", ""),
                    r.get("text", ""),
                    float(r.get("x", 0.0) or 0.0),
                    float(r.get("y", 0.0) or 0.0),
                    float(r.get("height", 0.0) or 0.0),
                    float(r.get("rotation", 0.0) or 0.0),
                    int(bool(r.get("in_block", False))),
                    int(r.get("depth", 0) or 0),
                    "/".join(r.get("block_path", []) or []),
                ]
            )

    # Write JSONL
    with jsonl_path.open("w", encoding="utf-8") as fh:
        for r in rows:
            fh.write(json.dumps(r, ensure_ascii=False) + "\n")

    # ---- Emit structured HOLE TABLE, if present ----
    try:
        header_chunks, body_chunks = _find_hole_table_chunks(rows)
        if header_chunks:
            hole_letters, diam_tokens, qtys = _parse_header(header_chunks)
            _set_header_qtys(qtys)
            descriptions = _split_descriptions(body_chunks, diam_tokens)
            out_rows = []
            if len(hole_letters) != len(diam_tokens) or len(hole_letters) != len(qtys):
                print(
                    f"[HOLE-TABLE][warn] counts mismatch: holes={len(hole_letters)} "
                    f"diam={len(diam_tokens)} qty={len(qtys)}"
                )
            if any(not d.startswith(("Ø", "∅")) for d in diam_tokens):
                print("[HOLE-TABLE][warn] non-diameter token detected in REF_DIAM:", diam_tokens)
            for i, hole in enumerate(hole_letters):
                out_rows.append({
                    "HOLE": hole,
                    "REF_DIAM": diam_tokens[i],
                    "QTY": qtys[i],
                    "DESCRIPTION": (descriptions[i] if i < len(descriptions) else "").strip(),
                })
            # ---- Emit exploded ops file (ideal for machine-time calc) ----
            ops_rows: List[Dict[str,str]] = []
            for i, hole in enumerate(hole_letters):
                base_d = diam_tokens[i]
                desc   = (descriptions[i] if i < len(descriptions) else "").strip()
                if not desc:
                    continue
                ops_rows += _explode_description_into_ops(i, hole, base_d, qtys, desc, hole_letters, diam_tokens)

            ops_csv = csv_path.parent / "hole_table_ops.csv"
            with ops_csv.open("w", newline="", encoding="utf-8") as fh:
                w = csv.DictWriter(fh, fieldnames=["HOLE","REF_DIAM","QTY","DESCRIPTION/DEPTH"])
                w.writeheader()
                w.writerows(ops_rows)
            print(f"[HOLE-TABLE][ops] rows={len(ops_rows)} csv={ops_csv}")
            hole_csv = csv_path.parent / "hole_table_structured.csv"
            with hole_csv.open("w", newline="", encoding="utf-8") as fh:
                w = csv.DictWriter(fh, fieldnames=["HOLE", "REF_DIAM", "QTY", "DESCRIPTION"])
                w.writeheader()
                w.writerows(out_rows)
            print(f"[HOLE-TABLE] rows={len(out_rows)} csv={hole_csv}")
        else:
            print("[HOLE-TABLE] none detected")
    except Exception as e:
        print(f"[HOLE-TABLE] parse failed: {e}")
    finally:
        _set_header_qtys([])

    print(
        "[TEXT-DUMP] layouts={layouts} include_layers={inc} exclude_layers={exc} "
        "rows={rows} csv={csv} jsonl={jsonl}".format(
            layouts=",".join(layouts or []) if layouts else "<all>",
            inc=include_layers or "-",
            exc=exclude_layers or "-",
            rows=len(rows),
            csv=csv_path,
            jsonl=jsonl_path,
        )
    )
    return 0


if __name__ == "__main__":
    raise SystemExit(main())<|MERGE_RESOLUTION|>--- conflicted
+++ resolved
@@ -528,14 +528,9 @@
             tgt = _snap_to_nearest_index(float(val), diam_list)
         except Exception:
             tgt = hole_idx
-<<<<<<< HEAD
-        ops.append((tgt, dstr, qtys[tgt], "JIG GRIND"))
-        s = s.replace(pm.group(0), " ")
-=======
         qty_for_tgt = _header_qty_for(tgt, qty)
         ops.append((tgt, dstr, qty_for_tgt, "JIG GRIND"))
         s = s.replace(pm.group(0), " ")  # remove from main text
->>>>>>> 81b77dda
 
     # 4b) leading/trailing diameter override → snap to nearest hole
     diam_override, rest = _extract_leading_diam(_clean_clause_text(s))
@@ -552,9 +547,6 @@
 
     rest = _clean_clause_text(rest)
 
-<<<<<<< HEAD
-    # 4c) FRONT & BACK split
-=======
     if not rest:
         # Bare diameter line => treat as THRU
         qty_for_clause = _header_qty_for(hole_for_clause, qty)
@@ -562,39 +554,12 @@
         return ops
 
     # Split explicit FRONT & BACK pair into two
->>>>>>> 81b77dda
     parts = _explode_front_back(rest)
 
     # 4d) Inside each part, if BOTH C’DRILL and TAP exist, split so L gets the C’DRILL and M gets TAP
     for part in parts:
         desc = _clean_clause_text(part)
 
-<<<<<<< HEAD
-        # If we see a naked fraction diameter anywhere (like 13/32) → turn into override, keep current hole
-        anyd = _RE_DIAM_ANY.search(desc)
-        if anyd and "Ø" not in desc and "∅" not in desc:
-            diam_for_clause = _fmt_diam(anyd.group(1))
-
-        # Special: if desc contains C'DRILL and '#10-32 TAP' both, break into two ops
-        if _RE_CDRILL.search(desc) and re.search(r'#\s*10\s*-\s*32', desc, re.I):
-            # send C'DRILL to the nearest small hole (usually L Ø.1876)
-            tgt_cd = _snap_to_nearest_index(0.1876, diam_list)
-            ops.append((tgt_cd, _fmt_diam("0.1876"), qtys[tgt_cd], re.search(r"C[\'’]DRILL.*?(?=$|#)", desc, flags=re.I).group(0).strip()))
-            # TAP part to M via map/nearness (0.1590)
-            tgt_m = _snap_to_nearest_index(0.1590, diam_list)
-            tap_part = re.search(r'#\s*10\s*-\s*32.*$', desc, flags=re.I)
-            if tap_part:
-                ops.append((tgt_m, _fmt_diam("0.1590"), qtys[tgt_m], tap_part.group(0).strip()))
-            continue
-
-        # Glue TAP+THRU if both appear
-        if _RE_TAP.search(desc) and _RE_THRU.search(desc):
-            ops.append((hole_for_clause, diam_for_clause, qtys[hole_for_clause], desc))
-        elif any(rx.search(desc) for rx in (_RE_CBORE, _RE_CDRILL, _RE_TAP, _RE_THRU)):
-            ops.append((hole_for_clause, diam_for_clause, qtys[hole_for_clause], desc))
-        else:
-            ops.append((hole_for_clause, diam_for_clause, qtys[hole_for_clause], desc))
-=======
         # --- GLUE: keep TAP+THRU combined if both appear in same clause ---
         qty_for_clause = _header_qty_for(hole_for_clause, qty)
 
@@ -607,7 +572,6 @@
         else:
             # generic fallback
             ops.append((hole_for_clause, diam_for_clause, qty_for_clause, desc))
->>>>>>> 81b77dda
 
     return ops
 
@@ -619,10 +583,6 @@
     qtys: List[int],
     description: str,
     hole_letters: List[str],
-<<<<<<< HEAD
-    diam_list: List[str],
-) -> List[Dict[str,str]]:
-=======
 ) -> List[Dict[str, str]]:
     """
     Split a row's DESCRIPTION into multiple atomic ops by ';' boundaries,
@@ -631,7 +591,6 @@
 
     # split on semicolons and other op boundaries, but keep decimals intact
     clauses = _smart_clause_split(description)
->>>>>>> 81b77dda
     out: List[Dict[str,str]] = []
     for cl in _smart_clause_split(description):
         for tgt_idx, diam, q, desc in _parse_clause_to_ops(hole_idx, base_diam, qtys, cl, hole_letters, diam_list):
