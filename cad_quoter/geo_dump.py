--- conflicted
+++ resolved
@@ -617,14 +617,8 @@
     for part in parts:
         desc = _clean_clause_text(part)
 
-<<<<<<< HEAD
-        # Any mid-clause naked diameter? adopt it as the op diameter, KEEP HOLE
-        anyd_match = _RE_DIAM_ANY.search(desc)
-        anyd = _matched_diam_token(anyd_match)
-=======
         # If desc contains a Ø/∅ token mid-clause, adopt it as op diameter (KEEP HOLE)
         anyd = _RE_DIAM_ANY.search(desc)
->>>>>>> dda51464
         if anyd:
             diam_for_clause = _fmt_diam(anyd)
 
@@ -654,44 +648,8 @@
     parse each to (diam, qty, desc), and return ready-to-write dicts.
     """
 
-<<<<<<< HEAD
-    # split on semicolons and other op boundaries, but keep decimals intact
-    clauses = _smart_clause_split(description)
-
-    folded_clauses: List[str] = []
-    i = 0
-    while i < len(clauses):
-        cl = clauses[i].strip()
-        if not cl:
-            i += 1
-            continue
-
-        if _RE_TOL.match(cl) and i + 1 < len(clauses):
-            merged = _fold_inline_modifiers(f"{cl} {clauses[i + 1]}")
-            clauses[i + 1] = merged
-            i += 1
-            continue
-
-        if _RE_DIAM_ANY.fullmatch(cl) and i + 1 < len(clauses) and _RE_NEXT_OP.search(clauses[i + 1]):
-            merged = _fold_inline_modifiers(f"{cl} {clauses[i + 1]}")
-            clauses[i + 1] = merged
-            i += 1
-            continue
-
-        folded_clauses.append(_fold_inline_modifiers(cl))
-        i += 1
-
-    if folded_clauses:
-        clauses = folded_clauses
-    else:
-        clauses = [_fold_inline_modifiers(cl.strip()) for cl in clauses if cl.strip()]
-
-    out: List[Dict[str,str]] = []
-    for cl in clauses:
-=======
     out = []
     for cl in _smart_clause_split(description):
->>>>>>> dda51464
         for tgt_idx, diam, q, desc in _parse_clause_to_ops(
             hole_idx, base_diam, qtys, cl, hole_letters, diam_list
         ):
