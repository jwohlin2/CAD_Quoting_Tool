#GEO dump
from __future__ import annotations

import argparse
import csv
import importlib
import json
import math
import os
import statistics
import sys
from collections import Counter
from collections.abc import Iterable, Mapping
from pathlib import Path
from typing import Any, Sequence

try:  # pragma: no cover - optional dependency guard
    from ezdxf.math import Matrix44, Vec3
except Exception:  # pragma: no cover - fallback for environments without ezdxf
    Matrix44 = None  # type: ignore[assignment]
    Vec3 = None  # type: ignore[assignment]

REPO_ROOT = Path(__file__).resolve().parent.parent
if str(REPO_ROOT) not in sys.path:
    sys.path.insert(0, str(REPO_ROOT))

from cad_quoter import geo_extractor
from cad_quoter.geo_extractor import (
    DEFAULT_TEXT_LAYER_EXCLUDE_REGEX,
    NO_TEXT_ROWS_MESSAGE,
    NoTextRowsError,
    TextScanOpts,
    extract_for_app,
)
from cad_quoter.geometry.mtext_utils import normalize_mtext_plain_text

DEFAULT_SAMPLE_PATH = REPO_ROOT / "Cad Files" / "301_redacted.dwg"
ARTIFACT_DIR = REPO_ROOT / "out"
DEFAULT_EXCLUDE_PATTERN_TEXT = ", ".join(DEFAULT_TEXT_LAYER_EXCLUDE_REGEX) or "<none>"
DEFAULT_TEXT_LAYER_INCLUDE_REGEX = (".*",)

_FULL_TEXT_FIELDS = [
    "layout",
    "entity_type",
    "layer",
    "height",
    "width",
    "rotation",
    "x",
    "y",
    "raw_text",
    "plain_text",
    "style",
    "handle",
    "block_name",
    "from_block",
    "depth",
]

_HEIGHT_ATTRS = tuple(
    getattr(
        geo_extractor,
        "_DEFAULT_HEIGHT_ATTRS",
        ("char_height", "text_height", "height", "size"),
    )
)
_ROTATION_ATTRS = tuple(
    getattr(geo_extractor, "_DEFAULT_ROTATION_ATTRS", ("rotation", "rot"))
)
_INSERT_ATTRS = tuple(
    getattr(
        geo_extractor,
        "_DEFAULT_INSERT_ATTRS",
        (
            "insert",
            "alignment_point",
            "location",
            "base_point",
            "defpoint",
            "start",
            "point",
        ),
    )
)

TABLE_EXTRACT_ALLOWED_KEYS = {
    "layer_allowlist",
    "roi_hint",
    "block_name_allowlist",
    "block_name_regex",
    "layer_include_regex",
    "layer_exclude_regex",
    "layout_filters",
    "debug_layouts",
    "debug_scan",
    "text_scan_opts",
}


def iter_table_cells(layout: tuple[str, Any] | Any) -> list[dict[str, Any]]:
    """Return table cell records for ``layout``."""

    layout_name = None
    layout_obj = layout
    if isinstance(layout, tuple) and len(layout) == 2:
        candidate_name, candidate_layout = layout
        if isinstance(candidate_name, str):
            layout_name = candidate_name
        layout_obj = candidate_layout
    return geo_extractor.iter_table_cells((layout_name, layout_obj))


def _sum_qty(rows: list[Mapping[str, object]] | None) -> int:
    total = 0
    if not rows:
        return total
    for row in rows:
        try:
            total += int(float(row.get("qty", 0) or 0))  # type: ignore[arg-type]
        except Exception:
            continue
    return total

def _int_from_value(value: Any) -> int:
    try:
        return int(round(float(value or 0)))
    except Exception:
        return 0


def _format_height_display(value: Any) -> str:
    if isinstance(value, (int, float)):
        try:
            number = float(value)
        except Exception:
            return "-"
        if math.isfinite(number):
            return f"{number:.3f}"
    return "-"


def _format_rotation_display(value: Any) -> str:
    if isinstance(value, (int, float)):
        try:
            number = float(value)
        except Exception:
            return "-"
        if math.isfinite(number):
            return f"{number:.1f}"
    return "-"


def _format_text_preview(text: Any, limit: int = 120) -> str:
    try:
        value = str(text or "")
    except Exception:
        value = ""
    preview = value.replace("\n", "\\n")
    if len(preview) > limit:
        preview = preview[: limit - 3] + "..."
    return preview


def _format_counter_summary(counter: Counter[str]) -> str:
    if not counter:
        return "{}"
    ordered = sorted(counter.items(), key=lambda item: (-item[1], item[0] or ""))
    summary = ", ".join(f"{name or '-'}:{count}" for name, count in ordered)
    return "{" + summary + "}"


def _log_text_stats(entries: Sequence[Mapping[str, Any]]) -> Counter[str]:
    total = len(entries)
    type_counts = Counter(str(entry.get("etype") or "-") for entry in entries)
    layout_counts = Counter(str(entry.get("layout") or "-") for entry in entries)
    print(f"[TEXT-DUMP] total={total} by etype={_format_counter_summary(type_counts)}")
    print(f"[TEXT-DUMP] by layout={_format_counter_summary(layout_counts)}")
    if entries:
        layout_type_counts: dict[str, Counter[str]] = {}
        for entry in entries:
            layout = str(entry.get("layout") or "-")
            etype = str(entry.get("etype") or "-")
            layout_type_counts.setdefault(layout, Counter())[etype] += 1
        priority_types = ("TEXT", "MTEXT", "ATTRIB", "MLEADER", "TABLE", "TABLECELL")
        for layout in sorted(layout_type_counts):
            counter = layout_type_counts[layout]
            parts: list[str] = []
            for etype in priority_types:
                parts.append(f"{etype}={counter.get(etype, 0)}")
            extra_types = sorted(
                etype for etype in counter if etype not in priority_types
            )
            for etype in extra_types:
                parts.append(f"{etype}={counter.get(etype, 0)}")
            summary = " ".join(parts) if parts else "-"
            print(f"[TEXT-DUMP] {layout}: {summary}")
    return layout_counts


def _print_text_dump(
    entries: Sequence[Mapping[str, Any]],
    *,
    sample_limit: int | None = None,
    group_by_layout: bool = True,
    layout_counts: Mapping[str, int] | None = None,
) -> None:
    if layout_counts is None:
        layout_counts = Counter(str(entry.get("layout") or "-") for entry in entries)

    if not entries:
        return

    sample = entries[0]
    sample_height = _format_height_display(sample.get("height"))
    sample_text = _format_text_preview(sample.get("text"), limit=100)
    sample_layer = str(sample.get("layer") or "-")
    sample_layout = str(sample.get("layout") or "-")
    print(
        "[TEXT-DUMP] sample: [{etype} layout={layout} layer={layer} h={height} \"{text}\"]".format(
            etype=str(sample.get("etype") or "-"),
            layout=sample_layout,
            layer=sample_layer,
            height=sample_height,
            text=sample_text,
        )
    )

    if sample_limit is not None and sample_limit <= 0:
        return

    max_lines = sample_limit if sample_limit is not None else 20
    lines_shown = 0
    seen_layouts: set[str] = set()
    for entry in entries:
        if lines_shown >= max_lines:
            break
        layout = str(entry.get("layout") or "-")
        if group_by_layout and layout not in seen_layouts:
            print(f"[TEXT-DUMP] layout={layout} count={layout_counts.get(layout, 0)}")
            seen_layouts.add(layout)
        elif not group_by_layout and layout not in seen_layouts:
            seen_layouts.add(layout)
        height_display = _format_height_display(entry.get("height"))
        rotation_display = _format_rotation_display(entry.get("rotation"))
        layer_display = str(entry.get("layer") or "-")
        preview = _format_text_preview(entry.get("text"))
        block_path = entry.get("block_path") or ()
        block_display = ""
        if block_path:
            block_display = " blocks=" + " > ".join(str(name) for name in block_path)
        print(
            "[TEXT-DUMP]   {etype:<9} layer={layer} h={height} rot={rot}{blocks} \"{text}\"".format(
                etype=str(entry.get("etype") or "-"),
                layer=layer_display,
                height=height_display,
                rot=rotation_display,
                blocks=block_display,
                text=preview,
            )
        )
        lines_shown += 1


def write_text_dump_csv(rows: Sequence[Mapping[str, Any]], out_dir: str | os.PathLike[str]) -> str:
    os.makedirs(out_dir, exist_ok=True)
    path = os.path.join(out_dir, "dxf_text_dump.csv")
    cols = [
        "handle",
        "etype",
        "layout",
        "layer",
        "height",
        "rotation",
        "insert_x",
        "insert_y",
        "block_path",
        "text",
        "raw",
    ]
    with open(path, "w", newline="", encoding="utf-8") as f:
        writer = csv.writer(f)
        writer.writerow(cols)
        for row in rows:
            writer.writerow(
                [
                    row.get("handle"),
                    row.get("etype"),
                    row.get("layout"),
                    row.get("layer"),
                    row.get("height"),
                    row.get("rotation"),
                    row.get("insert_x"),
                    row.get("insert_y"),
                    " :: ".join(str(part) for part in (row.get("block_path") or [])),
                    row.get("text"),
                    row.get("raw"),
                ]
            )
    print(f"[TEXT-DUMP] csv -> {path}")
    return path


def write_text_dump_jsonl(rows: Sequence[Mapping[str, Any]], out_dir: str | os.PathLike[str]) -> str:
    os.makedirs(out_dir, exist_ok=True)
    path = os.path.join(out_dir, "dxf_text_dump.jsonl")
    with open(path, "w", encoding="utf-8") as f:
        for row in rows:
            json.dump(row, f, ensure_ascii=False)
            f.write("\n")
    print(f"[TEXT-DUMP] jsonl -> {path}")
    return path


def _safe_float(value: Any) -> float | None:
    try:
        number = float(value)
    except Exception:
        return None
    if not math.isfinite(number):
        return None
    return number


def _resolve_first_attr(dxf: Any, attrs: Sequence[str]) -> Any:
    if dxf is None:
        return None
    for name in attrs:
        if not hasattr(dxf, name):
            continue
        try:
            value = getattr(dxf, name)
        except Exception:
            continue
        if value is None:
            continue
        if isinstance(value, str) and not value:
            continue
        return value
    return None


def _vector_xy(value: Any) -> tuple[float | None, float | None]:
    if value is None:
        return (None, None)
    if hasattr(value, "x") and hasattr(value, "y"):
        return (_safe_float(value.x), _safe_float(value.y))
    if isinstance(value, Iterable) and not isinstance(value, (str, bytes, bytearray)):
        try:
            data = list(value)
        except Exception:
            data = []
        if len(data) >= 2:
            return (_safe_float(data[0]), _safe_float(data[1]))
    return (None, None)


def _resolve_xy_from_dxf(dxf: Any) -> tuple[float | None, float | None]:
    for attr in _INSERT_ATTRS:
        if not hasattr(dxf, attr):
            continue
        try:
            point = getattr(dxf, attr)
        except Exception:
            continue
        x_val, y_val = _vector_xy(point)
        if x_val is not None or y_val is not None:
            return (x_val, y_val)
    return (None, None)


def _resolve_point_vec(dxf: Any) -> Vec3 | None:
    if Vec3 is None:
        return None
    for attr in _INSERT_ATTRS:
        if not hasattr(dxf, attr):
            continue
        try:
            point = getattr(dxf, attr)
        except Exception:
            continue
        if point is None:
            continue
        if hasattr(point, "x") and hasattr(point, "y"):
            try:
                x_val = _safe_float(point.x)
                y_val = _safe_float(point.y)
                z_val = _safe_float(getattr(point, "z", 0.0))
            except Exception:
                continue
            return Vec3(x_val or 0.0, y_val or 0.0, z_val or 0.0)
        if isinstance(point, Iterable) and not isinstance(point, (str, bytes, bytearray)):
            try:
                data = list(point)
            except Exception:
                continue
            if not data:
                continue
            x_val = _safe_float(data[0]) or 0.0
            y_val = _safe_float(data[1]) or 0.0
            z_val = _safe_float(data[2]) if len(data) >= 3 else 0.0
            return Vec3(x_val, y_val, z_val)
    return None


def _transform_direction(matrix: Matrix44 | None, vector: Vec3) -> Vec3:
    if Matrix44 is None or matrix is None:
        return vector
    try:
        return matrix.transform_direction(vector)
    except Exception:
        origin = matrix.transform(Vec3(0.0, 0.0, 0.0))
        target = matrix.transform(vector)
        return target - origin


def _resolve_style_name(dxf: Any) -> str | None:
    if dxf is None:
        return None
    for attr in ("style", "text_style", "dimstyle"):
        if not hasattr(dxf, attr):
            continue
        try:
            value = getattr(dxf, attr)
        except Exception:
            continue
        if value is None:
            continue
        text = str(value)
        if text:
            return text
    return None


def _resolve_handle(entity: Any) -> str | None:
    handle = None
    dxf = getattr(entity, "dxf", None)
    if dxf is not None and hasattr(dxf, "handle"):
        try:
            handle = dxf.handle
        except Exception:
            handle = None
    if handle in (None, "") and hasattr(entity, "handle"):
        try:
            handle = entity.handle
        except Exception:
            handle = None
    if handle in (None, ""):
        return None
    return str(handle)
<<<<<<< HEAD


def _compose_block_name(block_path: Iterable[Any]) -> str | None:
    """Return a display string for a nested ``block_path``."""

    if not block_path:
        return None
    parts: list[str] = []
    for item in block_path:
        if item is None:
            continue
        try:
            text = str(item).strip()
        except Exception:
            continue
        if text:
            parts.append(text)
    if not parts:
        return None
    return " > ".join(parts)


def _normalize_mtext_plain_text(raw_text: str) -> str:
    """Return plain text for ``raw_text`` extracted from an MTEXT entity."""

    text = raw_text.replace("\\P", "\n").replace("\\~", "~")
    text = re.sub(r"\\[AaCcFfHh][^;]*;", "", text)
    return text


=======
>>>>>>> 728427f4
def _extract_text_strings(entity: Any, etype: str) -> tuple[str | None, str | None]:
    raw_text: str | None = None
    plain_text: str | None = None
    dxf = getattr(entity, "dxf", None)

    if etype == "MTEXT":
        try:
            raw_text = str(getattr(entity, "text", ""))
        except Exception:
            raw_text = None
        if hasattr(entity, "plain_text"):
            try:
                plain_text = str(entity.plain_text())
            except Exception:
                plain_text = None
        if plain_text is None and raw_text is not None:
            plain_text = normalize_mtext_plain_text(raw_text)
    elif etype in {"TEXT", "ATTRIB", "ATTDEF"}:
        if dxf is not None and hasattr(dxf, "text"):
            try:
                raw_text = str(dxf.text)
            except Exception:
                raw_text = None
        if raw_text is not None:
            plain_text = raw_text
    elif etype == "MLEADER":
        mtext_obj = None
        get_mtext = getattr(entity, "get_mtext", None)
        if callable(get_mtext):
            try:
                mtext_obj = get_mtext()
            except Exception:
                mtext_obj = None
        if mtext_obj is not None:
            try:
                raw_text = str(getattr(mtext_obj, "text", ""))
            except Exception:
                raw_text = None
            if hasattr(mtext_obj, "plain_text"):
                try:
                    plain_text = str(mtext_obj.plain_text())
                except Exception:
                    plain_text = None
            if plain_text is None and raw_text is not None:
                plain_text = normalize_mtext_plain_text(raw_text)
            if hasattr(mtext_obj, "destroy"):
                try:
                    mtext_obj.destroy()
                except Exception:
                    pass
        if raw_text is None and dxf is not None and hasattr(dxf, "text"):
            try:
                raw_text = str(dxf.text)
            except Exception:
                raw_text = None
        if raw_text is not None and plain_text is None:
            plain_text = normalize_mtext_plain_text(raw_text)

    if plain_text is None and raw_text is not None:
        plain_text = raw_text

    return (raw_text, plain_text)


def _compile_regex_list(patterns: Sequence[str] | None, *, default: Sequence[str] | None = None) -> list[re.Pattern[str]]:
    raw_patterns: list[str] = []
    if patterns:
        for value in patterns:
            if value is None:
                continue
            text = str(value).strip()
            if text:
                raw_patterns.append(text)
    elif default:
        raw_patterns.extend(str(value).strip() for value in default if str(value).strip())
    compiled: list[re.Pattern[str]] = []
    for text in raw_patterns:
        try:
            compiled.append(re.compile(text, re.IGNORECASE))
        except re.error as exc:
            print(f"[TEXT-DUMP] layer regex error pattern={text!r} err={exc}")
    return compiled


def _iter_insert_attribs(insert: Any) -> list[Any]:
    attribs: list[Any] = []
    if insert is None:
        return attribs
    candidate = getattr(insert, "attribs", None)
    if callable(candidate):
        try:
            attribs = list(candidate())
        except Exception:
            attribs = []
    elif isinstance(candidate, Iterable) and not isinstance(candidate, (str, bytes, bytearray)):
        try:
            attribs = list(candidate)
        except Exception:
            attribs = []
    return attribs


def dump_all_text(doc: Any, out_dir: Path | str, opts: Mapping[str, Any] | None) -> tuple[list[dict[str, Any]], Path, Path]:
    options = dict(opts or {})
    block_depth_raw = options.get("text_block_depth", 2)
    block_depth_limit = 2
    if block_depth_raw is not None:
        try:
            depth_candidate = int(block_depth_raw)
        except Exception:
            depth_candidate = None
        if depth_candidate is not None:
            block_depth_limit = max(depth_candidate, 0)
    min_height_raw = options.get("text_min_height", 0.0)
    min_height_value: float | None = None
    if min_height_raw is not None:
        try:
            candidate = float(min_height_raw)
        except Exception:
            candidate = None
        if candidate is not None and math.isfinite(candidate) and candidate > 0:
            min_height_value = candidate

    include_patterns = _compile_regex_list(
        options.get("text_include_layers"), default=[".*"]
    )
    exclude_patterns = _compile_regex_list(options.get("text_exclude_layers"))

    layout_filters = [
        str(value).strip()
        for value in options.get("text_layouts") or []
        if isinstance(value, str) and value.strip()
    ]
    if layout_filters:
        layout_arg: Mapping[str, Any] | Iterable[str] | None = {
            "all_layouts": False,
            "patterns": layout_filters,
        }
    else:
        layout_arg = {"all_layouts": True, "patterns": []}

    try:
        layout_spaces = geo_extractor.iter_layouts(doc, layout_arg, log=False)
    except Exception:
        layout_spaces = []

    raw_lines_all: list[dict[str, Any]] = []
    mleader_total = 0
    mleader_captured = 0
    from_blocks_depth_max = block_depth_limit

    def record_matches_filters(entry: Mapping[str, Any]) -> bool:
        layer_name = str(entry.get("layer") or "")
        if include_patterns and not any(pattern.search(layer_name) for pattern in include_patterns):
            return False
        if exclude_patterns and any(pattern.search(layer_name) for pattern in exclude_patterns):
            return False
        if min_height_value is not None:
            height_value = entry.get("height")
            if isinstance(height_value, (int, float)) and height_value < min_height_value:
                return False
        return True

    def build_tablecell_record(entry: Mapping[str, Any]) -> dict[str, Any] | None:
        if not isinstance(entry, Mapping):
            return None
        layout_value = str(entry.get("layout") or "").strip() or "-"
        raw_value = entry.get("raw")
        text_value = entry.get("text")
        try:
            raw_text = str(raw_value) if raw_value not in (None, "") else ""
        except Exception:
            raw_text = ""
        try:
            plain_text = str(text_value) if text_value not in (None, "") else ""
        except Exception:
            plain_text = raw_text
        if not plain_text:
            plain_text = raw_text
        if not (plain_text or raw_text):
            return None

        block_path = entry.get("block_path")
        if isinstance(block_path, (list, tuple)) and block_path:
            block_name = " > ".join(str(part) for part in block_path if part)
            from_block = 1
            depth = sum(1 for part in block_path if part)
        else:
            block_name = None
            from_block = 0
            depth = 0

        handle_value = entry.get("handle")
        if isinstance(handle_value, str):
            handle_text = handle_value
        elif handle_value in (None, ""):
            handle_text = ""
        else:
            try:
                handle_text = str(handle_value)
            except Exception:
                handle_text = ""

        return {
            "layout": layout_value,
            "entity_type": "TABLECELL",
            "layer": str(entry.get("layer") or ""),
            "height": _safe_float(entry.get("height")),
            "width": _safe_float(entry.get("width")),
            "rotation": _safe_float(entry.get("rotation")),
            "x": _safe_float(entry.get("insert_x")),
            "y": _safe_float(entry.get("insert_y")),
            "raw_text": raw_text or plain_text,
            "plain_text": plain_text or raw_text,
            "style": str(entry.get("style") or ""),
            "handle": handle_text,
            "block_name": block_name,
            "from_block": from_block,
            "depth": depth,
        }

    def build_record(
        entity: Any,
        layout_name: str,
        *,
        from_block: bool,
        block_name: str | None = None,
        block_path: tuple[str, ...] | None = None,
        matrix: Matrix44 | None = None,
    ) -> dict[str, Any] | None:
        dxf = getattr(entity, "dxf", None)
        try:
            etype = str(entity.dxftype()).upper()
        except Exception:
            etype = ""
        raw_text, plain_text = _extract_text_strings(entity, etype)
        if raw_text is None and plain_text is None:
            return None
        layer_value = ""
        if dxf is not None and hasattr(dxf, "layer"):
            try:
                layer_value = str(dxf.layer or "")
            except Exception:
                layer_value = ""
        height_candidate = _resolve_first_attr(dxf, _HEIGHT_ATTRS)
        width_candidate = _resolve_first_attr(dxf, ("width", "text_width", "char_width"))
        rotation_candidate = _resolve_first_attr(dxf, _ROTATION_ATTRS)
        path_tuple: tuple[str, ...] = tuple(block_path or ())
        x_val, y_val = _world_point(entity, dxf, matrix)
        style_value = _resolve_style_name(dxf)
        handle_value = _resolve_handle(entity)
        block_value = _compose_block_name(path_tuple) or block_name
        depth_value = sum(1 for part in path_tuple if part)
        rotation_value = _safe_float(rotation_candidate)
        rotation_world = _world_rotation(entity, rotation_value, matrix)
        height_value = _safe_float(height_candidate)
        height_world = _world_height(entity, height_value, matrix)
        entry = {
            "layout": str(layout_name or "").strip() or "-",
            "entity_type": etype or "-",
            "layer": layer_value,
            "height": height_world,
            "width": _safe_float(width_candidate),
            "rotation": rotation_world,
            "x": x_val,
            "y": y_val,
            "raw_text": raw_text or "",
            "plain_text": plain_text or "",
            "style": style_value,
            "handle": handle_value,
            "block_name": block_value,
            "from_block": 1 if from_block else 0,
            "block_path": list(path_tuple),
            "depth": depth_value,
        }
        return entry

    def walk_entity(
        entity: Any,
        layout_name: str,
        *,
        transform: Matrix44 | None,
        block_path: tuple[str, ...] = (),
    ) -> None:
        nonlocal mleader_total, mleader_captured
        if entity is None:
            return
        try:
            etype = str(entity.dxftype()).upper()
        except Exception:
            etype = ""
        from_block_flag = bool(block_path)
        block_name_value = _compose_block_name(block_path)
        if etype in {"TEXT", "MTEXT", "ATTRIB", "ATTDEF"}:
            record = build_record(
                entity,
                layout_name,
                from_block=from_block_flag,
                block_name=block_name_value,
                block_path=block_path,
                matrix=transform,
            )
            if record:
                raw_lines_all.append(record)
            return
        if etype == "MLEADER":
            mleader_total += 1
<<<<<<< HEAD
            record = build_record(
                entity,
                layout_name,
                from_block=from_block_flag,
                block_name=block_name_value,
                block_path=block_path,
                matrix=transform,
            )
            if record and record.get("plain_text") and record_matches_filters(record):
                records.append(record)
                mleader_captured += 1
=======
            record = build_record(entity, layout_name, from_block=from_block, block_name=block_name)
            if record and record.get("plain_text"):
                raw_lines_all.append(record)
>>>>>>> 728427f4
            return
        if etype != "INSERT":
            return

        insert_name = None
        dxf = getattr(entity, "dxf", None)
        if dxf is not None:
            for attr in ("name", "block_name"):
                if hasattr(dxf, attr):
                    try:
                        value = getattr(dxf, attr)
                    except Exception:
                        value = None
                    if value not in (None, ""):
                        insert_name = str(value)
                        break

        combined_path: tuple[str, ...]
        if insert_name:
            combined_path = (*block_path, insert_name)
        else:
            combined_path = block_path

        combined_depth = sum(1 for part in combined_path if part)
        if block_depth_limit is not None and combined_depth > block_depth_limit:
            return

        child_transform: Matrix44 | None = transform
        if Matrix44 is not None:
            matrix_value = None
            try:
                matrix_value = entity.matrix44()
            except Exception:
                matrix_value = None
            if matrix_value is not None:
                if child_transform is None:
                    child_transform = matrix_value
                else:
                    try:
                        child_transform = child_transform @ matrix_value
                    except Exception:
                        child_transform = matrix_value

        for attrib in _iter_insert_attribs(entity):
            walk_entity(
                attrib,
                layout_name,
                transform=child_transform,
                block_path=combined_path,
            )

        virtual_entities: list[Any] = []
        try:
            virtual_entities = list(entity.virtual_entities())
        except Exception:
            virtual_entities = []
        for child in virtual_entities:
            walk_entity(
                child,
                layout_name,
                transform=child_transform,
                block_path=combined_path,
            )
            if hasattr(child, "destroy"):
                try:
                    child.destroy()
                except Exception:
                    pass

    for layout_name, layout in layout_spaces:
        if layout is None:
            continue
        for table_entry in iter_table_cells((layout_name, layout)):
            table_record = build_tablecell_record(table_entry)
            if table_record:
                raw_lines_all.append(table_record)
        for entity in layout:
            walk_entity(
                entity,
                str(layout_name or ""),
                transform=Matrix44() if Matrix44 is not None else None,
                block_path=(),
            )

    out_dir_path = Path(out_dir).expanduser()
    out_dir_path.mkdir(parents=True, exist_ok=True)
    csv_path = out_dir_path / "dxf_text_dump_full.csv"
    jsonl_path = out_dir_path / "dxf_text_dump_full.jsonl"

    with csv_path.open("w", newline="", encoding="utf-8") as handle:
        writer = csv.writer(handle)
        writer.writerow(_FULL_TEXT_FIELDS)
        for entry in raw_lines_all:
            writer.writerow([entry.get(field) for field in _FULL_TEXT_FIELDS])

    with jsonl_path.open("w", encoding="utf-8") as handle:
        for entry in raw_lines_all:
            json.dump(entry, handle, ensure_ascii=False)
            handle.write("\n")

    print(f"[TEXT-DUMP] full csv -> {csv_path}")
    print(f"[TEXT-DUMP] full jsonl -> {jsonl_path}")
    print(f"[TEXT-DUMP] full count={len(raw_lines_all)}")
    print(f"[TEXT-DUMP] from_blocks_depth_max={from_blocks_depth_max}")

    records: list[dict[str, Any]] = []
    for entry in raw_lines_all:
        if entry.get("entity_type") == "MLEADER" and not entry.get("plain_text"):
            continue
        if record_matches_filters(entry):
            records.append(entry)

    mleader_captured = sum(1 for entry in records if entry.get("entity_type") == "MLEADER")

    return (records, csv_path, jsonl_path)


def _write_rows_csv(
    rows: Sequence[Mapping[str, Any]] | None,
    path: Path | str = Path("debug/hole_table_rows.csv"),
) -> Path | None:
    csv_path = Path(path)
    try:
        csv_path.parent.mkdir(parents=True, exist_ok=True)
        with csv_path.open("w", newline="", encoding="utf-8") as handle:
            writer = csv.writer(handle)
            writer.writerow(["qty", "ref", "side", "desc", "hole"])
            for row in rows or []:
                if not isinstance(row, Mapping):
                    continue
                qty_val = row.get("qty")
                writer.writerow(
                    [
                        "" if qty_val in (None, "") else str(qty_val),
                        str(row.get("ref") or ""),
                        str(row.get("side") or ""),
                        str(row.get("desc") or ""),
                        str(row.get("hole") or ""),
                    ]
                )
    except OSError as exc:
        print(f"[geo_dump] failed to write hole table CSV: {exc}")
        return None
    else:
        print(f"[geo_dump] wrote hole table CSV to {csv_path}")
        return csv_path


def _write_json_debug(
    path: Path | str,
    payload: Mapping[str, Any] | Sequence[Mapping[str, Any]] | None,
) -> Path | None:
    json_path = Path(path)
    try:
        json_path.parent.mkdir(parents=True, exist_ok=True)
        with json_path.open("w", encoding="utf-8") as handle:
            json.dump(payload or {}, handle, indent=2)
            handle.write("\n")
    except OSError as exc:
        print(f"[geo_dump] failed to write JSON debug payload {json_path}: {exc}")
        return None
    else:
        print(f"[geo_dump] wrote JSON debug payload to {json_path}")
        return json_path


def _write_geo_summary(
    path: Path | str,
    *,
    rows: Sequence[Mapping[str, Any]] | None,
    ops_totals: Mapping[str, Any] | None,
    geom_summary: Mapping[str, Any],
    artifact_paths: Mapping[str, Path | None],
) -> Path | None:
    target = Path(path)
    try:
        target.parent.mkdir(parents=True, exist_ok=True)
        with target.open("w", encoding="utf-8") as handle:
            handle.write("GEO SUMMARY\n")
            handle.write("===========\n\n")

            ordered_ops: dict[str, Any] = {}
            if ops_totals and isinstance(ops_totals, Mapping):
                totals_map = ops_totals.get("totals")
                if isinstance(totals_map, Mapping):
                    ordered_ops.update(_ordered_totals_map(totals_map))
                else:
                    ordered_ops.update(
                        {
                            str(key): value
                            for key, value in ops_totals.items()
                            if key != "totals"
                        }
                    )
            if ordered_ops:
                handle.write("[OPERATIONS]\n")
                for key, value in ordered_ops.items():
                    handle.write(f"- {key}: {value}\n")
                handle.write("\n")

            handle.write("[HOLE TABLE]\n")
            if rows:
                handle.write("qty | ref | side | desc\n")
                handle.write("----+-----+------+-----\n")
                for row in rows[:200]:
                    qty_val = row.get("qty") if isinstance(row, Mapping) else None
                    qty_display = "" if qty_val in (None, "") else str(qty_val)
                    ref_display = str(row.get("ref") or "")
                    side_display = str(row.get("side") or row.get("face") or "")
                    desc_display = str(row.get("desc") or row.get("description") or "")
                    handle.write(
                        "{qty} | {ref} | {side} | {desc}\n".format(
                            qty=qty_display,
                            ref=ref_display,
                            side=side_display,
                            desc=desc_display,
                        )
                    )
                if len(rows) > 200:
                    handle.write(f"... ({len(rows) - 200} more rows)\n")
            else:
                handle.write("<no rows>\n")
            handle.write("\n")

            handle.write("[GEOMETRY]\n")
            circle_total = geom_summary.get("circle_total")
            unique_count = geom_summary.get("unique_diameter_count")
            handle.write(
                "Circles total: {total} | Unique diameters: {unique}\n".format(
                    total=circle_total if circle_total is not None else "-",
                    unique=unique_count if unique_count is not None else "-",
                )
            )
            layer_counts = geom_summary.get("layer_counts")
            if isinstance(layer_counts, Mapping) and layer_counts:
                top_layers = sorted(
                    layer_counts.items(), key=lambda item: (-int(item[1]), item[0])
                )
                handle.write("Top layers:\n")
                for name, count in top_layers[:10]:
                    handle.write(f"  - {name}: {count}\n")
                if len(top_layers) > 10:
                    handle.write("  - …\n")
            guard_counts = geom_summary.get("guard_drop_counts")
            if isinstance(guard_counts, Mapping) and guard_counts:
                handle.write("Guard drops:\n")
                for name, count in sorted(
                    guard_counts.items(), key=lambda item: (-int(item[1]), item[0])
                ):
                    handle.write(f"  - {name}: {count}\n")
            handle.write("\n")

            handle.write("[ARTIFACTS]\n")
            for label, artifact_path in artifact_paths.items():
                path_display = "-"
                if artifact_path:
                    path_display = str(artifact_path)
                handle.write(f"{label}: {path_display}\n")
    except OSError as exc:
        print(f"[geo_dump] failed to write GEO summary: {exc}")
        return None
    else:
        print(f"[geo_dump] wrote GEO summary to {target}")
        return target


def _normalize_pattern_args(values: Sequence[str] | None) -> list[str]:
    patterns: list[str] = []
    if not values:
        return patterns
    for value in values:
        if value is None:
            continue
        text = str(value)
        for part in text.split(","):
            candidate = part.strip()
            if candidate:
                patterns.append(candidate)
    return patterns


def _unique_patterns(patterns: Sequence[str]) -> tuple[str, ...]:
    if not patterns:
        return ()
    return tuple(dict.fromkeys(patterns))


def _truthy_flag(value: Any) -> bool:
    if isinstance(value, bool):
        return value
    if isinstance(value, (int, float)):
        return value != 0
    if isinstance(value, str):
        normalized = value.strip().lower()
        return normalized in {"1", "true", "t", "yes", "y"}
    return False


def _anchor_authoritative_from_candidates(
    *candidates: Mapping[str, Any] | None,
) -> bool:
    keys = ("anchor_authoritative", "table_authoritative", "authoritative")
    for candidate in candidates:
        if not isinstance(candidate, Mapping):
            continue
        for key in keys:
            if key not in candidate:
                continue
            if _truthy_flag(candidate.get(key)):
                return True
    return False


def _provenance_is_anchor(value: Any) -> bool:
    if isinstance(value, str):
        normalized = value.strip().lower()
        return "hole table" in normalized and "anchor" in normalized
    return False


def _coerce_float(value: Any) -> float | None:
    try:
        number = float(value)
    except Exception:
        return None
    if not math.isfinite(number):
        return None
    return number


def _format_float_str(value: Any) -> str:
    number = _coerce_float(value)
    if number is None:
        return "-"
    return f"{number:.3f}"


def _compile_regex_patterns_for_audit(
    patterns: Iterable[Any] | None,
) -> list[re.Pattern[str]]:
    compiled: list[re.Pattern[str]] = []
    if not patterns:
        return compiled
    for pattern in patterns:
        text = str(pattern or "").strip()
        if not text:
            continue
        try:
            compiled.append(re.compile(text, re.IGNORECASE))
        except re.error:
            continue
    return compiled


def _chart_height_value(entry: Mapping[str, Any]) -> float | None:
    value = entry.get("height")
    number = _coerce_float(value)
    if number is None or not math.isfinite(number):
        return None
    if number <= 0:
        return None
    return float(number)


def _print_chart_audit(
    debug_info: Mapping[str, Any] | None,
    *,
    tables_found: int,
    text_min_height: float | None = None,
) -> None:
    if not isinstance(debug_info, Mapping):
        return
    raw_entities = debug_info.get("collected_entities")
    if not isinstance(raw_entities, Sequence):
        return
    chart_entries: list[Mapping[str, Any]] = []
    for entry in raw_entities:
        if not isinstance(entry, Mapping):
            continue
        layout_name = str(entry.get("layout") or "")
        if "CHART" not in layout_name.upper():
            continue
        chart_entries.append(entry)
    if not chart_entries:
        return

    text_raw = len(chart_entries)
    in_blocks = sum(1 for entry in chart_entries if bool(entry.get("from_block")))

    include_patterns = _compile_regex_patterns_for_audit(
        debug_info.get("layer_regex_include")
    )
    exclude_patterns = _compile_regex_patterns_for_audit(
        debug_info.get("layer_regex_exclude")
    )

    def _matches(patterns: Sequence[re.Pattern[str]], layer: str) -> bool:
        for pattern in patterns:
            try:
                if pattern.search(layer):
                    return True
            except re.error:
                continue
        return False

    filtered_layer: list[Mapping[str, Any]] = []
    for entry in chart_entries:
        layer_name = str(entry.get("layer") or "")
        include_ok = True
        if include_patterns:
            include_ok = _matches(include_patterns, layer_name)
        if not include_ok:
            continue
        if exclude_patterns and _matches(exclude_patterns, layer_name):
            continue
        filtered_layer.append(entry)
    kept_by_layer = len(filtered_layer)

    height_threshold: float | None = None
    if text_min_height is not None:
        try:
            candidate = float(text_min_height)
        except Exception:
            candidate = None
        if candidate is not None and math.isfinite(candidate) and candidate > 0:
            height_threshold = candidate

    filtered_height: list[Mapping[str, Any]] = []
    for entry in filtered_layer:
        height_value = _chart_height_value(entry)
        if height_threshold is not None:
            if height_value is None or height_value < height_threshold:
                continue
        filtered_height.append(entry)
    kept_by_height = len(filtered_height)

    height_samples = [
        value
        for entry in chart_entries
        for value in [_chart_height_value(entry)]
        if value is not None
    ]
    if height_samples:
        min_display = f"{min(height_samples):.3f}"
        med_display = f"{statistics.median(height_samples):.3f}"
        max_display = f"{max(height_samples):.3f}"
    else:
        min_display = med_display = max_display = "-"

    layer_counter: Counter[str] = Counter()
    for entry in chart_entries:
        layer_name = str(entry.get("layer") or "").strip()
        if not layer_name:
            layer_name = "-"
        layer_counter[layer_name] += 1
    if layer_counter:
        top_layers = sorted(layer_counter.items(), key=lambda item: (-item[1], item[0]))
        top_layers_display = ", ".join(
            f"{name}:{count}" for name, count in top_layers[:3]
        )
    else:
        top_layers_display = "-"

    tables_count = int(tables_found)
    summary_message = (
        "[AUDIT] CHART text_raw={text_raw} in_blocks={in_blocks} "
        "kept_by_layer={kept} kept_by_height={height} tables={tables}".format(
            text_raw=text_raw,
            in_blocks=in_blocks,
            kept=kept_by_layer,
            height=kept_by_height,
            tables=tables_count,
        )
    )
    print(f"Top layers: {top_layers_display}")
    print(f"Min/Med/Max heights: {min_display} / {med_display} / {max_display}")

    def _significant_gap(raw: int, kept: int) -> bool:
        if raw <= 0:
            return False
        if kept <= 0:
            return raw >= 5
        return raw >= kept * 3 and raw - kept >= 5

    if (
        tables_count == 0
        and _significant_gap(text_raw, kept_by_layer)
        and _significant_gap(text_raw, kept_by_height)
    ):
        print(
            "[AUDIT] Recommendation: lower --text-min-height or adjust layer include."
        )

    print(summary_message)


def _am_bor_included_from_candidates(*candidates: Mapping[str, Any] | None) -> bool:
    for candidate in candidates:
        if not isinstance(candidate, Mapping):
            continue
        flag = candidate.get("am_bor_included")
        if isinstance(flag, bool):
            if flag:
                return True
        elif flag:
            return True
    return False


def _ordered_hole_row(row: Mapping[str, object]) -> dict[str, object]:
    ordered: dict[str, object] = {}
    preferred_order = ("hole", "qty", "ref", "side", "desc")
    for key in preferred_order:
        if key in row:
            ordered[key] = row[key]
    for key in sorted(row.keys()):
        if key not in ordered:
            ordered[key] = row[key]
    return ordered


def _build_hole_rows_artifact(
    rows: Iterable[Mapping[str, object]] | None,
    *,
    qty_sum: int,
    hole_count: int | None,
    provenance: object,
    source: object,
) -> dict[str, object]:
    serialized_rows: list[dict[str, object]] = []
    for row in rows or []:
        if not isinstance(row, Mapping):
            continue
        serialized_rows.append(_ordered_hole_row(row))

    artifact: dict[str, object] = {"rows": serialized_rows, "qty_sum": int(qty_sum)}
    if hole_count not in (None, ""):
        try:
            artifact["hole_count"] = int(float(hole_count))
        except Exception:
            artifact["hole_count"] = hole_count
    if provenance not in (None, ""):
        artifact["provenance"] = provenance
    if source not in (None, ""):
        artifact["source"] = source
    return artifact


def _ordered_totals_map(totals: Mapping[str, Any]) -> dict[str, Any]:
    ordered: dict[str, Any] = {}
    preferred = (
        "tap",
        "tap_front",
        "tap_back",
        "counterbore",
        "counterbore_front",
        "counterbore_back",
        "drill",
        "spot",
        "jig_grind",
    )
    for key in preferred:
        if key in totals:
            ordered[key] = totals[key]
    for key in sorted(totals.keys()):
        if key not in ordered:
            ordered[key] = totals[key]
    return ordered


def _build_ops_totals_artifact(ops_summary: Mapping[str, object] | None) -> dict[str, object] | None:
    if not isinstance(ops_summary, Mapping):
        return None

    totals_raw = ops_summary.get("totals") if isinstance(ops_summary, Mapping) else None
    totals_ordered = _ordered_totals_map(totals_raw) if isinstance(totals_raw, Mapping) else None

    artifact: dict[str, object] = {}
    if totals_ordered:
        artifact["totals"] = totals_ordered

    supplemental_keys = (
        "tap_total",
        "cbore_total",
        "csk_total",
        "actions_total",
        "back_ops_total",
        "flip_required",
    )
    for key in supplemental_keys:
        if key in ops_summary:
            artifact[key] = ops_summary[key]

    if "source" in ops_summary:
        artifact["source"] = ops_summary["source"]

    return artifact or None


def _row_desc(row: Mapping[str, Any]) -> str:
    for key in ("desc", "description", "text", "hole"):
        value = row.get(key)
        if value not in (None, ""):
            try:
                text = str(value)
            except Exception:
                continue
            return " ".join(text.split())
    return ""


def _infer_row_kind(row: Mapping[str, Any]) -> str:
    kind_value = row.get("kind")
    if kind_value not in (None, ""):
        return str(kind_value)
    desc_text = _row_desc(row)
    if not desc_text:
        return "-"
    try:
        actions = geo_extractor.classify_op_row(desc_text)
    except Exception:
        actions = []
    best = "-"
    for action in actions:
        candidate = action.get("kind")
        if candidate in (None, ""):
            continue
        candidate_text = str(candidate)
        if candidate_text and candidate_text != "unknown":
            return candidate_text
        if best == "-":
            best = candidate_text or "-"
    return best


def _normalize_circle_entry(entry: Mapping[str, Any]) -> dict[str, float] | None:
    if not isinstance(entry, Mapping):
        return None
    x_val = entry.get("x")
    if x_val in (None, ""):
        for key in ("x_in", "cx", "center_x", "centerX", "pos_x"):
            if entry.get(key) not in (None, ""):
                x_val = entry.get(key)
                break
    y_val = entry.get("y")
    if y_val in (None, ""):
        for key in ("y_in", "cy", "center_y", "centerY", "pos_y"):
            if entry.get(key) not in (None, ""):
                y_val = entry.get(key)
                break
    center_candidate = entry.get("center") or entry.get("point")
    if isinstance(center_candidate, Sequence) and not isinstance(center_candidate, (str, bytes, bytearray)):
        if len(center_candidate) >= 2:
            if x_val in (None, ""):
                x_val = center_candidate[0]
            if y_val in (None, ""):
                y_val = center_candidate[1]
    dia_val = entry.get("dia_in")
    if dia_val in (None, ""):
        for key in ("diam_in", "diameter_in", "diameter", "dia", "d_in"):
            if entry.get(key) not in (None, ""):
                dia_val = entry.get(key)
                break
    radius_val = entry.get("radius_in")
    if radius_val in (None, ""):
        for key in ("radius", "rad_in", "r", "rad"):
            if entry.get(key) not in (None, ""):
                radius_val = entry.get(key)
                break
    x_norm = _coerce_float(x_val)
    y_norm = _coerce_float(y_val)
    dia_norm = _coerce_float(dia_val)
    radius_norm = _coerce_float(radius_val)
    if dia_norm is None and radius_norm is not None:
        dia_norm = radius_norm * 2.0
    result: dict[str, float] = {}
    if x_norm is not None:
        result["x"] = x_norm
    if y_norm is not None:
        result["y"] = y_norm
    if dia_norm is not None:
        result["dia"] = dia_norm
    radius_value = radius_norm if radius_norm is not None else None
    if radius_value is None and dia_norm is not None:
        radius_value = dia_norm / 2.0
    if radius_value is not None:
        result["radius"] = radius_value
    return result or None


def _normalize_circle_list(candidate: Any) -> list[dict[str, float]]:
    if candidate is None:
        return []
    if isinstance(candidate, Mapping):
        nested_keys = (
            "records",
            "items",
            "values",
            "samples",
            "circles",
            "entries",
            "points",
            "data",
        )
        for key in nested_keys:
            nested = candidate.get(key)
            if nested not in (None, ""):
                normalized = _normalize_circle_list(nested)
                if normalized:
                    return normalized
        normalized_entry = _normalize_circle_entry(candidate)
        return [normalized_entry] if normalized_entry else []
    if isinstance(candidate, Iterable) and not isinstance(candidate, (str, bytes, bytearray)):
        result: list[dict[str, float]] = []
        for item in candidate:
            if isinstance(item, Mapping):
                normalized_entry = _normalize_circle_entry(item)
                if normalized_entry:
                    result.append(normalized_entry)
        return result
    return []


def _gather_circle_samples(*candidates: Mapping[str, Any] | None) -> list[dict[str, float]]:
    for candidate in candidates:
        if not isinstance(candidate, Mapping):
            continue
        sample_keys = (
            "samples",
            "sample_circles",
            "circle_samples",
            "kept_samples",
            "kept_records",
            "records",
            "circles",
        )
        for key in sample_keys:
            samples = candidate.get(key)
            normalized = _normalize_circle_list(samples)
            if normalized:
                return normalized
        normalized_direct = _normalize_circle_list(candidate)
        if normalized_direct:
            return normalized_direct
    return []


def _normalize_guard_records(value: Any, default_guard: str) -> list[dict[str, Any]]:
    records: list[dict[str, Any]] = []
    if value is None:
        return records
    if isinstance(value, Mapping):
        for guard_name, payload in value.items():
            guard_label = str(guard_name or default_guard)
            for entry in _normalize_circle_list(payload):
                record = dict(entry)
                record["guard"] = guard_label
                records.append(record)
        if not records:
            normalized_entry = _normalize_circle_entry(value)
            if normalized_entry:
                normalized_entry["guard"] = default_guard
                records.append(normalized_entry)
        return records
    if isinstance(value, Iterable) and not isinstance(value, (str, bytes, bytearray)):
        for item in value:
            if isinstance(item, Mapping):
                guard_label = str(item.get("guard") or item.get("reason") or default_guard)
                nested = False
                for nested_key in ("records", "items", "samples", "circles"):
                    nested_payload = item.get(nested_key)
                    normalized_nested = _normalize_circle_list(nested_payload)
                    if normalized_nested:
                        for entry in normalized_nested:
                            record = dict(entry)
                            record["guard"] = guard_label
                            records.append(record)
                        nested = True
                if nested:
                    continue
                normalized_entry = _normalize_circle_entry(item)
                if normalized_entry:
                    normalized_entry["guard"] = guard_label
                    records.append(normalized_entry)
        return records
    return records


def _collect_guard_drops(*candidates: Mapping[str, Any] | None) -> list[dict[str, Any]]:
    guard_records: list[dict[str, Any]] = []
    guard_keys = (
        "guard_drops",
        "drops",
        "dropped",
        "drop_manifest",
        "dropped_circles",
    )
    for candidate in candidates:
        if not isinstance(candidate, Mapping):
            continue
        for key in guard_keys:
            payload = candidate.get(key)
            guard_records.extend(_normalize_guard_records(payload, key))
    return guard_records


def _extract_hole_sets(geo: Mapping[str, Any] | None) -> Any:
    if not isinstance(geo, Mapping):
        return None
    hole_sets = geo.get("hole_sets")
    if hole_sets:
        return hole_sets
    nested = geo.get("geo")
    if isinstance(nested, Mapping):
        return _extract_hole_sets(nested)
    return None


def _write_artifact(path: Path, payload: Mapping[str, object]) -> None:
    try:
        path.parent.mkdir(parents=True, exist_ok=True)
        with path.open("w", encoding="utf-8") as handle:
            json.dump(payload, handle, indent=2)
            handle.write("\n")
    except OSError as exc:  # pragma: no cover - filesystem issues
        print(f"[geo_dump] failed to write artifact {path}: {exc}")


def main(argv: Sequence[str] | None = None) -> int:
    parser = argparse.ArgumentParser(description="Dump GEO operations summary from a DXF/DWG file")
    parser.add_argument("path", nargs="?", help="Path to the DXF or DWG file")
    parser.add_argument("--no-oda", dest="use_oda", action="store_false", help="Disable ODA fallback")
    parser.add_argument("--debug", action="store_true", help="Print the first 10 rows for inspection")
    parser.add_argument(
        "--debug-entities",
        action="store_true",
        help="Print raw text table candidates from the DXF/DWG",
    )
    parser.add_argument(
        "--dump-table",
        action="store_true",
        help="Dump stitched rows to CSV and print the first 8 entries",
    )
    parser.add_argument(
        "--dump-geom",
        action="store_true",
        help="Dump geometry circle groups and guard drops to JSON",
    )
    parser.add_argument(
        "--dump-circles",
        action="store_true",
        help="Print sample circle centers/radii and guard drop details",
    )
    parser.add_argument(
        "--debug-scan",
        action="store_true",
        help="Emit detailed text-entity scan diagnostics",
    )
    parser.add_argument(
        "--show-helpers",
        action="store_true",
        help="Print helper resolution diagnostics",
    )
    parser.add_argument(
        "--dump-lines",
        help="Write text-line debug dump to this path (banded cells use *_bands.tsv)",
    )
    parser.add_argument(
        "--dump-bands",
        action="store_true",
        help="Print reconstructed [TABLE-X] band previews (first 30)",
    )
    parser.add_argument(
        "--all-layouts",
        action=argparse.BooleanOptionalAction,
        default=True,
        help="Process text tables from all layouts (use --no-all-layouts to restrict)",
    )
    parser.add_argument(
        "--layout-pattern",
        "--layout-regex",
        dest="layout_patterns",
        action="append",
        help="Regex pattern to match layout names (repeatable; case-insensitive)",
    )
    parser.add_argument(
        "--layer-allow",
        dest="layer_allow",
        action="append",
        help="Restrict table/text scans to the specified layer (repeatable; use ALL to disable filtering)",
    )
    parser.add_argument(
        "--allow-layers",
        dest="allow_layers",
        help="Comma-separated glob patterns of layers to allow (use ALL to disable filtering)",
    )
    parser.add_argument(
        "--block-allow",
        dest="block_allow",
        action="append",
        help="Treat INSERTs with these block names as preferred ROI seeds (repeatable)",
    )
    parser.add_argument(
        "--block-regex",
        dest="block_regex",
        action="append",
        help="Regex pattern to match INSERT block names for ROI seeding (repeatable)",
    )
    parser.add_argument(
        "--include-layer",
        dest="include_layer",
        action="append",
        help=(
            "Regex pattern for layers to include when scanning text (repeatable; "
            f"defaults still exclude {DEFAULT_EXCLUDE_PATTERN_TEXT})"
        ),
    )
    parser.add_argument(
        "--exclude-layer",
        dest="exclude_layer",
        action="append",
        help=(
            "Regex pattern for layers to exclude when scanning text (repeatable; "
            f"defaults: {DEFAULT_EXCLUDE_PATTERN_TEXT})"
        ),
    )
    parser.add_argument(
        "--text-min-height",
        dest="text_min_height",
        type=float,
        help="Minimum text height (drawing units) for anchor text scan",
    )
    parser.add_argument(
        "--text-include-layers",
        dest="text_include_layers",
        action="append",
        metavar="REGEX",
        help="Regex pattern to include layers during anchor text scan (repeatable)",
    )
    parser.add_argument(
        "--text-exclude-layers",
        dest="text_exclude_layers",
        action="append",
        metavar="REGEX",
        help="Regex pattern to exclude layers during anchor text scan (repeatable)",
    )
    parser.add_argument(
        "--text-anchor-ratio",
        dest="text_anchor_ratio",
        type=float,
        help="Anchor height tolerance ratio for filtered text scan (e.g. 0.4 for ±40%%)",
    )
    parser.add_argument(
        "--text-layout",
        dest="text_layouts",
        action="append",
        metavar="NAME",
        help="Restrict anchor text scan to the specified layout name (repeatable)",
    )
    parser.add_argument(
        "--text-block-depth",
        dest="text_block_depth",
        type=int,
        metavar="N",
        default=2,
        help=(
            "Maximum INSERT recursion depth when scanning text (default: %(default)s); "
            "use 0 to disable block traversal"
        ),
    )
    parser.add_argument(
        "--no-exclude-layer",
        dest="no_exclude_layer",
        action="store_true",
        help=(
            "Disable the default text-layer exclusions "
            f"({DEFAULT_EXCLUDE_PATTERN_TEXT}) before applying any --exclude-layer"
            " filters"
        ),
    )
    parser.add_argument(
        "--scan-acad-tables",
        action="store_true",
        help="Print ACAD_TABLE inventory details",
    )
    parser.add_argument(
        "--trace-acad",
        action="store_true",
        help="Enable detailed AutoCAD table tracing diagnostics",
    )
    parser.add_argument(
        "--depth-max",
        type=int,
        metavar="N",
        help="Override block INSERT recursion depth for ACAD tables",
    )
    parser.add_argument(
        "--show-rows",
        type=int,
        metavar="N",
        help="Print the first N rows as qty | ref | side | desc",
    )
    parser.add_argument(
        "--force-text",
        action="store_true",
        help="Force publishing text fallback rows when available",
    )
    parser.add_argument(
        "--pipeline",
        choices=("auto", "acad", "text", "geom"),
        default="auto",
        help=(
            "Select the extraction pipeline: 'auto' runs ACAD first then TEXT, "
            "while 'geom' returns raw geometry rows"
        ),
    )
    parser.add_argument(
        "--allow-geom",
        action="store_true",
        help="Permit geometry rows even when using the automatic pipeline",
    )
    parser.add_argument(
        "--debug-layouts",
        action="store_true",
        help="Print layout and layer summaries after extraction",
    )
    parser.add_argument(
        "--dump-rows-csv",
        nargs="?",
        const="__AUTO__",
        default=None,
        help="Write extracted rows to CSV (optional custom path; default uses --dump-dir)",
    )
    parser.add_argument(
        "--dump-ents",
        dest="dump_ents",
        action="store_true",
        help="Write scanned text entities to debug/ents_dump.jsonl",
    )
    parser.add_argument(
        "--dump-dir",
        default="debug",
        help="Directory for debug dump artifacts (default: %(default)s)",
    )
    parser.add_argument(
        "--dump-all-text",
        action="store_true",
        help="Dump all text entities with layout metadata",
    )
    parser.add_argument(
        "--dump-text-all",
        action="store_true",
        help="Write an unfiltered text dump (CSV and JSONL)",
    )
    parser.add_argument(
        "--dump-text-min-height",
        dest="dump_text_min_height",
        type=float,
        metavar="IN",
        default=0.0,
        help="Minimum text height in drawing units for --dump-text-all (default: %(default)s)",
    )
    parser.add_argument(
        "--dump-text-include-layer",
        "--dump-text-include-layers",
        dest="dump_text_include_layers",
        action="append",
        metavar="REGEX",
        help="Regex pattern to include layers for --dump-text-all (repeatable; default: .*)",
    )
    parser.add_argument(
        "--dump-text-exclude-layer",
        "--dump-text-exclude-layers",
        dest="dump_text_exclude_layers",
        action="append",
        metavar="REGEX",
        help="Regex pattern to exclude layers for --dump-text-all (repeatable)",
    )
    parser.add_argument(
        "--dump-text-layout",
        dest="dump_text_layouts",
        action="append",
        metavar="NAME",
        help="Restrict --dump-text-all to specific layouts (repeatable)",
    )
    parser.add_argument(
        "--layouts",
        help="Comma-separated list of layouts to include when dumping text entities",
    )
    parser.add_argument(
        "--min-height",
        type=float,
        metavar="VALUE",
        default=0.0,
        help="Minimum text height (drawing units) when dumping text entities",
    )
    parser.add_argument(
        "--layers-include",
        action="append",
        metavar="REGEX",
        help="Regex pattern to include layers when dumping text entities (repeatable)",
    )
    parser.add_argument(
        "--layers-exclude",
        action="append",
        metavar="REGEX",
        help="Regex pattern to exclude layers when dumping text entities (repeatable)",
    )
    parser.add_argument(
        "--no-layer-filter",
        action="store_true",
        help="Disable layer include/exclude filtering when dumping text entities",
    )
    parser.add_argument(
        "--no-blocks",
        dest="include_blocks",
        action="store_false",
        default=True,
        help="Skip traversing INSERT blocks when dumping text",
    )
    parser.add_argument(
        "--no-paperspace",
        dest="include_paperspace",
        action="store_false",
        default=True,
        help="Skip paperspace layouts when dumping text",
    )
    parser.add_argument(
        "--sample",
        dest="sample",
        type=int,
        metavar="N",
        help="Print the first N dumped text rows grouped by layout",
    )
    parser.add_argument(
        "--save",
        metavar="PATH",
        dest="save_geo_path",
        help="Write consolidated GEO-style output to the provided path",
    )
    args = parser.parse_args(argv)

    dump_dir_path = Path(args.dump_dir).expanduser()

    if args.show_rows is not None:
        os.environ["CAD_QUOTER_SHOW_ROWS"] = str(args.show_rows)

    path = (args.path or os.environ.get("GEO_DUMP_PATH") or "").strip()
    if not path:
        path = str(DEFAULT_SAMPLE_PATH)
        print(f"[geo_dump] Using default sample: {path}")

    if args.depth_max is not None:
        os.environ["CAD_QUOTER_ACAD_DEPTH_MAX"] = str(args.depth_max)

    geo_extractor.set_trace_acad(bool(args.trace_acad))

    if args.show_helpers:
        try:
            app_module = importlib.import_module("appV5")
        except Exception as exc:
            print(f"[geo_dump] appV5 import failed: {exc}")
        else:
            module_path = getattr(app_module, "__file__", None)
            print(f"[geo_dump] appV5 import ok: {module_path or app_module}")
        acad_helper = geo_extractor._resolve_app_callable("hole_count_from_acad_table")
        text_helper = geo_extractor._resolve_app_callable("extract_hole_table_from_text")
        text_alt_helper = geo_extractor._resolve_app_callable("hole_count_from_text_table")
        print(
            "helpers: acad={acad} text={text} text_alt={text_alt}".format(
                acad=geo_extractor._describe_helper(acad_helper),
                text=geo_extractor._describe_helper(text_helper),
                text_alt=geo_extractor._describe_helper(text_alt_helper),
            )
        )

    if args.debug_entities:
        os.environ["CAD_QUOTER_DEBUG_ENTITIES"] = "1"

    try:
        doc = geo_extractor._load_doc_for_path(Path(path), use_oda=args.use_oda)
    except Exception as exc:  # pragma: no cover - defensive logging
        print(f"[geo_dump] failed to load document: {exc}")
        return 1

    text_csv_path: str = "-"
    text_jsonl_path: str = "-"

    if args.dump_text_all:
        text_dump_opts = {
            "text_min_height": args.dump_text_min_height,
            "text_include_layers": args.dump_text_include_layers,
            "text_exclude_layers": args.dump_text_exclude_layers,
            "text_layouts": args.dump_text_layouts,
            "text_block_depth": args.text_block_depth,
        }
        try:
            _full_entries, full_csv_path, full_jsonl_path = dump_all_text(
                doc,
                dump_dir_path,
                text_dump_opts,
            )
        except Exception as exc:
            print(f"[TEXT-DUMP] full dump failed: {exc}")
        else:
            # Update summary paths even if --dump-all-text also runs later.
            text_csv_path = str(full_csv_path)
            text_jsonl_path = str(full_jsonl_path)

    if args.dump_all_text:
        include_layers: list[str] | None = None
        exclude_layers: list[str] | None = None
        if args.no_layer_filter:
            print("[TEXT-DUMP] layer filtering disabled")
        else:
            include_layers = _normalize_pattern_args(args.layers_include)
            exclude_layers = _normalize_pattern_args(args.layers_exclude)
            if include_layers:
                print(f"[TEXT-DUMP] layers_include={sorted(set(include_layers))}")
            if exclude_layers:
                print(f"[TEXT-DUMP] layers_exclude={sorted(set(exclude_layers))}")
        if args.min_height:
            print(f"[TEXT-DUMP] min_height={args.min_height}")
        layout_filter = None
        if isinstance(args.layouts, str) and args.layouts.strip():
            layout_filter = [
                value.strip()
                for value in args.layouts.split(",")
                if value and value.strip()
            ]
            if layout_filter:
                print(f"[TEXT-DUMP] layouts={layout_filter}")
        try:
            entries = geo_extractor.collect_all_text(
                doc,
                include_blocks=bool(args.include_blocks),
                include_paperspace=bool(args.include_paperspace),
                min_height=args.min_height,
                layers_include=None if args.no_layer_filter else include_layers,
                layers_exclude=None if args.no_layer_filter else exclude_layers,
                block_depth=args.text_block_depth,
                layouts=layout_filter,
            )
        except Exception as exc:
            print(f"[TEXT-DUMP] failed to collect text entities: {exc}")
            entries = []
        layout_counts = _log_text_stats(entries)
        sample_limit = args.sample
        _print_text_dump(entries, sample_limit=sample_limit, layout_counts=layout_counts)
        text_csv_written = write_text_dump_csv(entries, dump_dir_path)
        text_jsonl_written = write_text_dump_jsonl(entries, dump_dir_path)
        text_csv_path = str(text_csv_written)
        text_jsonl_path = str(text_jsonl_written)

    read_kwargs: dict[str, object] = {}

    layout_patterns = [
        value.strip()
        for value in args.layout_patterns or []
        if isinstance(value, str) and value.strip()
    ]
    layout_regex = None
    if layout_patterns:
        if len(layout_patterns) == 1:
            layout_regex = layout_patterns[0]
        else:
            layout_regex = "|".join(f"(?:{pattern})" for pattern in layout_patterns)
    layout_filters_arg: dict[str, object] | None = None
    if layout_regex or not args.all_layouts:
        layout_filters_arg = {
            "all_layouts": bool(args.all_layouts),
            "patterns": [layout_regex] if layout_regex else [],
        }
        read_kwargs["layout_filters"] = layout_filters_arg
        if getattr(args, "debug_scan", False):
            preview = geo_extractor.iter_layouts(doc, layout_filters_arg, log=False)
            layout_names = [
                str(name or "").strip() or "-"
                for name, _ in preview
            ]
            display = ", ".join(layout_names) if layout_names else "<none>"
            print(f"[geo_dump] layouts={display}")

    text_layouts = [
        value.strip()
        for value in args.text_layouts or []
        if isinstance(value, str) and value.strip()
    ]
    if text_layouts:
        read_kwargs["layout_filters"] = list(text_layouts)
        print(f"[geo_dump] text_layouts={text_layouts}")

    layer_allow_args = list(args.layer_allow or [])
    allow_layers_arg = getattr(args, "allow_layers", None)
    if allow_layers_arg:
        layer_allow_args.extend(part.strip() for part in allow_layers_arg.split(","))
    if layer_allow_args:
        os.environ["CAD_QUOTER_ACAD_ALLOW_LAYERS"] = ",".join(layer_allow_args)
    else:
        os.environ.pop("CAD_QUOTER_ACAD_ALLOW_LAYERS", None)
    if layer_allow_args:
        normalized_layers: list[str] = []
        allow_all = False
        for value in layer_allow_args:
            if value is None:
                continue
            text = value.strip()
            if not text:
                continue
            upper = text.upper()
            if upper in {"ALL", "*", "<ALL>"}:
                allow_all = True
                break
            normalized_layers.append(text)
        if allow_all:
            read_kwargs["layer_allowlist"] = None
            print("[geo_dump] layer_allow=ALL")
        else:
            allowlist_set = {layer.strip() for layer in normalized_layers if layer.strip()}
            if allowlist_set:
                read_kwargs["layer_allowlist"] = allowlist_set
                print(f"[geo_dump] layer_allow={sorted(allowlist_set)}")
    block_allow_args = args.block_allow or []
    if block_allow_args:
        normalized_blocks = [
            value.strip()
            for value in block_allow_args
            if isinstance(value, str) and value.strip()
        ]
        if normalized_blocks:
            read_kwargs["block_name_allowlist"] = normalized_blocks
            print(f"[geo_dump] block_allow={normalized_blocks}")
    block_regex_args = args.block_regex or []
    if block_regex_args:
        normalized_patterns = [
            value.strip()
            for value in block_regex_args
            if isinstance(value, str) and value.strip()
        ]
        if normalized_patterns:
            read_kwargs["block_name_regex"] = normalized_patterns
            print(f"[geo_dump] block_regex={normalized_patterns}")
    include_layer_patterns = [
        value.strip()
        for value in args.include_layer or []
        if isinstance(value, str) and value.strip()
    ]
    if include_layer_patterns:
        read_kwargs["layer_include_regex"] = list(include_layer_patterns)
        print(f"[geo_dump] include_layer={include_layer_patterns}")
    active_layer_exclude: list[str] | None = None
    exclude_layer_patterns = [
        value.strip()
        for value in args.exclude_layer or []
        if isinstance(value, str) and value.strip()
    ]
    if args.no_exclude_layer:
        read_kwargs["layer_exclude_regex"] = list(exclude_layer_patterns)
        if exclude_layer_patterns:
            print(
                "[geo_dump] exclude_layer={patterns} (defaults disabled)".format(
                    patterns=exclude_layer_patterns
                )
            )
        else:
            print("[geo_dump] exclude_layer=<none> (defaults disabled)")
        active_layer_exclude = list(exclude_layer_patterns)
    elif exclude_layer_patterns:
        combined_patterns = list(DEFAULT_TEXT_LAYER_EXCLUDE_REGEX) + list(
            exclude_layer_patterns
        )
        read_kwargs["layer_exclude_regex"] = combined_patterns
        print(
            "[geo_dump] exclude_layer={patterns} (defaults + custom)".format(
                patterns=exclude_layer_patterns
            )
        )
        active_layer_exclude = list(combined_patterns)
    if active_layer_exclude is None:
        active_layer_exclude = list(DEFAULT_TEXT_LAYER_EXCLUDE_REGEX)
    if args.debug_layouts:
        read_kwargs["debug_layouts"] = True
    if args.debug_scan:
        read_kwargs["debug_scan"] = True
    if args.force_text:
        read_kwargs["force_text"] = True
    if args.pipeline:
        read_kwargs["pipeline"] = args.pipeline
    if args.allow_geom:
        read_kwargs["allow_geom"] = True
    if args.show_helpers:
        display_regex = ", ".join(active_layer_exclude) if active_layer_exclude else "<none>"
        print(f"[geo_dump] active layer exclude regex={display_regex}")

    text_anchor_ratio = args.text_anchor_ratio
    text_min_height = args.text_min_height
    text_include_patterns = _normalize_pattern_args(args.text_include_layers)
    text_exclude_patterns = _normalize_pattern_args(args.text_exclude_layers)
    include_tuple: tuple[str, ...] | None = None
    exclude_tuple: tuple[str, ...] | None = None
    if text_include_patterns:
        include_tuple = _unique_patterns(text_include_patterns)
        if text_exclude_patterns:
            exclude_tuple = _unique_patterns(text_exclude_patterns)
        else:
            exclude_tuple = DEFAULT_TEXT_LAYER_EXCLUDE_REGEX
    elif text_exclude_patterns:
        include_tuple = DEFAULT_TEXT_LAYER_INCLUDE_REGEX
        exclude_tuple = _unique_patterns(text_exclude_patterns)
    if (
        include_tuple is None
        and exclude_tuple is None
        and (
            text_anchor_ratio is not None
            or text_min_height is not None
        )
    ):
        include_tuple = DEFAULT_TEXT_LAYER_INCLUDE_REGEX
        exclude_tuple = DEFAULT_TEXT_LAYER_EXCLUDE_REGEX
    if (
        text_anchor_ratio is not None
        or text_min_height is not None
        or include_tuple is not None
        or exclude_tuple is not None
    ):
        scan_opts_obj = TextScanOpts(
            anchor_ratio=text_anchor_ratio,
            min_height=text_min_height,
            include_layers=include_tuple,
            exclude_layers=exclude_tuple,
        )
        read_kwargs["text_scan_opts"] = scan_opts_obj
        if text_anchor_ratio is not None:
            print(f"[geo_dump] text_anchor_ratio={text_anchor_ratio}")
        if text_min_height is not None:
            print(f"[geo_dump] text_min_height={text_min_height}")
        if text_include_patterns:
            print(f"[geo_dump] text_include_layers={text_include_patterns}")
        if text_exclude_patterns:
            print(f"[geo_dump] text_exclude_layers={text_exclude_patterns}")

    extract_opts = {
        key: read_kwargs[key]
        for key in TABLE_EXTRACT_ALLOWED_KEYS
        if key in read_kwargs
    }
    try:
        extract_result = extract_for_app(doc, opts=extract_opts, **read_kwargs)
    except NoTextRowsError:
        print(NO_TEXT_ROWS_MESSAGE)
        return 2
    if not isinstance(extract_result, Mapping):
        extract_result = {}
    payload = extract_result.get("payload") if isinstance(extract_result, Mapping) else {}
    if isinstance(payload, Mapping):
        payload = dict(payload)
    else:
        payload = {}
    rows = extract_result.get("rows") if isinstance(extract_result, Mapping) else None
    if not isinstance(rows, list):
        rows = list(rows or [])  # type: ignore[arg-type]
    published = bool(rows)
    scan_info = geo_extractor.get_last_acad_table_scan() or {}
    tables_found = 0
    try:
        tables_found = int(scan_info.get("tables_found", 0))  # type: ignore[arg-type]
    except Exception:
        tables_found = 0
    geo_extractor.log_last_dxf_fallback(tables_found)
    if (
        tables_found == 0
        and not published
        and Path(path).suffix.lower() == ".dwg"
    ):
        fallback_versions = [
            "ACAD2000",
            "ACAD2004",
            "ACAD2007",
            "ACAD2013",
            "ACAD2018",
        ]
        for version in fallback_versions:
            normalized_version = geo_extractor._normalize_oda_version(version) or version
            print(f"[ACAD-TABLE] trying DXF fallback version={normalized_version}")
            try:
                fallback_doc = geo_extractor._load_doc_for_path(
                    Path(path), use_oda=args.use_oda, out_ver=normalized_version
                )
            except Exception as exc:
                print(f"[ACAD-TABLE] DXF fallback {normalized_version} failed: {exc}")
                continue
            try:
                extract_result = extract_for_app(
                    fallback_doc, opts=extract_opts, **read_kwargs
                )
            except NoTextRowsError:
                print(NO_TEXT_ROWS_MESSAGE)
                return 2
            if not isinstance(extract_result, Mapping):
                extract_result = {}
            payload = extract_result.get("payload") if isinstance(extract_result, Mapping) else {}
            if isinstance(payload, Mapping):
                payload = dict(payload)
            else:
                payload = {}
            rows = extract_result.get("rows") if isinstance(extract_result, Mapping) else None
            if not isinstance(rows, list):
                rows = list(rows or [])  # type: ignore[arg-type]
            published = bool(rows)
            scan_info = geo_extractor.get_last_acad_table_scan() or {}
            try:
                tables_found = int(scan_info.get("tables_found", 0))  # type: ignore[arg-type]
            except Exception:
                tables_found = 0
            geo_extractor.log_last_dxf_fallback(tables_found)
            if tables_found or published:
                break
    if not isinstance(rows, list):
        rows = list(rows or [])  # type: ignore[arg-type]

    errors = extract_result.get("errors") if isinstance(extract_result, Mapping) else None
    if isinstance(errors, Mapping):
        err_text = errors.get("extract_hole_table")
        if err_text:
            print(f"[geo_dump] extract_hole_table failed: {err_text}")

    extractor_table = extract_result.get("extract_hole_table") if isinstance(
        extract_result, Mapping
    ) else None
    if not isinstance(extractor_table, Mapping):
        extractor_table = {}
    payload["extract_hole_table"] = extractor_table

    final_scan = geo_extractor.get_last_acad_table_scan() or scan_info
    if args.scan_acad_tables:
        tables: list[Mapping[str, object]] = []
        tables_found_display = 0
        if isinstance(final_scan, Mapping):
            try:
                tables_found_display = int(final_scan.get("tables_found", 0))
            except Exception:
                tables_found_display = 0
            raw_tables = final_scan.get("tables")
            if isinstance(raw_tables, list):
                tables = [entry for entry in raw_tables if isinstance(entry, Mapping)]
        print(f"[ACAD-TABLE] tables_found={tables_found_display}")
        if tables:
            for entry in tables:
                owner = str(entry.get("owner") or "-")
                layer = str(entry.get("layer") or "-")
                handle = str(entry.get("handle") or "-")
                dxftype = str(entry.get("type") or entry.get("dxftype") or "-")
                try:
                    rows_val = int(entry.get("rows") or entry.get("row_count") or 0)
                except Exception:
                    rows_val = 0
                try:
                    cols_val = int(entry.get("cols") or entry.get("n_cols") or 0)
                except Exception:
                    cols_val = 0
                print(
                    "[ACAD-TABLE] hit owner={owner} layer={layer} handle={handle} rows={rows} cols={cols} type={typ}".format(
                        owner=owner,
                        layer=layer,
                        handle=handle,
                        rows=rows_val,
                        cols=cols_val,
                        typ=dxftype,
                    )
                )
        else:
            print("[ACAD-TABLE] hit owner=<none> layer=- handle=- rows=0 cols=0 type=-")

    geo = payload.get("geo")
    if not isinstance(geo, Mapping):
        geo = {}
    ops_summary = extract_result.get("ops_summary") if isinstance(
        extract_result, Mapping
    ) else None
    if not isinstance(ops_summary, Mapping):
        ops_summary = payload.get("ops_summary") if isinstance(payload, Mapping) else None
    if not isinstance(ops_summary, Mapping):
        ops_summary = geo.get("ops_summary") if isinstance(geo, Mapping) else {}
    if not isinstance(ops_summary, Mapping):
        ops_summary = {}

    rows = extract_result.get("rows") if isinstance(extract_result, Mapping) else rows
    if not isinstance(rows, list):
        rows = list(rows or [])  # type: ignore[arg-type]

    qty_sum = extract_result.get("qty_sum") if isinstance(extract_result, Mapping) else None
    if not isinstance(qty_sum, (int, float)):
        qty_sum = payload.get("qty_sum")
    if isinstance(qty_sum, (int, float)):
        qty_sum = int(float(qty_sum))
    else:
        qty_sum = _sum_qty(rows)

    holes_source = (
        extract_result.get("provenance_holes")
        if isinstance(extract_result, Mapping)
        else None
    )
    if holes_source is None:
        holes_source = payload.get("provenance_holes") if isinstance(payload, Mapping) else None
    if holes_source is None:
        provenance = geo.get("provenance") if isinstance(geo, Mapping) else {}
        if isinstance(provenance, Mapping):
            holes_source = provenance.get("holes")

    hole_count = extract_result.get("hole_count") if isinstance(extract_result, Mapping) else None
    if hole_count in (None, ""):
        hole_count = payload.get("hole_count") if isinstance(payload, Mapping) else None
    if hole_count in (None, "") and isinstance(geo, Mapping):
        hole_count = geo.get("hole_count")
    try:
        if hole_count not in (None, ""):
            hole_count = int(float(hole_count))
    except Exception:
        pass
    if hole_count in (None, ""):
        hole_count = qty_sum

    source = extract_result.get("source") if isinstance(extract_result, Mapping) else None
    if source in (None, "") and isinstance(payload, Mapping):
        source = payload.get("source")
    if source in (None, "") and isinstance(ops_summary, Mapping):
        source = ops_summary.get("source")

    source_display = source if source not in (None, "") else "-"
    if source_display != "-":
        source_display = str(source_display)
    provenance_display = holes_source if holes_source not in (None, "") else "-"
    if provenance_display != "-":
        provenance_display = str(provenance_display)
    print(
        "[EXTRACT] published rows={rows} qty_sum={qty} source={src} provenance={prov}".format(
            rows=len(rows),
            qty=qty_sum,
            src=source_display,
            prov=provenance_display,
        )
    )

    def _format_ops_counts(
        counts: Mapping[str, Any] | None,
        order: Sequence[tuple[object, str]],
    ) -> str:
        parts: list[str] = []
        for key_variant, label_text in order:
            keys: tuple[str, ...]
            if isinstance(key_variant, (list, tuple)):
                keys = tuple(str(item) for item in key_variant)
            else:
                keys = (str(key_variant),)
            value_int = 0
            for key in keys:
                source = counts.get(key) if isinstance(counts, Mapping) else None
                value_int = _int_from_value(source)
                if isinstance(counts, Mapping) and key in counts:
                    break
            parts.append(f"{label_text} {value_int}")
        if not parts:
            return "Drill 0"
        return " | ".join(parts)

    def _counts_value(counts: Mapping[str, Any] | None, *keys: str) -> int:
        if not isinstance(counts, Mapping):
            return 0
        for key in keys:
            if key not in counts:
                continue
            return _int_from_value(counts.get(key))
        return 0

    hole_sets_payload = None
    if isinstance(extract_result, Mapping):
        hole_sets_payload = extract_result.get("hole_sets")
    if hole_sets_payload is None:
        hole_sets_payload = _extract_hole_sets(geo)
    geom_holes_payload: Mapping[str, Any] | None = None
    if isinstance(extract_result, Mapping):
        geom_candidate = extract_result.get("geom_holes")
        if isinstance(geom_candidate, Mapping):
            geom_holes_payload = geom_candidate
    if geom_holes_payload is None and isinstance(payload, Mapping):
        geom_candidate = payload.get("geom_holes")
        if isinstance(geom_candidate, Mapping):
            geom_holes_payload = geom_candidate
    if geom_holes_payload is None and isinstance(geo, Mapping):
        geom_candidate = geo.get("geom_holes")
        if isinstance(geom_candidate, Mapping):
            geom_holes_payload = geom_candidate

    def _geom_summary_sources() -> list[Mapping[str, Any]]:
        sources: list[Mapping[str, Any]] = []
        if isinstance(geom_holes_payload, Mapping):
            sources.append(geom_holes_payload)
        if isinstance(hole_sets_payload, Mapping):
            sources.append(hole_sets_payload)
        elif isinstance(hole_sets_payload, Iterable) and not isinstance(
            hole_sets_payload, (str, bytes, bytearray)
        ):
            for item in hole_sets_payload:
                if isinstance(item, Mapping):
                    sources.append(item)
        return sources

    def _geom_circle_summary() -> tuple[int, int]:
        total = 0
        unique: set[float] = set()
        total_candidates: list[int] = []

        def _register_total(value: Any) -> None:
            try:
                number = int(float(value))
            except Exception:
                return
            if number > 0:
                total_candidates.append(number)

        def _ingest_group(entry: Mapping[str, Any]) -> None:
            nonlocal total
            qty_value = None
            for key in ("count", "qty", "quantity", "total"):
                candidate = entry.get(key)
                if candidate not in (None, ""):
                    qty_value = candidate
                    break
            try:
                qty = int(float(qty_value)) if qty_value not in (None, "") else 0
            except Exception:
                qty = 0
            if qty <= 0:
                return
            total += qty
            dia_candidate = None
            for key in ("dia_in", "diam_in", "diameter_in", "diam", "dia"):
                if entry.get(key) not in (None, ""):
                    dia_candidate = entry.get(key)
                    break
            try:
                if dia_candidate not in (None, ""):
                    unique.add(round(float(dia_candidate), 4))
            except Exception:
                pass

        for source_map in _geom_summary_sources():
            for key in ("total", "hole_count", "hole_count_geom", "hole_count_geom_dedup"):
                value = source_map.get(key)
                if value not in (None, ""):
                    _register_total(value)
            groups_val = source_map.get("groups") or source_map.get("hole_groups")
            if isinstance(groups_val, Iterable) and not isinstance(
                groups_val, (str, bytes, bytearray)
            ):
                for entry in groups_val:
                    if isinstance(entry, Mapping):
                        _ingest_group(entry)
            families = source_map.get("hole_diam_families_in")
            if isinstance(families, Mapping):
                for key, qty in families.items():
                    try:
                        qty_int = int(float(qty))
                    except Exception:
                        continue
                    if qty_int <= 0:
                        continue
                    total += qty_int
                    try:
                        unique.add(round(float(key), 4))
                    except Exception:
                        continue

        if total <= 0 and total_candidates:
            total = max(total_candidates)
        return (total, len(unique))

    geom_total, geom_groups = _geom_circle_summary()
    print(f"[GEOM] circles total={geom_total} unique groups={geom_groups}")

    def _normalize_count(value: Any) -> int | None:
        try:
            number = int(round(float(value)))
        except Exception:
            return None
        return number if number >= 0 else None

    geom_layer_counts: dict[str, int] | None = None

    if isinstance(geom_holes_payload, Mapping):
        raw_layer_counts = geom_holes_payload.get("layer_counts")
        layers_iter: Iterable[Any]
        if isinstance(raw_layer_counts, Mapping):
            layers_iter = [
                {"layer": key, "count": value}
                for key, value in raw_layer_counts.items()
            ]
        elif isinstance(raw_layer_counts, Iterable) and not isinstance(
            raw_layer_counts, (str, bytes, bytearray)
        ):
            layers_iter = list(raw_layer_counts)
        else:
            alt_layers = geom_holes_payload.get("layers") or geom_holes_payload.get(
                "layer_histogram"
            )
            if isinstance(alt_layers, Mapping):
                layers_iter = [
                    {"layer": key, "count": value}
                    for key, value in alt_layers.items()
                ]
            elif isinstance(alt_layers, Iterable) and not isinstance(
                alt_layers, (str, bytes, bytearray)
            ):
                layers_iter = list(alt_layers)
            else:
                layers_iter = []
        counts_by_layer: dict[str, int] = {}
        for entry in layers_iter:
            if not isinstance(entry, Mapping):
                continue
            layer_name_raw = str(entry.get("layer") or entry.get("name") or "").strip()
            layer_name = layer_name_raw.upper()
            count_val = _normalize_count(entry.get("count"))
            if not layer_name or count_val in (None, 0):
                continue
            counts_by_layer[layer_name] = counts_by_layer.get(layer_name, 0) + count_val
        if not counts_by_layer and isinstance(raw_layer_counts, Mapping):
            for key, value in raw_layer_counts.items():
                count_val = _normalize_count(value)
                if count_val in (None, 0):
                    continue
                name_key = str(key).strip().upper()
                if not name_key:
                    continue
                counts_by_layer[name_key] = counts_by_layer.get(name_key, 0) + count_val
        if counts_by_layer:
            geom_layer_counts = dict(counts_by_layer)
            layer_totals = sorted(counts_by_layer.items(), key=lambda item: (-item[1], item[0]))
            top_layers = [f"{name or '-'}:{count}" for name, count in layer_totals[:5]]
            display = ", ".join(top_layers)
            if len(layer_totals) > 5:
                display += ", …"
            print(f"[GEOM] top layers: {display}")

        raw_contributors = geom_holes_payload.get("contributors")
        contributor_records: list[Mapping[str, Any]] = []
        if isinstance(raw_contributors, Mapping):
            contributor_records = [raw_contributors]
        elif isinstance(raw_contributors, Iterable) and not isinstance(
            raw_contributors, (str, bytes, bytearray)
        ):
            contributor_records = [
                entry for entry in raw_contributors if isinstance(entry, Mapping)
            ]
        top_lines: list[str] = []
        for entry in contributor_records[:5]:
            count_val = _normalize_count(entry.get("count"))
            if count_val in (None, 0):
                continue
            layer_text = str(entry.get("layer") or "").strip().upper()
            block_text = str(entry.get("block") or "").strip().upper()
            if layer_text and block_text:
                label = f"{layer_text}/{block_text}"
            elif layer_text:
                label = layer_text
            elif block_text:
                label = block_text
            else:
                label = "-"
            top_lines.append(f"{label} : {count_val}")
        if top_lines:
            summary_display = "; ".join(top_lines) + ";"
            print(f"[GEOM] top contributors: {summary_display}")

    manifest_payload: Mapping[str, Any] | None = None
    authoritative_table_from_source = geo_extractor._table_source_is_authoritative(
        source,
        len(rows),
    )
    if isinstance(extract_result, Mapping):
        manifest_candidate = extract_result.get("manifest") or extract_result.get(
            "ops_manifest"
        )
        if isinstance(manifest_candidate, Mapping):
            manifest_payload = dict(manifest_candidate)
    if manifest_payload is None:
        manifest_payload = geo_extractor.ops_manifest(
            rows,
            geom_holes=geom_holes_payload,
            hole_sets=hole_sets_payload,
            authoritative_table=authoritative_table_from_source,
        )
    if isinstance(manifest_payload, Mapping):
        payload["ops_manifest"] = dict(manifest_payload)

    table_counts = (
        manifest_payload.get("table") if isinstance(manifest_payload, Mapping) else {}
    )
    geom_counts = (
        manifest_payload.get("geom") if isinstance(manifest_payload, Mapping) else {}
    )
    total_counts = (
        manifest_payload.get("total") if isinstance(manifest_payload, Mapping) else {}
    )
    if not isinstance(table_counts, Mapping):
        table_counts = {}
    if not isinstance(geom_counts, Mapping):
        geom_counts = {}
    if not isinstance(total_counts, Mapping):
        total_counts = {}

    table_authoritative = _anchor_authoritative_from_candidates(
        extract_result if isinstance(extract_result, Mapping) else None,
        payload if isinstance(payload, Mapping) else None,
        geo if isinstance(geo, Mapping) else None,
        ops_summary if isinstance(ops_summary, Mapping) else None,
        manifest_payload if isinstance(manifest_payload, Mapping) else None,
    )
    if not table_authoritative:
        table_authoritative = _provenance_is_anchor(holes_source)
    if not table_authoritative:
        table_authoritative = authoritative_table_from_source

    source_normalized = str(source or "").strip().lower()
    authoritative_counts = (
        source_normalized in {"acad_table", "text_table", "text_fallback"}
        and len(rows) >= 8
    )

    def _table_totals_map(counts: Mapping[str, Any] | None) -> dict[str, int]:
        totals_map = {
            "drill": _counts_value(counts, "drill", "drill_only"),
            "tap": _counts_value(counts, "tap"),
            "counterbore": _counts_value(counts, "counterbore", "cbore"),
            "counterdrill": _counts_value(counts, "counterdrill", "cdrill"),
            "jig_grind": _counts_value(counts, "jig_grind", "jig"),
        }
        return totals_map

    effective_total_counts: Mapping[str, Any]
    if authoritative_counts:
        effective_total_counts = _table_totals_map(table_counts)
    else:
        effective_total_counts = total_counts

    if authoritative_counts and isinstance(manifest_payload, dict):
        manifest_payload["authoritative_counts"] = True

    apost = "\u2019"
    print(
        "[OPS] table: "
        + _format_ops_counts(
            table_counts,
            (
                (("drill_only", "drill"), "Drill"),
                ("tap", "Tap"),
                (("counterbore", "cbore"), f"C{apost}bore"),
                (("counterdrill", "cdrill"), f"C{apost}drill"),
                (("jig_grind", "jig"), "Jig"),
            ),
        )
    )
    print(
        "[OPS] geom : "
        + _format_ops_counts(
            geom_counts,
            ((("drill_residual", "drill"), "Drill"),),
        )
    )
    print(
        "[OPS] total: "
        + _format_ops_counts(
            effective_total_counts,
            (
                ("drill", "Drill"),
                ("tap", "Tap"),
                (("counterbore", "cbore"), f"C{apost}bore"),
                (("counterdrill", "cdrill"), f"C{apost}drill"),
                (("jig_grind", "jig"), "Jig"),
            ),
        )
    )

    if authoritative_counts:
        assert _counts_value(effective_total_counts, "drill") == _counts_value(
            table_counts, "drill", "drill_only"
        ), "authoritative drill mismatch"
        assert _counts_value(effective_total_counts, "tap") == _counts_value(
            table_counts, "tap"
        ), "authoritative tap mismatch"
        assert _counts_value(effective_total_counts, "counterbore") == _counts_value(
            table_counts, "counterbore", "cbore"
        ), "authoritative counterbore mismatch"
        assert _counts_value(
            effective_total_counts, "counterdrill"
        ) == _counts_value(table_counts, "counterdrill", "cdrill"), (
            "authoritative counterdrill mismatch"
        )
        assert _counts_value(effective_total_counts, "jig_grind") == _counts_value(
            table_counts, "jig_grind", "jig"
        ), "authoritative jig mismatch"

    text_drill_total = (
        _int_from_value(table_counts.get("drill_only"))
        if isinstance(table_counts, Mapping)
        else 0
    )
    text_cbore_total = (
        _int_from_value(table_counts.get("counterbore"))
        if isinstance(table_counts, Mapping)
        else 0
    )
    text_cdrill_total = (
        _int_from_value(table_counts.get("counterdrill"))
        if isinstance(table_counts, Mapping)
        else 0
    )
    text_ops_total = text_drill_total + text_cbore_total + text_cdrill_total
    geom_total = (
        _int_from_value(geom_counts.get("total"))
        if isinstance(geom_counts, Mapping)
        else 0
    )
    if geom_total <= 0 and isinstance(geom_counts, Mapping):
        geom_total = _int_from_value(geom_counts.get("drill"))
    manifest_existing = (
        ops_summary.get("manifest") if isinstance(ops_summary, Mapping) else None
    )
    am_bor_in_text_flow = _am_bor_included_from_candidates(
        payload if isinstance(payload, Mapping) else None,
        geo if isinstance(geo, Mapping) else None,
        ops_summary if isinstance(ops_summary, Mapping) else None,
        manifest_payload if isinstance(manifest_payload, Mapping) else None,
        manifest_existing if isinstance(manifest_existing, Mapping) else None,
    )
    total_drill_count = (
        _int_from_value(effective_total_counts.get("drill"))
        if isinstance(effective_total_counts, Mapping)
        else 0
    )
    if total_drill_count > 100 or (total_drill_count and total_drill_count < 50):
        print("[GEOM] suspect overcount – check layer blacklist or bbox guard")

    suspect_payload: Mapping[str, Any] | None = None
    if isinstance(manifest_payload, Mapping):
        flags_payload = manifest_payload.get("flags")
        if isinstance(flags_payload, Mapping):
            candidate = flags_payload.get("suspect_geometry")
            if isinstance(candidate, Mapping):
                suspect_payload = candidate
    if suspect_payload is None and isinstance(ops_summary, Mapping):
        manifest_existing = ops_summary.get("manifest")
        if isinstance(manifest_existing, Mapping):
            flags_payload = manifest_existing.get("flags")
            if isinstance(flags_payload, Mapping):
                candidate = flags_payload.get("suspect_geometry")
                if isinstance(candidate, Mapping):
                    suspect_payload = candidate
    if isinstance(suspect_payload, Mapping) and not suspect_payload.get("logged"):
        geom_total = suspect_payload.get("geom_total")
        text_estimated = suspect_payload.get("text_estimated_total_drills")
        print(
            "[OPS-GUARD] suspect geometry: "
            f"geom.total={geom_total} text.estimated_total_drills={text_estimated}"
        )
        try:
            suspect_payload["logged"] = True
        except Exception:
            pass

    default_sample = "301_redacted.dwg"
    try:
        path_name = Path(path).name
    except Exception:
        path_name = ""
    if path_name.lower() == default_sample:
        print("[OPS] expect: Drill 77 | Jig 8 | Tap 21 | C'bore 60 | C'drill 3")
        try:
            drill_total = int(effective_total_counts.get("drill", 0))
        except Exception:
            drill_total = 0
        try:
            jig_total = int(effective_total_counts.get("jig_grind", 0))
        except Exception:
            jig_total = 0
        try:
            tap_total = int(effective_total_counts.get("tap", 0))
        except Exception:
            tap_total = 0
        try:
            cbore_total = _counts_value(effective_total_counts, "counterbore", "cbore")
        except Exception:
            cbore_total = 0
        try:
            cdrill_total = _counts_value(effective_total_counts, "counterdrill", "cdrill")
        except Exception:
            cdrill_total = 0
        print(
            "[OPS] actual: Drill {drill} | Jig {jig} | Tap {tap} | C'bore {cbore} | C'drill {cdrill}".format(
                drill=drill_total,
                jig=jig_total,
                tap=tap_total,
                cbore=cbore_total,
                cdrill=cdrill_total,
            )
        )

    hole_rows_artifact = _build_hole_rows_artifact(
        rows,
        qty_sum=qty_sum,
        hole_count=hole_count,
        provenance=holes_source,
        source=source,
    )
    _write_artifact(ARTIFACT_DIR / "hole_rows.json", hole_rows_artifact)

    ops_totals_artifact = _build_ops_totals_artifact(ops_summary)
    if ops_totals_artifact:
        _write_artifact(ARTIFACT_DIR / "op_totals.json", ops_totals_artifact)

    ops_totals_payload: Mapping[str, Any] | None = None
    if ops_totals_artifact:
        ops_totals_payload = dict(ops_totals_artifact)
    elif isinstance(effective_total_counts, Mapping):
        ordered_totals = _ordered_totals_map(effective_total_counts)
        if ordered_totals:
            ops_totals_payload = {"totals": ordered_totals}

    ops_totals_debug_path = _write_json_debug(
        Path("debug/ops_table_totals.json"), ops_totals_payload
    )

    rebuilt_rows: list[Mapping[str, Any]] = []
    if isinstance(ops_summary, Mapping):
        summary_rows = ops_summary.get("rows")
        if isinstance(summary_rows, list):
            rebuilt_rows = [row for row in summary_rows if isinstance(row, Mapping)]
        elif isinstance(summary_rows, Iterable) and not isinstance(
            summary_rows, (str, bytes, bytearray)
        ):
            rebuilt_rows = [row for row in summary_rows if isinstance(row, Mapping)]
    if not rebuilt_rows:
        rebuilt_rows = [row for row in rows if isinstance(row, Mapping)]

    table_csv_path = _write_rows_csv(rebuilt_rows)

    if args.dump_table:
        if rebuilt_rows:
            limit = min(8, len(rebuilt_rows))
            print(f"[TABLE] dump_count={limit} rows_total={len(rebuilt_rows)}")
            for idx, row in enumerate(rebuilt_rows[:limit]):
                qty_val = row.get("qty")
                qty_display = "-"
                if qty_val not in (None, ""):
                    qty_number = _coerce_float(qty_val)
                    if qty_number is not None:
                        qty_display = str(int(round(qty_number)))
                    else:
                        qty_display = str(qty_val)
                side_val = row.get("side")
                if side_val in (None, ""):
                    side_val = row.get("face")
                side_display = str(side_val) if side_val not in (None, "") else "-"
                kind_display = _infer_row_kind(row)
                text_display = _row_desc(row)
                if text_display and len(text_display) > 180:
                    text_display = text_display[:177] + "…"
                print(
                    "[TABLE {idx:02d}] qty={qty} kind={kind} side={side} text={text}".format(
                        idx=idx,
                        qty=qty_display,
                        kind=kind_display,
                        side=side_display,
                        text=text_display,
                    )
                )
        else:
            print("[TABLE] rebuilt rows unavailable")

    geom_candidates: list[Mapping[str, Any]] = []
    if isinstance(geom_holes_payload, Mapping):
        geom_candidates.append(geom_holes_payload)
    if isinstance(payload, Mapping):
        payload_geom = payload.get("geom_holes")
        if isinstance(payload_geom, Mapping):
            geom_candidates.append(payload_geom)
    if isinstance(geo, Mapping):
        geo_geom = geo.get("geom_holes")
        if isinstance(geo_geom, Mapping):
            geom_candidates.append(geo_geom)

    circle_samples = _gather_circle_samples(*geom_candidates)
    guard_drop_samples = _collect_guard_drops(*geom_candidates)
    guard_drop_summary: dict[str, int] | None = None
    if guard_drop_samples:
        summary_counts: dict[str, int] = {}
        for entry in guard_drop_samples:
            guard_label = str(entry.get("guard") or "-")
            summary_counts[guard_label] = summary_counts.get(guard_label, 0) + 1
        guard_drop_summary = summary_counts

    if args.dump_circles:
        combined_samples: list[tuple[dict[str, Any], str]] = []
        combined_samples.extend((sample, "kept") for sample in circle_samples)
        combined_samples.extend((sample, "dropped") for sample in guard_drop_samples)

        if combined_samples:
            limit = min(10, len(combined_samples))
            print(
                "[CIRCLES] samples_shown={shown} kept_total={kept} dropped_total={dropped}".format(
                    shown=limit,
                    kept=len(circle_samples),
                    dropped=len(guard_drop_samples),
                )
            )
            for idx, (sample, status) in enumerate(combined_samples[:limit]):
                x_display = _format_float_str(sample.get("x"))
                y_display = _format_float_str(sample.get("y"))
                radius_source = sample.get("radius")
                has_radius = radius_source not in (None, "")
                if not has_radius:
                    radius_source = sample.get("dia")
                radius_number = _coerce_float(radius_source)
                if radius_number is not None and not has_radius:
                    radius_number = radius_number / 2.0
                radius_display = _format_float_str(radius_number)
                status_label = "kept" if status == "kept" else "dropped"
                reason_value: str | None = None
                for reason_key in ("reason", "guard", "note"):
                    candidate = sample.get(reason_key)
                    if candidate not in (None, ""):
                        reason_value = str(candidate)
                        break
                if reason_value and reason_value != "-":
                    status_label = f"{status_label} ({reason_value})"
                print(
                    "[CIRCLE {idx:02d}] X={x} Y={y} R={radius} STATUS={status}".format(
                        idx=idx,
                        x=x_display,
                        y=y_display,
                        radius=radius_display,
                        status=status_label,
                    )
                )
        else:
            print("[CIRCLES] sample circles unavailable")

        if guard_drop_summary:
            summary_items = sorted(guard_drop_summary.items(), key=lambda item: (-item[1], item[0]))
            summary_display = ", ".join(
                f"{name}:{count}" for name, count in summary_items[:5]
            )
            print(f"[CIRCLES] guard_drop_counts={summary_display or '-'}")
        else:
            print("[CIRCLES] guard drop samples unavailable")

    geom_json_payload = {
        "summary": {
            "circle_total": geom_total,
            "unique_diameter_count": geom_groups,
        },
        "layer_counts": geom_layer_counts or {},
        "kept_samples": [dict(sample) for sample in circle_samples],
        "guard_drops": [dict(entry) for entry in guard_drop_samples],
    }
    if guard_drop_summary:
        geom_json_payload["guard_drop_counts"] = dict(guard_drop_summary)
    geom_json_path = _write_json_debug(Path("debug/geom_circles.json"), geom_json_payload)

    if args.show_rows and rows:
        limit = max(args.show_rows, 0)
        if limit > 0:
            count = min(limit, len(rows))
            print(f"[ROWS] preview_count={count}")
            for idx, row in enumerate(rows[:count]):
                qty_display = row.get("qty") if isinstance(row, Mapping) else None
                ref_display = row.get("ref") if isinstance(row, Mapping) else None
                side_display = row.get("side") if isinstance(row, Mapping) else None
                desc_display = row.get("desc") if isinstance(row, Mapping) else None
                print(
                    "[ROW {idx:02d}] {qty} | {ref} | {side} | {desc}".format(
                        idx=idx,
                        qty=qty_display if qty_display not in (None, "") else "-",
                        ref=ref_display if ref_display not in (None, "") else "-",
                        side=side_display if side_display not in (None, "") else "-",
                        desc=desc_display if desc_display not in (None, "") else "",
                    )
                )
    if args.debug and rows:
        print("first_rows:")
        for idx, row in enumerate(rows[:10]):
            ref = row.get("ref") if isinstance(row, Mapping) else ""
            desc = row.get("desc") if isinstance(row, Mapping) else ""
            qty = row.get("qty") if isinstance(row, Mapping) else ""
            hole = row.get("hole") if isinstance(row, Mapping) else ""
            print(
                f"  [{idx:02d}] QTY={qty} REF={ref} SIDE={row.get('side') if isinstance(row, Mapping) else ''} DESC={desc} HOLE={hole}"
            )

    debug_payload = payload.get("debug_payload")
    if isinstance(debug_payload, Mapping):
        debug_payload = dict(debug_payload)
    else:
        debug_payload = geo_extractor.get_last_text_table_debug() or {}

    if args.dump_bands:
        row_debug = debug_payload.get("row_debug") or []
        columns = debug_payload.get("columns") or []
        if isinstance(row_debug, Mapping):
            row_debug = [row_debug]
        if isinstance(columns, Mapping):
            columns = list(columns.values())
        if isinstance(row_debug, list) and row_debug:
            print(
                f"[TABLE-Y] dump rows_total={len(row_debug)} columns={len(columns)}"
            )
            for entry in row_debug[:30]:
                if not isinstance(entry, Mapping):
                    continue
                row_idx = entry.get("index")
                try:
                    row_idx_int = int(row_idx)
                except Exception:
                    row_idx_int = -1
                cells = entry.get("cells") or []
                parts: list[str] = []
                for col_idx, cell_text in enumerate(cells):
                    preview = geo_extractor._truncate_cell_preview(str(cell_text or ""))
                    parts.append(f'C{col_idx}="{preview}"')
                preview_body = " | ".join(parts)
                label = row_idx_int if row_idx_int >= 0 else row_idx
                print(
                    f"[TABLE-X] row#{label} cols={len(cells)} | {preview_body}"
                )
        else:
            print("[TABLE-X] dump rows: no row_debug in debug payload")

    dump_base = args.dump_lines
    if args.debug_entities and len(rows) < 8 and not dump_base:
        base_name = Path(path).stem or "geo_dump"
        dump_base = str(Path.cwd() / f"{base_name}_lines.tsv")

    if dump_base:
        lines_path = Path(dump_base)
        bands_path = lines_path.with_name(f"{lines_path.stem}_bands.tsv")
        raw_lines = debug_payload.get("raw_lines") or []
        candidates = raw_lines or debug_payload.get("candidates", [])
        row_debug = debug_payload.get("row_debug", [])

        def _format_float(value: object) -> str:
            if isinstance(value, (int, float)):
                return f"{float(value):.3f}"
            try:
                return f"{float(value):.3f}"
            except Exception:
                return ""

        def _write_lines(path_obj: Path, header: str, rows_iter: list[dict[str, object]]) -> None:
            path_obj.parent.mkdir(parents=True, exist_ok=True)
            with path_obj.open("w", encoding="utf-8") as handle:
                handle.write(header + "\n")
                for item in rows_iter:
                    if header.startswith("layout\t"):
                        layout = str(item.get("layout") or "")
                        in_block = "1" if item.get("in_block") else "0"
                        fields = [
                            layout,
                            in_block,
                            _format_float(item.get("x")),
                            _format_float(item.get("y")),
                            str(item.get("text") or ""),
                        ]
                    elif header.startswith("row\t"):
                        fields = [
                            str(item.get("row", "")),
                            str(item.get("col", "")),
                            _format_float(item.get("y_center")),
                            str(item.get("text") or ""),
                        ]
                    else:
                        fields = [
                            str(item.get("band", "")),
                            str(item.get("col", "")),
                            _format_float(item.get("x_center")),
                            _format_float(item.get("y_center")),
                            str(item.get("text") or ""),
                        ]
                    handle.write("\t".join(fields) + "\n")

        try:
            _write_lines(lines_path, "layout\tin_block\tx\ty\ttext", list(candidates))
            if row_debug:
                row_dump: list[dict[str, object]] = []
                for entry in row_debug:
                    if not isinstance(entry, Mapping):
                        continue
                    row_idx = entry.get("index")
                    y_center = entry.get("y")
                    cells = entry.get("cells") or []
                    for col_idx, cell_text in enumerate(cells):
                        row_dump.append(
                            {
                                "row": row_idx,
                                "col": col_idx,
                                "y_center": y_center,
                                "text": cell_text,
                            }
                        )
                if row_dump:
                    _write_lines(
                        bands_path,
                        "row\tcol\ty_center\ttext",
                        row_dump,
                    )
        except OSError as exc:  # pragma: no cover - filesystem issues
            print(f"[geo_dump] failed to write dumps: {exc}")
        else:
            print(f"[geo_dump] wrote debug dumps to {lines_path} and {bands_path}")

    rows_csv_path: Path | None = None
    if args.dump_rows_csv:
        if args.dump_rows_csv == "__AUTO__":
            csv_target = dump_dir_path / "hole_table_rows.csv"
        else:
            csv_target = Path(args.dump_rows_csv).expanduser()
        try:
            csv_target.parent.mkdir(parents=True, exist_ok=True)
            with csv_target.open("w", newline="", encoding="utf-8") as handle:
                writer = csv.writer(handle)
                writer.writerow(["qty", "ref", "side", "desc", "hole"])
                for row in rows:
                    if not isinstance(row, Mapping):
                        continue
                    qty_val = row.get("qty")
                    writer.writerow(
                        [
                            "" if qty_val in (None, "") else str(qty_val),
                            str(row.get("ref") or ""),
                            str(row.get("side") or ""),
                            str(row.get("desc") or ""),
                            str(row.get("hole") or ""),
                        ]
                    )
        except OSError as exc:  # pragma: no cover - filesystem issues
            print(f"[geo_dump] failed to write rows CSV: {exc}")
        else:
            rows_csv_path = csv_target
            print(f"[geo_dump] wrote rows CSV to {csv_target}")

    if args.save_geo_path:
        geom_summary_payload: dict[str, Any] = {
            "circle_total": geom_total,
            "unique_diameter_count": geom_groups,
        }
        if geom_layer_counts:
            geom_summary_payload["layer_counts"] = geom_layer_counts
        if guard_drop_summary:
            geom_summary_payload["guard_drop_counts"] = guard_drop_summary
        artifact_map = {
            "text_csv": None if text_csv_path == "-" else Path(text_csv_path),
            "text_jsonl": None if text_jsonl_path == "-" else Path(text_jsonl_path),
            "table_csv": table_csv_path,
            "geom_json": geom_json_path,
            "ops_json": ops_totals_debug_path,
            "rows_csv": rows_csv_path,
        }
        _write_geo_summary(
            args.save_geo_path,
            rows=rebuilt_rows,
            ops_totals=ops_totals_payload,
            geom_summary=geom_summary_payload,
            artifact_paths=artifact_map,
        )

    debug_info = geo_extractor.get_last_text_table_debug() or {}

    _print_chart_audit(
        debug_info,
        tables_found=tables_found,
        text_min_height=args.text_min_height,
    )

    if text_csv_path == "-" and debug_info:
        fallback_entities = debug_info.get("collected_entities")
        if isinstance(fallback_entities, Sequence):
            normalized_entries: list[dict[str, Any]] = []
            for entity in fallback_entities:
                if not isinstance(entity, Mapping):
                    continue
                normalized_entries.append(
                    {
                        "etype": entity.get("type"),
                        "layout": entity.get("layout"),
                        "layer": entity.get("layer"),
                        "height": entity.get("height"),
                        "rotation": entity.get("rotation"),
                        "insert_x": entity.get("x"),
                        "insert_y": entity.get("y"),
                        "block_path": entity.get("block_path") or [],
                        "text": entity.get("text"),
                        "raw": entity.get("raw", entity.get("text")),
                    }
                )
            if normalized_entries:
                try:
                    text_csv_written = write_text_dump_csv(normalized_entries, dump_dir_path)
                    text_jsonl_written = write_text_dump_jsonl(normalized_entries, dump_dir_path)
                except OSError as exc:
                    print(f"[TEXT-DUMP] fallback dump failed: {exc}")
                else:
                    text_csv_path = str(text_csv_written)
                    text_jsonl_path = str(text_jsonl_written)

    if args.dump_ents:
        entities = (
            debug_info.get("collected_entities") if isinstance(debug_info, Mapping) else None
        )
        target_path = dump_dir_path / "ents_dump.jsonl"
        try:
            target_path.parent.mkdir(parents=True, exist_ok=True)
            with target_path.open("w", encoding="utf-8") as handle:
                for entry in entities or []:
                    if not isinstance(entry, Mapping):
                        continue
                    raw_text = entry.get("raw_text")
                    text_value = entry.get("text")
                    plain_text = entry.get("plain_text")
                    record = {
                        "type": entry.get("type"),
                        "handle": entry.get("handle"),
                        "layout": entry.get("layout"),
                        "layer": entry.get("layer"),
                        "from_block": bool(entry.get("from_block")),
                        "block_name": entry.get("block_name"),
                        "depth": entry.get("depth"),
                        "height": entry.get("height"),
                        "x": entry.get("x"),
                        "y": entry.get("y"),
                        "raw": raw_text if raw_text is not None else text_value,
                        "plain": plain_text if plain_text is not None else text_value,
                    }
                    json.dump(record, handle, ensure_ascii=False)
                    handle.write("\n")
        except OSError as exc:
            print(f"[geo_dump] failed to write entity dump: {exc}")
        else:
            print(f"[ENT-DUMP] -> {target_path}")

    def _format_counts(counts: Mapping[str, int] | None) -> str:
        if not counts:
            return "{}"
        items = sorted(counts.items(), key=lambda item: (-item[1], item[0] or ""))
        top = ", ".join(f"{name or '-'}:{count}" for name, count in items[:5])
        if len(items) > 5:
            top += ", …"
        return "{" + top + "}"

    scanned_layouts = list(dict.fromkeys(debug_info.get("scanned_layouts") or []))
    scanned_layers = list(dict.fromkeys(debug_info.get("scanned_layers") or []))
    include_patterns_dbg = list(
        dict.fromkeys(debug_info.get("layer_regex_include") or [])
    )
    exclude_patterns_dbg = list(
        dict.fromkeys(debug_info.get("layer_regex_exclude") or [])
    )
    layout_summary = ",".join(scanned_layouts) if scanned_layouts else "-"
    layer_summary = ",".join(scanned_layers) if scanned_layers else "-"
    include_summary = ",".join(include_patterns_dbg) if include_patterns_dbg else "-"
    exclude_summary = ",".join(exclude_patterns_dbg) if exclude_patterns_dbg else "-"
    rows_csv_display = str(rows_csv_path) if rows_csv_path else "-"
    text_csv_display = text_csv_path
    text_jsonl_display = text_jsonl_path
    table_csv_display = str(table_csv_path) if table_csv_path else rows_csv_display
    geom_json_display = str(geom_json_path) if geom_json_path else "-"
    ops_json_display = (
        str(ops_totals_debug_path) if ops_totals_debug_path else "-"
    )
    print(
        "[geo_dump] summary layouts={layouts} layers={layers} incl={incl} "
        "excl={excl} rows={rows} text_csv={text_csv} text_jsonl={text_jsonl} "
        "table_csv={table_csv} geom_json={geom_json} ops_json={ops_json} "
        "rows_csv={rows_csv}".format(
            layouts=layout_summary,
            layers=layer_summary,
            incl=include_summary,
            excl=exclude_summary,
            rows=len(rows),
            text_csv=text_csv_display,
            text_jsonl=text_jsonl_display,
            table_csv=table_csv_display,
            geom_json=geom_json_display,
            ops_json=ops_json_display,
            rows_csv=rows_csv_display,
        )
    )

    if args.debug_layouts:
        layer_pre = debug_info.get("layer_counts_pre")
        layer_regex = debug_info.get("layer_counts_post_regex")
        layer_post = debug_info.get("layer_counts_post_allow")
        layout_pre = debug_info.get("layout_counts_pre")
        layout_regex = debug_info.get("layout_counts_post_regex")
        layout_post = debug_info.get("layout_counts_post_allow")
        include_patterns = debug_info.get("layer_regex_include") or []
        exclude_patterns = debug_info.get("layer_regex_exclude") or []
        if include_patterns or exclude_patterns:
            print(
                "[geo_dump] layer_regex include={incl} exclude={excl}".format(
                    incl=include_patterns or "-",
                    excl=exclude_patterns or "-",
                )
            )
        print(f"[geo_dump] layer_counts_pre={_format_counts(layer_pre)}")
        if layer_regex is not None:
            print(f"[geo_dump] layer_counts_regex={_format_counts(layer_regex)}")
        print(f"[geo_dump] layer_counts_post={_format_counts(layer_post)}")
        print(f"[geo_dump] layout_counts_pre={_format_counts(layout_pre)}")
        if layout_regex is not None:
            print(f"[geo_dump] layout_counts_regex={_format_counts(layout_regex)}")
        print(f"[geo_dump] layout_counts_post={_format_counts(layout_post)}")

    return 0

if __name__ == "__main__":  # pragma: no cover - CLI entry point
    raise SystemExit(main())<|MERGE_RESOLUTION|>--- conflicted
+++ resolved
@@ -447,39 +447,6 @@
     if handle in (None, ""):
         return None
     return str(handle)
-<<<<<<< HEAD
-
-
-def _compose_block_name(block_path: Iterable[Any]) -> str | None:
-    """Return a display string for a nested ``block_path``."""
-
-    if not block_path:
-        return None
-    parts: list[str] = []
-    for item in block_path:
-        if item is None:
-            continue
-        try:
-            text = str(item).strip()
-        except Exception:
-            continue
-        if text:
-            parts.append(text)
-    if not parts:
-        return None
-    return " > ".join(parts)
-
-
-def _normalize_mtext_plain_text(raw_text: str) -> str:
-    """Return plain text for ``raw_text`` extracted from an MTEXT entity."""
-
-    text = raw_text.replace("\\P", "\n").replace("\\~", "~")
-    text = re.sub(r"\\[AaCcFfHh][^;]*;", "", text)
-    return text
-
-
-=======
->>>>>>> 728427f4
 def _extract_text_strings(entity: Any, etype: str) -> tuple[str | None, str | None]:
     raw_text: str | None = None
     plain_text: str | None = None
@@ -787,23 +754,9 @@
             return
         if etype == "MLEADER":
             mleader_total += 1
-<<<<<<< HEAD
-            record = build_record(
-                entity,
-                layout_name,
-                from_block=from_block_flag,
-                block_name=block_name_value,
-                block_path=block_path,
-                matrix=transform,
-            )
-            if record and record.get("plain_text") and record_matches_filters(record):
-                records.append(record)
-                mleader_captured += 1
-=======
             record = build_record(entity, layout_name, from_block=from_block, block_name=block_name)
             if record and record.get("plain_text"):
                 raw_lines_all.append(record)
->>>>>>> 728427f4
             return
         if etype != "INSERT":
             return
