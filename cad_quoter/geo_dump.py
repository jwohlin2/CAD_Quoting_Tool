--- conflicted
+++ resolved
@@ -149,18 +149,10 @@
 
 
 def _write_text_dump_csv(
-<<<<<<< HEAD
-    entries: Sequence[Mapping[str, Any]], dump_dir: Path
-) -> Path | None:
-    if not entries:
-        return None
-    csv_path = dump_dir / "dxf_text_dump.csv"
-=======
     entries: Sequence[Mapping[str, Any]],
     path: Path | str = Path("debug/dxf_text_dump.csv"),
 ) -> Path | None:
     csv_path = Path(path)
->>>>>>> 349a2cda
     try:
         csv_path.parent.mkdir(parents=True, exist_ok=True)
         with csv_path.open("w", newline="", encoding="utf-8") as handle:
@@ -207,21 +199,6 @@
         return csv_path
 
 
-<<<<<<< HEAD
-def _write_geom_dump_json(payload: Mapping[str, Any], dump_dir: Path) -> Path | None:
-    json_path = dump_dir / "geom_circles.json"
-    try:
-        json_path.parent.mkdir(parents=True, exist_ok=True)
-        with json_path.open("w", encoding="utf-8") as handle:
-            json.dump(payload, handle, indent=2)
-            handle.write("\n")
-    except (OSError, TypeError) as exc:
-        print(f"[geo_dump] failed to write geom dump: {exc}")
-        return None
-    else:
-        print(f"[geo_dump] wrote geom dump to {json_path}")
-        return json_path
-=======
 def _write_rows_csv(
     rows: Sequence[Mapping[str, Any]] | None,
     path: Path | str = Path("debug/hole_table_rows.csv"),
@@ -384,7 +361,6 @@
             if candidate:
                 patterns.append(candidate)
     return patterns
->>>>>>> 349a2cda
 
 
 def _truthy_flag(value: Any) -> bool:
@@ -940,19 +916,6 @@
         help="Dump all text entities with layout metadata",
     )
     parser.add_argument(
-<<<<<<< HEAD
-        "--dump-dir",
-        default="debug",
-        help="Directory for dump outputs (default: debug/)",
-    )
-    args = parser.parse_args(argv)
-
-    dump_dir = Path(args.dump_dir or "debug").expanduser()
-    if args.dump_rows_csv == "__AUTO__":
-        args.dump_rows_csv = str(dump_dir / "hole_table_rows.csv")
-    if args.dump_table and not args.dump_rows_csv:
-        args.dump_rows_csv = str(dump_dir / "hole_table_rows.csv")
-=======
         "--min-height",
         dest="text_min_height",
         type=float,
@@ -980,7 +943,6 @@
     text_layers_exclude_patterns.extend(_normalize_pattern_args(args.exclude_layer))
     text_layers_exclude_patterns.extend(_normalize_pattern_args(args.text_layers_exclude))
     text_layers_exclude = list(dict.fromkeys(text_layers_exclude_patterns))
->>>>>>> 349a2cda
 
     if args.show_rows is not None:
         os.environ["CAD_QUOTER_SHOW_ROWS"] = str(args.show_rows)
@@ -1023,12 +985,8 @@
         print(f"[geo_dump] failed to load document: {exc}")
         return 1
 
-<<<<<<< HEAD
-    text_csv_path: Path | None = None
-=======
     text_layers_exclude_arg: Sequence[str] | None = text_layers_exclude or None
 
->>>>>>> 349a2cda
     if args.dump_all_text:
         if args.text_min_height is not None:
             print(f"[TEXT-DUMP] min_height={args.text_min_height}")
@@ -1842,11 +1800,7 @@
     if not rebuilt_rows:
         rebuilt_rows = [row for row in rows if isinstance(row, Mapping)]
 
-<<<<<<< HEAD
-    geom_json_path: Path | None = None
-=======
     table_csv_path = _write_rows_csv(rebuilt_rows)
->>>>>>> 349a2cda
 
     if args.dump_table:
         if rebuilt_rows:
@@ -1881,38 +1835,6 @@
         else:
             print("[TABLE] rebuilt rows unavailable")
 
-<<<<<<< HEAD
-    circle_samples: list[dict[str, Any]] = []
-    guard_drop_samples: list[dict[str, Any]] = []
-    if args.dump_geom or args.dump_circles:
-        geom_candidates: list[Mapping[str, Any]] = []
-        if isinstance(geom_holes_payload, Mapping):
-            geom_candidates.append(geom_holes_payload)
-        if isinstance(payload, Mapping):
-            payload_geom = payload.get("geom_holes")
-            if isinstance(payload_geom, Mapping):
-                geom_candidates.append(payload_geom)
-        if isinstance(geo, Mapping):
-            geo_geom = geo.get("geom_holes")
-            if isinstance(geo_geom, Mapping):
-                geom_candidates.append(geo_geom)
-
-        circle_samples = _gather_circle_samples(*geom_candidates)
-        guard_drop_samples = _collect_guard_drops(*geom_candidates)
-
-    if args.dump_geom:
-        normalized_geom = geo_extractor._normalize_geom_holes_payload(
-            geom_holes_payload if isinstance(geom_holes_payload, Mapping) else None,
-            hole_sets_payload,
-        )
-        geom_dump_payload: dict[str, Any] = {
-            "normalized": normalized_geom,
-            "circle_samples": circle_samples,
-            "guard_drop_samples": guard_drop_samples,
-        }
-        geom_json_path = _write_geom_dump_json(geom_dump_payload, dump_dir)
-
-=======
     geom_candidates: list[Mapping[str, Any]] = []
     if isinstance(geom_holes_payload, Mapping):
         geom_candidates.append(geom_holes_payload)
@@ -1935,7 +1857,6 @@
             summary_counts[guard_label] = summary_counts.get(guard_label, 0) + 1
         guard_drop_summary = summary_counts
 
->>>>>>> 349a2cda
     if args.dump_circles:
         combined_samples: list[tuple[dict[str, Any], str]] = []
         combined_samples.extend((sample, "kept") for sample in circle_samples)
@@ -2266,15 +2187,6 @@
     layer_summary = ",".join(scanned_layers) if scanned_layers else "-"
     include_summary = ",".join(include_patterns_dbg) if include_patterns_dbg else "-"
     exclude_summary = ",".join(exclude_patterns_dbg) if exclude_patterns_dbg else "-"
-<<<<<<< HEAD
-    text_csv_display = str(text_csv_path) if text_csv_path else "-"
-    table_csv_display = str(rows_csv_path) if rows_csv_path else "-"
-    geom_json_display = str(geom_json_path) if geom_json_path else "-"
-    print(
-        "[geo_dump] summary layouts={layouts} layers={layers} incl={incl} "
-        "excl={excl} rows={rows} text_csv={text_csv} table_csv={table_csv} "
-        "geom_json={geom_json}".format(
-=======
     rows_csv_display = str(rows_csv_path) if rows_csv_path else "-"
     text_csv_display = str(text_csv_path) if text_csv_path else "-"
     table_csv_display = str(table_csv_path) if table_csv_path else rows_csv_display
@@ -2286,7 +2198,6 @@
         "[geo_dump] summary layouts={layouts} layers={layers} incl={incl} "
         "excl={excl} rows={rows} text_csv={text_csv} table_csv={table_csv} "
         "geom_json={geom_json} ops_json={ops_json} rows_csv={rows_csv}".format(
->>>>>>> 349a2cda
             layouts=layout_summary,
             layers=layer_summary,
             incl=include_summary,
@@ -2295,11 +2206,8 @@
             text_csv=text_csv_display,
             table_csv=table_csv_display,
             geom_json=geom_json_display,
-<<<<<<< HEAD
-=======
             ops_json=ops_json_display,
             rows_csv=rows_csv_display,
->>>>>>> 349a2cda
         )
     )
 
