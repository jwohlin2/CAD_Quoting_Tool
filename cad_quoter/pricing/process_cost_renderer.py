--- conflicted
+++ resolved
@@ -5,15 +5,6 @@
 import os
 from typing import Any
 
-<<<<<<< HEAD
-from cad_quoter.pricing.process_buckets import (
-    HIDE_IN_COST,
-    ORDER,
-    bucket_label,
-    canonical_bucket_key,
-    flatten_rates,
-    lookup_rate,
-=======
 from cad_quoter.pricing.rate_buckets import RATE_BUCKETS
 from cad_quoter.pricing.process_buckets import (
     canonical_bucket_key,
@@ -47,7 +38,6 @@
         "planner_machine",
         "misc",
     }
->>>>>>> 2c180475
 )
 
 __all__ = ["ORDER", "canonicalize_costs", "render_process_costs"]
