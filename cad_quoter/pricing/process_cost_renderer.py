from __future__ import annotations

from collections.abc import Iterable, Mapping
import re
import math
import os
from typing import Any

from cad_quoter.pricing.rate_buckets import RATE_BUCKETS
from cad_quoter.pricing.process_buckets import (
<<<<<<< HEAD
    bucket_label,
    canonical_bucket_key,
=======
    canonical_bucket_key,
    bucket_label,
>>>>>>> 94d1bc8f
    flatten_rates,
    lookup_rate,
)


ORDER: tuple[str, ...] = (
    "milling",
    "drilling",
    "counterbore",
    "tapping",
    "grinding",
    "wire_edm",
    "sinker_edm",
    "finishing_deburr",
    "saw_waterjet",
    "inspection",
    "toolmaker_support",
    "fixture_build_amortized",
    "programming_amortized",
    "misc",
)

HIDE_IN_COST: frozenset[str] = frozenset(
    {
        "planner_total",
        "planner_labor",
        "planner_machine",
        "misc",
    }
)

_LABEL_OVERRIDES: dict[str, str] = {
    "finishing_deburr": "Finishing/Deburr",
    "saw_waterjet": "Saw/Waterjet",
    "fixture_build_amortized": "Fixture Build (amortized)",
    "programming_amortized": "Programming (per part)",
    "wire_edm": "Wire EDM",
    "sinker_edm": "Sinker EDM",
    "misc": "Misc",
    "toolmaker_support": "Toolmaker Support",
}

_ALIAS_MAP: dict[str, str] = {
    "machining": "milling",
    "mill": "milling",
    "cnc_milling": "milling",
    "cnc": "milling",
    "turning": "misc",
    "cnc_turning": "misc",
    "wire_edm": "wire_edm",
    "wireedm": "wire_edm",
    "wire-edm": "wire_edm",
    "wire edm": "wire_edm",
    "wire_edm_windows": "wire_edm",
    "wire_edm_outline": "wire_edm",
    "wire_edm_open_id": "wire_edm",
    "wire_edm_cam_slot_or_profile": "wire_edm",
    "wire_edm_id_leave": "wire_edm",
    "wedm": "wire_edm",
    "edm": "wire_edm",
    "sinker_edm": "sinker_edm",
    "sinkeredm": "sinker_edm",
    "sinker-edm": "sinker_edm",
    "sinker edm": "sinker_edm",
    "ram_edm": "sinker_edm",
    "ramedm": "sinker_edm",
    "ram-edm": "sinker_edm",
    "sinker_edm_finish_burn": "sinker_edm",
    "lap": "grinding",
    "lapping": "grinding",
    "lapping_honing": "grinding",
    "honing": "grinding",
    "deburr": "finishing_deburr",
    "deburring": "finishing_deburr",
    "finishing": "finishing_deburr",
    "finishing_misc": "finishing_deburr",
    "finishing_deburr": "finishing_deburr",
    "saw": "saw_waterjet",
    "waterjet": "saw_waterjet",
    "saw_waterjet": "saw_waterjet",
    "inspection": "inspection",
    "inspect": "inspection",
    "quality": "inspection",
    "abrasive_flow": "misc",
    "counter_bore": "counterbore",
    "counter_boring": "counterbore",
    "counterbore": "counterbore",
    "counter_sink": "drilling",
    "countersink": "drilling",
    "csk": "drilling",
    "tap": "tapping",
    "taps": "tapping",
    "tapping": "tapping",
    "drill": "drilling",
    "drilling": "drilling",
    "assembly": "misc",
    "packaging": "misc",
    "ehs_compliance": "misc",
    "machine": "misc",
    "labor": "misc",
    "planner_machine": "misc",
    "planner_labor": "misc",
    "planner_misc": "misc",
}

_RATE_ALIAS_KEYS: dict[str, tuple[str, ...]] = {
    "milling": ("MillingRate",),
    "drilling": ("DrillingRate", "CncVertical", "CncVerticalRate", "cnc_vertical"),
    "counterbore": ("CounterboreRate", "DrillingRate"),
    "tapping": ("TappingRate", "DrillingRate"),
    "grinding": (
        "GrindingRate",
        "SurfaceGrindRate",
        "ODIDGrindRate",
        "JigGrindRate",
    ),
    "wire_edm": ("WireEDMRate", "EDMRate"),
    "sinker_edm": ("SinkerEDMRate", "EDMRate"),
    "finishing_deburr": ("FinishingRate", "DeburrRate"),
    "saw_waterjet": ("SawWaterjetRate", "SawRate", "WaterjetRate"),
    "inspection": ("InspectionRate",),
    "toolmaker_support": (
        "ToolmakerRate",
        "ToolAndDieMakerRate",
        "LaborRate",
    ),
    "fixture_build_amortized": ("FixtureBuildRate",),
    "programming_amortized": ("ProgrammingRate", "EngineerRate", "ProgrammerRate"),
    "misc": (
        "LaborRate",
        "MachineRate",
        "DefaultLaborRate",
        "DefaultMachineRate",
    ),
}

__all__ = ["ORDER", "canonicalize_costs", "render_process_costs"]


def _normalize_key(name: Any) -> str:
    return re.sub(r"[^a-z0-9]+", "_", str(name or "").lower()).strip("_")


for _bucket_spec in RATE_BUCKETS:
    norm_label = _normalize_key(_bucket_spec.label)
    canonical_norm = _ALIAS_MAP.get(norm_label, norm_label)
    for key in {norm_label, canonical_norm}:
        if not key:
            continue
        existing = _RATE_ALIAS_KEYS.get(key, ())
        merged = tuple(dict.fromkeys((*_bucket_spec.rate_keys, *existing)))
        _RATE_ALIAS_KEYS[key] = merged


def _canonical_process_key(name: Any) -> str | None:
    norm = _normalize_key(name)
    if not norm:
        return None
    if norm == "planner_total":
        return None
    if norm in _ALIAS_MAP:
        norm = _ALIAS_MAP[norm]
    if norm in ORDER:
        return norm
    if norm.startswith("planner_"):
        return "misc"
    return "misc"


def _iter_items(data: Mapping[str, Any] | Iterable[Any] | None) -> Iterable[tuple[Any, Any]]:
    if isinstance(data, Mapping):
        return data.items()
    if isinstance(data, Iterable):
        items: list[tuple[Any, Any]] = []
        for entry in data:
            if isinstance(entry, (tuple, list)) and len(entry) == 2:
                items.append((entry[0], entry[1]))
        return items
    return []


def _to_float(value: Any) -> float | None:
    try:
        return float(value)
    except Exception:
        return None


def canonicalize_costs(process_costs: Mapping[str, Any] | Iterable[Any] | None) -> dict[str, float]:
    totals: dict[str, float] = {}
    for key, raw in _iter_items(process_costs):
        canon = canonical_bucket_key(key)
        if not canon:
            continue
        amount = _to_float(raw)
        if amount is None:
            continue
        totals[canon] = totals.get(canon, 0.0) + amount
    return totals


def _canonicalize_minutes(minutes_detail: Mapping[str, Any] | Iterable[Any] | None) -> dict[str, float]:
    totals: dict[str, float] = {}
    for key, raw in _iter_items(minutes_detail):
        canon = canonical_bucket_key(key)
        if not canon:
            continue
        minutes = _to_float(raw)
        if minutes is None:
            continue
        totals[canon] = totals.get(canon, 0.0) + minutes
    return totals


def _emit_cost_row(
    tbl: Any,
    *,
    label: str,
    hours: float,
    rate: float,
    cost: float,
) -> None:
    if tbl is None:
        return
    if hasattr(tbl, "add_row"):
        add_row = getattr(tbl, "add_row")
        try:
            add_row(label=label, hours=hours, rate=rate, cost=cost)
            return
        except TypeError:
            add_row(label, hours, rate, cost)  # type: ignore[call-arg]
            return
    if hasattr(tbl, "row"):
        row = getattr(tbl, "row")
        try:
            row(label=label, hours=hours, rate=rate, cost=cost)
            return
        except TypeError:
            row(label, hours, rate, cost)  # type: ignore[call-arg]
            return
    if hasattr(tbl, "append"):
        append = getattr(tbl, "append")
        append({"label": label, "hours": hours, "rate": rate, "cost": cost})
        return
    raise AttributeError("Table object must support add_row, row, or append")


def render_process_costs(
    tbl: Any,
    process_costs: Mapping[str, Any] | Iterable[Any] | None,
    rates: Mapping[str, Any] | None,
    minutes_detail: Mapping[str, Any] | Iterable[Any] | None,
    *,
    process_plan: Mapping[str, Any] | None = None,
) -> float:
    """Render process costs into *tbl* using a fixed bucket order."""

    costs = canonicalize_costs(process_costs)
    minutes = _canonicalize_minutes(minutes_detail)
    flat_rates, normalized_rates = flatten_rates(rates)

    debug_misc = os.environ.get("DEBUG_MISC") == "1"

    shown_total = 0.0
    hidden_total = 0.0
    planner_drilling_minutes: float | None = None
    if isinstance(process_plan, Mapping):
        drilling_plan = process_plan.get("drilling")
        if isinstance(drilling_plan, Mapping):
            billed = _to_float(drilling_plan.get("total_minutes_billed"))
            if billed is not None:
                planner_drilling_minutes = max(0.0, billed)

    for key in ORDER:
        raw_amount = float(costs.get(key, 0.0))
        hours = max(0.0, float(minutes.get(key, 0.0)) / 60.0)
        rate = lookup_rate(key, flat_rates, normalized_rates)
        inferred_amount: float | None = None
        if hours > 0 and rate > 0:
            inferred_amount = round(hours * rate, 2)
        amount = round(raw_amount, 2)
        if inferred_amount is not None:
            amount = inferred_amount
        costs[key] = amount
        if key in HIDE_IN_COST:
            if not math.isclose(amount, 0.0, abs_tol=1e-9):
                hidden_total += amount
            continue
        if key == "misc" and not debug_misc and raw_amount < 50.0:
            hidden_total += amount
            continue
        if math.isclose(amount, 0.0, abs_tol=1e-9):
            continue
        hours = max(0.0, float(minutes.get(key, 0.0)) / 60.0)
        if key == "drilling" and planner_drilling_minutes is not None:
            drill_hr_precise = max(0.0, planner_drilling_minutes / 60.0)
            card_hr = drill_hr_precise
            row_hr = hours if hours > 0.0 else drill_hr_precise
            if abs(row_hr - card_hr) > 1e-2:
                row_hr = card_hr
            hours = row_hr
        rate = lookup_rate(key, flat_rates, normalized_rates)
        if rate <= 0 and hours > 0:
            rate = amount / hours
        if key == "drilling" and planner_drilling_minutes is not None and rate > 0:
            amount = round(hours * rate, 2)
            costs[key] = amount
        _emit_cost_row(
            tbl,
            label=bucket_label(key),
            hours=hours,
            rate=rate,
            cost=amount,
        )
        shown_total += amount

    model_total = round(sum(float(value) for value in costs.values()) - hidden_total, 2)
    if not math.isclose(shown_total, model_total, abs_tol=0.01):
        raise AssertionError((shown_total, model_total))

    return shown_total<|MERGE_RESOLUTION|>--- conflicted
+++ resolved
@@ -8,13 +8,8 @@
 
 from cad_quoter.pricing.rate_buckets import RATE_BUCKETS
 from cad_quoter.pricing.process_buckets import (
-<<<<<<< HEAD
-    bucket_label,
-    canonical_bucket_key,
-=======
     canonical_bucket_key,
     bucket_label,
->>>>>>> 94d1bc8f
     flatten_rates,
     lookup_rate,
 )
