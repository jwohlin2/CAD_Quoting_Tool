--- conflicted
+++ resolved
@@ -346,8 +346,6 @@
             continue
         if math.isclose(amount, 0.0, abs_tol=1e-9):
             continue
-<<<<<<< HEAD
-=======
         hours = max(0.0, float(minutes.get(key, 0.0)) / 60.0)
         if key == "drilling" and planner_drilling_minutes is not None:
             drill_hr_precise = max(0.0, planner_drilling_minutes / 60.0)
@@ -357,7 +355,6 @@
                 row_hr = card_hr
             hours = row_hr
         rate = _lookup_rate(key, flat_rates, normalized_rates)
->>>>>>> a33c5ca1
         if rate <= 0 and hours > 0:
             rate = amount / hours
         if key == "drilling" and planner_drilling_minutes is not None and rate > 0:
