--- conflicted
+++ resolved
@@ -3,15 +3,11 @@
 from dataclasses import dataclass
 from typing import Iterable, Mapping, Sequence
 
-<<<<<<< HEAD
-from cad_quoter.pricing.process_buckets import RATE_BUCKET_META, normalize_bucket_key
-=======
 from cad_quoter.pricing.process_buckets import (
     RATE_ALIAS_KEYS,
     canonical_bucket_key,
     normalize_bucket_key,
 )
->>>>>>> ed1e0783
 from cad_quoter.utils import _dict
 
 
@@ -33,36 +29,12 @@
     key: str
     label: str
     bucket: str
-<<<<<<< HEAD
-    rate_keys: tuple[str, ...]
-    minute_keys: tuple[str, ...]
-=======
     canonical_key: str | None = None
     extra_rate_keys: tuple[str, ...] = ()
->>>>>>> ed1e0783
 
     def normalized_label(self) -> str:
         return normalize_bucket_key(self.label)
 
-<<<<<<< HEAD
-
-def _build_rate_buckets() -> tuple[RateBucket, ...]:
-    buckets: list[RateBucket] = []
-    for meta in RATE_BUCKET_META:
-        buckets.append(
-            RateBucket(
-                key=meta.key,
-                label=meta.label,
-                bucket=meta.bucket,
-                rate_keys=meta.rate_aliases,
-                minute_keys=meta.minute_keys,
-            )
-        )
-    return tuple(buckets)
-
-
-RATE_BUCKETS: tuple[RateBucket, ...] = _build_rate_buckets()
-=======
     @property
     def rate_keys(self) -> tuple[str, ...]:
         """Return the configured rate aliases for this bucket."""
@@ -98,7 +70,6 @@
     RateBucket("Sinker EDM", "machine", "sinker_edm"),
     RateBucket("Abrasive Flow", "machine", extra_rate_keys=("AbrasiveFlowRate",)),
 )
->>>>>>> ed1e0783
 
 
 def _iter_rate_candidates(rate_keys: Sequence[str]) -> Iterable[str]:
