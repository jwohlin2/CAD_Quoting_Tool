"""Domain utilities and thin proxies for UI-bound helpers."""

from __future__ import annotations

<<<<<<< HEAD
from cad_quoter.domain_models import QuoteState
from appV5 import (
    compute_effective_state as _compute_effective_state,
    effective_to_overrides as _effective_to_overrides,
    merge_effective as _merge_effective,
    overrides_to_suggestions as _overrides_to_suggestions,
    reprice_with_effective as _reprice_with_effective,
    suggestions_to_overrides as _suggestions_to_overrides,
)
=======
import importlib
import math
import sys
from collections.abc import Mapping as _MappingABC
from types import MappingProxyType
from typing import Any, Callable, Mapping, TYPE_CHECKING, cast

from cad_quoter.coerce import to_float, to_int
from cad_quoter.config import logger
from cad_quoter.domain_models import DEFAULT_MATERIAL_DISPLAY, QuoteState
from cad_quoter.utils import _first_non_none, compact_dict

if TYPE_CHECKING:  # pragma: no cover - for static type checkers only
    from appV5 import (  # pylint: disable=unused-import
        compute_effective_state as _compute_effective_state,
        effective_to_overrides as _effective_to_overrides,
        merge_effective as _merge_effective,
        reprice_with_effective as _reprice_with_effective,
    )
>>>>>>> 492a77bc

__all__ = [
    "QuoteState",
    "merge_effective",
    "compute_effective_state",
    "effective_to_overrides",
    "overrides_to_suggestions",
    "suggestions_to_overrides",
    "reprice_with_effective",
    "HARDWARE_PASS_LABEL",
    "LEGACY_HARDWARE_PASS_LABEL",
    "_canonical_pass_label",
    "_as_float_or_none",
    "canonicalize_pass_through_map",
    "coerce_bounds",
    "get_llm_bound_defaults",
    "LLM_BOUND_DEFAULTS",
    "build_suggest_payload",
]


def _app_module():
    """Return the lazily-imported :mod:`appV5` module."""

    module = sys.modules.get("appV5")
    if module is None:
        module = importlib.import_module("appV5")
    return module


def merge_effective(*args, **kwargs):  # type: ignore[override]
    """Proxy to :func:`appV5.merge_effective` for test visibility."""

    app = _app_module()
    return app.merge_effective(*args, **kwargs)


def compute_effective_state(*args, **kwargs):  # type: ignore[override]
    """Proxy to :func:`appV5.compute_effective_state` for test visibility."""

    app = _app_module()
    return app.compute_effective_state(*args, **kwargs)


def reprice_with_effective(*args, **kwargs):  # type: ignore[override]
    """Proxy to :func:`appV5.reprice_with_effective` for test visibility."""

    app = _app_module()
    return app.reprice_with_effective(*args, **kwargs)


def effective_to_overrides(*args, **kwargs):  # type: ignore[override]
    """Proxy to :func:`appV5.effective_to_overrides` for test visibility."""

<<<<<<< HEAD
    return _effective_to_overrides(*args, **kwargs)


def overrides_to_suggestions(*args, **kwargs):  # type: ignore[override]
    """Proxy to :func:`appV5.overrides_to_suggestions` for test visibility."""

    return _overrides_to_suggestions(*args, **kwargs)


def suggestions_to_overrides(*args, **kwargs):  # type: ignore[override]
    """Proxy to :func:`appV5.suggestions_to_overrides` for test visibility."""

    return _suggestions_to_overrides(*args, **kwargs)
=======
    app = _app_module()
    return app.effective_to_overrides(*args, **kwargs)


HARDWARE_PASS_LABEL = "Hardware"
LEGACY_HARDWARE_PASS_LABEL = "Hardware / BOM"
_HARDWARE_LABEL_ALIASES = {
    HARDWARE_PASS_LABEL.lower(),
    LEGACY_HARDWARE_PASS_LABEL.lower(),
    "hardware/bom",
    "hardware bom",
}


def _canonical_pass_label(label: str | None) -> str:
    name = str(label or "").strip()
    if name.lower() in _HARDWARE_LABEL_ALIASES:
        return HARDWARE_PASS_LABEL
    return name


def _canonicalize_pass_through_map(data: Any) -> dict[str, float]:
    """Normalize a pass-through dictionary into ``{label: float}``."""

    result: dict[str, float] = {}

    def _add(label: Any, amount: Any) -> None:
        key = _canonical_pass_label(label)
        try:
            val = to_float(amount)
        except Exception:  # pragma: no cover - defensive
            val = None
        if key and val is not None and math.isfinite(float(val)):
            result[key] = result.get(key, 0.0) + float(val)

    if isinstance(data, _MappingABC):
        for key, value in data.items():
            if isinstance(value, _MappingABC):
                inner = value
                amount = inner.get("amount", inner.get("value", inner.get("cost", inner.get("price"))))
                _add(key, amount)
            else:
                _add(key, value)
        return result

    if isinstance(data, (list, tuple)):
        for entry in data:
            if isinstance(entry, _MappingABC):
                label = entry.get("label") or entry.get("name") or entry.get("key") or entry.get("type")
                amount = entry.get("amount", entry.get("value", entry.get("cost", entry.get("price"))))
                if label is None and len(entry) == 1:
                    key = next(iter(entry.keys()))
                    _add(key, entry.get(key))
                else:
                    _add(label, amount)
            elif isinstance(entry, (list, tuple)) and len(entry) == 2:
                _add(entry[0], entry[1])
        return result

    return result


def canonicalize_pass_through_map(data: Any) -> dict[str, float]:
    """Return a canonicalized pass-through map with defensive fallback."""

    canonicalizer_obj = globals().get("_canonicalize_pass_through_map")
    if callable(canonicalizer_obj):
        canonicalizer = cast(Callable[[Any], dict[str, float]], canonicalizer_obj)
        try:
            return canonicalizer(data)
        except Exception:  # pragma: no cover - defensive
            logger.exception("Failed to canonicalize pass-through map; using fallback")

    result: dict[str, float] = {}

    def _add(label: Any, amount: Any) -> None:
        key = _canonical_pass_label(label)
        try:
            val = float(amount)
        except Exception:  # pragma: no cover - defensive
            return
        if key and math.isfinite(val):
            result[key] = result.get(key, 0.0) + float(val)

    if isinstance(data, _MappingABC):
        for key, value in data.items():
            if isinstance(value, _MappingABC):
                inner = value
                amount = inner.get("amount") or inner.get("value") or inner.get("cost") or inner.get("price")
                _add(key, amount)
            else:
                _add(key, value)
    elif isinstance(data, (list, tuple)):
        for entry in data:
            if isinstance(entry, _MappingABC):
                label = entry.get("label") or entry.get("name") or entry.get("key") or entry.get("type")
                amount = entry.get("amount") or entry.get("value") or entry.get("cost") or entry.get("price")
                if label is None and len(entry) == 1:
                    key = next(iter(entry.keys()))
                    _add(key, entry.get(key))
                else:
                    _add(label, amount)
            elif isinstance(entry, (list, tuple)) and len(entry) == 2:
                _add(entry[0], entry[1])

    return result


LLM_MULTIPLIER_MIN = 0.25
LLM_MULTIPLIER_MAX = 4.0
LLM_ADDER_MAX = 8.0


def _as_float_or_none(value: Any) -> float | None:
    try:
        if isinstance(value, (int, float)):
            return float(value)
        if isinstance(value, str):
            cleaned = value.strip()
            if not cleaned:
                return None
            return float(cleaned)
    except Exception:  # pragma: no cover - defensive
        return None
    return None


def coerce_bounds(bounds: Mapping[str, Any] | None) -> dict[str, Any]:
    """Normalize LLM bounds into a canonical structure."""

    if bounds is None:
        bounds_map: Mapping[str, Any] = {}
    else:
        bounds_map = bounds

    mult_min = _as_float_or_none(bounds_map.get("mult_min"))
    if mult_min is None:
        mult_min = LLM_MULTIPLIER_MIN
    else:
        mult_min = max(LLM_MULTIPLIER_MIN, float(mult_min))

    mult_max = _as_float_or_none(bounds_map.get("mult_max"))
    if mult_max is None:
        mult_max = LLM_MULTIPLIER_MAX
    else:
        mult_max = min(LLM_MULTIPLIER_MAX, float(mult_max))
    mult_max = max(mult_max, mult_min)

    adder_min = _as_float_or_none(bounds_map.get("adder_min_hr"))
    if adder_min is None:
        adder_min = _as_float_or_none(bounds_map.get("add_hr_min"))
    adder_min = max(0.0, float(adder_min)) if adder_min is not None else 0.0

    adder_max = _as_float_or_none(bounds_map.get("adder_max_hr"))
    add_hr_cap = _as_float_or_none(bounds_map.get("add_hr_max"))
    if adder_max is None and add_hr_cap is not None:
        adder_max = float(add_hr_cap)
    elif adder_max is not None and add_hr_cap is not None:
        adder_max = min(float(adder_max), float(add_hr_cap))
    if adder_max is None:
        adder_max = LLM_ADDER_MAX
    adder_max = max(adder_min, min(LLM_ADDER_MAX, float(adder_max)))

    scrap_min = _as_float_or_none(bounds_map.get("scrap_min"))
    scrap_min = max(0.0, float(scrap_min)) if scrap_min is not None else 0.0

    scrap_max = _as_float_or_none(bounds_map.get("scrap_max"))
    scrap_max = float(scrap_max) if scrap_max is not None else 0.25
    scrap_max = max(scrap_max, scrap_min)

    bucket_caps_raw = bounds_map.get("adder_bucket_max") or bounds_map.get("add_hr_bucket_max")
    bucket_caps: dict[str, float] = {}
    if isinstance(bucket_caps_raw, _MappingABC):
        for key, raw in bucket_caps_raw.items():
            cap_val = _as_float_or_none(raw)
            if cap_val is None:
                continue
            bucket_caps[str(key).lower()] = max(adder_min, min(adder_max, float(cap_val)))

    return {
        "mult_min": mult_min,
        "mult_max": mult_max,
        "adder_min_hr": adder_min,
        "adder_max_hr": adder_max,
        "scrap_min": scrap_min,
        "scrap_max": scrap_max,
        "adder_bucket_max": bucket_caps,
    }


def _default_llm_bounds_dict() -> dict[str, Any]:
    """Return the sanitized default LLM guardrail bounds."""

    return coerce_bounds({})


def get_llm_bound_defaults() -> dict[str, Any]:
    """Return a mutable copy of the default LLM guardrail bounds."""

    try:
        base = LLM_BOUND_DEFAULTS  # type: ignore[name-defined]
    except NameError:  # pragma: no cover - defensive
        base = MappingProxyType(_default_llm_bounds_dict())
    if not isinstance(base, _MappingABC):
        base = MappingProxyType(coerce_bounds(base))
    return dict(base)


LLM_BOUND_DEFAULTS: Mapping[str, Any] = MappingProxyType(_default_llm_bounds_dict())


def _ensure_llm_bound_defaults_initialized() -> Mapping[str, Any]:
    """Return a mapping of LLM guardrail defaults, rebuilding when missing."""

    base = globals().get("LLM_BOUND_DEFAULTS")
    if isinstance(base, _MappingABC):
        return base
    if base is None:
        rebuilt = _default_llm_bounds_dict()
    else:
        try:
            rebuilt = coerce_bounds(base if isinstance(base, _MappingABC) else {})
        except Exception:  # pragma: no cover - defensive
            rebuilt = _default_llm_bounds_dict()
    mapping = MappingProxyType(rebuilt)
    globals()["LLM_BOUND_DEFAULTS"] = mapping
    return mapping


_ensure_llm_bound_defaults_initialized()


def build_suggest_payload(
    geo: dict | None,
    baseline: dict | None,
    rates: dict | None,
    bounds: dict | None,
) -> dict:
    """Assemble the JSON payload passed to the suggestion LLM."""

    geo = geo or {}
    baseline = baseline or {}
    rates = rates or {}
    bounds = bounds or {}

    derived = geo.get("derived") or {}

    def _clean_nested(value: Any, depth: int = 0, max_depth: int = 3, limit: int = 24):
        if depth >= max_depth:
            return None
        if isinstance(value, dict):
            cleaned: dict[str, Any] = {}
            for idx, (key, val) in enumerate(value.items()):
                if idx >= limit:
                    break
                cleaned_val = _clean_nested(val, depth + 1, max_depth, limit)
                if cleaned_val is not None:
                    cleaned[str(key)] = cleaned_val
            return cleaned
        if isinstance(value, (list, tuple, set)):
            cleaned_list: list[Any] = []
            for idx, item in enumerate(value):
                if idx >= limit:
                    break
                cleaned_val = _clean_nested(item, depth + 1, max_depth, limit)
                if cleaned_val is not None:
                    cleaned_list.append(cleaned_val)
            return cleaned_list
        if isinstance(value, (int, float)):
            try:
                return float(value)
            except Exception:  # pragma: no cover - defensive
                return None
        if isinstance(value, bool):
            return bool(value)
        if isinstance(value, str):
            return value.strip()
        coerced = to_float(value)
        if coerced is not None:
            return coerced
        try:
            return str(value)
        except Exception:  # pragma: no cover - defensive
            return None

    hole_bins = derived.get("hole_bins") or {}
    hole_bins_top: dict[str, int] = {}
    if isinstance(hole_bins, dict):
        sorted_bins = sorted(
            ((str(k), to_int(v) or 0) for k, v in hole_bins.items()),
            key=lambda kv: (-kv[1], kv[0]),
        )
        hole_bins_top = {k: int(v) for k, v in sorted_bins[:8] if v}

    raw_thickness = geo.get("thickness_mm")
    thickness_candidates: list[float | None] = []
    if isinstance(raw_thickness, dict):
        thickness_candidates.extend(
            to_float(raw_thickness.get(key)) for key in ("value", "mm", "thickness_mm")
        )
    else:
        thickness_candidates.append(to_float(raw_thickness))
    thickness_mm = _first_non_none(
        *thickness_candidates,
        to_float(geo.get("thickness")),
    )

    material_val = geo.get("material")
    if isinstance(material_val, dict):
        material_name = (
            material_val.get("name")
            or material_val.get("display")
            or material_val.get("material")
        )
    else:
        material_name = material_val
    material_name = (
        str(material_name).strip() if material_name else DEFAULT_MATERIAL_DISPLAY
    )

    hole_count_val = _first_non_none(
        to_float(geo.get("hole_count")),
        to_float(derived.get("hole_count")),
    )
    hole_count = int(hole_count_val or 0)

    tap_qty = to_int(derived.get("tap_qty")) or 0
    cbore_qty = to_int(derived.get("cbore_qty")) or 0
    csk_qty = to_int(derived.get("csk_qty")) or 0

    finish_flags: list[str] = []
    raw_finish = derived.get("finish_flags") or geo.get("finish_flags")
    if isinstance(raw_finish, (list, tuple, set)):
        finish_flags = [str(flag).strip().upper() for flag in raw_finish if str(flag).strip()]

    needs_back_face = bool(
        derived.get("needs_back_face")
        or geo.get("needs_back_face")
        or geo.get("from_back")
    )

    derived_summary: dict[str, Any] = {}
    for key in (
        "tap_minutes_hint",
        "cbore_minutes_hint",
        "csk_minutes_hint",
        "tap_class_counts",
        "tap_details",
        "npt_qty",
        "max_hole_depth_in",
        "plate_area_in2",
        "finish_flags",
        "stock_guess",
        "has_ldr_notes",
        "has_tight_tol",
        "dfm_geo",
        "tolerance_inputs",
        "default_tolerance_note",
        "stock_catalog",
        "machine_limits",
        "fixture_plan",
        "fai_required",
        "pocket_area_total_in2",
        "slot_count",
        "edge_len_in",
        "hole_table_source",
    ):
        value = derived.get(key)
        if value in (None, ""):
            continue
        if key in {"tap_minutes_hint", "cbore_minutes_hint", "csk_minutes_hint"}:
            cleaned = to_float(value)
        elif key in {"npt_qty", "slot_count"}:
            cleaned = to_int(value)
        elif key in {"has_ldr_notes"}:
            cleaned = bool(value)
        else:
            cleaned = _clean_nested(value, limit=12)
        if cleaned not in (None, "", [], {}):
            derived_summary[key] = cleaned

    if finish_flags and "finish_flags" not in derived_summary:
        derived_summary["finish_flags"] = finish_flags

    bbox_mm = _clean_nested(geo.get("bbox_mm"), limit=6)

    hole_groups: list[dict[str, Any]] = []
    raw_groups = geo.get("hole_groups")
    if isinstance(raw_groups, (list, tuple)):
        for idx, entry in enumerate(raw_groups):
            if idx >= 12:
                break
            if not isinstance(entry, dict):
                continue
            cleaned_entry = {
                "dia_mm": to_float(entry.get("dia_mm")),
                "depth_mm": to_float(entry.get("depth_mm")),
                "through": bool(entry.get("through")) if entry.get("through") is not None else None,
                "count": to_int(entry.get("count")),
            }
            hole_groups.append(compact_dict(cleaned_entry, drop_values=(None, "")))

    geo_notes: list[str] = []
    raw_notes = geo.get("notes")
    if isinstance(raw_notes, (list, tuple, set)):
        geo_notes = [str(note).strip() for note in raw_notes if str(note).strip()][:8]

    gdt_counts: dict[str, int] = {}
    raw_gdt = geo.get("gdt")
    if isinstance(raw_gdt, dict):
        for key, value in raw_gdt.items():
            val = to_int(value)
            if val:
                gdt_counts[str(key)] = val

    baseline_hours_raw = baseline.get("process_hours") if isinstance(baseline.get("process_hours"), dict) else {}
    baseline_hours: dict[str, float] = {}
    for proc, hours in (baseline_hours_raw or {}).items():
        val = to_float(hours)
        if val is not None:
            baseline_hours[str(proc)] = float(val)

    baseline_pass_raw = baseline.get("pass_through") if isinstance(baseline.get("pass_through"), dict) else {}
    baseline_pass = canonicalize_pass_through_map(baseline_pass_raw)

    top_process_hours = sorted(baseline_hours.items(), key=lambda kv: (-kv[1], kv[0]))[:6]
    top_pass_through = sorted(baseline_pass.items(), key=lambda kv: (-kv[1], kv[0]))[:6]

    baseline_summary = {
        "scrap_pct": to_float(baseline.get("scrap_pct")) or 0.0,
        "setups": to_int(baseline.get("setups")) or 1,
        "fixture": baseline.get("fixture"),
        "process_hours": baseline_hours,
        "pass_through": baseline_pass,
        "top_process_hours": top_process_hours,
        "top_pass_through": top_pass_through,
    }

    rates_of_interest = {
        key: to_float(rates.get(key))
        for key in (
            "MillingRate",
            "TurningRate",
            "WireEDMRate",
            "SinkerEDMRate",
            "SurfaceGrindRate",
            "InspectionRate",
            "FixtureBuildRate",
            "AssemblyRate",
            "PackagingRate",
            "DeburrRate",
            "DrillingRate",
        )
        if rates.get(key) is not None and to_float(rates.get(key)) is not None
    }

    signals: dict[str, Any] = {
        "hole_bins_top": hole_bins_top,
        "tap_qty": tap_qty,
        "cbore_qty": cbore_qty,
        "csk_qty": csk_qty,
        "needs_back_face": needs_back_face,
    }

    for key in (
        "tap_minutes_hint",
        "cbore_minutes_hint",
        "csk_minutes_hint",
        "tap_class_counts",
        "tap_details",
        "npt_qty",
        "stock_guess",
        "has_tight_tol",
        "dfm_geo",
        "tolerance_inputs",
        "default_tolerance_note",
        "stock_catalog",
        "machine_limits",
        "fixture_plan",
        "fai_required",
        "pocket_area_total_in2",
        "slot_count",
        "edge_len_in",
    ):
        if key in derived_summary:
            signals[key] = derived_summary[key]

    if gdt_counts:
        signals["gdt_counts"] = gdt_counts

    geo_summary = {
        "material": material_name,
        "thickness_mm": thickness_mm,
        "hole_count": hole_count,
        "finish_flags": finish_flags,
        "needs_back_face": needs_back_face,
        "bbox_mm": bbox_mm,
        "hole_groups": hole_groups,
        "notes": geo_notes,
        "derived": derived_summary,
        "gdt": gdt_counts,
    }

    if geo.get("meta"):
        geo_summary["meta"] = _clean_nested(geo.get("meta"), limit=12)
    if geo.get("provenance"):
        geo_summary["provenance"] = _clean_nested(geo.get("provenance"), limit=12)

    coerced_bounds = coerce_bounds(bounds)
    bounds_summary = {
        "mult_min": coerced_bounds["mult_min"],
        "mult_max": coerced_bounds["mult_max"],
        "adder_max_hr": coerced_bounds["adder_max_hr"],
        "scrap_min": coerced_bounds["scrap_min"],
        "scrap_max": coerced_bounds["scrap_max"],
    }

    seed_extra: dict[str, Any] = {}
    dfm_geo_summary = derived_summary.get("dfm_geo")
    if isinstance(dfm_geo_summary, dict) and dfm_geo_summary:
        dfm_bits: list[str] = []
        min_wall = to_float(dfm_geo_summary.get("min_wall_mm"))
        if min_wall is not None:
            dfm_bits.append(f"min_wall≈{min_wall:.1f}mm")
        if dfm_geo_summary.get("thin_wall"):
            dfm_bits.append("thin_walls")
        unique_normals = to_int(dfm_geo_summary.get("unique_normals"))
        if unique_normals:
            dfm_bits.append(f"{unique_normals} normals")
        deburr_edge = to_float(dfm_geo_summary.get("deburr_edge_len_mm"))
        if deburr_edge and deburr_edge > 0:
            dfm_bits.append(f"deburr_edge≈{deburr_edge:.0f}mm")
        face_count = to_int(dfm_geo_summary.get("face_count"))
        if face_count and face_count > 0:
            dfm_bits.append(f"{face_count} faces")
        if dfm_bits:
            seed_extra["dfm_summary"] = dfm_bits[:5]

    tol_inputs_summary = derived_summary.get("tolerance_inputs")
    if isinstance(tol_inputs_summary, dict) and tol_inputs_summary:
        tol_labels = [str(k).strip() for k in tol_inputs_summary.keys() if str(k).strip()]
        if tol_labels:
            seed_extra["tolerance_focus"] = sorted(tol_labels)[:6]

    has_tight_tol_seed = derived_summary.get("has_tight_tol")
    if has_tight_tol_seed is not None:
        seed_extra["has_tight_tol"] = bool(has_tight_tol_seed)

    default_tol_note = derived_summary.get("default_tolerance_note")
    if isinstance(default_tol_note, str) and default_tol_note.strip():
        seed_extra["default_tolerance_note"] = default_tol_note.strip()[:160]

    if derived_summary.get("fai_required") is not None:
        seed_extra["fai_required"] = bool(derived_summary.get("fai_required"))

    stock_catalog_summary = derived_summary.get("stock_catalog")
    stock_focus: list[str] = []
    if isinstance(stock_catalog_summary, dict):
        for entry in stock_catalog_summary.values():
            label = None
            if isinstance(entry, dict):
                label = entry.get("item") or entry.get("name") or entry.get("stock")
            elif isinstance(entry, str):
                label = entry
            if label:
                label = str(label).strip()
            if label:
                stock_focus.append(label)
        if not stock_focus:
            stock_focus = [str(k).strip() for k in stock_catalog_summary.keys() if str(k).strip()]
    elif isinstance(stock_catalog_summary, (list, tuple, set)):
        for entry in stock_catalog_summary:
            label = str(entry).strip()
            if label:
                stock_focus.append(label)
    if stock_focus:
        seed_extra["stock_focus"] = stock_focus[:6]

    seed = {
        "top_process_hours": top_process_hours,
        "top_pass_through": top_pass_through,
        "hole_count": hole_count,
        "setups": baseline_summary["setups"],
        "finish_flags": finish_flags,
    }
    if seed_extra:
        seed.update(seed_extra)

    payload = {
        "geo": geo_summary,
        "baseline": baseline_summary,
        "signals": signals,
        "rates": rates_of_interest,
        "bounds": bounds_summary,
        "seed": seed,
    }

    return payload
>>>>>>> 492a77bc
<|MERGE_RESOLUTION|>--- conflicted
+++ resolved
@@ -2,17 +2,6 @@
 
 from __future__ import annotations
 
-<<<<<<< HEAD
-from cad_quoter.domain_models import QuoteState
-from appV5 import (
-    compute_effective_state as _compute_effective_state,
-    effective_to_overrides as _effective_to_overrides,
-    merge_effective as _merge_effective,
-    overrides_to_suggestions as _overrides_to_suggestions,
-    reprice_with_effective as _reprice_with_effective,
-    suggestions_to_overrides as _suggestions_to_overrides,
-)
-=======
 import importlib
 import math
 import sys
@@ -32,7 +21,6 @@
         merge_effective as _merge_effective,
         reprice_with_effective as _reprice_with_effective,
     )
->>>>>>> 492a77bc
 
 __all__ = [
     "QuoteState",
@@ -87,21 +75,6 @@
 def effective_to_overrides(*args, **kwargs):  # type: ignore[override]
     """Proxy to :func:`appV5.effective_to_overrides` for test visibility."""
 
-<<<<<<< HEAD
-    return _effective_to_overrides(*args, **kwargs)
-
-
-def overrides_to_suggestions(*args, **kwargs):  # type: ignore[override]
-    """Proxy to :func:`appV5.overrides_to_suggestions` for test visibility."""
-
-    return _overrides_to_suggestions(*args, **kwargs)
-
-
-def suggestions_to_overrides(*args, **kwargs):  # type: ignore[override]
-    """Proxy to :func:`appV5.suggestions_to_overrides` for test visibility."""
-
-    return _suggestions_to_overrides(*args, **kwargs)
-=======
     app = _app_module()
     return app.effective_to_overrides(*args, **kwargs)
 
@@ -700,4 +673,15 @@
     }
 
     return payload
->>>>>>> 492a77bc
+
+
+def overrides_to_suggestions(*args, **kwargs):  # type: ignore[override]
+    """Proxy to :func:`appV5.overrides_to_suggestions` for test visibility."""
+
+    return _overrides_to_suggestions(*args, **kwargs)
+
+
+def suggestions_to_overrides(*args, **kwargs):  # type: ignore[override]
+    """Proxy to :func:`appV5.suggestions_to_overrides` for test visibility."""
+
+    return _suggestions_to_overrides(*args, **kwargs)
