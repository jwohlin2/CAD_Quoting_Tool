"""Local LLM integration helpers for the CAD Quoter UI."""
from __future__ import annotations

import hashlib
import math
import json
import os
import re
import time
import textwrap
from dataclasses import dataclass
from pathlib import Path
from typing import Any, Callable, Dict, Iterable, Mapping, Optional, Sequence

from cad_quoter.utils import _dict, compact_dict, jdump, json_safe_copy
<<<<<<< HEAD
from cad_quoter.utils.render_utils import fmt_money, fmt_percent
=======
from appkit.data import load_text
>>>>>>> 045f8f6b


def parse_llm_json(text: str) -> dict:
    """Best-effort JSON parser for model responses."""

    if not isinstance(text, str):
        return {}
    text2 = re.sub(r"^```(?:json)?|```$", "", text.strip(), flags=re.IGNORECASE | re.MULTILINE).strip()
    m = re.search(r"\{.*\}", text2, flags=re.DOTALL)
    if not m:
        return {}
    frag = m.group(0)
    try:
        return json.loads(frag)
    except Exception:
        frag2 = re.sub(r",\s*([}\]])", r"\1", frag)
        try:
            return json.loads(frag2)
        except Exception:
            return {}


SYSTEM_SUGGEST = """You are a manufacturing estimator.
Given GEO + baseline + bounds, propose bounded adjustments that improve realism.
ALWAYS return a complete JSON object with THESE KEYS, even if values are unchanged:
{
  "process_hour_multipliers": {"drilling": <float>, "milling": <float>},
  "process_hour_adders": {"inspection": <float>},
  "scrap_pct": <float>,           // fraction 0.00–0.25
  "setups": <int>,                // 1–4
  "fixture": "<string>",          // short phrase
  "notes": ["<short reason>"],
  "no_change_reason": "<why you kept near baseline, if so>"
}
All outputs MUST respect bounds in `bounds`.
Prefer small, explainable changes (±10–50%). Never leave fields out.
`signals` exposes dfm/tolerance context such as `dfm_geo` (thin walls, unique normals, deburr edge length),
`tolerance_inputs`, `default_tolerance_note`, `has_tight_tol`, `stock_catalog`, and `machine_limits`.
Use these when suggesting scrap, inspection, fixture, setup, or stock strategies and cite them in your notes.
You may use payload["seed"] heuristics (e.g., `dfm_summary`, `tolerance_focus`, `stock_focus`, `has_tight_tol`) to bias adjustments when helpful."""


try:
    SYSTEM_SUGGEST = load_text("system_suggest.txt").strip()
except FileNotFoundError:  # pragma: no cover - defensive fallback
    pass

SUGG_TO_EDITOR = {
    "scrap_pct": (
        "Scrap Percent (%)",
        lambda f: f * 100.0,
        lambda s: float(s) / 100.0,
    ),
    "setups": (
        "Number of Milling Setups",
        int,
        int,
    ),
    ("process_hour_adders", "inspection"): (
        "In-Process Inspection Hours",
        float,
        float,
    ),
    "fixture": (
        "Fixture plan",
        str,
        str,
    ),
    "fixture_build_hr": (
        "Fixture Build Hours",
        float,
        float,
    ),
    "in_process_inspection_hr": (
        "In-Process Inspection Hours",
        float,
        float,
    ),
    "cmm_minutes": (
        "CMM Run Time min",
        float,
        float,
    ),
    "packaging_hours": (
        "Packaging Labor Hours",
        float,
        float,
    ),
    "shipping_cost": (
        "Shipping Cost Override",
        float,
        float,
    ),
    "fai_required": (
        "FAIR Required",
        lambda flag: 1 if flag else 0,
        lambda raw: (
            str(raw).strip().lower() in {"1", "true", "yes", "y"}
            if raw not in (None, "")
            else False
        ),
    ),
    ("add_pass_through", "Utilities"): (
        "Utilities Cost",
        float,
        float,
    ),
    ("add_pass_through", "Shipping"): (
        "Shipping Cost",
        float,
        float,
    ),
    "contingency_pct": (
        "ContingencyPct",
        float,
        float,
    ),
}

EDITOR_TO_SUGG = {spec[0]: key for key, spec in SUGG_TO_EDITOR.items()}
EDITOR_FROM_UI = {spec[0]: spec[2] for _, spec in SUGG_TO_EDITOR.items()}


def _llama_missing_msg() -> str:
    return (
        "llama-cpp-python is not installed.\n"
        "Install in your env:\n"
        "  python -m pip install -U llama-cpp-python\n"
    )


def _llama_load_error_msg(model_path: str, exc: Exception) -> str:
    """Return a user-facing error message when llama.cpp fails to load."""

    path_hint = model_path.strip()
    base = [
        "Failed to initialize the local LLM.",
        (
            "Ensure the Qwen GGUF file exists and update the LLM model path "
            "(Settings → LLM or the QWEN_GGUF_PATH environment variable)."
        ),
    ]

    if path_hint:
        base.append(f"Attempted path: {path_hint}")
        if ":" in path_hint and "\\" in path_hint:
            base.append(
                "The detected path looks like a Windows drive. If you moved the "
                "tool to another machine, copy the model or point the setting to "
                "its new location."
            )

    details = str(exc).strip()
    if details:
        base.append(f"Original error: {details}")

    return "\n".join(base)


@dataclass
class _ModelConfig:
    model_path: str
    n_ctx: int
    n_gpu_layers: int
    n_threads: Optional[int]
    n_batch: int
    rope_freq_scale: Optional[float]


class _LocalLLM:
    """Minimal, tolerant wrapper around llama-cpp-python."""

    def __init__(self, config: _ModelConfig):
        try:
            from llama_cpp import Llama  # type: ignore
        except Exception as exc:  # pragma: no cover - import guard
            raise RuntimeError(_llama_missing_msg()) from exc

        if not os.path.isfile(config.model_path):
            raise FileNotFoundError(f"Model GGUF not found: {config.model_path}")

        self._config = config
        self._Llama = Llama
        self._llm = None

    @property
    def model_path(self) -> str:
        return self._config.model_path

    @property
    def n_ctx(self) -> int:
        return self._config.n_ctx

    def _ensure(self) -> None:
        if self._llm is None:
            kwargs = compact_dict(
                {
                    "model_path": self._config.model_path,
                    "n_ctx": self._config.n_ctx,
                    "n_gpu_layers": self._config.n_gpu_layers,
                    "n_threads": self._config.n_threads,
                    "n_batch": self._config.n_batch,
                    "logits_all": False,
                    "verbose": False,
                    "rope_freq_scale": self._config.rope_freq_scale,
                }
            )
            try:
                self._llm = self._Llama(**kwargs)
            except Exception as exc:
                msg = _llama_load_error_msg(self._config.model_path, exc)
                raise RuntimeError(msg) from exc

    def create_chat_completion(self, **kwargs):
        self._ensure()
        return self._llm.create_chat_completion(**kwargs)

    def close(self) -> None:
        try:
            llm = getattr(self, "_llm", None)
            self._llm = None
            if llm is None:
                return
            try:
                getattr(llm, "sampler")
            except Exception:
                try:
                    setattr(llm, "sampler", None)
                except Exception:
                    pass
            try:
                if hasattr(llm, "close"):
                    llm.close()
            except Exception:
                pass
            try:
                del llm
            except Exception:
                pass
        except Exception:
            pass

    def __del__(self) -> None:  # pragma: no cover - best-effort cleanup
        try:
            self.close()
        except Exception:
            pass


def _default_model_config(model_path: str) -> _ModelConfig:
    n_threads_env = os.getenv("QWEN_N_THREADS")
    n_threads = int(n_threads_env) if n_threads_env and n_threads_env.isdigit() else None
    rope_scale = os.getenv("ROPE_FREQ_SCALE")
    rope_freq_scale = None
    if rope_scale:
        try:
            rope_freq_scale = float(rope_scale)
        except Exception:
            rope_freq_scale = None
    return _ModelConfig(
        model_path=model_path,
        n_ctx=int(os.getenv("QWEN_N_CTX", 32768)),
        n_gpu_layers=int(os.getenv("QWEN_N_GPU_LAYERS", 0)),
        n_threads=n_threads,
        n_batch=int(os.getenv("QWEN_N_BATCH", 1024)),
        rope_freq_scale=rope_freq_scale,
    )


EventHook = Callable[[str, Dict[str, Any]], None]
ErrorHook = Callable[[Exception, Dict[str, Any]], None]


class LLMClient:
    """High-level interface for the UI to interact with the local LLM."""

    def __init__(
        self,
        model_path: str | None,
        *,
        debug_enabled: bool = False,
        debug_dir: Path | None = None,
        on_event: EventHook | None = None,
        on_error: ErrorHook | None = None,
    ) -> None:
        self._model_path = model_path or ""
        self._debug_enabled = debug_enabled
        self._debug_dir = Path(debug_dir) if debug_dir else None
        self._on_event = on_event
        self._on_error = on_error
        self._local: _LocalLLM | None = None

    # Public -----------------------------------------------------------------
    @property
    def model_path(self) -> str:
        return self._model_path

    @property
    def available(self) -> bool:
        return bool(self._model_path)

    def ask_json(
        self,
        *,
        system_prompt: str,
        user_prompt: str,
        temperature: float = 0.2,
        max_tokens: int = 2048,
        context: Optional[Dict[str, Any]] = None,
        params: Optional[Dict[str, Any]] = None,
    ) -> tuple[dict, str, dict]:
        if not self.available:
            raise RuntimeError("LLM model path not configured")

        config = _default_model_config(self._model_path)
        if self._local is None or self._local.model_path != config.model_path or self._local.n_ctx != config.n_ctx:
            if self._local is not None:
                try:
                    self._local.close()
                except Exception:
                    pass
            self._local = _LocalLLM(config)

        chat_params = {
            "temperature": float(os.getenv("QWEN_TEMP", temperature)),
            "top_p": float(os.getenv("QWEN_TOP_P", 0.90)),
            "repeat_penalty": float(os.getenv("QWEN_REPEAT_PENALTY", 1.05)),
            "max_tokens": int(os.getenv("QWEN_MAX_TOKENS", max_tokens)),
        }
        if params:
            chat_params.update(params)

        request_payload = {
            "model": self._model_path,
            "n_ctx": config.n_ctx,
            "messages": [
                {"role": "system", "content": system_prompt},
                {"role": "user", "content": user_prompt},
            ],
            "params": chat_params,
            "context_payload": context or {},
            "ts": time.strftime("%Y-%m-%d %H:%M:%S"),
        }

        self._emit_event("request", request_payload)

        try:
            out = self._local.create_chat_completion(
                messages=request_payload["messages"],
                temperature=chat_params["temperature"],
                top_p=chat_params["top_p"],
                repeat_penalty=chat_params["repeat_penalty"],
                max_tokens=chat_params["max_tokens"],
            )
        except Exception as exc:
            self._emit_error(exc, request_payload)
            raise

        choices = out.get("choices") or []
        message = (choices[0] or {}).get("message") if choices else {}
        text = str((message or {}).get("content") or "")
        usage = out.get("usage", {}) or {}

        parsed = {}
        try:
            parsed = json.loads(text)
            if not isinstance(parsed, dict):
                parsed = {}
        except Exception:
            parsed = parse_llm_json(text)
        if not isinstance(parsed, dict):
            parsed = {}

        response_snapshot = {
            "request": request_payload,
            "raw_response_text": text,
            "parsed_response": parsed,
            "usage": usage,
        }

        self._emit_event("response", response_snapshot)
        self._maybe_write_debug_snapshot(response_snapshot)

        return parsed, text, usage

    def close(self) -> None:
        if self._local is not None:
            try:
                self._local.close()
            finally:
                self._local = None

    # Private ----------------------------------------------------------------
    def _emit_event(self, kind: str, payload: Dict[str, Any]) -> None:
        if self._on_event:
            try:
                self._on_event(kind, payload)
            except Exception:
                pass

    def _emit_error(self, exc: Exception, context: Dict[str, Any]) -> None:
        if self._on_error:
            try:
                self._on_error(exc, context)
            except Exception:
                pass

    def _maybe_write_debug_snapshot(self, snapshot: Dict[str, Any]) -> None:
        if not self._debug_enabled or not self._debug_dir:
            return
        try:
            self._debug_dir.mkdir(parents=True, exist_ok=True)
            path = self._debug_dir / f"llm_snapshot_{int(time.time())}.json"
            path.write_text(
                jdump(json_safe_copy(snapshot)),
                encoding="utf-8",
            )
        except Exception:
            pass


def build_llm_sheet_prompt(geo: dict, allowed_items: list[str], params_snapshot: dict) -> tuple[str, str]:
    sys = (
        "You are a manufacturing estimator for precision machining (milling/turning/EDM/grinding). "
        "You will receive:\n"
        "1) GEO_* features extracted from CAD (units in mm/mm^2/mm^3), and\n"
        "2) a list of allowed Variables sheet row names you may edit.\n"
        "Return STRICT JSON only.\n"
        "Rules:\n"
        "- Only edit rows that are in the provided allowed_items list.\n"
        "- Use numbers only (no text). Time is in HOURS unless the row name includes 'min'.\n"
        "- Pass counts/integers for fields like '... Passes' or '... Count'.\n"
        "- Percents must be decimals (e.g., 0.20 for 20%).\n"
        "- Be conservative; if you are unsure, skip the edit.\n"
        "- You may also suggest param nudges in 'params' for: OEE_EfficiencyPct, FiveAxisMultiplier, TightToleranceMultiplier,\n"
        "  MillingConsumablesPerHr, TurningConsumablesPerHr, EDMConsumablesPerHr, GrindingConsumablesPerHr, InspectionConsumablesPerHr,\n"
        "  UtilitiesPerSpindleHr, ConsumablesFlat. Do not include other keys.\n"
    )
    u = {
        "geo": geo,
        "allowed_items": allowed_items,
        "params_snapshot": {k: params_snapshot.get(k) for k in [
            "OEE_EfficiencyPct","FiveAxisMultiplier","TightToleranceMultiplier",
            "MillingConsumablesPerHr","TurningConsumablesPerHr","EDMConsumablesPerHr",
            "GrindingConsumablesPerHr","InspectionConsumablesPerHr",
            "UtilitiesPerSpindleHr","ConsumablesFlat"
        ]},
        "output_shape": {
            "sheet_edits": [{"item": "<exact string from allowed_items>", "value": 0.0, "why": "<short reason, optional>"}],
            "params": {
                "OEE_EfficiencyPct": 1.0,
                "FiveAxisMultiplier": 1.0,
                "TightToleranceMultiplier": 1.0,
                "MillingConsumablesPerHr": 0.0,
                "TurningConsumablesPerHr": 0.0,
                "EDMConsumablesPerHr": 0.0,
                "GrindingConsumablesPerHr": 0.0,
                "InspectionConsumablesPerHr": 0.0,
                "UtilitiesPerSpindleHr": 0.0,
                "ConsumablesFlat": 0.0
            }
        }
    }
    user = textwrap.dedent(
        "Given the following, produce JSON ONLY in the shape shown above. "
        "Prefer these typical relationships:\n"
        "- WEDM: more path length/thickness -> higher 'EDM Passes' (int) or 'WEDM Hours'; adjust 'EDM Cut Rate_mm^2/min' if too aggressive.\n"
        "- Grinding: large grind volume -> adjust 'Grind MRR_mm^3/min', 'Grinding Passes', and 'Dress Frequency passes' / 'Dress Time min'.\n"
        "- Milling setups: high face count or multiple normals -> increase 'Number of Milling Setups' and 'Setup Hours / Setup'.\n"
        "- Small min wall or high area/volume -> consider 'Thin Wall Factor' and 'Tolerance Multiplier'.\n"
        "- Inspection: very small parts or tight tolerance -> bump 'CMM Run Time min' or 'Final Inspection'.\n"
        "- Only include edits you are confident about.\n\n"
        f"INPUT:\n{json.dumps(u, ensure_ascii=False)}"
    )
    return sys, user


def llm_sheet_and_param_overrides(geo: dict, df, params: dict, client: LLMClient) -> dict:
    allowed = _items_used_by_estimator(df)
    if not allowed:
        return {"sheet_edits": [], "params": {}, "meta": {}}

    sys, usr = build_llm_sheet_prompt(geo, allowed, params)
    prompt_sha = hashlib.sha256((sys + "\n" + usr).encode("utf-8")).hexdigest()

    error_text = ""
    raw_text = ""
    usage: Dict[str, Any] = {}
    try:
        parsed, raw_text, usage = client.ask_json(
            system_prompt=sys,
            user_prompt=usr,
            temperature=0.15,
            max_tokens=900,
        )
        if not isinstance(parsed, dict):
            parsed = parse_llm_json(raw_text)
        js = _dict(parsed)
        model_name = Path(client.model_path).name if client.model_path else "LLM-unavailable"
    except Exception as exc:
        js, model_name = {}, "LLM-unavailable"
        try:
            error_text = f"{type(exc).__name__}: {exc}"
        except Exception:
            error_text = "LLM error"

    sheet_edits = []
    for e in js.get("sheet_edits", []):
        item = str(e.get("item", "")); item = item.strip()
        if item and item in allowed:
            val = e.get("value", None)
            why = e.get("why", "").strip() if isinstance(e.get("why", ""), str) else ""
            if isinstance(val, (int, float, str)):
                try:
                    v = float(val)
                except Exception:
                    v = _parse_pct_like(val)
                    if v is None:
                        continue
                sheet_edits.append({"item": item, "value": v, "why": why})

    param_allow = {
        "OEE_EfficiencyPct","FiveAxisMultiplier","TightToleranceMultiplier",
        "MillingConsumablesPerHr","TurningConsumablesPerHr","EDMConsumablesPerHr",
        "GrindingConsumablesPerHr","InspectionConsumablesPerHr",
        "UtilitiesPerSpindleHr","ConsumablesFlat"
    }
    pmap = _dict(js.get("params"))
    param_whys = _dict(pmap.get("_why"))
    param_edits = {}
    for k, v in pmap.items():
        if k == "_why":
            continue
        if k in param_allow:
            try:
                param_edits[k] = float(v)
            except Exception:
                pv = _parse_pct_like(v)
                if pv is not None:
                    param_edits[k] = pv

    meta = {
        "model": model_name,
        "prompt_sha256": prompt_sha,
        "allowed_items_count": len(allowed),
        "error": error_text,
        "raw_text": raw_text,
        "usage": usage,
    }
    return {"sheet_edits": sheet_edits, "params": param_edits, "param_whys": param_whys, "allowed_items": allowed, "meta": meta}


def _jsonify_for_prompt(value: Any) -> Any:
    if isinstance(value, dict):
        return {str(k): _jsonify_for_prompt(v) for k, v in value.items()}
    if isinstance(value, (list, tuple, set)):
        return [_jsonify_for_prompt(v) for v in value]
    if isinstance(value, (str, int, float, bool)) or value is None:
        return value
    try:
        return float(value)
    except Exception:
        try:
            return value.item()  # numpy scalar
        except Exception:
            return str(value)


def run_llm_suggestions(client: LLMClient, payload: dict) -> tuple[dict, str, dict]:
    safe_payload = _jsonify_for_prompt(payload)
    try:
        prompt_body = json.dumps(safe_payload, indent=2)
    except TypeError:
        prompt_body = json.dumps(_jsonify_for_prompt(safe_payload), indent=2)
    parsed, raw, usage = client.ask_json(
        system_prompt=SYSTEM_SUGGEST,
        user_prompt=prompt_body,
        temperature=0.3,
        max_tokens=512,
        context=safe_payload,
        params={"top_p": 0.9},
    )
    if not parsed:
        parsed = parse_llm_json(raw)
    if not parsed:
        baseline = payload.get("baseline") or {}
        parsed = {
            "process_hour_multipliers": {"drilling": 1.0, "milling": 1.0},
            "process_hour_adders": {"inspection": 0.0},
            "scrap_pct": baseline.get("scrap_pct", 0.0),
            "setups": int(baseline.get("setups", 1) or 1),
            "fixture": baseline.get("fixture", "standard") or "standard",
            "notes": ["no parse; using baseline"],
            "no_change_reason": "fallback",
        }
    return parsed, raw, usage or {}


def infer_hours_and_overrides_from_geo(
    geo: dict,
    params: dict | None = None,
    rates: dict | None = None,
    *,
    client: LLMClient | None = None,
) -> dict:
    params = params or {}
    rates = rates or {}

    system = (
        "You are a senior manufacturing estimator in a tool & die/CNC job shop. "
        "Given CAD GEO features (mm/mm2/mm3), estimate realistic HOURS for a small lot of machined parts. "
        "Prefer simple, conservative estimates. Output ONLY JSON."
    )

    schema = {
        "hours": {
            "Programming_Hours": 0.0,
            "CAM_Programming_Hours": 0.0,
            "Engineering_Hours": 0.0,
            "Fixture_Build_Hours": 0.0,

            "Roughing_Cycle_Time_hr": 0.0,
            "Semi_Finish_Cycle_Time_hr": 0.0,
            "Finishing_Cycle_Time_hr": 0.0,

            "OD_Turning_Hours": 0.0,
            "ID_Bore_Drill_Hours": 0.0,
            "Threading_Hours": 0.0,
            "Cutoff_Hours": 0.0,

            "WireEDM_Hours": 0.0,
            "SinkerEDM_Hours": 0.0,

            "Grinding_Surface_Hours": 0.0,
            "Grinding_ODID_Hours": 0.0,
            "Jig_Grind_Hours": 0.0,

            "Lapping_Hours": 0.0,
            "Deburr_Hours": 0.0,
            "Tumble_Hours": 0.0,
            "Blast_Hours": 0.0,
            "Laser_Mark_Hours": 0.0,
            "Masking_Hours": 0.0,

            "InProcess_Inspection_Hours": 0.0,
            "Final_Inspection_Hours": 0.0,
            "CMM_Programming_Hours": 0.0,
            "CMM_RunTime_min": 0.0,

            "Saw_Waterjet_Hours": 0.0,
            "Assembly_Hours": 0.0,
            "Packaging_Labor_Hours": 0.0,

            "EHS_Hours": 0.0
        },
        "setups": {
            "Milling_Setups": 1,
            "Setup_Hours_per_Setup": 0.3
        },
        "inspection": {
            "FAIR_Required": False,
            "Source_Inspection_Required": False
        },
        "notes": []
    }

    prompt = f"""
GEO (mm / mm2 / mm3):
{jdump(geo, default=None)}

Rules of thumb:
- Small rectangular blocks with few features: Programming 0.2–1.0 hr, CAM 0.2–1.0 hr, Engineering 0 hr.
- Use setups 1–2 unless 3-axis accessibility is low (<0.6) or faces with unique normals > 4.
- Deburr 0.1–0.4 hr unless thin walls/freeform edges (then up to 0.8 hr).
- Final inspection ~0.2–0.6 hr; CMM only if tolerances < 0.02 mm or GD&T heavy.
- Grinding/EDM/Turning hours should be 0 unless features clearly require them.
- Never return huge numbers for tiny parts (<80 mm max dim).

Return JSON with this structure (numbers only, minutes only for CMM_RunTime_min):
{jdump(schema, default=None)}
"""

    if client and client.available:
        try:
            parsed, raw_text, _usage = client.ask_json(
                system_prompt=system,
                user_prompt=prompt,
                temperature=0.1,
                max_tokens=1024,
            )
            if not isinstance(parsed, dict):
                parsed = parse_llm_json(raw_text)
            if isinstance(parsed, dict) and "hours" in parsed:
                return parsed
        except Exception:
            pass

    faces = float(geo.get("GEO__Face_Count", 0) or 0)
    max_dim = float(geo.get("GEO__MaxDim_mm", 0) or 0)
    min_wall = float(geo.get("GEO__MinWall_mm", 0) or 0)
    thin_wall = bool(geo.get("GEO__ThinWall_Present", False))
    wedm_len = float(geo.get("GEO_WEDM_PathLen_mm", 0) or 0)
    deburr_len = float(geo.get("GEO_Deburr_EdgeLen_mm", 0) or 0)
    complexity = float(geo.get("GEO_Complexity_0to100", 20) or 20)
    access = float(geo.get("GEO_3Axis_Accessible_Pct", 0.8) or 0.8)

    base_cycle = min(max_dim / 80.0, 2.0)
    deburr = min(0.8, 0.1 + deburr_len / 5000.0)
    deburr = deburr * (1.5 if thin_wall else 1.0)
    deburr = max(deburr, 0.15 if thin_wall else 0.1)
    # The rules-of-thumb above call out a 0.2–1.0 hr range for simple blocks.
    # When the LLM is unavailable we historically extrapolated programming
    # hours from face count, but that heuristic could explode for dense parts
    # (e.g. 500+ faces would yield 13+ hours).  Those huge defaults caused the
    # UI to display five-figure programming costs with no user input.  To keep
    # the fallback conservative, clamp the automatic estimate to a single hour
    # so that manual overrides always start from a sane baseline.
    programming = 1.0
    cam = min(2.0, 0.3 + complexity / 100.0)
    engineering = 0.0 if access > 0.6 else 0.5
    fixture = 0.0 if max_dim < 150 else 1.0

    wedm_hours = min(4.0, wedm_len / 2000.0)
    grind_hours = 0.2 if complexity > 60 else 0.0

    setups = 1
    if access < 0.6 or faces > 8:
        setups = 2
    if faces > 12:
        setups = 3

    cmm_minutes = 0.0
    if min_wall and min_wall < 1.5:
        cmm_minutes += 10
    if complexity > 70:
        cmm_minutes += 15

    return {
        "hours": {
            "Programming_Hours": round(programming, 2),
            "CAM_Programming_Hours": round(cam, 2),
            "Engineering_Hours": round(engineering, 2),
            "Fixture_Build_Hours": round(fixture, 2),
            "Roughing_Cycle_Time_hr": round(base_cycle, 2),
            "Semi_Finish_Cycle_Time_hr": round(base_cycle * 0.6, 2),
            "Finishing_Cycle_Time_hr": round(base_cycle * 0.4, 2),
            "OD_Turning_Hours": 0.0,
            "ID_Bore_Drill_Hours": round(min(2.0, faces / 50.0), 2),
            "Threading_Hours": 0.0,
            "Cutoff_Hours": 0.0,
            "WireEDM_Hours": round(wedm_hours, 2),
            "SinkerEDM_Hours": 0.0,
            "Grinding_Surface_Hours": round(grind_hours, 2),
            "Grinding_ODID_Hours": 0.0,
            "Jig_Grind_Hours": 0.0,
            "Lapping_Hours": 0.0,
            "Deburr_Hours": round(deburr, 2),
            "Tumble_Hours": 0.0,
            "Blast_Hours": 0.0,
            "Laser_Mark_Hours": 0.0,
            "Masking_Hours": 0.0,
            "InProcess_Inspection_Hours": round(0.2 + cmm_minutes / 120.0, 2),
            "Final_Inspection_Hours": round(0.3 + complexity / 300.0, 2),
            "CMM_Programming_Hours": 0.0,
            "CMM_RunTime_min": round(cmm_minutes, 1),
            "Saw_Waterjet_Hours": 0.1 if max_dim > 200 else 0.0,
            "Assembly_Hours": 0.0,
            "Packaging_Labor_Hours": 0.1,
            "EHS_Hours": 0.0,
        },
        "setups": {
            "Milling_Setups": setups,
            "Setup_Hours_per_Setup": round(0.3 + setups * 0.1, 2),
        },
        "inspection": {
            "FAIR_Required": False,
            "Source_Inspection_Required": False,
        },
        "notes": ["fallback heuristics"],
    }


# ---------------------------------------------------------------------------
# Quote explanations


def explain_quote(
    breakdown: Mapping[str, Any] | None,
    *,
    hour_trace: Mapping[str, Any] | Sequence[tuple[str, Any]] | None = None,
) -> str:
    """Return a short natural-language explanation for a rendered quote."""

    if not isinstance(breakdown, Mapping):
        return ""

    def _coerce_float(value: Any) -> float | None:
        try:
            num = float(value)
        except Exception:
            return None
        if not math.isfinite(num):
            return None
        return num

    def _coerce_int(value: Any) -> int | None:
        num = _coerce_float(value)
        if num is None:
            return None
        try:
            return int(round(num))
        except Exception:
            return None

    def _format_pct(value: Any) -> str | None:
        pct = _coerce_float(value)
        if pct is None:
            return None
        if pct > 1.5:
            pct = pct / 100.0
        return fmt_percent(pct)

    totals = breakdown.get("totals") or {}

    currency_hint = (
        breakdown.get("currency")
        or totals.get("currency")
        or breakdown.get("currency_code")
        or totals.get("currency_code")
    )
    currency_text = str(currency_hint or "").strip()
    if not currency_text:
        currency_prefix = "$"
    elif len(currency_text) == 1 or currency_text[0] in "$€£¥₹":
        currency_prefix = currency_text
    elif currency_text.isalpha() and len(currency_text) <= 4:
        currency_prefix = f"{currency_text} "
    else:
        currency_prefix = currency_text

    def _format_money(value: Any) -> str | None:
        num = _coerce_float(value)
        if num is None:
            return None
        return fmt_money(num, currency_prefix)

    lines: list[str] = []

    price_text = _format_money(totals.get("price") or breakdown.get("price"))
    qty_val = _coerce_int(totals.get("qty") or breakdown.get("qty") or breakdown.get("quantity"))
    if price_text:
        if qty_val and qty_val > 0:
            piece_label = "piece" if qty_val == 1 else "pieces"
            lines.append(f"Quote total {price_text} for {qty_val} {piece_label}.")
        else:
            lines.append(f"Quote total {price_text}.")

    material_selected = breakdown.get("material_selected") or {}
    material_canonical = ""
    if isinstance(material_selected, Mapping):
        material_canonical = str(material_selected.get("canonical") or "").strip()
    else:
        getter = getattr(material_selected, "get", None)
        if callable(getter):
            material_canonical = str(getter("canonical") or "").strip()
    if material_canonical:
        lines.append(f"Material: {material_canonical}.")

    labor_cost_rendered = _coerce_float(breakdown.get("labor_cost_rendered"))
    if labor_cost_rendered is None:
        labor_cost_rendered = _coerce_float(totals.get("labor_cost"))

    labor_text = _format_money(labor_cost_rendered)
    material_text = _format_money(
        breakdown.get("material_direct_cost")
        or totals.get("material_cost")
        or (breakdown.get("material") or {}).get("material_cost")
    )
    if labor_text or material_text:
        parts: list[str] = []
        if material_text:
            parts.append(f"material {material_text}")
        if labor_text:
            parts.append(f"labor & machine {labor_text}")
        lines.append("Cost makeup: " + "; ".join(parts) + ".")

    scrap_text = _format_pct(breakdown.get("scrap_pct"))
    if scrap_text and _coerce_float(breakdown.get("scrap_pct")):
        lines.append(f"Includes a {scrap_text} scrap allowance.")

    def _iter_named_values(values: Any) -> Iterable[tuple[str, float]]:
        items: Iterable[tuple[Any, Any]]
        if isinstance(values, Mapping):
            items = values.items()
        elif isinstance(values, Sequence):
            items = [tuple(item) for item in values if isinstance(item, (list, tuple)) and len(item) >= 2]
        else:
            return []
        for key, raw in items:
            amount = _coerce_float(raw)
            if amount is None or abs(amount) < 1e-2:
                continue
            name = str(key).strip()
            if not name:
                continue
            yield name, amount

    def _describe_top(entries: Iterable[tuple[str, float]], *, prefix: str) -> None:
        ranked = sorted(entries, key=lambda item: item[1], reverse=True)
        top = [
            f"{label}: {_format_money(value)}"
            for label, value in ranked[:3]
            if _format_money(value)
        ]
        if top:
            lines.append(f"{prefix} → " + "; ".join(top) + ".")

    process_entries = [
        (label, amount)
        for label, amount in _iter_named_values(breakdown.get("process_costs"))
        if not str(label).lower().startswith("planner_")
    ]
    if process_entries:
        _describe_top(process_entries, prefix="Largest process costs")

    pass_through_entries = [
        (label, amount)
        for label, amount in _iter_named_values(breakdown.get("pass_through"))
        if str(label).strip().lower() != "material"
    ]
    if pass_through_entries:
        _describe_top(pass_through_entries, prefix="Pass-through items")

    if lines:
        return "\n".join(lines)
    return ""


# Helpers imported from appV5 -------------------------------------------------


def _parse_pct_like(x):
    try:
        v = float(x)
        return v/100.0 if v > 1.0 else v
    except Exception:
        return None


def _items_used_by_estimator(df):
    pats = _estimator_patterns()
    items = df["Item"].astype(str)
    used = []
    import re as _re
    for it in items:
        if any(p.search(it) for p in pats):
            if _re.search(r"\brate\b", it, _re.I):
                continue
            used.append(it)
    return used


def _estimator_patterns():
    pats = [
        r"\b(Qty|Lot Size|Quantity)\b",
        r"\b(Overhead|Shop Overhead)\b", r"\b(Margin|Profit Margin)\b",
        r"\b(G&A|General\s*&\s*Admin)\b", r"\b(Contingency|Risk\s*Adder)\b",
        r"\b(Expedite|Rush\s*Fee)\b",
        r"\b(Net\s*Volume|Volume_net|Volume\s*\(cm\^?3\))\b",
        r"\b(Density|Material\s*Density)\b", r"\b(Scrap\s*%|Expected\s*Scrap)\b",
        r"\b(Material\s*Price.*(per\s*g|/g)|Unit\s*Price\s*/\s*g)\b",
        r"\b(Supplier\s*Min\s*Charge|min\s*charge)\b",
        r"\b(Material\s*MOQ)\b",
        r"\b(Material\s*Cost|Raw\s*Material\s*Cost)\b",
        r"(Programming|CAM\s*Programming|2D\s*CAM|3D\s*CAM|Simulation|Verification|DFM\s*Review|Tool\s*Library|Setup\s*Sheets)",
        r"\b(CAM\s*Programming|CAM\s*Sim|Post\s*Processing)\b",
        r"(Fixture\s*Design|Process\s*Sheet|Traveler|Documentation|Complex\s*Assembly\s*Doc)",
        r"(Fixture\s*Build|Custom\s*Fixture\s*Build)",
        r"(Roughing\s*Cycle\s*Time|Adaptive|HSM)", r"(Semi[- ]?Finish|Rest\s*Milling)", r"(Finishing\s*Cycle\s*Time)",
        r"(Number\s*of\s*Milling\s*Setups|Milling\s*Setups)", r"(Setup\s*Time\s*per\s*Setup|Setup\s*Hours\s*/\s*Setup)",
        r"(Thin\s*Wall\s*Factor|Thin\s*Wall\s*Multiplier)", r"(Tolerance\s*Multiplier|Tight\s*Tolerance\s*Factor)",
        r"(Finish\s*Multiplier|Surface\s*Finish\s*Factor)",
        r"(OD\s*Turning|OD\s*Rough/Finish|Outer\s*Diameter)", r"(ID\s*Boring|Drilling|Reaming)",
        r"(Threading|Tapping|Single\s*Point)", r"(Cut[- ]?Off|Parting)",
        r"(WEDM\s*Hours|Wire\s*EDM\s*Hours|EDM\s*Burn\s*Time)",
        r"(EDM\s*Length_mm|WEDM\s*Length_mm|EDM\s*Perimeter_mm)",
        r"(EDM\s*Thickness_mm|Stock\s*Thickness_mm)", r"(EDM\s*Passes|WEDM\s*Passes)",
        r"(EDM\s*Cut\s*Rate_mm\^?2/min|WEDM\s*Cut\s*Rate)", r"(EDM\s*Edge\s*Factor)",
        r"(WEDM\s*Wire\s*Cost\s*/\s*m|Wire\s*Cost\s*/m)", r"(Wire\s*Usage\s*m\s*/\s*mm\^?2)",
        r"(Sinker\s*EDM\s*Hours|Ram\s*EDM\s*Hours|Burn\s*Time)", r"(Sinker\s*Burn\s*Volume_mm3|EDM\s*Volume_mm3)",
        r"(Sinker\s*MRR_mm\^?3/min|EDM\s*MRR)", r"(Electrode\s*Count)", r"(Electrode\s*(Cost|Material).*)",
        r"(Surface\s*Grind|Pre[- ]?Op\s*Grinding|Blank\s*Squaring)", r"(Jig\s*Grind)",
        r"(OD/ID\s*Grind|Cylindrical\s*Grind)", r"(Grind\s*Volume_mm3|Grinding\s*Volume)",
        r"(Grind\s*MRR_mm\^?3/min|Grinding\s*MRR)", r"(Grinding\s*Passes)",
        r"(Dress\s*Frequency\s*passes)", r"(Dress\s*Time\s*min(\s*/\s*pass)?)",
        r"(Grinding\s*Wheel\s*Cost)",
        r"(Lapping|Honing|Polishing)",
        r"(Deburr|Edge\s*Break)", r"(Tumbling|Vibratory)", r"(Bead\s*Blasting|Sanding)",
        r"(Laser\s*Mark|Engraving)", r"(Masking|Masking\s*for\s*Plating)",
        r"(In[- ]?Process\s*Inspection)", r"(Final\s*Inspection|Manual\s*Inspection)",
        r"(CMM\s*Programming)", r"(CMM\s*Run\s*Time\s*min)",
        r"(FAIR|ISIR|PPAP)", r"(Source\s*Inspection)",
        r"(Sawing|Waterjet|Blank\s*Prep)",
        r"(Assembly|Manual\s*Assembly|Precision\s*Fitting|Touch[- ]?up|Final\s*Fit)", r"(Hardware|BOM\s*Cost|Fasteners)",
        r"(Outsourced\s*Heat\s*Treat|Heat\s*Treat\s*Cost)", r"(Plating|Coating|Anodize|Black\s*Oxide|DLC|PVD|CVD)",
        r"(Passivation|Cleaning\s*Vendor)",
        r"(Packaging|Boxing|Crating\s*Labor)", r"(Custom\s*Crate\s*NRE)", r"(Packaging\s*Materials|Foam|Trays)",
        r"(Freight|Shipping\s*Cost)", r"(Insurance|Liability\s*Adder)",
        r"(EHS|Compliance|Training|Waste\s*Handling)", r"(Gauge|Check\s*Fixture\s*NRE)",
    ]
    return [re.compile(p, re.I) for p in pats]<|MERGE_RESOLUTION|>--- conflicted
+++ resolved
@@ -13,11 +13,7 @@
 from typing import Any, Callable, Dict, Iterable, Mapping, Optional, Sequence
 
 from cad_quoter.utils import _dict, compact_dict, jdump, json_safe_copy
-<<<<<<< HEAD
-from cad_quoter.utils.render_utils import fmt_money, fmt_percent
-=======
 from appkit.data import load_text
->>>>>>> 045f8f6b
 
 
 def parse_llm_json(text: str) -> dict:
