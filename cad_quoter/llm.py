--- conflicted
+++ resolved
@@ -581,11 +581,7 @@
         prompt_body = json.dumps(_jsonify_for_prompt(safe_payload), indent=2)
     parsed, raw, usage = client.ask_json(
         system_prompt=SYSTEM_SUGGEST,
-<<<<<<< HEAD
-        user_prompt=jdump(payload, default=None),
-=======
         user_prompt=prompt_body,
->>>>>>> 55eeab55
         temperature=0.3,
         max_tokens=512,
         context=safe_payload,
