# -*- coding: utf-8 -*-
"""Geometry loading and enrichment utilities."""
from __future__ import annotations

import json
import math
import os
import re
import subprocess
import tempfile
from pathlib import Path
from typing import Any, Callable, Dict, Optional


# Optional trimesh for STL
try:
    import trimesh  # type: ignore
    _HAS_TRIMESH = True
except Exception:
    _HAS_TRIMESH = False

from cad_quoter.vendors import ezdxf as _ezdxf_vendor
<<<<<<< HEAD
_MISSING_HELP = (
    "OCCT bindings are required for geometry operations. "
    "Install pythonocc-core or the OCP wheels."
=======
from cad_quoter.vendors.occt import (
    STACK,
    STACK_GPROP,
    BRepAdaptor_Curve,
    BRepAlgoAPI_Section,
    BRep_Builder,
    BRep_Tool,
    BRepCheck_Analyzer,
    BRepGProp,
    GProp_GProps,
    GeomAbs_BSplineSurface,
    GeomAbs_BezierSurface,
    GeomAbs_Circle,
    GeomAbs_Cone,
    GeomAbs_Cylinder,
    GeomAbs_Plane,
    GeomAbs_Torus,
    GeomAdaptor_Surface,
    IFSelect_RetDone,
    IGESControl_Reader,
    STEPControl_Reader,
    ShapeAnalysis_Surface,
    ShapeFix_Shape,
    TopAbs_COMPOUND,
    TopAbs_EDGE,
    TopAbs_FACE,
    TopAbs_SHELL,
    TopAbs_SOLID,
    TopExp,
    TopExp_Explorer,
    TopTools_IndexedDataMapOfShapeListOfShape,
    TopoDS,
    TopoDS_Compound,
    TopoDS_Face,
    TopoDS_Shape,
    Bnd_Box,
    bnd_add,
    brep_read,
    gp_Dir,
    gp_Pln,
    gp_Pnt,
    gp_Vec,
    uv_bounds,
>>>>>>> 23ab89bb
)

try:
    from cad_quoter.vendors.occt import (
        BACKEND,
        STACK,
        STACK_GPROP,
        BRepAdaptor_Curve,
        BRepAlgoAPI_Section,
        BRep_Builder,
        BRep_Tool,
        BRepCheck_Analyzer,
        BRepGProp,
        BRepTools,
        GProp_GProps,
        GeomAbs_BSplineSurface,
        GeomAbs_BezierSurface,
        GeomAbs_Circle,
        GeomAbs_Cone,
        GeomAbs_Cylinder,
        GeomAbs_Plane,
        GeomAbs_Torus,
        GeomAdaptor_Surface,
        IFSelect_RetDone,
        IGESControl_Reader,
        STEPControl_Reader,
        ShapeAnalysis_Surface,
        ShapeFix_Shape,
        TopAbs_COMPOUND,
        TopAbs_EDGE,
        TopAbs_FACE,
        TopAbs_SHELL,
        TopAbs_SOLID,
        TopAbs_ShapeEnum,
        TopExp,
        TopExp_Explorer,
        TopTools_IndexedDataMapOfShapeListOfShape,
        TopoDS,
        TopoDS_Compound,
        TopoDS_Face,
        TopoDS_Shape,
        Bnd_Box,
        bnd_add,
        brep_read,
        gp_Dir,
        gp_Pln,
        gp_Pnt,
        gp_Vec,
        uv_bounds,
    )
except Exception as _OCC_IMPORT_ERROR:  # pragma: no cover - optional OCC bindings missing

    class _MissingProxy:
        def __init__(self, name: str) -> None:
            self._name = name

        def __call__(self, *args: Any, **kwargs: Any) -> Any:
            raise ImportError(f"{self._name} requires OCCT bindings. {_MISSING_HELP}") from _OCC_IMPORT_ERROR

        def __getattr__(self, attr: str) -> Any:
            raise ImportError(
                f"{self._name}.{attr} requires OCCT bindings. {_MISSING_HELP}"
            ) from _OCC_IMPORT_ERROR

        def __iter__(self):
            raise ImportError(f"{self._name} requires OCCT bindings. {_MISSING_HELP}") from _OCC_IMPORT_ERROR

        def __bool__(self) -> bool:  # pragma: no cover - sentinel helper
            return False

    def _missing_func(name: str) -> Callable[..., Any]:
        def _impl(*_: Any, **__: Any) -> Any:
            raise ImportError(f"{name} requires OCCT bindings. {_MISSING_HELP}") from _OCC_IMPORT_ERROR

        return _impl

    BACKEND = STACK = STACK_GPROP = "missing"  # type: ignore[assignment]
    for _name in [
        "BRepAdaptor_Curve",
        "BRepAlgoAPI_Section",
        "BRep_Builder",
        "BRep_Tool",
        "BRepCheck_Analyzer",
        "BRepGProp",
        "BRepTools",
        "GProp_GProps",
        "GeomAbs_BSplineSurface",
        "GeomAbs_BezierSurface",
        "GeomAbs_Circle",
        "GeomAbs_Cone",
        "GeomAbs_Cylinder",
        "GeomAbs_Plane",
        "GeomAbs_Torus",
        "GeomAdaptor_Surface",
        "IFSelect_RetDone",
        "IGESControl_Reader",
        "STEPControl_Reader",
        "ShapeAnalysis_Surface",
        "ShapeFix_Shape",
        "TopAbs_COMPOUND",
        "TopAbs_EDGE",
        "TopAbs_FACE",
        "TopAbs_SHELL",
        "TopAbs_SOLID",
        "TopAbs_ShapeEnum",
        "TopExp",
        "TopExp_Explorer",
        "TopTools_IndexedDataMapOfShapeListOfShape",
        "TopoDS",
        "TopoDS_Compound",
        "TopoDS_Face",
        "TopoDS_Shape",
        "Bnd_Box",
        "gp_Dir",
        "gp_Pln",
        "gp_Pnt",
        "gp_Vec",
    ]:
        globals()[_name] = _MissingProxy(_name)

    bnd_add = _missing_func("bnd_add")
    brep_read = _missing_func("brep_read")
    uv_bounds = _missing_func("uv_bounds")
from cad_quoter.vendors._occt_base import PREFIX as _OCCT_PREFIX, load_module as _occt_load_module

from appkit.occ_compat import (
    FACE_OF,
    as_face,
    ensure_face,
    ensure_shape,
    face_surface,
    iter_faces,
    linear_properties,
    list_iter,
    map_size,
    map_shapes_and_ancestors,
    to_edge,
    to_edge_safe,
    to_shell,
    to_solid,
)

_HAS_EZDXF = _ezdxf_vendor.HAS_EZDXF
_HAS_ODAFC = _ezdxf_vendor.HAS_ODAFC
_EZDXF_VER = _ezdxf_vendor.EZDXF_VERSION

# Hole chart helpers (optional)
try:
    from hole_table_parser import parse_hole_table_lines
except Exception:
    parse_hole_table_lines = None

try:
    from dxf_text_extract import extract_text_lines_from_dxf
except Exception:
    extract_text_lines_from_dxf = None


# numpy is optional for a few small calcs; degrade gracefully if missing
try:
    import numpy as np  # type: ignore
except Exception:
    np = None  # type: ignore
# ---------- end compat ----------


# ---- tiny helpers you can use elsewhere --------------------------------------
def require_ezdxf():
    """Raise a clear error if ezdxf is missing."""
    return _ezdxf_vendor.require_ezdxf()

def get_dwg_converter_path() -> str:
    """Resolve a DWG?DXF converter path (.bat/.cmd/.exe)."""
    exe = os.environ.get("ODA_CONVERTER_EXE") or os.environ.get("DWG2DXF_EXE")
    # Fall back to a local wrapper next to this script if it exists.
    local = str(Path(__file__).with_name("dwg2dxf_wrapper.bat"))
    if not exe and Path(local).exists():
        exe = local
    return exe or ""

def have_dwg_support() -> bool:
    """True if we can open DWG (either odafc or an external converter is available)."""
    return _HAS_ODAFC or bool(get_dwg_converter_path())

def get_import_diagnostics_text() -> str:
    import sys
    import os
    lines = []
    lines.append(f"Python: {sys.executable}")
    try:
        import fitz  # PyMuPDF  # noqa: F401
        lines.append("PyMuPDF: OK")
    except Exception as e:
        lines.append(f"PyMuPDF: MISSING ({e})")

    try:
        ezdxf_mod = require_ezdxf()
    except Exception as e:  # pragma: no cover - diagnostic helper
        lines.append(f"ezdxf: MISSING ({e})")
    else:
        lines.append(f"ezdxf: {getattr(ezdxf_mod, '__version__', 'unknown')}")
        try:
            _ezdxf_vendor.require_odafc()
        except Exception as e:
            lines.append(f"ezdxf.addons.odafc: not available ({e})")
        else:
            lines.append("ezdxf.addons.odafc: OK")

    oda = os.environ.get("ODA_CONVERTER_EXE") or "(not set)"
    d2d = os.environ.get("DWG2DXF_EXE") or "(not set)"
    lines.append(f"ODA_CONVERTER_EXE: {oda}")
    lines.append(f"DWG2DXF_EXE: {d2d}")

    # local wrapper presence
    from pathlib import Path
    wrapper = Path(__file__).with_name("dwg2dxf_wrapper.bat")
    lines.append(f"Local wrapper present: {wrapper.exists()} ({wrapper})")
    return "\n".join(lines)
# Optional PDF stack
try:
    import fitz  # PyMuPDF  # noqa: F401
    _HAS_PYMUPDF = True
except Exception:
    _HAS_PYMUPDF = False
def upsert_var_row(df, item, value, dtype="number"):
    """
    Upsert one row by Item name (case-insensitive).
    - Forces `item` and `value` to scalars.
    - Works on the sanitized 3-column df (Item, Example..., Data Type...).
    """
    import numpy as np
    import pandas as pd

    # force scalars
    if isinstance(item, pd.Series):
        item = item.iloc[0]
    item = str(item)

    if isinstance(value, pd.Series):
        value = value.iloc[0]
    # try to make numeric if it looks numeric; otherwise keep as-is
    try:
        if value is None or (isinstance(value, float) and np.isnan(value)):
            pass
        else:
            value = float(value)
    except Exception:
        # leave non-numerics (e.g., text) as-is
        pass

    # build a row with the exact df schema
    cols = list(df.columns)
    row = {c: "" for c in cols}
    if "Item" in row:
        row["Item"] = item
    if "Example Values / Options" in row:
        row["Example Values / Options"] = value
    if "Data Type / Input Method" in row:
        row["Data Type / Input Method"] = dtype

    # case-insensitive exact match on Item
    m = df["Item"].astype(str).str.casefold() == item.casefold()
    if m.any():
        df.loc[m, cols] = [row[c] for c in cols]
        return df

    # append
    new_row = pd.DataFrame([[row[c] for c in cols]], columns=cols)
    return pd.concat([df, new_row], ignore_index=True)

DIM_RE = re.compile(r"(?:ï¿½|DIAM|DIA)\s*([0-9.+-]+)|R\s*([0-9.+-]+)|([0-9.+-]+)\s*[xX]\s*([0-9.+-]+)")

def load_drawing(path: Path) -> Drawing:
    ezdxf_mod = require_ezdxf()
    if path.suffix.lower() == ".dwg":
        # Prefer explicit converter/wrapper if configured (works even if ODA isnï¿½t on PATH)
        exe = get_dwg_converter_path()
        if exe:
            dxf_path = convert_dwg_to_dxf(str(path))
            return ezdxf_mod.readfile(dxf_path)
        # Fallback: odafc (requires ODAFileConverter on PATH)
        if _HAS_ODAFC:

            odafc_mod = _ezdxf_vendor.require_odafc()
            return odafc_mod.readfile(str(path))
        raise RuntimeError(
            "DWG import needs ODA File Converter. Set ODA_CONVERTER_EXE to the exe "
            "or place dwg2dxf_wrapper.bat next to the script."
        )
    return ezdxf_mod.readfile(str(path))  # DXF directly


def dxf_to_structured(doc: Drawing) -> dict:
    msp = doc.modelspace()
    header = doc.header
    insunits = header.get("$INSUNITS", 0)  # 1 = inches, 6 = meters, etc.
    # Normalize a simple unit string for quoting
    UNITS = {0:"unitless",1:"in",2:"ft",3:"mi",4:"mm",5:"cm",6:"m"}
    units = UNITS.get(insunits, "unitless")

    texts = []
    for e in msp.query("TEXT"):
        texts.append({"type":"TEXT","text":e.dxf.text, "xy":tuple(e.dxf.insert[:2])})
    for e in msp.query("MTEXT"):
        # .text is formatted; .plain_text() strips inline codes
        texts.append({"type":"MTEXT","text":e.plain_text(), "xy":tuple(e.dxf.insert[:2])})
    for e in msp.query("MLEADER"):
        if e.context and e.context.mtext:
            texts.append({"type":"MLEADER","text":e.context.mtext.plain_text()})

    dims = []
    for d in msp.query("DIMENSION"):
        # d.dxf.text often contains the displayed text; fall back to raw if needed
        label = (d.dxf.text or "").strip()
        # Try to find diameter / radius / WxH patterns in the label
        m = DIM_RE.search(label.replace(",", "."))
        dims.append({"raw": label, "pattern": m.groups() if m else None})

    # Quick & dirty material/thickness/title block scrapes from text blobs
    material = next((t["text"].split(":")[-1].strip()
                     for t in texts if re.search(r"\\bMATERIAL\\b", t["text"], re.I)), None)
    thickness = next((re.search(r"(?:(?:THICK|THK)[\\s:=]*)([0-9.]+)\\s*(mm|in|inch|inches)?", t["text"], re.I)
                      for t in texts), None)
    if thickness:
        thickness = {"value": float(thickness.group(1)), "units": (thickness.group(2) or units)}

    return {
        "source_units": units,
        "texts": texts,
        "dimensions": dims,
        "material": material,
        "thickness": thickness,
    }

def pdf_to_structured(pdf_path: Path, page_index: int = 0, dpi: int = 300):
    doc = fitz.open(pdf_path)
    page = doc[page_index]

    # 1) TEXT blocks (vector text if present)
    words = page.get_text("words")  # [(x0,y0,x1,y1,"word", block_no, line_no, word_no), ...]
    text_blocks = page.get_text("blocks")  # paragraph-level
    raw_text = page.get_text("text")       # simple text stream

    # 2) Tables (handy for title blocks / BOMs)
    tables = []
    try:
        tabs = page.find_tables()  # since PyMuPDF 1.23+
        for t in tabs.tables:
            tables.append(t.extract())
    except Exception:
        pass

    # 3) Vector line-art (for figure geometry / bounding clusters)
    drawings = page.get_drawings()  # vector paths, strokes, fills
    # Optional: cluster into groups that form a single figure (1.24+)
    # clusters = page.cluster_drawings()

    # 4) Page raster for Qwen
    zoom = dpi / 72.0
    mat = fitz.Matrix(zoom, zoom)
    pix = page.get_pixmap(matrix=mat, alpha=False)
    png_path = pdf_path.with_suffix(f".p{page_index}.png")
    pix.save(png_path)

    return {
        "raw_text": raw_text,
        "blocks": text_blocks,
        "tables": tables,
        "drawings_count": len(drawings),
        "image_path": str(png_path),
    }

QWEN_SYSTEM = """You are a quoting assistant. Only confirm or fill missing parameters.
Prefer vector-extracted numbers over reading pixels. If units conflict, explain and ask for clarification.
Return strict JSON with fields:
{overall_size_mm, thickness_mm, material, hole_counts_by_dia_mm, slots, threads, tolerance_notes, finish, qty, uncertainties[]}"""

def build_llm_payload(structured: dict, page_image_path: str | None):
    messages = [
        {"role":"system","content": QWEN_SYSTEM},
        {"role":"user","content":[
            {"type":"text","text":"Vector-extracted data (trusted):\n" + json.dumps(structured, ensure_ascii=False)},
        ]}
    ]
    if page_image_path:
        messages[1]["content"].append({"type":"image_url","image_url":{"url":"file://"+page_image_path}})
    return messages



# ==== OCCT compat delegated to cad_quoter.vendors.occt ====


def BRepTools_UVBounds(face):
    return uv_bounds(face)


def _brep_read(path: str) -> TopoDS_Shape:
    return brep_read(path)

def _shape_from_reader(reader):
    """Return a healed TopoDS_Shape from a STEP/IGES reader."""
    transfer_count = 0
    if hasattr(reader, "NbShapes"):
        try:
            transfer_count = reader.NbShapes()
        except Exception:
            transfer_count = 0
    if not transfer_count and hasattr(reader, "NbRootsForTransfer"):
        try:
            transfer_count = reader.NbRootsForTransfer()
        except Exception:
            transfer_count = 0
    if transfer_count <= 0:
        raise RuntimeError("Reader produced zero shapes")

    if transfer_count == 1:
        shape = reader.Shape(1)
    else:
        builder = BRep_Builder()
        compound = TopoDS_Compound()
        builder.MakeCompound(compound)
        added = 0
        for i in range(1, transfer_count + 1):
            s = reader.Shape(i)
            if s is None or s.IsNull():
                continue
            builder.Add(compound, s)
            added += 1
        if added == 0:
            raise RuntimeError("Reader produced only null sub-shapes")
        shape = compound

    if shape is None or shape.IsNull():
        raise RuntimeError("Reader produced a null TopoDS_Shape")

    fixer = ShapeFix_Shape(shape)
    fixer.Perform()
    healed = fixer.Shape()
    if healed is None or healed.IsNull():
        raise RuntimeError("Shape healing failed (null shape)")

    try:
        analyzer = BRepCheck_Analyzer(healed)
        # we do not require validity, but invoking the analyzer surfaces issues early
        analyzer.IsValid()
    except Exception:
        pass

    return healed

def read_step_shape(path: str) -> TopoDS_Shape:
    rdr = STEPControl_Reader()
    if rdr.ReadFile(path) != IFSelect_RetDone:
        raise RuntimeError("STEP read failed (file unreadable or unsupported).")
    rdr.TransferRoots()
    n = rdr.NbShapes()
    if n == 0:
        raise RuntimeError("STEP read produced zero shapes (no transferable roots).")

    if n == 1:
        shape = rdr.Shape(1)
    else:
        builder = BRep_Builder()
        comp = TopoDS_Compound()
        builder.MakeCompound(comp)
        for i in range(1, n + 1):
            s = rdr.Shape(i)
            if not s.IsNull():
                builder.Add(comp, s)
        shape = comp

    if shape.IsNull():
        raise RuntimeError("STEP produced a null TopoDS_Shape.")
    # Verify we truly pass a Shape to MapShapesAndAncestors
    print("[DBG] shape type:", type(shape).__name__, "IsNull:", getattr(shape, "IsNull", lambda: True)())
    amap = map_shapes_and_ancestors(shape, TopAbs_EDGE, TopAbs_FACE)
    print("[DBG] map size:", amap.Size())
    # DEBUG: sanity probe for STEP faces
    if os.environ.get("STEP_PROBE", "0") == "1":
        cnt = 0
        try:
            for f in iter_faces(shape):
                _surf, _loc = face_surface(f)
                cnt += 1
        except Exception as _e:
            # Keep debug non-fatal; report and continue
            print(f"[STEP_PROBE] error during face probe: {_e}")
        else:
            print(f"[STEP_PROBE] faces={cnt}")


    fx = ShapeFix_Shape(shape)
    fx.Perform()
    return fx.Shape()

def safe_bbox(shape: TopoDS_Shape):
    if shape is None or shape.IsNull():
        raise ValueError("Cannot compute bounding box of a null shape.")
    box = Bnd_Box()
    bnd_add(shape, box, True)  # <- uses whichever binding is available
    return box
def read_step_or_iges_or_brep(path: str) -> TopoDS_Shape:
    p = Path(path)
    ext = p.suffix.lower()
    if ext in (".step", ".stp"):
        return read_step_shape(str(p))
    if ext in (".iges", ".igs"):
        ig = IGESControl_Reader()
        if ig.ReadFile(str(p)) != IFSelect_RetDone:
            raise RuntimeError("IGES read failed")
        ig.TransferRoots()
        return _shape_from_reader(ig)
    if ext == ".brep":
        return _brep_read(str(p))
    raise RuntimeError(f"Unsupported OCC format: {ext}")

def convert_dwg_to_dxf(dwg_path: str, *, out_ver="ACAD2018") -> str:
    """
    Robust DWG?DXF wrapper.
    Works with:
      - A .bat/.cmd wrapper that accepts:  <input.dwg> <output.dxf>
      - A custom exe that accepts:         <input.dwg> <output.dxf>
      - ODAFileConverter.exe (7-arg form): <in_dir> <out_dir> <ver> DXF 0 0 <filter>
    Looks for the converter via env var or common local paths and prints
    the exact command used on failure.
    """
    # 1) find converter
    exe = (os.environ.get("ODA_CONVERTER_EXE")
           or os.environ.get("DWG2DXF_EXE")
           or str(Path(__file__).with_name("dwg2dxf_wrapper.bat"))
           or r"D:\CAD_Quoting_Tool\dwg2dxf_wrapper.bat")

    if not exe or not Path(exe).exists():
        raise RuntimeError(
            "DWG import needs a DWG?DXF converter.\n"
            "Set ODA_CONVERTER_EXE (recommended) or DWG2DXF_EXE to a .bat/.cmd/.exe.\n"
            "Expected .bat signature:  <input.dwg> <output.dxf>"
        )

    dwg = Path(dwg_path)
    out_dir = Path(tempfile.mkdtemp(prefix="dwg2dxf_"))
    out_dxf = out_dir / (dwg.stem + ".dxf")

    exe_lower = Path(exe).name.lower()
    try:
        if exe_lower.endswith(".bat") or exe_lower.endswith(".cmd"):
            # ? run batch via cmd.exe so it actually executes
            cmd = ["cmd", "/c", exe, str(dwg), str(out_dxf)]
            proc = subprocess.run(cmd, check=True, stdout=subprocess.PIPE, stderr=subprocess.PIPE, text=True)
        elif "odafileconverter" in exe_lower:
            # ? official ODAFileConverter CLI
            cmd = [exe, str(dwg.parent), str(out_dir), out_ver, "DXF", "0", "0", dwg.name]
            proc = subprocess.run(cmd, check=True, stdout=subprocess.PIPE, stderr=subprocess.PIPE, text=True)
        else:
            # ? generic exe that accepts <in> <out>
            cmd = [exe, str(dwg), str(out_dxf)]
            proc = subprocess.run(cmd, check=True, stdout=subprocess.PIPE, stderr=subprocess.PIPE, text=True)
    except subprocess.CalledProcessError as e:
        raise RuntimeError(
            "DWG?DXF conversion failed.\n"
            f"cmd: {' '.join(cmd)}\n"
            f"stdout:\n{e.stdout}\n"
            f"stderr:\n{e.stderr}"
        ) from e

    # 2) resolve the produced DXF
    produced = out_dxf if out_dxf.exists() else (out_dir / (dwg.stem + ".dxf"))
    if not produced.exists():
        raise RuntimeError(
            "Converter returned success but DXF not found.\n"
            f"cmd: {' '.join(cmd)}\n"
            f"checked: {out_dxf} | {produced}"
        )
    return str(produced)



ANG_TOL = math.radians(5.0)
DOT_TOL = math.cos(ANG_TOL)
SMALL = 1e-7



def iter_solids(shape: TopoDS_Shape):
    exp = TopExp_Explorer(shape, TopAbs_SOLID)
    while exp.More():
        yield to_solid(exp.Current())
        exp.Next()

def explode_compound(shape: TopoDS_Shape):
    """If the file is a big COMPOUND, break it into shapes (parts/bodies)."""
    exp = TopExp_Explorer(shape, TopAbs_COMPOUND)
    if exp.More():
        # Itï¿½s a compound ï¿½ return its shells/solids/faces as needed
        solids = list(iter_solids(shape))
        if solids:
            return solids
        # fallback to shells
        sh = TopExp_Explorer(shape, TopAbs_SHELL)
        shells = []
        while sh.More():
            shells.append(to_shell(sh.Current()))
            sh.Next()
        return shells
    return [shape]



def _bbox(shape):
    box = safe_bbox(shape)
    xmin, ymin, zmin, xmax, ymax, zmax = box.Get()
    return (xmin, ymin, zmin, xmax, ymax, zmax)

def _area_of_face(face) -> float:
    props = GProp_GProps()
    BRepGProp.SurfaceProperties_s(face, props)
    return float(props.Mass())

def _length_of_edge(edge) -> float:
    props = GProp_GProps()
    linear_properties(edge, props)
    return float(props.Mass())

def _face_midpoint_uv(face):
    umin, umax, vmin, vmax = BRepTools_UVBounds(face)
    return (0.5*(umin+umax), 0.5*(vmin+vmax))


def _face_normal(face):
    try:
        try:
            from OCP.BRepLProp import BRepLProp_SLProps
        except ImportError:
            from OCC.Core.BRepLProp import BRepLProp_SLProps
        u, v = _face_midpoint_uv(face)
        props = BRepLProp_SLProps(face_surface(face)[0], u, v, 1, SMALL)
        if props.IsNormalDefined():
            n = props.Normal()
            if face.Orientation().Name() == "REVERSED":
                n.Reverse()
            return gp_Dir(n.X(), n.Y(), n.Z())
    except Exception:
        pass
    return None

def _face_type(face) -> str:
    surf = face_surface(face)[0]
    ga = GeomAdaptor_Surface(surf)
    st = ga.GetType()
    if st == GeomAbs_Plane: return "planar"
    if st in (GeomAbs_Cylinder, GeomAbs_Torus, GeomAbs_Cone): return "cylindrical"
    if st in (GeomAbs_BSplineSurface, GeomAbs_BezierSurface): return "freeform"
    return "other"



def _cluster_normals(normals):
    clusters = []
    for n in normals:
        added = False
        for c in clusters:
            if abs(n.Dot(c)) > DOT_TOL:
                added = True; break
        if not added:
            clusters.append(n)
    return clusters

def _sum_edge_length_sharp(shape, angle_thresh_deg=175.0) -> float:
    angle_thresh = math.radians(angle_thresh_deg)
    edge2faces = map_shapes_and_ancestors(shape, TopAbs_EDGE, TopAbs_FACE)
    total = 0.0
    for i in range(1, map_size(edge2faces) + 1):
        edge = to_edge(edge2faces.FindKey(i))
        face_list = edge2faces.FindFromIndex(i)
        faces = [ensure_face(shp) for shp in list_iter(face_list)]
        if len(faces) < 2:
            continue
        f1, f2 = faces[0], faces[-1]
        n1 = _face_normal(f1)
        n2 = _face_normal(f2)
        if not n1 or not n2:
            continue
        ang = math.acos(max(-1.0, min(1.0, abs(n1.Dot(n2)))))
        if ang < (math.pi - angle_thresh):
            total += _length_of_edge(edge)
    return total

def _largest_planar_faces_and_normals(shape):
    largest_area = 0.0
    normals = []
    for f in iter_faces(shape):
        if _face_type(f) == "planar":
            a = _area_of_face(f)
            largest_area = max(largest_area, a)
            n = _face_normal(f)
            if n: normals.append(n)
    clusters = _cluster_normals(normals)
    return largest_area, clusters

def _surface_areas_by_type(shape):
    from collections import defaultdict
    areas = defaultdict(float)
    for f in iter_faces(shape):
        t = _face_type(f)
        areas[t] += _area_of_face(f)
    return areas

def _section_perimeter_len(shape, z_values):
    xmin, ymin, zmin, xmax, ymax, zmax = _bbox(shape)
    total = 0.0
    for z in z_values:
        plane = gp_Pln(gp_Pnt(0,0,z), gp_Dir(0,0,1))
        sec = BRepAlgoAPI_Section(shape, plane, False); sec.Build()
        if not sec.IsDone(): continue
        w = sec.Shape()
        it = TopExp_Explorer(w, TopAbs_EDGE)
        while it.More():
            e = to_edge(it.Current())
            total += _length_of_edge(e)
            it.Next()
    return total

def _min_wall_between_parallel_planes(shape):
    planes = []
    for f in iter_faces(shape):
        if _face_type(f) == "planar":
            n = _face_normal(f)
            if n:
                umin, umax, vmin, vmax = BRepTools_UVBounds(f)
                surf, _ = face_surface(f)
                sas = ShapeAnalysis_Surface(surf)
                pnt = sas.Value(0.5*(umin+umax), 0.5*(vmin+vmax))
                d = n.X()*pnt.X() + n.Y()*pnt.Y() + n.Z()*pnt.Z()
                planes.append((f, n, d, _bbox(f)))
    def overlap(a1, a2, b1, b2): return not (a2 < b1 or b2 < a1)
    min_th = None
    for i in range(len(planes)):
        f1, n1, d1, b1 = planes[i]
        for j in range(i+1, len(planes)):
            f2, n2, d2, b2 = planes[j]
            if abs(abs(n1.Dot(n2)) - 1.0) < 1e-3:
                nd = (abs(n1.X()), abs(n1.Y()), abs(n1.Z()))
                normal_axis = nd.index(max(nd))
                if normal_axis == 2:
                    ok = overlap(b1[0], b1[3], b2[0], b2[3]) and overlap(b1[1], b1[4], b2[1], b2[4])
                elif normal_axis == 1:
                    ok = overlap(b1[0], b1[3], b2[0], b2[3]) and overlap(b1[2], b1[5], b2[2], b2[5])
                else:
                    ok = overlap(b1[1], b1[4], b2[1], b2[4]) and overlap(b1[2], b1[5], b2[2], b2[5])
                if ok:
                    th = abs(d1 - d2)
                    if (min_th is None) or (th < min_th): min_th = th
    return min_th

def _hole_face_identifier(face, cylinder, face_bbox):
    centers = []
    try:
        exp = TopExp_Explorer(face, TopAbs_EDGE)
    except Exception:
        exp = None
    while exp and exp.More():
        try:
            edge = to_edge(exp.Current())
            curve = BRepAdaptor_Curve(edge)
            if curve.GetType() == GeomAbs_Circle:
                circ = curve.Circle()
                loc = circ.Location()
                centers.append((round(loc.X(), 3), round(loc.Y(), 3), round(loc.Z(), 3)))
        except Exception:
            pass
        finally:
            exp.Next()
    if centers:
        return ("edges", tuple(sorted(centers)))
    loc = cylinder.Axis().Location()
    center = (
        round(0.5 * (face_bbox[0] + face_bbox[3]), 3),
        round(0.5 * (face_bbox[1] + face_bbox[4]), 3),
        round(0.5 * (face_bbox[2] + face_bbox[5]), 3),
    )
    return (
        "fallback",
        (
            round(loc.X(), 3),
            round(loc.Y(), 3),
            round(loc.Z(), 3),
            *center,
        ),
    )


def _hole_groups_from_cylinders(shape, bbox=None):
    if bbox is None:
        bbox = _bbox(shape)
    groups = {}
    for f in iter_faces(shape):
        if _face_type(f) != "cylindrical":
            continue
        ga = GeomAdaptor_Surface(face_surface(f)[0])
        try:
            cyl = ga.Cylinder()
            r = abs(cyl.Radius())
            ax = cyl.Axis().Direction()
            fb = _bbox(f)

            def proj(x, y, z):
                return x * ax.X() + y * ax.Y() + z * ax.Z()

            span = abs(proj(fb[3], fb[4], fb[5]) - proj(fb[0], fb[1], fb[2]))
            dia = 2.0 * r
            bmin = proj(*bbox[:3])
            bmax = proj(*bbox[3:])
            bspan = abs(bmax - bmin)
            through = span > 0.9 * bspan
            key = (round(dia, 2), round(span, 2), through)
            hole_id = _hole_face_identifier(f, cyl, fb)
        except Exception:
            continue

        entry = groups.setdefault(
            key,
            {
                "dia_mm": round(dia, 2),
                "depth_mm": round(span, 2),
                "through": through,
                "count": 0,
                "_ids": set(),
            },
        )
        if hole_id in entry["_ids"]:
            continue
        entry["_ids"].add(hole_id)
        entry["count"] += 1
    for entry in groups.values():
        entry.pop("_ids", None)
    return list(groups.values())

def _turning_score(shape, areas_by_type):
    total = sum(areas_by_type.values()) or 1.0
    cyl_ratio = areas_by_type.get("cylindrical", 0.0)/total
    axes = []
    for f in iter_faces(shape):
        if _face_type(f) == "cylindrical":
            ga = GeomAdaptor_Surface(face_surface(f)[0])
            try: axes.append(ga.Cylinder().Axis().Direction())
            except Exception: pass
    if axes:
        ax = gp_Dir(sum(a.X() for a in axes) or 1e-9, sum(a.Y() for a in axes) or 1e-9, sum(a.Z() for a in axes) or 1e-9)
        align = sum(abs(ax.Dot(a)) for a in axes)/len(axes)
    else:
        align = 0.0
    score = max(0.0, min(1.0, 0.5*cyl_ratio + 0.5*align))
    xmin,ymin,zmin,xmax,ymax,zmax = _bbox(shape)
    Lx, Ly, Lz = xmax-xmin, ymax-ymin, zmax-zmin
    length = max(Lx, Ly, Lz)
    maxod = sorted([Lx, Ly, Lz])[-2]
    return {"GEO_Turning_Score_0to1": round(score,3), "GEO_MaxOD_mm": round(maxod,3), "GEO_Length_mm": round(length,3)}

def enrich_geo_occ(shape):
    xmin,ymin,zmin,xmax,ymax,zmax = _bbox(shape)
    L,W,H = xmax-xmin, ymax-ymin, zmax-zmin

    props = GProp_GProps()
    try:
        BRepGProp.VolumeProperties_s(shape, props); volume = float(props.Mass())
        com = props.CentreOfMass(); center = [com.X(), com.Y(), com.Z()]
    except Exception:
        volume, center = 0.0, [0.0,0.0,0.0]
    try:
        BRepGProp.SurfaceProperties_s(shape, props); area_total = float(props.Mass())
    except Exception:
        area_total = 0.0

    faces = 0
    for _ in iter_faces(shape): faces += 1

    areas_by_type = _surface_areas_by_type(shape)
    largest_planar, normal_clusters = _largest_planar_faces_and_normals(shape)
    unique_normals = len(normal_clusters)

    min_wall = _min_wall_between_parallel_planes(shape)
    thinwall_present = (min_wall is not None) and (min_wall < 1.0)

    z_vals = [zmin + 0.25*(zmax-zmin), zmin + 0.50*(zmax-zmin), zmin + 0.75*(zmax-zmin)]
    wedm_len = _section_perimeter_len(shape, z_vals)

    deburr_len = _sum_edge_length_sharp(shape, angle_thresh_deg=175.0)

    holes = _hole_groups_from_cylinders(shape, (xmin,ymin,zmin,xmax,ymax,zmax))

    bbox_vol = max(L*W*H, 1e-9)
    free_ratio = areas_by_type.get("freeform", 0.0)/max(area_total, 1e-9)
    complexity = (faces / (volume if volume>0 else bbox_vol))*100.0 + 30.0*free_ratio

    axis_dirs = [gp_Dir(1,0,0), gp_Dir(-1,0,0), gp_Dir(0,1,0), gp_Dir(0,-1,0), gp_Dir(0,0,1), gp_Dir(0,0,-1)]
    hit=0; tot=0
    for f in iter_faces(shape):
        n = _face_normal(f)
        if n:
            tot += 1
            if any(abs(n.Dot(a))>DOT_TOL for a in axis_dirs): hit += 1
    access = (hit/tot) if tot else 0.0

    geo = {
        "GEO-01_Length_mm": round(L,3),
        "GEO-02_Width_mm": round(W,3),
        "GEO-03_Height_mm": round(H,3),
        "GEO-Volume_mm3": round(volume,2),
        "GEO-SurfaceArea_mm2": round(area_total,2),
        "Feature_Face_Count": int(faces),
        "GEO_Area_Planar_mm2": round(areas_by_type.get("planar",0.0),2),
        "GEO_Area_Cyl_mm2": round(areas_by_type.get("cylindrical",0.0),2),
        "GEO_Area_Freeform_mm2": round(areas_by_type.get("freeform",0.0),2),
        "GEO_LargestPlane_Area_mm2": round(largest_planar,2),
        "GEO_Setup_UniqueNormals": int(unique_normals),
        "GEO_MinWall_mm": round(min_wall,3) if min_wall is not None else None,
        "GEO_ThinWall_Present": bool(thinwall_present),
        "GEO_WEDM_PathLen_mm": round(wedm_len,2),
        "GEO_Deburr_EdgeLen_mm": round(deburr_len,2),
        "GEO_Hole_Groups": holes,
        "GEO_Complexity_0to100": round(complexity,2),
        "GEO_3Axis_Accessible_Pct": round(access,3),
        "GEO_CenterOfMass": center,
        "OCC_Backend": "OCC"
    }
    geo.update(_turning_score(shape, areas_by_type))
    return geo

def enrich_geo_stl(path):
    import time
    start_time = time.time()
    print(f"[{time.time() - start_time:.2f}s] Starting enrich_geo_stl for {path}")
    if not _HAS_TRIMESH:

        raise RuntimeError("trimesh not available to process STL")
    
    print(f"[{time.time() - start_time:.2f}s] Loading mesh...")
    mesh = trimesh.load(path, force='mesh')
    print(f"[{time.time() - start_time:.2f}s] Mesh loaded. Faces: {len(mesh.faces)}")
    
    if mesh.is_empty:
        raise RuntimeError("Empty STL mesh")
    
    (xmin, ymin, zmin), (xmax, ymax, zmax) = mesh.bounds
    L, W, H = float(xmax-xmin), float(ymax-ymin), float(zmax-zmin)
    area_total = float(mesh.area)
    volume = float(mesh.volume) if mesh.is_volume else 0.0
    faces = int(len(mesh.faces))
    
    print(f"[{time.time() - start_time:.2f}s] Calculating WEDM length...")
    z_vals = [zmin + 0.25*(zmax-zmin), zmin + 0.50*(zmax-zmin), zmin + 0.75*(zmax-zmin)]
    wedm_len = 0.0
    for z in z_vals:
        sec = mesh.section(plane_origin=[0,0,z], plane_normal=[0,0,1])
        if sec is None:
            continue
        planar = sec.to_2D() # Changed to_planar() to to_2D()
        try:
            wedm_len += float(planar.length)
        except Exception:
            pass
    print(f"[{time.time() - start_time:.2f}s] WEDM length calculated.")
    
    print(f"[{time.time() - start_time:.2f}s] Calculating deburr length...")
    try:
        import numpy as np
        angles = mesh.face_adjacency_angles
        edges = mesh.face_adjacency_edges
        if len(angles) and len(edges):
            sharp = angles > math.radians(15.0)
            vec = mesh.vertices[edges[:,0]] - mesh.vertices[edges[:,1]]
            lengths = np.linalg.norm(vec, axis=1)
            deburr_len = float(lengths[sharp].sum())
        else:
            deburr_len = 0.0
    except Exception:
        deburr_len = 0.0
    print(f"[{time.time() - start_time:.2f}s] Deburr length calculated.")
    
    bbox_vol = max(L*W*H, 1e-9)
    complexity = (faces / max(volume, bbox_vol)) * 100.0
    
    print(f"[{time.time() - start_time:.2f}s] Calculating 3-axis accessibility...")
    try:
        n = mesh.face_normals
        area_faces = mesh.area_faces.reshape(-1,1)
        import numpy as np
        axes = np.array([[1,0,0],[-1,0,0],[0,1,0],[0,-1,0],[0,0,1],[0,0,-1]], dtype=float).T
        dots = np.abs(n @ axes)  # (F,6)
        close = (dots > DOT_TOL).any(axis=1)
        access = float((area_faces[close].sum() / area_faces.sum())) if area_faces.sum() > 0 else 0.0
    except Exception:
        access = 0.0
    print(f"[{time.time() - start_time:.2f}s] 3-axis accessibility calculated.")
    
    try:
        center = list(map(float, mesh.center_mass))
    except Exception:
        center = [0.0,0.0,0.0]
    
    print(f"[{time.time() - start_time:.2f}s] Finished enrich_geo_stl.")
    return {
        "GEO-01_Length_mm": round(L,3),
        "GEO-02_Width_mm": round(W,3),
        "GEO-03_Height_mm": round(H,3),
        "GEO-Volume_mm3": round(volume,2),
        "GEO-SurfaceArea_mm2": round(area_total,2),
        "Feature_Face_Count": faces,
        "GEO_LargestPlane_Area_mm2": None,
        "GEO_Setup_UniqueNormals": None,
        "GEO_MinWall_mm": None,
        "GEO_ThinWall_Present": False,
        "GEO_WEDM_PathLen_mm": round(wedm_len,2),
        "GEO_Deburr_EdgeLen_mm": round(deburr_len,2),
        "GEO_Hole_Groups": [],
        "GEO_Complexity_0to100": round(complexity,2),
        "GEO_3Axis_Accessible_Pct": round(access,3),
        "GEO_CenterOfMass": center,
        "OCC_Backend": "trimesh (STL)"
    }


def load_cad_any(path: str) -> TopoDS_Shape:
    ext = Path(path).suffix.lower().lstrip(".")
    if ext in ("step", "stp", "iges", "igs", "brep"):
        return read_step_or_iges_or_brep(path)
    if ext == "dwg":
        dxf_path = convert_dwg_to_dxf(path)
        return read_dxf_as_occ_shape(dxf_path)
    if ext == "dxf":
        return read_dxf_as_occ_shape(path)

    raise RuntimeError(f"Unsupported file type for shape loading: {ext}")
def read_cad_any(path: str):
    ext = Path(path).suffix.lower()
    if ext in (".step", ".stp"):
        return read_step_shape(path)
    if ext in (".iges", ".igs"):
        ig = IGESControl_Reader()
        if ig.ReadFile(path) != IFSelect_RetDone:
            raise RuntimeError("IGES read failed")
        ig.TransferRoots()
        return _shape_from_reader(ig)
    if ext == ".brep":
        return brep_read(path)
    if ext == ".dxf":
        return read_dxf_as_occ_shape(path)
    if ext == ".dwg":
        conv = os.environ.get("ODA_CONVERTER_EXE") or os.environ.get("DWG2DXF_EXE")
        print(f"INFO: Using DWG converter: {conv}")
        dxf_path = convert_dwg_to_dxf(path)
        return read_dxf_as_occ_shape(dxf_path)
    raise RuntimeError(f"Unsupported CAD format: {ext}")


HAS_TRIMESH = _HAS_TRIMESH
HAS_EZDXF = _HAS_EZDXF
HAS_ODAFC = _HAS_ODAFC
EZDXF_VERSION = _EZDXF_VER


def load_model(path: str) -> TopoDS_Shape:
    """Load any supported CAD file into an OCC :class:`TopoDS_Shape`."""

    return load_cad_any(path)


def extract_features_with_occ(path: str) -> Optional[Dict[str, Any]]:
    """Best-effort OCC feature extraction from STEP/IGES/BREP inputs."""

    ext = Path(path).suffix.lower()
    if ext not in {".step", ".stp", ".iges", ".igs", ".brep"}:
        return None
    shape = read_step_or_iges_or_brep(path)
    return enrich_geo_occ(shape)


class GeometryService:
    """Facade exposing high-level geometry operations for the UI layer."""

    def load_model(self, path: str) -> TopoDS_Shape:
        return load_model(path)

    def read_model(self, path: str) -> TopoDS_Shape:
        return read_cad_any(path)

    def read_step(self, path: str) -> TopoDS_Shape:
        return read_step_shape(path)

    def convert_dwg(self, path: str, *, out_ver: str = "ACAD2018") -> str:
        return convert_dwg_to_dxf(path, out_ver=out_ver)

    def enrich_occ(self, shape: TopoDS_Shape) -> Dict[str, Any]:
        return enrich_geo_occ(shape)

    def enrich_stl(self, path: str) -> Dict[str, Any]:
        return enrich_geo_stl(path)

    def extract_occ_features(self, path: str) -> Optional[Dict[str, Any]]:
        return extract_features_with_occ(path)

    @property
    def has_trimesh(self) -> bool:
        return HAS_TRIMESH

    @property
    def has_ezdxf(self) -> bool:
        return HAS_EZDXF

    @property
    def has_odafc(self) -> bool:
        return HAS_ODAFC


__all__ = [
    "HAS_TRIMESH",
    "HAS_EZDXF",
    "HAS_ODAFC",
    "EZDXF_VERSION",
    "GeometryService",
    "load_model",
    "load_cad_any",
    "read_cad_any",
    "read_step_shape",
    "read_step_or_iges_or_brep",
    "convert_dwg_to_dxf",
    "enrich_geo_occ",
    "enrich_geo_stl",
    "safe_bbox",
    "iter_solids",
    "explode_compound",
    "extract_features_with_occ",
    "parse_hole_table_lines",
    "extract_text_lines_from_dxf",
    "require_ezdxf",
    "get_dwg_converter_path",
    "have_dwg_support",
    "get_import_diagnostics_text",
    "upsert_var_row",
    "map_geo_to_double_underscore",
    "collect_geo_features_from_df",
    "update_variables_df_with_geo",
]


def map_geo_to_double_underscore(geo: dict) -> dict:
    from cad_quoter.geometry_wrappers import map_geo_to_double_underscore as _impl

    return _impl(geo)


def collect_geo_features_from_df(df):
    from cad_quoter.geometry_wrappers import collect_geo_features_from_df as _impl

    return _impl(df)


def update_variables_df_with_geo(df, geo: dict):
    from cad_quoter.geometry_wrappers import update_variables_df_with_geo as _impl

    return _impl(df, geo)


def read_dxf_as_occ_shape(dxf_path: str):
    # minimal DXF?OCC triangulated shape (3DFACE/MESH/POLYFACE), fallback: extrude closed polyline
    import numpy as np
    if _OCCT_PREFIX is None:
        raise RuntimeError("OCCT bindings are required for DXF conversion")

    builder_api = _occt_load_module("BRepBuilderAPI")
    prim_api = _occt_load_module("BRepPrimAPI")
    shape_fix_mod = _occt_load_module("ShapeFix")

    def tri_face(p0,p1,p2):
        poly = builder_api.BRepBuilderAPI_MakePolygon()
        for p in (p0,p1,p2,p0):
            poly.Add(gp_Pnt(*p))
        return builder_api.BRepBuilderAPI_MakeFace(poly.Wire(), True).Face()

    def sew(faces):
        sew = builder_api.BRepBuilderAPI_Sewing(1.0e-6, True, True, True, True)
        for f in faces: sew.Add(f)
        sew.Perform()
        return sew.SewedShape()

    ezdxf_mod = require_ezdxf()
    doc = ezdxf_mod.readfile(dxf_path)
    msp = doc.modelspace()
    INSUNITS = doc.header.get("$INSUNITS", 1)  # 1=in, 4=mm, 2=ft, 6=m
    u2mm = {1:25.4, 4:1.0, 2:304.8, 6:1000.0}.get(INSUNITS, 1.0)

    tris = []
    # 3DFACE
    for e in msp.query("3DFACE"):
        verts = [e.dxf.vtx0, e.dxf.vtx1, e.dxf.vtx2, e.dxf.vtx3]
        pts = [(vx * u2mm, vy * u2mm, vz * u2mm) for (vx, vy, vz) in verts]
        if len(pts) < 3:
            continue
        tris.append((pts[0], pts[1], pts[2]))
        if len(pts) == 4:
            v3 = np.array(pts[2])
            v4 = np.array(pts[3])
            if np.linalg.norm(v3 - v4) > 1e-12:
                tris.append((pts[0], pts[2], pts[3]))
    # POLYFACE
    for e in msp.query("POLYFACE"):
        for f in e.faces():
            pts=[(v.dxf.location.x*u2mm, v.dxf.location.y*u2mm, v.dxf.location.z*u2mm) for v in f.vertices()]
            if len(pts)>=3:
                tris.append((pts[0], pts[1], pts[2]))
                for k in range(3,len(pts)):
                    tris.append((pts[0], pts[k-1], pts[k]))
    # MESH
    for e in msp.query("MESH"):
        for f in e.faces_as_vertices():
            pts=[(v.x*u2mm, v.y*u2mm, v.z*u2mm) for v in f]
            if len(pts)>=3:
                tris.append((pts[0], pts[1], pts[2]))
                for k in range(3,len(pts)):
                    tris.append((pts[0], pts[k-1], pts[k]))

    faces = [tri_face(*t) for t in tris]
    shape = None
    if faces:
        sewed = sew(faces)
        try:
            solid = builder_api.BRepBuilderAPI_MakeSolid()
            exp = TopExp_Explorer(sewed, TopAbs_FACE)
            while exp.More():
                solid.Add(exp.Current()); exp.Next()
            fix = shape_fix_mod.ShapeFix_Solid(solid.Solid()); fix.Perform()
            shape = fix.Solid()
        except Exception:
            shape = sewed

    # Fallback: 2D closed polyline ? extrude small thickness
    if (shape is None) or shape.IsNull():
        for pl in msp.query("LWPOLYLINE"):
            if pl.closed:
                pts2d = [(x*u2mm, y*u2mm, 0.0) for x,y,_ in pl.get_points("xyb")]
                poly = builder_api.BRepBuilderAPI_MakePolygon()
                for q in pts2d: poly.Add(gp_Pnt(*q))
                poly.Close()
                face = builder_api.BRepBuilderAPI_MakeFace(poly.Wire(), True).Face()
                thk_mm = float(os.environ.get("DXF_EXTRUDE_THK_MM", "5.0"))
                shape = prim_api.BRepPrimAPI_MakePrism(face, gp_Vec(0,0,thk_mm)).Shape()
                break

    if (shape is None) or shape.IsNull():
        raise RuntimeError("DXF contained no 3D geometry I can use. Prefer STEP/SAT if possible.")
    return shape

# ---- 2D: PDF (PyMuPDF) -------------------------------------------------------
try:
    import fitz  # old import name  # noqa: F401
    _HAS_PYMUPDF = True
except Exception:
    try:
        import pymupdf as fitz  # new import name  # noqa: F401
        _HAS_PYMUPDF = True
    except Exception:
        fitz = None  # allow the rest of the app to import<|MERGE_RESOLUTION|>--- conflicted
+++ resolved
@@ -20,11 +20,6 @@
     _HAS_TRIMESH = False
 
 from cad_quoter.vendors import ezdxf as _ezdxf_vendor
-<<<<<<< HEAD
-_MISSING_HELP = (
-    "OCCT bindings are required for geometry operations. "
-    "Install pythonocc-core or the OCP wheels."
-=======
 from cad_quoter.vendors.occt import (
     STACK,
     STACK_GPROP,
@@ -68,7 +63,6 @@
     gp_Pnt,
     gp_Vec,
     uv_bounds,
->>>>>>> 23ab89bb
 )
 
 try:
