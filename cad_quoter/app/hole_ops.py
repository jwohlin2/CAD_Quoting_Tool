"""Hole table parsing and aggregation helpers."""

from __future__ import annotations

import math
import re
<<<<<<< HEAD
import typing
from collections import Counter, defaultdict
from collections.abc import (
    Iterable,
    Mapping as _MappingABC,
    MutableMapping as _MutableMappingABC,
    Sequence,
)
from fractions import Fraction
from typing import Any, Mapping, MutableMapping

from appkit.utils import (
    _ipm_from_rpm_ipr,
    _lookup_sfm_ipr,
    _parse_thread_major_in,
    _parse_tpi,
    _rpm_from_sfm_diam,
)
from cad_quoter.domain_models.values import safe_float as _safe_float
=======
from collections import Counter
from collections.abc import Iterable, Mapping, MutableMapping
from fractions import Fraction
from typing import Any, Callable

>>>>>>> c24ff63e

from .chart_lines import (
    _build_ops_rows_from_lines_fallback as _chart_build_ops_rows_from_lines_fallback,
    collect_chart_lines_context as _collect_chart_lines_context,
)


RE_TAP = re.compile(
    r"(\(\d+\)\s*)?("
    r"#\s*\d{1,2}-\d+"  # #10-32
    r"|(?:\d+/\d+)\s*-\s*\d+"  # 5/8-11
    r"|(?:\d+(?:\.\d+)?)\s*-\s*\d+"  # 0.190-32
    r"|M\d+(?:\.\d+)?\s*x\s*\d+(?:\.\d+)?"  # M8x1.25
    r")\s*TAP",
    re.I,
)
RE_NPT = re.compile(r"(\d+/\d+)\s*-\s*N\.?P\.?T\.?", re.I)
RE_THRU = re.compile(r"\bTHRU\b", re.I)
RE_CBORE = re.compile(r"C[’']?BORE|CBORE|COUNTERBORE", re.I)
RE_CSK = re.compile(r"CSK|C'SINK|COUNTERSINK", re.I)
_RE_DEPTH_OR_THICK = re.compile(r"(\d+(?:\.\d+)?)\s*DEEP(?:\s+FROM\s+(FRONT|BACK))?", re.I)
RE_DEPTH = _RE_DEPTH_OR_THICK
RE_DIA = re.compile(r"[Ø⌀\u00D8]?\s*(\d+(?:\.\d+)?)", re.I)
RE_FRONT_BACK = re.compile(
    r"FRONT\s*&\s*BACK|FRONT\s+AND\s+BACK|BOTH\s+SIDES|TWO\s+SIDES|2\s+SIDES|OPPOSITE\s+SIDE",
    re.I,
)

WIRE_GAGE_MAJOR_DIA_IN = {
    0: 0.06,
    1: 0.073,
    2: 0.086,
    3: 0.099,
    4: 0.112,
    5: 0.125,
    6: 0.138,
    7: 0.151,
    8: 0.164,
    9: 0.177,
    10: 0.19,
    11: 0.203,
    12: 0.216,
}

TAP_MINUTES_BY_CLASS = {
    "small": 0.22,
    "medium": 0.3,
    "large": 0.38,
    "xl": 0.45,
    "pipe": 0.55,
}

CBORE_MIN_PER_SIDE_MIN = 0.15
CSK_MIN_PER_SIDE_MIN = 0.12

_SPOT_TOKENS = re.compile(r"(?:C['’]?\s*DRILL|CENTER\s*DRILL|SPOT\s*DRILL|SPOT)", re.I)
_THREAD_WITH_TPI_RE = re.compile(
    r"((?:#\d+)|(?:\d+/\d+)|(?:\d+(?:\.\d+)?))\s*-\s*(\d+)",
    re.I,
)
_THREAD_WITH_NPT_RE = re.compile(
    r"((?:#\d+)|(?:\d+/\d+)|(?:\d+(?:\.\d+)?))\s*-\s*(N\.?P\.?T\.?)",
    re.I,
)
_CBORE_RE = re.compile(
    r"(?:^|[ ;])(?:Ø|⌀|DIA)?\s*((?:\d+\s*/\s*\d+)|(?:\d+(?:\.\d+)?))\s*(?:C['’]?\s*BORE|CBORE|COUNTER\s*BORE)",
    re.I,
)
_SIDE_BACK = re.compile(r"\b(?:FROM\s+)?BACK\b", re.I)
_SIDE_FRONT = re.compile(r"\b(?:FROM\s+)?FRONT\b", re.I)
_DEPTH_TOKEN = re.compile(r"[×xX]\s*([0-9.]+)\b")
_DIA_TOKEN = re.compile(
    r"(?:Ø|⌀|REF|DIA)[^0-9]*((?:\d+\s*/\s*\d+)|(?:\d+)?\.\d+|\d+(?:\.\d+)?)",
    re.I,
)


def _parse_ref_to_inch(value: Any) -> float | None:
    if value is None:
        return None
    if isinstance(value, (int, float)):
        try:
            val = float(value)
        except Exception:
            return None
        return val if math.isfinite(val) and val > 0 else None
    text = str(value).strip()
    if not text:
        return None
    cleaned = (
        text.replace("\u00D8", "")
        .replace("Ø", "")
        .replace("⌀", "")
        .replace("IN", "")
        .replace("in", "")
        .strip("\"' ")
    )
    if not cleaned:
        return None
    try:
        if "/" in cleaned:
            return float(Fraction(cleaned))
        return float(cleaned)
    except Exception:
        try:
            return float(Fraction(cleaned))
        except Exception:
            return None


def _rows_from_ops_summary(
    geo: Mapping[str, Any] | None,
    *,
    result: Mapping[str, Any] | None = None,
    breakdown: Mapping[str, Any] | None = None,
) -> list[dict]:
    geo_map: Mapping[str, Any] = geo if isinstance(geo, _MappingABC) else {}
    ops = (geo_map or {}).get("ops_summary") or {}
    rows = ops.get("rows") if isinstance(ops, dict) else None
    if rows:
        return list(rows)
    if isinstance(ops, dict):
        detail = ops.get("rows_detail")
        if isinstance(detail, list):
            fallback: list[dict[str, Any]] = []
            for entry in detail:
                if not isinstance(entry, _MappingABC):
                    continue
                base = {
                    "hole": entry.get("hole", ""),
                    "ref": entry.get("ref", ""),
                    "qty": entry.get("qty", 0),
                    "desc": entry.get("desc", ""),
                }
                if entry.get("diameter_in") is not None:
                    base["diameter_in"] = entry.get("diameter_in")
                fallback.append(base)
            if fallback:
                return fallback
    _containers: list[dict] = []
    for candidate in (result, breakdown, geo_map):
        if isinstance(candidate, dict):
            _containers.append(candidate)
        elif isinstance(candidate, _MappingABC):
            try:
                _containers.append(dict(candidate))
            except Exception:
                continue
    chart_lines = _collect_chart_lines_context(*_containers)
    if chart_lines:
        fallback_rows = _chart_build_ops_rows_from_lines_fallback(chart_lines)
        if fallback_rows:
            return fallback_rows
    return []


def _side_of(desc: str) -> str:
    if _SIDE_BACK.search(desc or ""):
        return "BACK"
    if _SIDE_FRONT.search(desc or ""):
        return "FRONT"
    return "FRONT"


def _major_diameter_from_thread(spec: str) -> float | None:
    if not spec:
        return None
    spec_clean = spec.strip().upper().replace(" ", "")
    if "NPT" in spec_clean:
        parts = spec_clean.split("NPT", 1)[0]
        parts = parts.rstrip("-")
        if not parts:
            return None
        try:
            return float(Fraction(parts))
        except Exception:
            pass
        try:
            return float(parts)
        except Exception:
            return None
    if spec_clean.startswith("#"):
        try:
            gauge = int(re.sub(r"[^0-9]", "", spec_clean.split("-", 1)[0]))
        except Exception:
            return None
        return WIRE_GAGE_MAJOR_DIA_IN.get(gauge)
    if spec_clean.startswith("M"):
        try:
            mm_val = float(re.findall(r"M(\d+(?:\.\d+)?)", spec_clean)[0])
        except Exception:
            return None
        return mm_val / 25.4
    lead = spec_clean.split("-", 1)[0]
    try:
        if "/" in lead:
            return float(Fraction(lead))
        return float(lead)
    except Exception:
        return None


def _classify_thread_spec(spec: str) -> tuple[str, float, bool]:
    major = _major_diameter_from_thread(spec)
    if spec and "NPT" in spec.upper():
        return "pipe", TAP_MINUTES_BY_CLASS["pipe"], True
    if major is None:
        return "unknown", TAP_MINUTES_BY_CLASS["medium"], False
    if major <= 0.2:
        return "small", TAP_MINUTES_BY_CLASS["small"], False
    if major <= 0.3125:
        return "medium", TAP_MINUTES_BY_CLASS["medium"], False
    if major <= 0.5:
        return "large", TAP_MINUTES_BY_CLASS["large"], False
    return "xl", TAP_MINUTES_BY_CLASS["xl"], False


def _normalize_hole_text(text: str | None) -> str:
    if not text:
        return ""
    cleaned = re.sub(r"\s+", " ", str(text)).strip().upper()
    cleaned = cleaned.replace("Ø", "").replace("⌀", "")
    return cleaned


def _dedupe_hole_entries(
    existing_entries: Iterable[dict[str, Any]],
    new_entries: Iterable[dict[str, Any]],
) -> list[dict[str, Any]]:
    seen: set[str] = {
        _normalize_hole_text(entry.get("raw"))
        for entry in existing_entries
        if isinstance(entry, dict)
    }
    unique_entries: list[dict[str, Any]] = []
    for entry in new_entries:
        if not isinstance(entry, dict):
            continue
        fingerprint = _normalize_hole_text(entry.get("raw"))
        if fingerprint and fingerprint in seen:
            continue
        if fingerprint:
            seen.add(fingerprint)
        unique_entries.append(entry)
    return unique_entries


def build_ops_summary_rows_from_hole_rows(
    hole_rows: Iterable[Any] | None,
) -> list[dict[str, Any]]:
    """Convert parsed hole rows into ops-summary table rows."""

    summary_rows: list[dict[str, Any]] = []
    if not hole_rows:
        return summary_rows

    for row in hole_rows:
        if row is None:
            continue

        try:
            qty = int(getattr(row, "qty", 0) or 0)
        except Exception:
            qty = 0

        ref = (
            getattr(row, "ref", None)
            or getattr(row, "drill_ref", None)
            or getattr(row, "pilot", None)
            or ""
        )

        desc = (
            getattr(row, "description", None)
            or getattr(row, "desc", None)
            or ""
        )

        if not desc:
            parts: list[str] = []
            try:
                features = list(getattr(row, "features", []) or [])
            except Exception:
                features = []
            for feature in features:
                if not isinstance(feature, dict):
                    continue
                feature_type = str(feature.get("type", "")).lower()
                side = str(feature.get("side", "")).upper()
                if feature_type == "tap":
                    thread = feature.get("thread") or ""
                    depth = feature.get("depth_in")
                    tap_desc = f"{thread} TAP" if thread else "TAP"
                    if isinstance(depth, (int, float)):
                        tap_desc += f" × {depth:.2f}\""
                    if side:
                        tap_desc += f" FROM {side}"
                    parts.append(tap_desc)
                elif feature_type == "cbore":
                    dia = feature.get("dia_in")
                    depth = feature.get("depth_in")
                    cbore_desc = ""
                    if isinstance(dia, (int, float)):
                        cbore_desc += f"{dia:.4f} "
                    cbore_desc += "C’BORE"
                    if isinstance(depth, (int, float)):
                        cbore_desc += f" × {depth:.2f}\""
                    if side:
                        cbore_desc += f" FROM {side}"
                    parts.append(cbore_desc)
                elif feature_type in {"csk", "countersink"}:
                    dia = feature.get("dia_in")
                    depth = feature.get("depth_in")
                    csk_desc = ""
                    if isinstance(dia, (int, float)):
                        csk_desc += f"{dia:.4f} "
                    csk_desc += "C’SINK"
                    if isinstance(depth, (int, float)):
                        csk_desc += f" × {depth:.2f}\""
                    if side:
                        csk_desc += f" FROM {side}"
                    parts.append(csk_desc)
                elif feature_type == "drill":
                    ref_local = feature.get("ref") or ref or ""
                    thru = " THRU" if feature.get("thru", True) else ""
                    parts.append(f"{ref_local}{thru}".strip())
                elif feature_type == "spot":
                    depth = feature.get("depth_in")
                    spot_desc = "C’DRILL"
                    if isinstance(depth, (int, float)):
                        spot_desc += f" × {depth:.2f}\""
                    parts.append(spot_desc)
                elif feature_type == "jig":
                    parts.append("JIG GRIND")
            desc = "; ".join(part for part in parts if part)

        summary_rows.append(
            {
                "hole": str(
                    getattr(row, "hole_id", "")
                    or getattr(row, "letter", "")
                    or ""
                ),
                "ref": str(ref or ""),
                "qty": int(qty),
                "desc": str(desc or ""),
            }
        )

    return summary_rows


def update_geo_ops_summary_from_hole_rows(
    geo: MutableMapping[str, Any],
    *,
    hole_rows: Iterable[Any] | None = None,
    chart_lines: Iterable[str] | None = None,
    chart_source: str | None = None,
    chart_summary: Mapping[str, Any] | None = None,
    apply_built_rows: Callable[[
        MutableMapping[str, Any] | Mapping[str, Any] | None,
        Iterable[Mapping[str, Any]] | None,
    ], int]
    | None = None,
) -> list[dict[str, Any]]:
    """Populate geo["ops_summary"] with rows derived from hole data."""

    ops_rows = build_ops_summary_rows_from_hole_rows(hole_rows)
    if not ops_rows and chart_lines:
        ops_rows = _chart_build_ops_rows_from_lines_fallback(chart_lines)

    if not ops_rows:
        return []

    ops_summary_map = geo.setdefault("ops_summary", {})
    ops_summary_map["rows"] = ops_rows
    ops_summary_map["source"] = chart_source or "chart_lines"

    if apply_built_rows:
        try:
            apply_built_rows(ops_summary_map, ops_rows)
        except Exception:
            pass

    if chart_summary and isinstance(chart_summary, Mapping):
        try:
            tap_qty = int(chart_summary.get("tap_qty") or 0)
            if tap_qty:
                ops_summary_map["tap_total"] = tap_qty
        except Exception:
            pass
        try:
            cbore_qty = int(chart_summary.get("cbore_qty") or 0)
            if cbore_qty:
                ops_summary_map["cbore_total"] = cbore_qty
        except Exception:
            pass
        try:
            csk_qty = int(chart_summary.get("csk_qty") or 0)
            if csk_qty:
                ops_summary_map["csk_total"] = csk_qty
        except Exception:
            pass

    return ops_rows


def _parse_hole_line(line: str, to_in: float, *, source: str | None = None) -> dict[str, Any] | None:
    if not line:
        return None
    U = line.upper()
    if not any(k in U for k in ("HOLE", "TAP", "THRU", "CBORE", "C'BORE", "DRILL")):
        return None

    entry: dict[str, Any] = {
        "qty": None,
        "tap": None,
        "tap_class": None,
        "tap_minutes_per": None,
        "tap_is_npt": False,
        "thru": False,
        "cbore": False,
        "csk": False,
        "ref_dia_in": None,
        "depth_in": None,
        "side": None,
        "double_sided": False,
        "raw": line,
    }
    if source:
        entry["source"] = source

    m_qty = re.search(r"\bQTY\b[:\s]*(\d+)", U)
    if m_qty:
        entry["qty"] = int(m_qty.group(1))

    mt = RE_TAP.search(U)
    if mt:
        thread_spec = None
        if mt.lastindex and mt.lastindex >= 2:
            thread_spec = mt.group(2)
        else:
            thread_spec = mt.group(1)
        if thread_spec:
            cleaned = thread_spec.replace(" ", "")
        else:
            cleaned = None
        entry["tap"] = cleaned
        if cleaned:
            cls, minutes_per, is_npt = _classify_thread_spec(cleaned)
            entry["tap_class"] = cls
            entry["tap_minutes_per"] = minutes_per
            entry["tap_is_npt"] = is_npt
    else:
        m_npt = RE_NPT.search(U)
        if m_npt:
            cleaned = m_npt.group(0).replace(" ", "")
            entry["tap"] = cleaned
            cls, minutes_per, is_npt = _classify_thread_spec(cleaned)
            entry["tap_class"] = cls
            entry["tap_minutes_per"] = minutes_per
            entry["tap_is_npt"] = is_npt
        else:
            entry["tap"] = None
    entry["thru"] = bool(RE_THRU.search(U))
    entry["cbore"] = bool(RE_CBORE.search(U))
    entry["csk"] = bool(RE_CSK.search(U))
    if RE_FRONT_BACK.search(U):
        entry["double_sided"] = True

    md = RE_DEPTH.search(U)
    if md:
        try:
            depth = float(md.group(1)) * float(to_in)
        except Exception:
            depth = None
        side = (md.group(2) or "").upper() or None
        if depth is not None:
            entry["depth_in"] = depth
        if side:
            entry["side"] = side

    back_hint = bool(
        re.search(r"\((?:FROM\s+)?BACK\)", U)
        or re.search(r"\bFROM\s+BACK\b", U)
        or re.search(r"\bBACK\s*SIDE\b", U)
        or "BACKSIDE" in U
    )
    if back_hint and str(entry.get("side") or "").upper() != "BACK":
        entry["side"] = "BACK"
    if re.search(r"\b(FRONT\s*&\s*BACK|BOTH\s+SIDES)\b", U):
        entry["double_sided"] = True

    mref = re.search(r"REF\s*[Ø⌀]\s*(\d+(?:\.\d+)?)", U)
    if mref:
        try:
            entry["ref_dia_in"] = float(mref.group(1)) * float(to_in)
        except Exception:
            entry["ref_dia_in"] = None

    if entry.get("ref_dia_in") is None:
        mdia = RE_DIA.search(U)
        if mdia and ("Ø" in U or "⌀" in U or " REF" in U):
            try:
                entry["ref_dia_in"] = float(mdia.group(1)) * float(to_in)
            except Exception:
                entry["ref_dia_in"] = None

    return entry


def _aggregate_hole_entries(entries: Iterable[dict[str, Any]] | None) -> dict[str, Any]:
    hole_count = 0
    tap_qty = 0
    cbore_qty = 0
    csk_qty = 0
    max_depth_in = 0.0
    back_ops = False
    tap_details: dict[str, dict[str, Any]] = {}
    tap_minutes_total = 0.0
    tap_class_counter: Counter[str] = Counter()
    npt_qty = 0
    double_cbore = False
    double_csk = False
    cbore_minutes_total = 0.0
    csk_minutes_total = 0.0
    if entries:
        for entry in entries:
            if not isinstance(entry, dict):
                continue
            qty_val = entry.get("qty")
            if qty_val is None:
                qty = 0
            else:
                try:
                    qty = int(qty_val)
                except Exception:
                    try:
                        qty = int(round(float(qty_val)))
                    except Exception:
                        qty = 0
            qty = qty if qty > 0 else 1
            hole_count += qty
            if entry.get("tap"):
                tap_qty += qty
                spec = str(entry.get("tap") or "").strip()
                cls = entry.get("tap_class") or "unknown"
                minutes_per = entry.get("tap_minutes_per") or TAP_MINUTES_BY_CLASS.get("medium", 0.3)
                tap_minutes_total += qty * float(minutes_per)
                tap_class_counter[str(cls)] += qty
                detail = tap_details.setdefault(
                    spec,
                    {
                        "spec": spec,
                        "qty": 0,
                        "class": cls,
                        "minutes_per_hole": float(minutes_per),
                        "total_minutes": 0.0,
                        "is_npt": bool(entry.get("tap_is_npt")),
                    },
                )
                detail["qty"] += qty
                detail["total_minutes"] += qty * float(minutes_per)
                if entry.get("tap_is_npt"):
                    npt_qty += qty
            if entry.get("cbore"):
                ops_qty = qty * (2 if entry.get("double_sided") else 1)
                cbore_qty += ops_qty
                cbore_minutes_total += ops_qty * CBORE_MIN_PER_SIDE_MIN
                if entry.get("double_sided"):
                    double_cbore = True
            if entry.get("csk"):
                ops_qty = qty * (2 if entry.get("double_sided") else 1)
                csk_qty += ops_qty
                csk_minutes_total += ops_qty * CSK_MIN_PER_SIDE_MIN
                if entry.get("double_sided"):
                    double_csk = True
            depth = entry.get("depth_in")
            try:
                if depth and float(depth) > max_depth_in:
                    max_depth_in = float(depth)
            except Exception:
                continue
            side = str(entry.get("side") or "").upper()
            if (
                side == "BACK"
                or (entry.get("raw") and "BACK" in str(entry.get("raw")).upper())
                or entry.get("double_sided")
                and (entry.get("cbore") or entry.get("csk"))
            ):
                back_ops = True
    tap_details_list = []
    for spec, detail in tap_details.items():
        detail["qty"] = int(detail.get("qty", 0) or 0)
        detail["total_minutes"] = round(float(detail.get("total_minutes", 0.0)), 3)
        detail["minutes_per_hole"] = round(float(detail.get("minutes_per_hole", 0.0)), 3)
        tap_details_list.append(detail)
    tap_details_list.sort(key=lambda d: -d.get("qty", 0))
    tap_class_counts = {cls: int(qty) for cls, qty in tap_class_counter.items() if qty}
    return {
        "hole_count": hole_count if hole_count else None,
        "tap_qty": tap_qty,
        "cbore_qty": cbore_qty,
        "csk_qty": csk_qty,
        "deepest_hole_in": max_depth_in if max_depth_in > 0 else None,
        "provenance": "HOLE TABLE / NOTES" if hole_count else None,
        "from_back": back_ops,
        "tap_details": tap_details_list,
        "tap_minutes_hint": round(tap_minutes_total, 3) if tap_minutes_total else None,
        "tap_class_counts": tap_class_counts,
        "npt_qty": npt_qty,
        "cbore_minutes_hint": round(cbore_minutes_total, 3) if cbore_minutes_total else None,
        "csk_minutes_hint": round(csk_minutes_total, 3) if csk_minutes_total else None,
        "double_sided_cbore": double_cbore,
        "double_sided_csk": double_csk,
    }


def summarize_hole_chart_lines(lines: Iterable[str] | None) -> dict[str, Any]:
    entries: list[dict[str, Any]] = []
    for raw in lines or []:
        text = str(raw or "")
        if not text.strip():
            continue
        entry = _parse_hole_line(text, 1.0, source="CHART")
        if not entry:
            continue
        if not entry.get("qty"):
            mqty = re.search(r"\((\d+)\)", text)
            if mqty:
                try:
                    entry["qty"] = int(mqty.group(1))
                except Exception:
                    pass
        entries.append(entry)
    agg = _aggregate_hole_entries(entries)
    return {
        "tap_qty": int(agg.get("tap_qty") or 0),
        "cbore_qty": int(agg.get("cbore_qty") or 0),
        "csk_qty": int(agg.get("csk_qty") or 0),
        "deepest_hole_in": agg.get("deepest_hole_in"),
        "from_back": bool(agg.get("from_back")),
        "tap_details": agg.get("tap_details") or [],
        "tap_minutes_hint": agg.get("tap_minutes_hint"),
        "tap_class_counts": agg.get("tap_class_counts") or {},
        "npt_qty": int(agg.get("npt_qty") or 0),
        "cbore_minutes_hint": agg.get("cbore_minutes_hint"),
        "csk_minutes_hint": agg.get("csk_minutes_hint"),
        "double_sided_cbore": bool(agg.get("double_sided_cbore")),
        "double_sided_csk": bool(agg.get("double_sided_csk")),
    }


<<<<<<< HEAD
def _emit_tapping_card(
    lines: list[str],
    *,
    geo: Mapping[str, Any] | None,
    material_group: str | None,
    speeds_csv: dict | None,
    result: Mapping[str, Any] | None = None,
    breakdown: Mapping[str, Any] | None = None,
) -> None:
    rows = _rows_from_ops_summary(geo, result=result, breakdown=breakdown)
    groups: list[dict[str, Any]] = []
    for r in rows:
        desc = str(r.get("desc", ""))
        desc_upper = desc.upper()
        desc_clean = desc_upper.replace(".", "")
        if "TAP" not in desc_upper and "NPT" not in desc_clean:
            continue
        qty = int(r.get("qty") or 0)
        if qty <= 0:
            continue
        side = _side_of(desc)
        match = _THREAD_WITH_TPI_RE.search(desc)
        major_token = None
        tpi_token = None
        if match:
            try:
                major_token = match.group(1).strip()
                tpi_token = match.group(2).strip()
            except IndexError:
                match = None
        if match and major_token and tpi_token:
            thread = f"{major_token}-{tpi_token}"
            tpi = _parse_tpi(thread)
            major = _parse_thread_major_in(thread)
        else:
            match = _THREAD_WITH_NPT_RE.search(desc)
            if not match:
                continue
            major_token = match.group(1).strip()
            thread = f"{major_token}-NPT"
            tpi = None
            major = _parse_thread_major_in(f"{major_token}-1")
            if major is None:
                major = _parse_ref_to_inch(major_token)
        depth_match = _DEPTH_TOKEN.search(desc)
        depth_in = float(depth_match.group(1)) if depth_match else None
        pilot = (r.get("ref") or "").strip()
        pitch = (1.0 / float(tpi)) if tpi else None
        sfm, _ = _lookup_sfm_ipr("tapping", major, material_group, speeds_csv)
        rpm = _rpm_from_sfm_diam(sfm, major)
        ipm = _ipm_from_rpm_ipr(rpm, pitch)
        groups.append(
            {
                "thread": thread,
                "side": side,
                "qty": qty,
                "depth_in": depth_in,
                "pilot": pilot,
                "pitch_ipr": None if pitch is None else round(pitch, 4),
                "rpm": None if rpm is None else int(round(rpm)),
                "ipm": None if ipm is None else round(ipm, 3),
            }
        )
    if not groups:
        return
    total = sum(g["qty"] for g in groups)
    front = sum(g["qty"] for g in groups if g["side"] == "FRONT")
    back = total - front
    lines += [
        "MATERIAL REMOVAL – TAPPING",
        "=" * 64,
        "Inputs",
        "  Ops ............... Tapping (front + back), pre-drill counted in drilling",
        f"  Taps .............. {total} total  → {front} front, {back} back",
        "  Threads ........... " + ", ".join(sorted({g["thread"] for g in groups})),
        "",
        "TIME PER HOLE – TAP GROUPS",
        "-" * 66,
    ]
    for g in groups:
        depth_txt = "THRU" if g["depth_in"] is None else f'{g["depth_in"]:.2f}"'
        lines.append(
            f'{g["thread"]} × {g["qty"]}  ({g["side"]})'
            f'{(" | pilot " + g["pilot"]) if g.get("pilot") else ""}'
            f" | depth {depth_txt} | {g['pitch_ipr'] if g['pitch_ipr'] is not None else '-'} ipr"
            f" | {g['rpm'] if g['rpm'] is not None else '-'} rpm"
            f" | {g['ipm'] if g['ipm'] is not None else '-'} ipm"
            f" | t/hole — | group — "
        )
    lines.append("")


def _emit_counterbore_card(
    lines: list[str],
    *,
    geo: Mapping[str, Any] | None,
    material_group: str | None,
    speeds_csv: dict | None,
    result: Mapping[str, Any] | None = None,
    breakdown: Mapping[str, Any] | None = None,
) -> None:
    rows = _rows_from_ops_summary(geo, result=result, breakdown=breakdown)
    groups: defaultdict[tuple[float, str, float | None], int] = defaultdict(int)
    order: list[tuple[float, str, float | None]] = []
    for r in rows:
        desc = str(r.get("desc", ""))
        if "BORE" not in desc.upper():
            continue
        match = _CBORE_RE.search(desc)
        if not match:
            continue
        diam_in = float(match.group(1))
        side = _side_of(desc)
        depth_match = _DEPTH_TOKEN.search(desc)
        depth_in = float(depth_match.group(1)) if depth_match else None
        key = (round(diam_in, 4), side, depth_in)
        if key not in groups:
            order.append(key)
        groups[key] += int(r.get("qty") or 0)
    if not groups:
        return
    items = [(key, groups[key]) for key in sorted(order, key=lambda key: (key[0], key[1]))]
    total = sum(qty for _, qty in items)
    front = sum(qty for (key, qty) in items if key[1] == "FRONT")
    back = total - front
    lines += [
        "MATERIAL REMOVAL – COUNTERBORE",
        "=" * 64,
        "Inputs",
        "  Ops ............... Counterbore (front + back)",
        f"  Counterbores ...... {total} total  → {front} front, {back} back",
        "",
        "TIME PER HOLE – C’BORE GROUPS",
        "-" * 66,
    ]
    for (diam_in, side, depth_in), qty in items:
        sfm, ipr = _lookup_sfm_ipr("counterbore", diam_in, material_group, speeds_csv)
        rpm = _rpm_from_sfm_diam(sfm, diam_in)
        ipm = _ipm_from_rpm_ipr(rpm, ipr)
        depth_txt = "—" if depth_in is None else f'{depth_in:.2f}"'
        rpm_txt = "-" if rpm is None else str(int(rpm))
        ipm_txt = "-" if ipm is None else f"{ipm:.3f}"
        lines.append(
            f'Ø{diam_in:.4f}" × {qty}  ({side}) | depth {depth_txt} | {rpm_txt} rpm | '
            f"{ipm_txt} ipm | t/hole — | group — "
        )
    lines.append("")


def _emit_spot_and_jig_cards(
    lines: list[str],
    *,
    geo: Mapping[str, Any] | None,
    material_group: str | None,
    speeds_csv: dict | None,
    result: Mapping[str, Any] | None = None,
    breakdown: Mapping[str, Any] | None = None,
) -> None:
    rows = _rows_from_ops_summary(geo, result=result, breakdown=breakdown)
    spot_qty = 0
    spot_depth: float | None = None
    for r in rows:
        desc_upper = str(r.get("desc", "")).upper()
        if ("DRILL" in desc_upper and "C" in desc_upper) and ("THRU" not in desc_upper) and (
            "TAP" not in desc_upper
        ):
            depth_match = _DEPTH_TOKEN.search(desc_upper)
            if depth_match:
                try:
                    spot_depth = float(depth_match.group(1))
                except Exception:
                    spot_depth = None
            spot_qty += int(r.get("qty") or 0)
    jig_qty = sum(int(r.get("qty") or 0) for r in rows if "JIG GRIND" in str(r.get("desc", "")).upper())
    if spot_qty > 0:
        sfm, ipr = _lookup_sfm_ipr("spot", 0.1875, material_group, speeds_csv)
        rpm = _rpm_from_sfm_diam(sfm, 0.1875)
        ipm = _ipm_from_rpm_ipr(rpm, ipr)
        depth_txt = "—" if spot_depth is None else f'{spot_depth:.2f}"'
        rpm_txt = "-" if rpm is None else str(int(round(rpm)))
        ipm_txt = "-" if ipm is None else f"{ipm:.3f}"
        lines += [
            "MATERIAL REMOVAL – SPOT (CENTER DRILL)",
            "=" * 64,
            f"Spots .............. {spot_qty} (front-side unless noted)",
            "TIME PER HOLE – SPOT GROUPS",
            "-" * 66,
            f"Spot drill × {spot_qty} | depth {depth_txt} | {rpm_txt} rpm | {ipm_txt} ipm | t/hole — | group — ",
            "",
        ]
    if jig_qty > 0:
        lines += [
            "MATERIAL REMOVAL – JIG GRIND",
            "=" * 64,
            f"Jig-grind features . {jig_qty}",
            "TIME PER FEATURE",
            "-" * 66,
            f"Jig grind × {jig_qty} | t/feat — | group — ",
            "",
        ]


def _hole_table_section_present(lines: Sequence[str], header: str) -> bool:
    if not header:
        return False
    header_norm = header.strip().upper()
    for existing in lines:
        if isinstance(existing, str) and existing.strip().upper() == header_norm:
            return True
    return False


def _add_bucket_minutes(
    bucket_view: Mapping[str, Any] | MutableMapping[str, Any] | None,
    bucket_key: str,
    minutes: float,
    *,
    machine_rate: float = 0.0,
    labor_rate: float = 0.0,
    name: str = "",
) -> None:
    try:
        minutes_val = float(minutes)
    except Exception:
        minutes_val = 0.0
    if minutes_val <= 0.0:
        return

    if isinstance(bucket_view, dict):
        target_view = bucket_view
    elif isinstance(bucket_view, _MutableMappingABC):
        target_view = typing.cast(MutableMapping[str, Any], bucket_view)
    else:
        return

    buckets = target_view.setdefault(
        "buckets",
        {},
    )
    if not isinstance(buckets, dict):
        try:
            buckets = dict(buckets)  # type: ignore[arg-type]
        except Exception:
            buckets = {}
        target_view["buckets"] = buckets

    entry = buckets.setdefault(
        bucket_key,
        {"minutes": 0.0, "labor$": 0.0, "machine$": 0.0, "total$": 0.0},
    )
    try:
        entry_minutes = float(entry.get("minutes", 0.0))
    except Exception:
        entry_minutes = 0.0
    entry["minutes"] = entry_minutes + minutes_val

    hours = minutes_val / 60.0
    mach_rate = _safe_float(machine_rate, 0.0)
    lab_rate = _safe_float(labor_rate, 0.0)
    entry["machine$"] = float(entry.get("machine$", 0.0)) + hours * mach_rate
    entry["labor$"] = float(entry.get("labor$", 0.0)) + hours * lab_rate
    entry["total$"] = round(float(entry.get("machine$", 0.0)) + float(entry.get("labor$", 0.0)), 2)

    ops_map = target_view.setdefault("bucket_ops", {})
    if not isinstance(ops_map, dict):
        try:
            ops_map = dict(ops_map)  # type: ignore[arg-type]
        except Exception:
            ops_map = {}
        target_view["bucket_ops"] = ops_map
    ops_list = ops_map.setdefault(bucket_key, [])
    if isinstance(ops_list, list) and name:
        ops_list.append({"name": name, "minutes": minutes_val})


def _emit_hole_table_ops_cards(
    lines: list[str],
    *,
    geo: Mapping[str, Any] | None,
    material_group: str | None,
    speeds_csv: dict | None,
    result: Mapping[str, Any] | None = None,
    breakdown: Mapping[str, Any] | None = None,
    rates: Mapping[str, Any] | None = None,
) -> None:
    from appkit.ui.planner_render import (
        _hole_table_minutes_from_geo,
        _lookup_bucket_rate,
    )

    tap_minutes_hint, cbore_minutes_hint, spot_minutes_hint, jig_minutes_hint = (
        _hole_table_minutes_from_geo(geo)
    )

    bucket_view_obj: Mapping[str, Any] | MutableMapping[str, Any] | None = None
    for candidate in (breakdown, result):
        if isinstance(candidate, dict):
            bucket_view_obj = candidate.setdefault("bucket_view", {})
            break
        if isinstance(candidate, _MutableMappingABC):
            view = candidate.get("bucket_view")
            if not isinstance(view, dict):
                view = {}
                try:
                    candidate["bucket_view"] = view  # type: ignore[index]
                except Exception:
                    pass
            bucket_view_obj = typing.cast(MutableMapping[str, Any], view)
            break

    rates_map: Mapping[str, Any]
    if isinstance(breakdown, _MappingABC):
        rates_candidate = breakdown.get("rates")
        if isinstance(rates_candidate, _MappingABC):
            rates_map = rates_candidate
        elif isinstance(rates_candidate, dict):
            rates_map = rates_candidate
        else:
            rates_map = {}
    else:
        rates_map = {}
    if (not rates_map) and isinstance(rates, _MappingABC):
        rates_map = rates
    elif (not rates_map) and isinstance(rates, dict):
        rates_map = rates

    if not _hole_table_section_present(lines, "MATERIAL REMOVAL – TAPPING"):
        _emit_tapping_card(
            lines,
            geo=geo,
            material_group=material_group,
            speeds_csv=speeds_csv,
            result=result,
            breakdown=breakdown,
        )
        tap_labor_rate = _lookup_bucket_rate("tapping_labor", rates_map) or _lookup_bucket_rate(
            "labor",
            rates_map,
        )
        tap_machine_rate = _lookup_bucket_rate("tapping", rates_map) or 0.0
        _add_bucket_minutes(
            bucket_view_obj,
            "tapping",
            tap_minutes_hint,
            machine_rate=tap_machine_rate,
            labor_rate=tap_labor_rate,
            name="Tapping ops",
        )
    if not _hole_table_section_present(lines, "MATERIAL REMOVAL – COUNTERBORE"):
        _emit_counterbore_card(
            lines,
            geo=geo,
            material_group=material_group,
            speeds_csv=speeds_csv,
            result=result,
            breakdown=breakdown,
        )
        cbore_labor_rate = _lookup_bucket_rate("counterbore_labor", rates_map) or _lookup_bucket_rate(
            "labor",
            rates_map,
        )
        cbore_machine_rate = _lookup_bucket_rate("counterbore", rates_map) or _lookup_bucket_rate(
            "drilling",
            rates_map,
        )
        _add_bucket_minutes(
            bucket_view_obj,
            "counterbore",
            cbore_minutes_hint,
            machine_rate=cbore_machine_rate,
            labor_rate=cbore_labor_rate,
            name="Counterbore ops",
        )
    if not _hole_table_section_present(lines, "MATERIAL REMOVAL – SPOT (CENTER DRILL)"):
        _emit_spot_and_jig_cards(
            lines,
            geo=geo,
            material_group=material_group,
            speeds_csv=speeds_csv,
            result=result,
            breakdown=breakdown,
        )
        drill_labor_rate = _lookup_bucket_rate("drilling_labor", rates_map) or _lookup_bucket_rate(
            "labor",
            rates_map,
        )
        drill_machine_rate = _lookup_bucket_rate("drilling", rates_map) or 0.0
        _add_bucket_minutes(
            bucket_view_obj,
            "drilling",
            spot_minutes_hint,
            machine_rate=drill_machine_rate,
            labor_rate=drill_labor_rate,
            name="Spot drill ops",
        )
        grind_labor_rate = _lookup_bucket_rate("grinding_labor", rates_map) or _lookup_bucket_rate(
            "labor",
            rates_map,
        )
        grind_machine_rate = _lookup_bucket_rate("grinding", rates_map) or 0.0
        _add_bucket_minutes(
            bucket_view_obj,
            "grinding",
            jig_minutes_hint,
            machine_rate=grind_machine_rate,
            labor_rate=grind_labor_rate,
            name="Jig grind ops",
        )
=======
def summarize_hole_chart_agreement(
    entity_holes_mm: Iterable[Any] | None, chart_ops: Iterable[dict] | None
) -> dict[str, Any]:
    """Compare entity-detected hole sizes with chart-derived operations."""

    def _as_qty(value: Any) -> int:
        try:
            qty = int(round(float(value)))
        except Exception:
            qty = 0
        return qty if qty > 0 else 1

    bin_key = lambda dia: round(float(dia), 1)

    ent_bins: Counter[float] = Counter()
    if entity_holes_mm:
        for value in entity_holes_mm:
            try:
                dia = float(value)
            except Exception:
                continue
            if dia > 0:
                ent_bins[bin_key(dia)] += 1

    chart_bins: Counter[float] = Counter()
    tap_qty = 0
    cbore_qty = 0
    csk_qty = 0
    if chart_ops:
        for op in chart_ops:
            if not isinstance(op, dict):
                continue
            op_type = str(op.get("type") or "").lower()
            qty = _as_qty(op.get("qty"))
            if op_type == "tap":
                tap_qty += qty
            if op_type == "cbore":
                cbore_qty += qty
            if op_type in {"csk", "countersink"}:
                csk_qty += qty
            if op_type != "drill":
                continue
            dia_raw = op.get("dia_mm")
            if dia_raw is None:
                continue
            try:
                dia_val = float(dia_raw)
            except Exception:
                continue
            if dia_val <= 0:
                continue
            chart_bins[bin_key(dia_val)] += qty

    entity_total = sum(ent_bins.values())
    chart_total = sum(chart_bins.values())
    max_total = max(entity_total, chart_total)
    tolerance = max(5, 0.1 * max_total) if max_total else 5
    agreement = abs(entity_total - chart_total) <= tolerance

    return {
        "entity_bins": {float(k): int(v) for k, v in ent_bins.items()},
        "chart_bins": {float(k): int(v) for k, v in chart_bins.items()},
        "tap_qty": int(tap_qty),
        "cbore_qty": int(cbore_qty),
        "csk_qty": int(csk_qty),
        "agreement": bool(agreement),
        "entity_total": int(entity_total),
        "chart_total": int(chart_total),
    }
>>>>>>> c24ff63e


__all__ = [
    "RE_TAP",
    "RE_NPT",
    "RE_THRU",
    "RE_CBORE",
    "RE_CSK",
    "RE_DEPTH",
    "RE_DIA",
    "RE_FRONT_BACK",
    "TAP_MINUTES_BY_CLASS",
    "CBORE_MIN_PER_SIDE_MIN",
    "CSK_MIN_PER_SIDE_MIN",
    "_SPOT_TOKENS",
    "_THREAD_WITH_TPI_RE",
    "_THREAD_WITH_NPT_RE",
    "_CBORE_RE",
    "_SIDE_BACK",
    "_SIDE_FRONT",
    "_DEPTH_TOKEN",
    "_DIA_TOKEN",
    "_parse_ref_to_inch",
    "_rows_from_ops_summary",
    "_side_of",
    "_major_diameter_from_thread",
    "_classify_thread_spec",
    "_normalize_hole_text",
    "_dedupe_hole_entries",
    "build_ops_summary_rows_from_hole_rows",
    "update_geo_ops_summary_from_hole_rows",
    "_parse_hole_line",
    "_aggregate_hole_entries",
    "_build_ops_rows_from_lines_fallback",
    "build_ops_rows_from_lines_fallback",
    "summarize_hole_chart_lines",
<<<<<<< HEAD
    "_emit_tapping_card",
    "_emit_counterbore_card",
    "_emit_spot_and_jig_cards",
    "_hole_table_section_present",
    "_add_bucket_minutes",
    "_emit_hole_table_ops_cards",
=======
    "summarize_hole_chart_agreement",
>>>>>>> c24ff63e
]


def build_ops_rows_from_lines_fallback(lines: Iterable[str] | None) -> list[dict]:
    """Proxy to the chart-line fallback parser exposed for hole operations helpers."""

    seq = [str(s) for s in lines or [] if str(s)]
    if not seq:
        return []
    return _chart_build_ops_rows_from_lines_fallback(seq)


_build_ops_rows_from_lines_fallback = _chart_build_ops_rows_from_lines_fallback<|MERGE_RESOLUTION|>--- conflicted
+++ resolved
@@ -4,33 +4,11 @@
 
 import math
 import re
-<<<<<<< HEAD
-import typing
-from collections import Counter, defaultdict
-from collections.abc import (
-    Iterable,
-    Mapping as _MappingABC,
-    MutableMapping as _MutableMappingABC,
-    Sequence,
-)
-from fractions import Fraction
-from typing import Any, Mapping, MutableMapping
-
-from appkit.utils import (
-    _ipm_from_rpm_ipr,
-    _lookup_sfm_ipr,
-    _parse_thread_major_in,
-    _parse_tpi,
-    _rpm_from_sfm_diam,
-)
-from cad_quoter.domain_models.values import safe_float as _safe_float
-=======
 from collections import Counter
 from collections.abc import Iterable, Mapping, MutableMapping
 from fractions import Fraction
 from typing import Any, Callable
 
->>>>>>> c24ff63e
 
 from .chart_lines import (
     _build_ops_rows_from_lines_fallback as _chart_build_ops_rows_from_lines_fallback,
@@ -684,416 +662,6 @@
     }
 
 
-<<<<<<< HEAD
-def _emit_tapping_card(
-    lines: list[str],
-    *,
-    geo: Mapping[str, Any] | None,
-    material_group: str | None,
-    speeds_csv: dict | None,
-    result: Mapping[str, Any] | None = None,
-    breakdown: Mapping[str, Any] | None = None,
-) -> None:
-    rows = _rows_from_ops_summary(geo, result=result, breakdown=breakdown)
-    groups: list[dict[str, Any]] = []
-    for r in rows:
-        desc = str(r.get("desc", ""))
-        desc_upper = desc.upper()
-        desc_clean = desc_upper.replace(".", "")
-        if "TAP" not in desc_upper and "NPT" not in desc_clean:
-            continue
-        qty = int(r.get("qty") or 0)
-        if qty <= 0:
-            continue
-        side = _side_of(desc)
-        match = _THREAD_WITH_TPI_RE.search(desc)
-        major_token = None
-        tpi_token = None
-        if match:
-            try:
-                major_token = match.group(1).strip()
-                tpi_token = match.group(2).strip()
-            except IndexError:
-                match = None
-        if match and major_token and tpi_token:
-            thread = f"{major_token}-{tpi_token}"
-            tpi = _parse_tpi(thread)
-            major = _parse_thread_major_in(thread)
-        else:
-            match = _THREAD_WITH_NPT_RE.search(desc)
-            if not match:
-                continue
-            major_token = match.group(1).strip()
-            thread = f"{major_token}-NPT"
-            tpi = None
-            major = _parse_thread_major_in(f"{major_token}-1")
-            if major is None:
-                major = _parse_ref_to_inch(major_token)
-        depth_match = _DEPTH_TOKEN.search(desc)
-        depth_in = float(depth_match.group(1)) if depth_match else None
-        pilot = (r.get("ref") or "").strip()
-        pitch = (1.0 / float(tpi)) if tpi else None
-        sfm, _ = _lookup_sfm_ipr("tapping", major, material_group, speeds_csv)
-        rpm = _rpm_from_sfm_diam(sfm, major)
-        ipm = _ipm_from_rpm_ipr(rpm, pitch)
-        groups.append(
-            {
-                "thread": thread,
-                "side": side,
-                "qty": qty,
-                "depth_in": depth_in,
-                "pilot": pilot,
-                "pitch_ipr": None if pitch is None else round(pitch, 4),
-                "rpm": None if rpm is None else int(round(rpm)),
-                "ipm": None if ipm is None else round(ipm, 3),
-            }
-        )
-    if not groups:
-        return
-    total = sum(g["qty"] for g in groups)
-    front = sum(g["qty"] for g in groups if g["side"] == "FRONT")
-    back = total - front
-    lines += [
-        "MATERIAL REMOVAL – TAPPING",
-        "=" * 64,
-        "Inputs",
-        "  Ops ............... Tapping (front + back), pre-drill counted in drilling",
-        f"  Taps .............. {total} total  → {front} front, {back} back",
-        "  Threads ........... " + ", ".join(sorted({g["thread"] for g in groups})),
-        "",
-        "TIME PER HOLE – TAP GROUPS",
-        "-" * 66,
-    ]
-    for g in groups:
-        depth_txt = "THRU" if g["depth_in"] is None else f'{g["depth_in"]:.2f}"'
-        lines.append(
-            f'{g["thread"]} × {g["qty"]}  ({g["side"]})'
-            f'{(" | pilot " + g["pilot"]) if g.get("pilot") else ""}'
-            f" | depth {depth_txt} | {g['pitch_ipr'] if g['pitch_ipr'] is not None else '-'} ipr"
-            f" | {g['rpm'] if g['rpm'] is not None else '-'} rpm"
-            f" | {g['ipm'] if g['ipm'] is not None else '-'} ipm"
-            f" | t/hole — | group — "
-        )
-    lines.append("")
-
-
-def _emit_counterbore_card(
-    lines: list[str],
-    *,
-    geo: Mapping[str, Any] | None,
-    material_group: str | None,
-    speeds_csv: dict | None,
-    result: Mapping[str, Any] | None = None,
-    breakdown: Mapping[str, Any] | None = None,
-) -> None:
-    rows = _rows_from_ops_summary(geo, result=result, breakdown=breakdown)
-    groups: defaultdict[tuple[float, str, float | None], int] = defaultdict(int)
-    order: list[tuple[float, str, float | None]] = []
-    for r in rows:
-        desc = str(r.get("desc", ""))
-        if "BORE" not in desc.upper():
-            continue
-        match = _CBORE_RE.search(desc)
-        if not match:
-            continue
-        diam_in = float(match.group(1))
-        side = _side_of(desc)
-        depth_match = _DEPTH_TOKEN.search(desc)
-        depth_in = float(depth_match.group(1)) if depth_match else None
-        key = (round(diam_in, 4), side, depth_in)
-        if key not in groups:
-            order.append(key)
-        groups[key] += int(r.get("qty") or 0)
-    if not groups:
-        return
-    items = [(key, groups[key]) for key in sorted(order, key=lambda key: (key[0], key[1]))]
-    total = sum(qty for _, qty in items)
-    front = sum(qty for (key, qty) in items if key[1] == "FRONT")
-    back = total - front
-    lines += [
-        "MATERIAL REMOVAL – COUNTERBORE",
-        "=" * 64,
-        "Inputs",
-        "  Ops ............... Counterbore (front + back)",
-        f"  Counterbores ...... {total} total  → {front} front, {back} back",
-        "",
-        "TIME PER HOLE – C’BORE GROUPS",
-        "-" * 66,
-    ]
-    for (diam_in, side, depth_in), qty in items:
-        sfm, ipr = _lookup_sfm_ipr("counterbore", diam_in, material_group, speeds_csv)
-        rpm = _rpm_from_sfm_diam(sfm, diam_in)
-        ipm = _ipm_from_rpm_ipr(rpm, ipr)
-        depth_txt = "—" if depth_in is None else f'{depth_in:.2f}"'
-        rpm_txt = "-" if rpm is None else str(int(rpm))
-        ipm_txt = "-" if ipm is None else f"{ipm:.3f}"
-        lines.append(
-            f'Ø{diam_in:.4f}" × {qty}  ({side}) | depth {depth_txt} | {rpm_txt} rpm | '
-            f"{ipm_txt} ipm | t/hole — | group — "
-        )
-    lines.append("")
-
-
-def _emit_spot_and_jig_cards(
-    lines: list[str],
-    *,
-    geo: Mapping[str, Any] | None,
-    material_group: str | None,
-    speeds_csv: dict | None,
-    result: Mapping[str, Any] | None = None,
-    breakdown: Mapping[str, Any] | None = None,
-) -> None:
-    rows = _rows_from_ops_summary(geo, result=result, breakdown=breakdown)
-    spot_qty = 0
-    spot_depth: float | None = None
-    for r in rows:
-        desc_upper = str(r.get("desc", "")).upper()
-        if ("DRILL" in desc_upper and "C" in desc_upper) and ("THRU" not in desc_upper) and (
-            "TAP" not in desc_upper
-        ):
-            depth_match = _DEPTH_TOKEN.search(desc_upper)
-            if depth_match:
-                try:
-                    spot_depth = float(depth_match.group(1))
-                except Exception:
-                    spot_depth = None
-            spot_qty += int(r.get("qty") or 0)
-    jig_qty = sum(int(r.get("qty") or 0) for r in rows if "JIG GRIND" in str(r.get("desc", "")).upper())
-    if spot_qty > 0:
-        sfm, ipr = _lookup_sfm_ipr("spot", 0.1875, material_group, speeds_csv)
-        rpm = _rpm_from_sfm_diam(sfm, 0.1875)
-        ipm = _ipm_from_rpm_ipr(rpm, ipr)
-        depth_txt = "—" if spot_depth is None else f'{spot_depth:.2f}"'
-        rpm_txt = "-" if rpm is None else str(int(round(rpm)))
-        ipm_txt = "-" if ipm is None else f"{ipm:.3f}"
-        lines += [
-            "MATERIAL REMOVAL – SPOT (CENTER DRILL)",
-            "=" * 64,
-            f"Spots .............. {spot_qty} (front-side unless noted)",
-            "TIME PER HOLE – SPOT GROUPS",
-            "-" * 66,
-            f"Spot drill × {spot_qty} | depth {depth_txt} | {rpm_txt} rpm | {ipm_txt} ipm | t/hole — | group — ",
-            "",
-        ]
-    if jig_qty > 0:
-        lines += [
-            "MATERIAL REMOVAL – JIG GRIND",
-            "=" * 64,
-            f"Jig-grind features . {jig_qty}",
-            "TIME PER FEATURE",
-            "-" * 66,
-            f"Jig grind × {jig_qty} | t/feat — | group — ",
-            "",
-        ]
-
-
-def _hole_table_section_present(lines: Sequence[str], header: str) -> bool:
-    if not header:
-        return False
-    header_norm = header.strip().upper()
-    for existing in lines:
-        if isinstance(existing, str) and existing.strip().upper() == header_norm:
-            return True
-    return False
-
-
-def _add_bucket_minutes(
-    bucket_view: Mapping[str, Any] | MutableMapping[str, Any] | None,
-    bucket_key: str,
-    minutes: float,
-    *,
-    machine_rate: float = 0.0,
-    labor_rate: float = 0.0,
-    name: str = "",
-) -> None:
-    try:
-        minutes_val = float(minutes)
-    except Exception:
-        minutes_val = 0.0
-    if minutes_val <= 0.0:
-        return
-
-    if isinstance(bucket_view, dict):
-        target_view = bucket_view
-    elif isinstance(bucket_view, _MutableMappingABC):
-        target_view = typing.cast(MutableMapping[str, Any], bucket_view)
-    else:
-        return
-
-    buckets = target_view.setdefault(
-        "buckets",
-        {},
-    )
-    if not isinstance(buckets, dict):
-        try:
-            buckets = dict(buckets)  # type: ignore[arg-type]
-        except Exception:
-            buckets = {}
-        target_view["buckets"] = buckets
-
-    entry = buckets.setdefault(
-        bucket_key,
-        {"minutes": 0.0, "labor$": 0.0, "machine$": 0.0, "total$": 0.0},
-    )
-    try:
-        entry_minutes = float(entry.get("minutes", 0.0))
-    except Exception:
-        entry_minutes = 0.0
-    entry["minutes"] = entry_minutes + minutes_val
-
-    hours = minutes_val / 60.0
-    mach_rate = _safe_float(machine_rate, 0.0)
-    lab_rate = _safe_float(labor_rate, 0.0)
-    entry["machine$"] = float(entry.get("machine$", 0.0)) + hours * mach_rate
-    entry["labor$"] = float(entry.get("labor$", 0.0)) + hours * lab_rate
-    entry["total$"] = round(float(entry.get("machine$", 0.0)) + float(entry.get("labor$", 0.0)), 2)
-
-    ops_map = target_view.setdefault("bucket_ops", {})
-    if not isinstance(ops_map, dict):
-        try:
-            ops_map = dict(ops_map)  # type: ignore[arg-type]
-        except Exception:
-            ops_map = {}
-        target_view["bucket_ops"] = ops_map
-    ops_list = ops_map.setdefault(bucket_key, [])
-    if isinstance(ops_list, list) and name:
-        ops_list.append({"name": name, "minutes": minutes_val})
-
-
-def _emit_hole_table_ops_cards(
-    lines: list[str],
-    *,
-    geo: Mapping[str, Any] | None,
-    material_group: str | None,
-    speeds_csv: dict | None,
-    result: Mapping[str, Any] | None = None,
-    breakdown: Mapping[str, Any] | None = None,
-    rates: Mapping[str, Any] | None = None,
-) -> None:
-    from appkit.ui.planner_render import (
-        _hole_table_minutes_from_geo,
-        _lookup_bucket_rate,
-    )
-
-    tap_minutes_hint, cbore_minutes_hint, spot_minutes_hint, jig_minutes_hint = (
-        _hole_table_minutes_from_geo(geo)
-    )
-
-    bucket_view_obj: Mapping[str, Any] | MutableMapping[str, Any] | None = None
-    for candidate in (breakdown, result):
-        if isinstance(candidate, dict):
-            bucket_view_obj = candidate.setdefault("bucket_view", {})
-            break
-        if isinstance(candidate, _MutableMappingABC):
-            view = candidate.get("bucket_view")
-            if not isinstance(view, dict):
-                view = {}
-                try:
-                    candidate["bucket_view"] = view  # type: ignore[index]
-                except Exception:
-                    pass
-            bucket_view_obj = typing.cast(MutableMapping[str, Any], view)
-            break
-
-    rates_map: Mapping[str, Any]
-    if isinstance(breakdown, _MappingABC):
-        rates_candidate = breakdown.get("rates")
-        if isinstance(rates_candidate, _MappingABC):
-            rates_map = rates_candidate
-        elif isinstance(rates_candidate, dict):
-            rates_map = rates_candidate
-        else:
-            rates_map = {}
-    else:
-        rates_map = {}
-    if (not rates_map) and isinstance(rates, _MappingABC):
-        rates_map = rates
-    elif (not rates_map) and isinstance(rates, dict):
-        rates_map = rates
-
-    if not _hole_table_section_present(lines, "MATERIAL REMOVAL – TAPPING"):
-        _emit_tapping_card(
-            lines,
-            geo=geo,
-            material_group=material_group,
-            speeds_csv=speeds_csv,
-            result=result,
-            breakdown=breakdown,
-        )
-        tap_labor_rate = _lookup_bucket_rate("tapping_labor", rates_map) or _lookup_bucket_rate(
-            "labor",
-            rates_map,
-        )
-        tap_machine_rate = _lookup_bucket_rate("tapping", rates_map) or 0.0
-        _add_bucket_minutes(
-            bucket_view_obj,
-            "tapping",
-            tap_minutes_hint,
-            machine_rate=tap_machine_rate,
-            labor_rate=tap_labor_rate,
-            name="Tapping ops",
-        )
-    if not _hole_table_section_present(lines, "MATERIAL REMOVAL – COUNTERBORE"):
-        _emit_counterbore_card(
-            lines,
-            geo=geo,
-            material_group=material_group,
-            speeds_csv=speeds_csv,
-            result=result,
-            breakdown=breakdown,
-        )
-        cbore_labor_rate = _lookup_bucket_rate("counterbore_labor", rates_map) or _lookup_bucket_rate(
-            "labor",
-            rates_map,
-        )
-        cbore_machine_rate = _lookup_bucket_rate("counterbore", rates_map) or _lookup_bucket_rate(
-            "drilling",
-            rates_map,
-        )
-        _add_bucket_minutes(
-            bucket_view_obj,
-            "counterbore",
-            cbore_minutes_hint,
-            machine_rate=cbore_machine_rate,
-            labor_rate=cbore_labor_rate,
-            name="Counterbore ops",
-        )
-    if not _hole_table_section_present(lines, "MATERIAL REMOVAL – SPOT (CENTER DRILL)"):
-        _emit_spot_and_jig_cards(
-            lines,
-            geo=geo,
-            material_group=material_group,
-            speeds_csv=speeds_csv,
-            result=result,
-            breakdown=breakdown,
-        )
-        drill_labor_rate = _lookup_bucket_rate("drilling_labor", rates_map) or _lookup_bucket_rate(
-            "labor",
-            rates_map,
-        )
-        drill_machine_rate = _lookup_bucket_rate("drilling", rates_map) or 0.0
-        _add_bucket_minutes(
-            bucket_view_obj,
-            "drilling",
-            spot_minutes_hint,
-            machine_rate=drill_machine_rate,
-            labor_rate=drill_labor_rate,
-            name="Spot drill ops",
-        )
-        grind_labor_rate = _lookup_bucket_rate("grinding_labor", rates_map) or _lookup_bucket_rate(
-            "labor",
-            rates_map,
-        )
-        grind_machine_rate = _lookup_bucket_rate("grinding", rates_map) or 0.0
-        _add_bucket_minutes(
-            bucket_view_obj,
-            "grinding",
-            jig_minutes_hint,
-            machine_rate=grind_machine_rate,
-            labor_rate=grind_labor_rate,
-            name="Jig grind ops",
-        )
-=======
 def summarize_hole_chart_agreement(
     entity_holes_mm: Iterable[Any] | None, chart_ops: Iterable[dict] | None
 ) -> dict[str, Any]:
@@ -1163,7 +731,6 @@
         "entity_total": int(entity_total),
         "chart_total": int(chart_total),
     }
->>>>>>> c24ff63e
 
 
 __all__ = [
@@ -1200,16 +767,7 @@
     "_build_ops_rows_from_lines_fallback",
     "build_ops_rows_from_lines_fallback",
     "summarize_hole_chart_lines",
-<<<<<<< HEAD
-    "_emit_tapping_card",
-    "_emit_counterbore_card",
-    "_emit_spot_and_jig_cards",
-    "_hole_table_section_present",
-    "_add_bucket_minutes",
-    "_emit_hole_table_ops_cards",
-=======
     "summarize_hole_chart_agreement",
->>>>>>> c24ff63e
 ]
 
 
