"""Optional ezdxf / ODA File Converter bindings."""

from __future__ import annotations

import logging
import os
import subprocess
import tempfile
<<<<<<< HEAD
import zipfile
=======
>>>>>>> 6350578e
from pathlib import Path
from typing import Any, Callable, Final

log = logging.getLogger(__name__)

_DWG_CONVERTER_TIP: Final[str] = (
    "Set ODA_CONVERTER_EXE or DWG2DXF_EXE to a converter that accepts <input.dwg> <output.dxf>."
)

_EZDXF_ERROR: Exception | None = None
_ODAFC_ERROR: Exception | None = None
_ezdxf: Any | None
_odafc: Any | None = None

try:  # pragma: no cover - exercised indirectly
    import ezdxf as _ezdxf  # type: ignore
except Exception as exc:  # pragma: no cover - platform specific
    _ezdxf = None  # type: ignore[assignment]
    _EZDXF_ERROR = exc
else:
    _EZDXF_ERROR = None
    try:  # pragma: no cover - optional dependency
        from ezdxf.addons import odafc as _odafc  # type: ignore
    except Exception as exc:  # pragma: no cover - optional dependency
        _odafc = None  # type: ignore[assignment]
        _ODAFC_ERROR = exc
    else:
        _ODAFC_ERROR = None

EZDXF_VERSION: Final[str] = getattr(_ezdxf, "__version__", "unknown") if _ezdxf else "unknown"
HAS_EZDXF: Final[bool] = _ezdxf is not None
HAS_ODAFC: Final[bool] = "_odafc" in globals() and _odafc is not None

_ezdxf_readfile: Callable[[str], Any] | None = None
_ezdxf_recover_readfile: Callable[[str], Any] | None = None
if HAS_EZDXF:
    _ezdxf_readfile = getattr(_ezdxf, "readfile", None)
    recover_mod = getattr(_ezdxf, "recover", None)
    if recover_mod is not None:
        _ezdxf_recover_readfile = getattr(recover_mod, "readfile", None)

_odafc_readfile: Callable[[str], Any] | None = None
if HAS_ODAFC:
    _odafc_readfile = getattr(_odafc, "readfile", None)


def require_ezdxf(action: str = "DXF operations") -> Any:
    """Return the ``ezdxf`` module or raise a friendly error."""

    if _ezdxf is None:
        msg = f"{action} requires ezdxf, which is unavailable."
        if _EZDXF_ERROR is not None:
            raise RuntimeError(f"{msg} ({_EZDXF_ERROR})") from _EZDXF_ERROR
        raise RuntimeError(msg)
    return _ezdxf


def require_odafc(action: str = "DWG conversion") -> Any:
    """Return the ``ezdxf.addons.odafc`` module or raise a friendly error."""

    if not HAS_ODAFC or _odafc_readfile is None:
        if _ODAFC_ERROR is not None:
            raise RuntimeError(
                f"{action} requires ezdxf.addons.odafc (ODA File Converter)."
                f" It failed to load: {_ODAFC_ERROR}"
            ) from _ODAFC_ERROR
        raise RuntimeError(
            f"{action} requires ezdxf.addons.odafc with the ODA File Converter binaries installed."
        )
    return _odafc


def _recover_document(doc_path: str, *, error: Exception) -> Any | None:
    """Attempt to recover a DXF document after ``error``."""

    if _ezdxf_recover_readfile is None:
        return None
    try:
        result = _ezdxf_recover_readfile(doc_path)
    except Exception as recover_exc:  # pragma: no cover - depends on dxfs supplied
        log.debug("ezdxf recover.readfile failed", exc_info=recover_exc)
        return None

    # ezdxf.recover.readfile returns (doc, auditor)
    if isinstance(result, tuple) and len(result) == 2:
        doc, auditor = result
        if getattr(auditor, "has_errors", False):  # pragma: no cover - diagnostic only
            log.warning(
                "Recovered DXF %s with auditor errors after %s: %s",
                doc_path,
                type(error).__name__,
                auditor.errors,
            )
        else:
            log.info(
                "Recovered DXF %s after %s", doc_path, type(error).__name__
            )
        return doc

    return result


def _configured_dwg_converter() -> Path | None:
    """Return the configured DWG→DXF converter if available."""

    candidates: list[Path] = []

    for env_var in ("ODA_CONVERTER_EXE", "DWG2DXF_EXE"):
        configured = os.environ.get(env_var)
        if configured:
            candidates.append(Path(configured))

    wrapper = Path(__file__).with_name("dwg2dxf_wrapper.bat")
    if wrapper.exists():
        candidates.append(wrapper)

    vendor_dir = Path(__file__).resolve().parent
    for name in ("ODAFileConverter.exe", "dwg2dxf.exe", "dwg2dxf.sh"):
        bundled = vendor_dir / name
        if bundled.exists():
            candidates.append(bundled)

    program_dirs: list[Path] = []
    for env_var in ("PROGRAMFILES", "PROGRAMFILES(X86)"):
        raw = os.environ.get(env_var)
        if raw:
            program_dirs.append(Path(raw))

    for base in program_dirs:
        oda_root = base / "ODA"
        for root in (base, oda_root):
            if not root.exists():
                continue
            for exe in sorted(root.glob("ODAFileConverter*/ODAFileConverter.exe"), reverse=True):
                candidates.append(exe)

    path_env = os.environ.get("PATH", "")
    if path_env:
        for part in path_env.split(os.pathsep):
            if not part:
                continue
            for name in ("ODAFileConverter.exe", "dwg2dxf.exe", "dwg2dxf"):
                exe = Path(part) / name
                if exe.exists():
                    candidates.append(exe)

    seen: set[Path] = set()
    for candidate in candidates:
        try:
            resolved = candidate.resolve()
        except FileNotFoundError:
            continue
        if resolved in seen:
            continue
        seen.add(resolved)
        if resolved.exists():
            return resolved
    return None


<<<<<<< HEAD
def _convert_dwg_to_dxf(path: Path, *, target_version: str = "ACAD2018") -> tuple[Path, bool]:
    """Convert ``path`` to DXF using the configured converter.

    Returns a tuple of ``(produced_path, supports_versions)`` where
    ``supports_versions`` indicates if the converter honours ``target_version``.
    """
=======
def _convert_dwg_to_dxf(path: Path) -> Path | None:
    """Convert ``path`` to DXF using the configured converter."""
>>>>>>> 6350578e

    converter = _configured_dwg_converter()
    if converter is None:
        raise RuntimeError(
            "DWG support requires a DWG→DXF converter executable (e.g. ODAFileConverter.exe).\n"
            f"{_DWG_CONVERTER_TIP}"
        )

    out_dir = Path(tempfile.mkdtemp(prefix="dwg2dxf_"))
    out_dxf = out_dir / (path.stem + ".dxf")

    exe_lower = converter.name.lower()
<<<<<<< HEAD
    supports_versions = False
=======
>>>>>>> 6350578e
    if exe_lower.endswith((".bat", ".cmd")):
        cmd = ["cmd", "/c", str(converter), str(path), str(out_dxf)]
    elif "odafileconverter" in exe_lower:
        cmd = [
            str(converter),
            str(path.parent),
            str(out_dir),
<<<<<<< HEAD
            target_version,
=======
            "ACAD2018",
>>>>>>> 6350578e
            "DXF",
            "0",
            "0",
            path.name,
        ]
<<<<<<< HEAD
        supports_versions = True
=======
>>>>>>> 6350578e
    else:
        cmd = [str(converter), str(path), str(out_dxf)]

    try:
        subprocess.run(
            cmd,
            check=True,
            stdout=subprocess.PIPE,
            stderr=subprocess.PIPE,
            text=True,
        )
    except FileNotFoundError as exc:  # pragma: no cover - user environment
        raise RuntimeError(f"DWG converter not found: {converter}") from exc
    except subprocess.CalledProcessError as exc:  # pragma: no cover - converter runtime
        raise RuntimeError(
            "DWG→DXF conversion failed.\n"
            f"cmd: {' '.join(cmd)}\n"
            f"stdout:\n{exc.stdout}\n"
            f"stderr:\n{exc.stderr}"
        ) from exc

    produced = out_dxf if out_dxf.exists() else out_dir / (path.stem + ".dxf")
    if not produced.exists():  # pragma: no cover - unexpected converter behaviour
        raise RuntimeError(
            "Converter reported success but DXF was not produced.\n"
            f"cmd: {' '.join(cmd)}\n"
            f"checked: {out_dxf} | {produced}"
        )
<<<<<<< HEAD

    if produced.suffix.lower() == ".zip" or _looks_like_zip(produced):
        produced = _extract_converted_zip(produced)

    return produced, supports_versions


def _looks_like_zip(path: Path) -> bool:
    try:
        with path.open("rb") as fh:
            signature = fh.read(4)
    except OSError:  # pragma: no cover - filesystem permissions
        return False
    return signature.startswith(b"PK\x03\x04")


def _extract_converted_zip(path: Path) -> Path:
    """Extract the primary DXF from ``path`` and return its location."""

    with zipfile.ZipFile(path) as archive:
        dxf_names = [name for name in archive.namelist() if name.lower().endswith(".dxf")]
        if not dxf_names:
            raise RuntimeError(
                "DWG converter produced a ZIP archive without a DXF payload.\n"
                f"archive: {path}"
            )
        # Prefer the entry that matches the archive stem, but fall back to the first DXF.
        stem = path.stem.lower()
        target_name = next((name for name in dxf_names if Path(name).stem.lower() == stem), dxf_names[0])
        extracted_path = path.with_suffix("") if path.suffix else path
        extracted_path = extracted_path.with_suffix(".dxf")
        with archive.open(target_name) as src, extracted_path.open("wb") as dst:
            data = src.read()
            dst.write(data)
    try:
        path.unlink()
    except OSError:  # pragma: no cover - cleanup best-effort
        pass
    return extracted_path


def _load_with_ezdxf(doc_path: Path) -> tuple[Any | None, Exception | None]:
    """Attempt to load ``doc_path`` with ezdxf, returning (doc, error)."""

    if _ezdxf_readfile is None:
        return None, None

    try:
        return _ezdxf_readfile(str(doc_path)), None
    except Exception as exc:  # pragma: no cover - depends on dxfs supplied
        recovered = _recover_document(str(doc_path), error=exc)
        if recovered is not None:
            return recovered, None
        return None, exc
=======
    return produced
>>>>>>> 6350578e


def read_document(path: str | Path) -> Any:
    """Return an ezdxf drawing, falling back to odafc when available."""

    path_obj = Path(path)
<<<<<<< HEAD
    last_error: Exception | None = None

    if path_obj.suffix.lower() == ".dwg":
        conversion_versions: tuple[str, ...] = ("ACAD2018", "ACAD2013", "ACAD2010", "ACAD2007")
        supports_versions: bool | None = None
        attempted_versions: list[str] = []

        for idx, version in enumerate(conversion_versions):
            if supports_versions is False and idx > 0:
                break
            try:
                converted_path, supports_versions = _convert_dwg_to_dxf(path_obj, target_version=version)
            except Exception as exc:  # pragma: no cover - depends on env/converter
                last_error = exc
                if supports_versions is False:
                    break
                continue

            attempted_versions.append(version)
            doc, error = _load_with_ezdxf(converted_path)
            if doc is not None:
                return doc
            if error is not None:
                last_error = error
                continue

        if _odafc_readfile is not None:
            try:
                return _odafc_readfile(str(path_obj))
            except Exception as exc:  # pragma: no cover - depends on dwgs supplied
                last_error = exc
                recovered = _recover_document(str(path_obj), error=exc)
                if recovered is not None:
                    return recovered

        if last_error is not None:
            if attempted_versions:
                attempted = ", ".join(attempted_versions)
                raise RuntimeError(
                    "Failed to load DWG after converting with ODAFileConverter versions "
                    f"{attempted}. Last error: {last_error}"
                ) from last_error
            raise last_error

        if _odafc_readfile is None:
            raise RuntimeError(
                "DWG support is unavailable because ezdxf could not find a converter executable and the odafc backend is missing.\n"
                "Install the ODA File Converter and expose it via ODA_CONVERTER_EXE/DWG2DXF_EXE, or install ezdxf.addons.odafc.\n"
                f"{_DWG_CONVERTER_TIP}"
            )

        raise RuntimeError("DWG support failed without a specific error. Please retry the import.")

    doc, error = _load_with_ezdxf(path_obj)
    if doc is not None:
        return doc
    if error is not None:
        raise error

    raise RuntimeError("No DXF/DWG reader available. Install ezdxf or the ODA File Converter.")
=======
    original_dwg: Path | None = None
    converted_path: Path | None = None
    last_error: Exception | None = None

    if path_obj.suffix.lower() == ".dwg":
        original_dwg = path_obj
        try:
            converted_path = _convert_dwg_to_dxf(path_obj)
        except Exception as exc:  # pragma: no cover - depends on env/converter
            last_error = exc

    candidate_paths: list[Path] = []
    if converted_path is not None:
        candidate_paths.append(converted_path)
    if original_dwg is None:
        candidate_paths.append(path_obj)

    if _ezdxf_readfile is not None:
        for candidate in candidate_paths:
            doc_path = str(candidate)
            try:
                return _ezdxf_readfile(doc_path)
            except Exception as exc:  # pragma: no cover - depends on dxfs supplied
                last_error = exc
                recovered = _recover_document(doc_path, error=exc)
                if recovered is not None:
                    return recovered

    if original_dwg is not None and _odafc_readfile is not None:
        doc_path = str(original_dwg)
        try:
            return _odafc_readfile(doc_path)
        except Exception as exc:  # pragma: no cover - depends on dwgs supplied
            last_error = exc
            recovered = _recover_document(doc_path, error=exc)
            if recovered is not None:
                return recovered

    if last_error is not None:
        raise last_error

    if original_dwg is not None and _odafc_readfile is None:
        raise RuntimeError(
            "DWG support is unavailable because ezdxf could not find a converter executable and the odafc backend is missing.\n"
            "Install the ODA File Converter and expose it via ODA_CONVERTER_EXE/DWG2DXF_EXE, or install ezdxf.addons.odafc.\n"
            f"{_DWG_CONVERTER_TIP}"
        )
    raise RuntimeError(
        "No DXF/DWG reader available. Install ezdxf or the ODA File Converter."
    )
>>>>>>> 6350578e


__all__ = [
    "HAS_EZDXF",
    "EZDXF_VERSION",
    "HAS_ODAFC",
    "require_ezdxf",
    "require_odafc",
    "read_document",
]<|MERGE_RESOLUTION|>--- conflicted
+++ resolved
@@ -6,10 +6,6 @@
 import os
 import subprocess
 import tempfile
-<<<<<<< HEAD
-import zipfile
-=======
->>>>>>> 6350578e
 from pathlib import Path
 from typing import Any, Callable, Final
 
@@ -170,17 +166,8 @@
     return None
 
 
-<<<<<<< HEAD
-def _convert_dwg_to_dxf(path: Path, *, target_version: str = "ACAD2018") -> tuple[Path, bool]:
-    """Convert ``path`` to DXF using the configured converter.
-
-    Returns a tuple of ``(produced_path, supports_versions)`` where
-    ``supports_versions`` indicates if the converter honours ``target_version``.
-    """
-=======
 def _convert_dwg_to_dxf(path: Path) -> Path | None:
     """Convert ``path`` to DXF using the configured converter."""
->>>>>>> 6350578e
 
     converter = _configured_dwg_converter()
     if converter is None:
@@ -193,10 +180,6 @@
     out_dxf = out_dir / (path.stem + ".dxf")
 
     exe_lower = converter.name.lower()
-<<<<<<< HEAD
-    supports_versions = False
-=======
->>>>>>> 6350578e
     if exe_lower.endswith((".bat", ".cmd")):
         cmd = ["cmd", "/c", str(converter), str(path), str(out_dxf)]
     elif "odafileconverter" in exe_lower:
@@ -204,20 +187,12 @@
             str(converter),
             str(path.parent),
             str(out_dir),
-<<<<<<< HEAD
-            target_version,
-=======
             "ACAD2018",
->>>>>>> 6350578e
             "DXF",
             "0",
             "0",
             path.name,
         ]
-<<<<<<< HEAD
-        supports_versions = True
-=======
->>>>>>> 6350578e
     else:
         cmd = [str(converter), str(path), str(out_dxf)]
 
@@ -246,132 +221,13 @@
             f"cmd: {' '.join(cmd)}\n"
             f"checked: {out_dxf} | {produced}"
         )
-<<<<<<< HEAD
-
-    if produced.suffix.lower() == ".zip" or _looks_like_zip(produced):
-        produced = _extract_converted_zip(produced)
-
-    return produced, supports_versions
-
-
-def _looks_like_zip(path: Path) -> bool:
-    try:
-        with path.open("rb") as fh:
-            signature = fh.read(4)
-    except OSError:  # pragma: no cover - filesystem permissions
-        return False
-    return signature.startswith(b"PK\x03\x04")
-
-
-def _extract_converted_zip(path: Path) -> Path:
-    """Extract the primary DXF from ``path`` and return its location."""
-
-    with zipfile.ZipFile(path) as archive:
-        dxf_names = [name for name in archive.namelist() if name.lower().endswith(".dxf")]
-        if not dxf_names:
-            raise RuntimeError(
-                "DWG converter produced a ZIP archive without a DXF payload.\n"
-                f"archive: {path}"
-            )
-        # Prefer the entry that matches the archive stem, but fall back to the first DXF.
-        stem = path.stem.lower()
-        target_name = next((name for name in dxf_names if Path(name).stem.lower() == stem), dxf_names[0])
-        extracted_path = path.with_suffix("") if path.suffix else path
-        extracted_path = extracted_path.with_suffix(".dxf")
-        with archive.open(target_name) as src, extracted_path.open("wb") as dst:
-            data = src.read()
-            dst.write(data)
-    try:
-        path.unlink()
-    except OSError:  # pragma: no cover - cleanup best-effort
-        pass
-    return extracted_path
-
-
-def _load_with_ezdxf(doc_path: Path) -> tuple[Any | None, Exception | None]:
-    """Attempt to load ``doc_path`` with ezdxf, returning (doc, error)."""
-
-    if _ezdxf_readfile is None:
-        return None, None
-
-    try:
-        return _ezdxf_readfile(str(doc_path)), None
-    except Exception as exc:  # pragma: no cover - depends on dxfs supplied
-        recovered = _recover_document(str(doc_path), error=exc)
-        if recovered is not None:
-            return recovered, None
-        return None, exc
-=======
     return produced
->>>>>>> 6350578e
 
 
 def read_document(path: str | Path) -> Any:
     """Return an ezdxf drawing, falling back to odafc when available."""
 
     path_obj = Path(path)
-<<<<<<< HEAD
-    last_error: Exception | None = None
-
-    if path_obj.suffix.lower() == ".dwg":
-        conversion_versions: tuple[str, ...] = ("ACAD2018", "ACAD2013", "ACAD2010", "ACAD2007")
-        supports_versions: bool | None = None
-        attempted_versions: list[str] = []
-
-        for idx, version in enumerate(conversion_versions):
-            if supports_versions is False and idx > 0:
-                break
-            try:
-                converted_path, supports_versions = _convert_dwg_to_dxf(path_obj, target_version=version)
-            except Exception as exc:  # pragma: no cover - depends on env/converter
-                last_error = exc
-                if supports_versions is False:
-                    break
-                continue
-
-            attempted_versions.append(version)
-            doc, error = _load_with_ezdxf(converted_path)
-            if doc is not None:
-                return doc
-            if error is not None:
-                last_error = error
-                continue
-
-        if _odafc_readfile is not None:
-            try:
-                return _odafc_readfile(str(path_obj))
-            except Exception as exc:  # pragma: no cover - depends on dwgs supplied
-                last_error = exc
-                recovered = _recover_document(str(path_obj), error=exc)
-                if recovered is not None:
-                    return recovered
-
-        if last_error is not None:
-            if attempted_versions:
-                attempted = ", ".join(attempted_versions)
-                raise RuntimeError(
-                    "Failed to load DWG after converting with ODAFileConverter versions "
-                    f"{attempted}. Last error: {last_error}"
-                ) from last_error
-            raise last_error
-
-        if _odafc_readfile is None:
-            raise RuntimeError(
-                "DWG support is unavailable because ezdxf could not find a converter executable and the odafc backend is missing.\n"
-                "Install the ODA File Converter and expose it via ODA_CONVERTER_EXE/DWG2DXF_EXE, or install ezdxf.addons.odafc.\n"
-                f"{_DWG_CONVERTER_TIP}"
-            )
-
-        raise RuntimeError("DWG support failed without a specific error. Please retry the import.")
-
-    doc, error = _load_with_ezdxf(path_obj)
-    if doc is not None:
-        return doc
-    if error is not None:
-        raise error
-
-    raise RuntimeError("No DXF/DWG reader available. Install ezdxf or the ODA File Converter.")
-=======
     original_dwg: Path | None = None
     converted_path: Path | None = None
     last_error: Exception | None = None
@@ -422,7 +278,6 @@
     raise RuntimeError(
         "No DXF/DWG reader available. Install ezdxf or the ODA File Converter."
     )
->>>>>>> 6350578e
 
 
 __all__ = [
