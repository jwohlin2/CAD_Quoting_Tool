--- conflicted
+++ resolved
@@ -4714,16 +4714,6 @@
     try:
         anchor_h = float(context.get("anchor_height") or 0.0)
     except Exception:
-<<<<<<< HEAD
-        anchor_height = 0.0
-    if anchor_height < 0:
-        anchor_height = 0.0
-
-    height_lower = anchor_height * 0.6 if anchor_height > 0 else None
-    height_upper = anchor_height * 1.4 if anchor_height > 0 else None
-    height_stop_lower = height_lower
-    height_stop_upper = height_upper
-=======
         anchor_h = 0.0
     if anchor_h < 0:
         anchor_h = 0.0
@@ -4747,7 +4737,6 @@
         if anchors
         else "[TEXT-SCAN] anchors=0"
     )
->>>>>>> ed3eaede
 
     anchor_y_values: list[float] = []
     anchor_x_bounds: dict[int, list[float | None]] = {}
