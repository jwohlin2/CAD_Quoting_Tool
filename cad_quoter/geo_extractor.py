--- conflicted
+++ resolved
@@ -8065,22 +8065,8 @@
     }
 
     manifest = {
-<<<<<<< HEAD
-        "table": table_counts,
-        "geom": {
-            "drill": geom_total,
-            "groups": geom_info.get("groups", []),
-            "total": geom_total,
-            "residual_candidates": residual_candidate_total,
-            "residual_centers": geom_info.get("residual_centers", []),
-            "non_drill_centers": geom_info.get("non_drill_centers", []),
-            "center_count": geom_info.get("center_count", len(residual_centers_set)),
-            "residual_holes": geom_info.get("residual_holes", []),
-        },
-=======
         "table": table_manifest,
         "geom": geom_manifest,
->>>>>>> 63d715b6
         "total": total_counts,
         "details": details,
         "text": text_info,
