--- conflicted
+++ resolved
@@ -13,28 +13,7 @@
 from collections.abc import Mapping, Sequence
 from typing import Any
 
-<<<<<<< HEAD
-import math
-
-from text_tables import (
-    ColumnSpec,
-    DEFAULT_WIDTH,
-    draw_boxed_table,
-    draw_kv_table,
-    ellipsize,
-    money,
-    pct,
-)
-
-
-def _fmt_cell(value: object, align: str = "left", width: int = 12) -> str:
-    text = f"{value}"
-    if align == "right":
-        return text.rjust(width)
-    return text.ljust(width)
-=======
 from text_tables import ascii_table, money, pct
->>>>>>> 682958d2
 
 
 def _currency_from(data: Mapping[str, Any]) -> str:
@@ -120,25 +99,8 @@
     rows: list[list[str]] = []
     for entry in drivers:
         if isinstance(entry, Mapping):
-<<<<<<< HEAD
-            raw_label = (
-                entry.get("label")
-                or entry.get("name")
-                or entry.get("title")
-                or ""
-            )
-            label = ellipsize(str(raw_label), 80)
-            detail = (
-                entry.get("detail")
-                or entry.get("text")
-                or entry.get("value")
-                or entry.get("reason")
-                or ""
-            )
-=======
             label = str(entry.get("label") or entry.get("name") or "")
             detail = entry.get("detail") or entry.get("value") or entry.get("reason") or ""
->>>>>>> 682958d2
         else:
             label = str(entry[0])
             detail = entry[1] if len(entry) > 1 else ""
@@ -299,83 +261,6 @@
             label = entry[0] if entry else ""
             detail = entry[1] if len(entry) > 1 else ""
             amount = _coerce_float(entry[2]) if len(entry) > 2 else None
-<<<<<<< HEAD
-            components = None
-
-        label_text = ellipsize(str(label), 40)
-        detail_text = ellipsize(str(detail), 44) if detail else ""
-
-        displayed_amount = amount
-        if displayed_amount is None and isinstance(components, Mapping):
-            for key in ("net_usd", "total_usd", "base_usd"):
-                candidate = _coerce_float(components.get(key))
-                if candidate is not None:
-                    displayed_amount = candidate
-                    break
-
-        rows.append([
-            label_text,
-            detail_text,
-            money(displayed_amount, currency),
-        ])
-
-        if not isinstance(components, Mapping):
-            continue
-
-        base_amount = None
-        for key in ("stock_piece_usd", "base_usd"):
-            candidate = _coerce_float(components.get(key))
-            if candidate is not None:
-                base_amount = candidate
-                break
-        if base_amount is not None and base_amount > 0:
-            base_detail = components.get("stock_source") or components.get("base_source") or ""
-            rows.append([
-                ellipsize("  Stock piece", 40),
-                ellipsize(str(base_detail), 44) if base_detail else "",
-                money(base_amount, currency),
-            ])
-
-        tax_amount = _coerce_float(components.get("tax_usd"))
-        if tax_amount is not None and abs(tax_amount) > 1e-9:
-            rows.append([
-                ellipsize("  Material tax", 40),
-                "",
-                money(tax_amount, currency),
-            ])
-
-        scrap_credit = _coerce_float(components.get("scrap_credit_usd"))
-        if scrap_credit is not None and scrap_credit > 0:
-            scrap_detail = _scrap_detail(entry if isinstance(entry, Mapping) else {}, components)
-            rows.append([
-                ellipsize("  Scrap credit", 40),
-                ellipsize(scrap_detail, 44) if scrap_detail else "",
-                money(-scrap_credit, currency),
-            ])
-
-        net_amount = _coerce_float(components.get("net_usd"))
-        total_amount = _coerce_float(components.get("total_usd"))
-        if net_amount is not None:
-            rows.append([
-                ellipsize("  Net material", 40),
-                "",
-                money(net_amount, currency),
-            ])
-        if (
-            total_amount is not None
-            and net_amount is not None
-            and not math.isclose(total_amount, net_amount, rel_tol=1e-9, abs_tol=1e-9)
-        ):
-            rows.append([
-                ellipsize("  Total (with tax)", 40),
-                "",
-                money(total_amount, currency),
-            ])
-    specs = (
-        ColumnSpec(40, "L"),
-        ColumnSpec(46, "L"),
-        ColumnSpec(DEFAULT_WIDTH - 40 - 46 - 5, "R"),
-=======
         rows.append([
             str(label),
             str(detail) if detail else "",
@@ -388,7 +273,6 @@
         col_widths=[36, 45, 16],
         col_aligns=["left", "left", "right"],
         header_aligns=["left", "left", "right"],
->>>>>>> 682958d2
     )
 
 
@@ -411,31 +295,6 @@
             rate = _coerce_float(entry[2]) if len(entry) > 2 else None
             amount = _coerce_float(entry[3]) if len(entry) > 3 else None
             rate_display = None
-<<<<<<< HEAD
-        label_text = _fmt_cell(ellipsize(str(label), 28), "left", 28)
-        hours_text = _fmt_cell(f"{hours:.2f} hr" if hours is not None else "—", "right", 12)
-        if rate_display:
-            rate_text = _fmt_cell(str(rate_display), "right", 20)
-        else:
-            rate_text = _fmt_cell(
-                money(rate, currency) + "/hr" if rate is not None else "—",
-                "right",
-                20,
-            )
-        amount_text = _fmt_cell(money(amount, currency), "right", 22)
-        rows.append([label_text, hours_text, rate_text, amount_text])
-    specs = (
-        ColumnSpec(28, "L"),
-        ColumnSpec(12, "R"),
-        ColumnSpec(20, "R"),
-        ColumnSpec(22, "R"),
-    )
-    headers = (
-        _fmt_cell("Process", "left", 28),
-        _fmt_cell("Hours", "right", 12),
-        _fmt_cell("Rate", "right", 20),
-        _fmt_cell("Amount (per part)", "right", 22),
-=======
         hours_text = f"{hours:.2f} hr" if hours is not None else "—"
         if rate_display:
             rate_text = str(rate_display)
@@ -452,7 +311,6 @@
         col_widths=[28, 10, 22, 16],
         col_aligns=["left", "right", "right", "right"],
         header_aligns=["left", "right", "right", "right"],
->>>>>>> 682958d2
     )
 
 
@@ -511,69 +369,6 @@
             if qty and per_hole:
                 return qty * per_hole
         else:
-<<<<<<< HEAD
-            if len(entry) > 2:
-                minutes_val = _coerce_float(entry[2])
-                if minutes_val is not None and minutes_val > 0:
-                    return minutes_val
-            if len(entry) > 1:
-                hours_val = _coerce_float(entry[1])
-                if hours_val is not None and hours_val > 0:
-                    return hours_val * 60.0
-        return None
-
-    processed: list[tuple[str, float | None, str]] = []
-    for raw in entries:
-        if isinstance(raw, Mapping):
-            label = (
-                raw.get("group_label")
-                or raw.get("label")
-                or raw.get("group")
-                or raw.get("op_name")
-                or raw.get("name")
-                or ""
-            )
-            qty = _coerce_float(raw.get("qty"))
-            diameter = _coerce_float(raw.get("diameter_in"))
-            depth = _coerce_float(raw.get("depth_in"))
-            details: list[str] = []
-            if qty is not None and qty > 0:
-                qty_int = int(qty) if abs(qty - int(qty)) < 1e-6 else qty
-                details.append(f"{qty_int} holes")
-            if diameter is not None and diameter > 0:
-                details.append(f"Ø {diameter:.3f}\"")
-            if depth is not None and depth > 0:
-                details.append(f"depth {depth:.2f}\"")
-            detail_text = ", ".join(details)
-        else:
-            label = raw[0] if raw else ""
-            detail_text = ""
-        minutes_val = _coerce_minutes(raw)
-        processed.append((str(label), minutes_val, detail_text))
-
-    processed = [item for item in processed if item[0].strip()]
-    if not processed:
-        return None
-
-    processed.sort(key=lambda item: item[1] or 0.0, reverse=True)
-    rows: list[list[str]] = []
-    for label, minutes_val, detail_text in processed[:5]:
-        left_text = label
-        if detail_text:
-            left_text = f"{label} — {detail_text}" if label else detail_text
-        time_display = "—"
-        if minutes_val is not None and minutes_val > 0:
-            if minutes_val >= 120:
-                hours = minutes_val / 60.0
-                time_display = f"{hours:.2f} hr"
-            else:
-                time_display = f"{minutes_val:.1f} min"
-        rows.append([ellipsize(left_text, 76), time_display])
-
-    left = 76
-    right = DEFAULT_WIDTH - left - 3
-    return draw_kv_table(rows, left, right, left_align="L", right_align="R")
-=======
             label = entry[0] if entry else ""
             hours = _coerce_float(entry[1]) if len(entry) > 1 else None
         rows.append([str(label), f"{hours:.2f} hr" if hours is not None else "—"])
@@ -585,7 +380,6 @@
         col_aligns=["left", "right"],
         header_aligns=["left", "right"],
     )
->>>>>>> 682958d2
 
 
 def _render_traceability(data: Mapping[str, Any]) -> str | None:
