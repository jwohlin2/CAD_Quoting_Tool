--- conflicted
+++ resolved
@@ -13,29 +13,7 @@
 from collections.abc import Mapping, Sequence
 from typing import Any
 
-<<<<<<< HEAD
-from text_tables import (
-    ColumnSpec,
-    DEFAULT_WIDTH,
-    draw_boxed_table,
-    draw_kv_table,
-    ellipsize,
-    money,
-    pct,
-)
-
-
-MATERIALS_WARNING_LABEL = "⚠ MATERIALS MISSING"
-
-
-def _fmt_cell(value: object, align: str = "left", width: int = 12) -> str:
-    text = f"{value}"
-    if align == "right":
-        return text.rjust(width)
-    return text.ljust(width)
-=======
 from text_tables import ascii_table, money, pct
->>>>>>> 1444782d
 
 
 def _currency_from(data: Mapping[str, Any]) -> str:
@@ -378,32 +356,6 @@
             label = entry[0] if entry else ""
             detail = entry[1] if len(entry) > 1 else ""
             amount = _coerce_float(entry[2]) if len(entry) > 2 else None
-<<<<<<< HEAD
-        rows.append(
-            [
-                ellipsize(str(label), 40),
-                ellipsize(str(detail), 44) if detail else "",
-                money(amount, currency),
-            ]
-        )
-    warning_present = any(MATERIALS_WARNING_LABEL in row[0] for row in rows)
-    materials_direct = None
-    if isinstance(data, Mapping):
-        materials_direct = _coerce_float(data.get("materials_direct"))
-    materials_missing = materials_direct is not None and abs(materials_direct) <= 0.0005
-    if materials_missing and not warning_present:
-        rows.append(
-            [
-                ellipsize(MATERIALS_WARNING_LABEL, 40),
-                ellipsize("Direct material cost reported as $0.00", 44),
-                money(0.0, currency),
-            ]
-        )
-    specs = (
-        ColumnSpec(40, "L"),
-        ColumnSpec(46, "L"),
-        ColumnSpec(DEFAULT_WIDTH - 40 - 46 - 5, "R"),
-=======
         rows.append([
             str(label),
             str(detail) if detail else "",
@@ -416,7 +368,6 @@
         col_widths=[36, 45, 16],
         col_aligns=["left", "left", "right"],
         header_aligns=["left", "left", "right"],
->>>>>>> 1444782d
     )
 
 
