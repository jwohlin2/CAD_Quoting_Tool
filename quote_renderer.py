"""High-level renderer for the compact quote summary email.

The pricing engine produces a fairly rich dictionary containing final pricing,
driver information, and supplemental metadata.  This module translates that
plain data into a deterministic, email-safe ASCII presentation built on top of
``text_tables``.
"""

from __future__ import annotations

import re
import unicodedata
from collections.abc import Mapping, Sequence
from typing import Any

<<<<<<< HEAD
from cad_quoter.utils.render_utils import format_weight_lb_decimal, format_weight_lb_oz
from text_tables import (
    ColumnSpec,
    DEFAULT_WIDTH,
    draw_boxed_table,
    draw_kv_table,
    ellipsize,
    money,
    pct,
)


def _fmt_cell(value: object, align: str = "left", width: int = 12) -> str:
    text = f"{value}"
    if align == "right":
        return text.rjust(width)
    return text.ljust(width)
=======
from text_tables import ascii_table, money, pct
>>>>>>> c6bb3c93


def _currency_from(data: Mapping[str, Any]) -> str:
    for key in ("currency", "unit_currency", "price_currency"):
        value = data.get(key)
        if isinstance(value, str) and value.strip():
            return value.strip()
    return "$"


def _safe_get(mapping: Mapping[str, Any], *keys: str) -> Any:
    for key in keys:
        if key in mapping:
            return mapping.get(key)
    return None


def _to_pairs(source: Mapping[str, Any] | Sequence[tuple[str, Any]]) -> list[tuple[str, Any]]:
    if isinstance(source, Mapping):
        return [(str(k), source[k]) for k in source]
    return [(str(k), v) for k, v in source]


def _coerce_float(value: Any) -> float | None:
    if value is None:
        return None
    try:
        return float(value)
    except (TypeError, ValueError):
        return None


def _render_section(title: str, body: str) -> str:
    return f"{title}\n{body}"


def _render_summary(data: Mapping[str, Any]) -> str:
    summary: Mapping[str, Any] = data.get("summary", {}) if isinstance(data.get("summary"), Mapping) else {}
    currency = _currency_from(summary or data)
    qty = _coerce_float(_safe_get(summary, "qty", "quantity")) or _coerce_float(data.get("qty")) or 1
    subtotal = _coerce_float(_safe_get(summary, "subtotal", "subtotal_after_overhead"))
    subtotal_before_margin = _coerce_float(
        _safe_get(summary, "subtotal_before_margin", "subtotal_pre_margin")
    )
    if subtotal_before_margin is None:
        subtotal_before_margin = subtotal
    margin_pct = _coerce_float(_safe_get(summary, "margin_pct", "margin_percent", "margin"))
    final_price = _coerce_float(_safe_get(summary, "final_price", "price"))
    unit_price = _coerce_float(summary.get("unit_price"))
    if unit_price is None and final_price is not None and qty:
        unit_price = final_price / max(qty, 1.0)

    lead_time = summary.get("lead_time") or data.get("lead_time")

    headers = ["Quantity", f"{qty:,.0f}"]
    rows: list[list[str]] = []
    if unit_price is not None:
        rows.append(["Unit Price", money(unit_price, currency)])
    if subtotal_before_margin is not None:
        rows.append(["Subtotal (pre-margin)", money(subtotal_before_margin, currency)])
    if subtotal is not None and subtotal_before_margin != subtotal:
        rows.append(["Subtotal (with adjustments)", money(subtotal, currency)])
    if margin_pct is not None:
        rows.append(["Margin", pct(margin_pct)])
    if final_price is not None:
        rows.append(["Final Price", money(final_price, currency)])
    if lead_time:
        rows.append(["Lead Time", str(lead_time)])

    return ascii_table(
        headers=headers,
        rows=rows,
        col_widths=[46, 25],
        col_aligns=["left", "right"],
        header_aligns=["left", "right"],
    )


def _render_price_drivers(data: Mapping[str, Any]) -> str | None:
    drivers = data.get("price_drivers")
    if not drivers:
        return None
<<<<<<< HEAD
    bullets: list[str] = []
    for entry in drivers:
        if isinstance(entry, Mapping):
            label = str(entry.get("label") or entry.get("name") or "").strip()
            detail = str(entry.get("detail") or entry.get("value") or entry.get("reason") or "").strip()
        else:
            if isinstance(entry, Sequence) and not isinstance(entry, (str, bytes)):
                label = str(entry[0]).strip() if entry else ""
                detail = str(entry[1]).strip() if len(entry) > 1 else ""
            else:
                label = str(entry).strip()
                detail = ""
        bullet_body = detail or label
        if not bullet_body:
            continue
        if label and detail and detail != bullet_body:
            bullet_body = f"{label}: {detail}"
        bullets.append(f"- {ellipsize(bullet_body, DEFAULT_WIDTH - 4)}")
    return "\n".join(bullets) if bullets else None
=======
    rows: list[list[str]] = []
    for entry in drivers:
        if isinstance(entry, Mapping):
            label = str(entry.get("label") or entry.get("name") or "")
            detail = entry.get("detail") or entry.get("value") or entry.get("reason") or ""
        else:
            label = str(entry[0])
            detail = entry[1] if len(entry) > 1 else ""
        rows.append([label, str(detail)])

    return ascii_table(
        headers=["Driver", "Detail"],
        rows=rows,
        col_widths=[40, 51],
        col_aligns=["left", "left"],
        header_aligns=["left", "left"],
    )
>>>>>>> c6bb3c93


def _render_cost_breakdown(data: Mapping[str, Any]) -> str | None:
    summary = data.get("summary", {}) if isinstance(data.get("summary"), Mapping) else {}
    currency = _currency_from(summary or data)
    subtotal_before_margin = _coerce_float(
        _safe_get(summary, "subtotal_before_margin", "subtotal_pre_margin")
    )
    materials_entries = data.get("materials")
    direct_materials = 0.0
    if isinstance(materials_entries, Sequence):
        for entry in materials_entries:
            if not isinstance(entry, Mapping):
                continue
            amount = _coerce_float(entry.get("amount"))
            if amount is None:
                continue
            detail = str(entry.get("detail") or "").lower()
            if "pass-through" in detail:
                continue
            direct_materials += amount
    cost_breakdown_source = data.get("cost_breakdown")
    if direct_materials <= 0 and cost_breakdown_source:
        if isinstance(cost_breakdown_source, Mapping):
            direct_materials = _coerce_float(cost_breakdown_source.get("Direct Costs")) or 0.0
        else:
            for label, value in cost_breakdown_source:
                if str(label).strip().lower().startswith("direct"):
                    direct_materials = _coerce_float(value) or 0.0
                    break

    processes_entries = data.get("processes")
    direct_labor = 0.0
    if isinstance(processes_entries, Sequence):
        for entry in processes_entries:
            if not isinstance(entry, Mapping):
                continue
            amount = _coerce_float(entry.get("amount"))
            if amount is None:
                continue
            direct_labor += amount

    subtotal_basis = subtotal_before_margin
    if subtotal_basis is None or subtotal_basis <= 0:
        subtotal_basis = direct_materials + direct_labor

    margin_pct = _coerce_float(_safe_get(summary, "margin_pct", "margin_percent"))
    final_price = _coerce_float(_safe_get(summary, "final_price", "price"))
    if final_price is None and subtotal_before_margin is not None and margin_pct is not None:
        final_price = subtotal_before_margin * (1.0 + margin_pct)

    margin_amount = None
    if final_price is not None and subtotal_basis:
        margin_amount = final_price - subtotal_basis
    elif margin_pct is not None and subtotal_basis:
        margin_amount = subtotal_basis * margin_pct

    def _ratio(amount: float | None) -> float | None:
        if amount is None:
            return None
        if not subtotal_basis:
            return None
        return amount / subtotal_basis if subtotal_basis else None

    rows: list[list[str]] = []
<<<<<<< HEAD
    rows.append([
        "Direct Materials",
        money(direct_materials, currency),
        pct(_ratio(direct_materials)),
    ])
    rows.append([
        "Direct Labor (incl. programming)",
        money(direct_labor, currency),
        pct(_ratio(direct_labor)),
    ])
    margin_label = "Margin"
    if margin_pct is not None:
        margin_label = f"Margin ({pct(margin_pct)})"
    rows.append([
        margin_label,
        money(margin_amount, currency),
        pct(_ratio(margin_amount)),
    ])
    rows.append([
        "Final Price",
        money(final_price, currency),
        pct(_ratio(final_price)),
    ])
=======
    for raw_label, raw_amount in items:
        label = str(raw_label)
        amount = _coerce_float(raw_amount) or 0.0
        percent = 0.0
        if subtotal_before_margin:
            percent = amount / subtotal_before_margin
        rows.append([label, money(amount, currency), pct(percent)])
>>>>>>> c6bb3c93

    return ascii_table(
        headers=["Cost Element", "Amount", "% of Subtotal"],
        rows=rows,
        col_widths=[48, 18, 15],
        col_aligns=["left", "right", "right"],
        header_aligns=["left", "right", "right"],
    )


def _render_quick_what_ifs(data: Mapping[str, Any]) -> str | None:
    summary = data.get("summary", {}) if isinstance(data.get("summary"), Mapping) else {}
    currency = _currency_from(summary or data)
    qty = _coerce_float(_safe_get(summary, "qty", "quantity")) or 1.0
    subtotal_before_margin = _coerce_float(
        _safe_get(summary, "subtotal_before_margin", "subtotal_pre_margin")
    )
    unit_subtotal = None
    if subtotal_before_margin is not None and qty:
        unit_subtotal = subtotal_before_margin / qty

    sections: list[str] = []

    margin_rows: list[tuple[str, str]] = []
    for pct_value in (0.10, 0.15, 0.20, 0.25):
        if unit_subtotal is None:
            formatted_value = "—"
        else:
            price = unit_subtotal * (1.0 + pct_value)
            formatted_value = money(price, currency)
        margin_rows.append((f"Margin {pct(pct_value)}", formatted_value))
    margin_table = draw_kv_table(
        margin_rows,
        40,
        DEFAULT_WIDTH - 40 - 3,
        left_align="L",
        right_align="R",
    )
    sections.append("Margin Slider (Qty=1)\n" + margin_table)

    quantity_entries = data.get("what_if_quantities") or data.get("quantity_scenarios") or []
    qty_rows: list[list[str]] = []
    if isinstance(quantity_entries, Sequence):
        for entry in quantity_entries:
            qty_label: str | None = None
            price_value: float | str | None = None
            if isinstance(entry, Mapping):
                qty_label = entry.get("label") or entry.get("name")
                if not qty_label:
                    qty_value = entry.get("qty") or entry.get("quantity")
                    if qty_value is not None:
                        qty_label = f"Qty {qty_value}"
                price_value = (
                    entry.get("unit_price")
                    or entry.get("price")
                    or entry.get("amount")
                    or entry.get("value")
                )
            elif isinstance(entry, Sequence) and not isinstance(entry, (str, bytes)):
                if entry:
                    qty_label = str(entry[0])
                if len(entry) > 1:
                    price_value = entry[1]
            else:
                qty_label = str(entry)
            if not qty_label:
                continue
            if price_value is None:
                formatted_value = "—"
            else:
                numeric = _coerce_float(price_value)
                formatted_value = (
                    money(numeric, currency) if numeric is not None else str(price_value)
                )
            qty_rows.append([ellipsize(str(qty_label), 40), formatted_value])
    if qty_rows:
        specs = (
            ColumnSpec(42, "L"),
            ColumnSpec(DEFAULT_WIDTH - 42 - 3, "R"),
        )
        qty_table = draw_boxed_table(("Quantity", "Unit Price"), qty_rows, specs)
        sections.append("Qty Breaks\n" + qty_table)

<<<<<<< HEAD
    return "\n\n".join(sections) if sections else None
=======
    return ascii_table(
        headers=["Scenario", "Price"],
        rows=scenarios,
        col_widths=[48, 20],
        col_aligns=["left", "right"],
        header_aligns=["left", "right"],
    )
>>>>>>> c6bb3c93


def _render_programming_nre(data: Mapping[str, Any]) -> str | None:
    mode = str(data.get("programming_mode") or "").strip().lower()
    if mode != "amortized":
        return None
    currency = _currency_from(data.get("summary", {}) if isinstance(data.get("summary"), Mapping) else data)
<<<<<<< HEAD
    per_lot_amount = _coerce_float(data.get("programming_per_lot"))
    detail_text = ""
    nre_entries = data.get("nre") or data.get("nre_items")
    if isinstance(nre_entries, Sequence):
        for entry in nre_entries:
            if isinstance(entry, Mapping):
                label = str(entry.get("label") or entry.get("name") or "").lower()
                if "program" in label:
                    detail_text = str(entry.get("detail") or entry.get("notes") or "").strip()
                    if per_lot_amount is None:
                        per_lot_amount = _coerce_float(entry.get("amount"))
                    break
            elif isinstance(entry, Sequence) and not isinstance(entry, (str, bytes)) and entry:
                label = str(entry[0]).lower()
                if "program" in label:
                    if len(entry) > 1:
                        detail_text = str(entry[1]).strip()
                    if per_lot_amount is None and len(entry) > 2:
                        per_lot_amount = _coerce_float(entry[2])
                    break
    if per_lot_amount is None:
        return None
    rows = [
        (
            "Programming & Eng (per lot)",
            money(per_lot_amount, currency),
        )
    ]
    table = draw_kv_table(rows, 56, DEFAULT_WIDTH - 56 - 3, left_align="L", right_align="R")
    if detail_text:
        return table + f"\nDetail: {ellipsize(detail_text, DEFAULT_WIDTH - 8)}"
    return table
=======
    rows: list[list[str]] = []
    for entry in entries:
        if isinstance(entry, Mapping):
            label = entry.get("label") or entry.get("name") or ""
            detail = entry.get("detail") or entry.get("notes") or ""
            amount = _coerce_float(entry.get("amount"))
        else:
            label = entry[0] if entry else ""
            detail = entry[1] if len(entry) > 1 else ""
            amount = _coerce_float(entry[2]) if len(entry) > 2 else None
        rows.append([
            str(label),
            str(detail) if detail else "",
            money(amount, currency),
        ])

    return ascii_table(
        headers=["Activity", "Detail", "Amount (per lot)"],
        rows=rows,
        col_widths=[38, 43, 16],
        col_aligns=["left", "left", "right"],
        header_aligns=["left", "left", "right"],
    )
>>>>>>> c6bb3c93


def _render_materials(data: Mapping[str, Any]) -> str | None:
    currency = _currency_from(data.get("summary", {}) if isinstance(data.get("summary"), Mapping) else data)
    cost_components = data.get("material_cost_components")
    weight_summary = data.get("material_weight")
    stock_meta = data.get("material_stock")
    if not any((cost_components, weight_summary, stock_meta)):
        return None

    rows: list[list[str]] = []
<<<<<<< HEAD
    if isinstance(cost_components, Mapping):
        base_amount = _coerce_float(cost_components.get("base_usd"))
        stock_piece_amount = _coerce_float(cost_components.get("stock_piece_usd"))
        tax_amount = _coerce_float(cost_components.get("tax_usd"))
        scrap_credit = _coerce_float(cost_components.get("scrap_credit_usd"))
        total_amount = _coerce_float(cost_components.get("total_usd"))
        base_source = str(cost_components.get("base_source") or cost_components.get("stock_source") or "").strip()

        if base_amount is not None:
            label = "Stock Piece" if stock_piece_amount is not None else "Base Material"
            if base_source:
                label = f"{label} ({base_source})"
            detail = ""
            if isinstance(stock_meta, Mapping):
                dims = []
                for key in ("stock_L_in", "stock_W_in", "stock_T_in"):
                    dims.append(_coerce_float(stock_meta.get(key)))
                dims_clean = [f"{float(val):.2f}" for val in dims if val is not None]
                if len(dims_clean) == 3:
                    detail = " × ".join(dims_clean[:2]) + f" × {dims_clean[2]} in"
            rows.append([
                ellipsize(label, 40),
                ellipsize(detail, 44),
                money(base_amount, currency),
            ])
        if tax_amount:
            rows.append([
                "Material Tax",
                "",
                money(tax_amount, currency),
            ])
        if scrap_credit and scrap_credit > 0:
            scrap_detail = str(cost_components.get("scrap_rate_text") or "").strip()
            amount_display = money(-scrap_credit, currency)
            rows.append([
                "Scrap Credit",
                ellipsize(scrap_detail, 44),
                amount_display,
            ])
        if total_amount is not None:
            rows.append([
                "Net Material Cost",
                "",
                money(total_amount, currency),
            ])

    if not rows:
        return None

    specs = (
        ColumnSpec(40, "L"),
        ColumnSpec(46, "L"),
        ColumnSpec(DEFAULT_WIDTH - 40 - 46 - 5, "R"),
    )
    headers = ("Material", "Detail", "Amount (per part)")
    table = draw_boxed_table(headers, rows, specs)

    weight_lines: list[str] = []
    if isinstance(weight_summary, Mapping):
        starting = _coerce_float(weight_summary.get("starting_mass_g"))
        net = _coerce_float(weight_summary.get("net_mass_g"))
        scrap_mass = _coerce_float(weight_summary.get("scrap_mass_g"))
        parts: list[str] = []
        if starting:
            parts.append(f"Start {format_weight_lb_oz(starting)}")
        if net:
            parts.append(f"Net {format_weight_lb_oz(net)}")
        if scrap_mass is not None:
            parts.append(f"Scrap {format_weight_lb_oz(scrap_mass)}")
        scrap_hint = str(weight_summary.get("scrap_hint") or "").strip()
        if parts:
            line = "Weight Reference: " + " | ".join(parts)
            if scrap_hint:
                line += f" ({scrap_hint})"
            weight_lines.append(line)
        geometry_pct = _coerce_float(weight_summary.get("scrap_pct_geometry"))
        computed_pct = _coerce_float(weight_summary.get("scrap_pct_computed"))
        entered_pct = _coerce_float(weight_summary.get("scrap_pct_entered"))
        if computed_pct is not None:
            extra = f"Computed Scrap: {pct(computed_pct)}"
            if scrap_hint:
                extra += f" ({scrap_hint})"
            weight_lines.append(extra)
        elif entered_pct is not None:
            extra = f"Scrap Percentage: {pct(entered_pct)}"
            if scrap_hint:
                extra += f" ({scrap_hint})"
            weight_lines.append(extra)
        if geometry_pct is not None:
            hint = f"Geometry Hint: {pct(geometry_pct)}"
            if scrap_hint:
                hint += f" ({scrap_hint})"
            weight_lines.append(hint)

    extra_lines: list[str] = []
    price_lines = data.get("material_price_lines")
    if isinstance(price_lines, Sequence):
        extra_lines.extend(str(line) for line in price_lines if line)
    if weight_lines:
        extra_lines.extend(weight_lines)
    if extra_lines:
        return table + "\n" + "\n".join(extra_lines)
    return table
=======

    def _scrap_detail(entry: Mapping[str, Any], components: Mapping[str, Any]) -> str:
        parts: list[str] = []
        for key in ("scrap_credit_mass_lb", "scrap_mass_lb", "scrap_weight_lb"):
            scrap_mass = _coerce_float(entry.get(key)) if isinstance(entry, Mapping) else None
            if scrap_mass is not None and scrap_mass > 0:
                parts.append(f"{scrap_mass:.2f} lb")
                break
        rate_text = components.get("scrap_rate_text") if isinstance(components, Mapping) else None
        if rate_text:
            parts.append(str(rate_text))
        return "; ".join(part for part in parts if part)

    for entry in entries:
        if isinstance(entry, Mapping):
            label = entry.get("label") or entry.get("name") or ""
            detail = entry.get("detail") or entry.get("spec") or entry.get("notes") or ""
            amount = _coerce_float(entry.get("amount"))
            components = (
                entry.get("material_cost_components")
                if isinstance(entry.get("material_cost_components"), Mapping)
                else None
            )
        else:
            label = entry[0] if entry else ""
            detail = entry[1] if len(entry) > 1 else ""
            amount = _coerce_float(entry[2]) if len(entry) > 2 else None
        rows.append([
            str(label),
            str(detail) if detail else "",
            money(amount, currency),
        ])

    return ascii_table(
        headers=["Material", "Detail", "Amount (per part)"],
        rows=rows,
        col_widths=[36, 45, 16],
        col_aligns=["left", "left", "right"],
        header_aligns=["left", "left", "right"],
    )
>>>>>>> c6bb3c93


def _render_processes(data: Mapping[str, Any]) -> str | None:
    entries = data.get("processes") or data.get("process_summary")
    if not entries:
        return None
    currency = _currency_from(data.get("summary", {}) if isinstance(data.get("summary"), Mapping) else data)
    rows: list[list[str]] = []
    for entry in entries:
        if isinstance(entry, Mapping):
            label = entry.get("label") or entry.get("name") or ""
            hours = _coerce_float(entry.get("hours"))
            rate = _coerce_float(entry.get("rate"))
            rate_display = entry.get("rate_display")
            amount = _coerce_float(entry.get("amount"))
        else:
            label = entry[0] if entry else ""
            hours = _coerce_float(entry[1]) if len(entry) > 1 else None
            rate = _coerce_float(entry[2]) if len(entry) > 2 else None
            amount = _coerce_float(entry[3]) if len(entry) > 3 else None
            rate_display = None
        hours_text = f"{hours:.2f} hr" if hours is not None else "—"
        if rate_display:
            rate_text = str(rate_display)
        else:
            rate_text = (
                money(rate, currency) + "/hr" if rate is not None else "—"
            )
<<<<<<< HEAD
        amount_text = _fmt_cell(money(amount, currency), "right", 18)
        rows.append([label_text, hours_text, rate_text, amount_text])
    total_amount = sum(
        _coerce_float(entry.get("amount")) or 0.0
        for entry in entries
        if isinstance(entry, Mapping)
    )
    if total_amount:
        rows.append(
            [
                _fmt_cell("Total", "left", 28),
                _fmt_cell("", "right", 10),
                _fmt_cell("", "right", 16),
                _fmt_cell(money(total_amount, currency), "right", 18),
            ]
        )
    specs = (
        ColumnSpec(28, "L"),
        ColumnSpec(10, "R"),
        ColumnSpec(16, "R"),
        ColumnSpec(18, "R"),
    )
    headers = (
        _fmt_cell("Process", "left", 28),
        _fmt_cell("Hours", "right", 10),
        _fmt_cell("Rate", "right", 16),
        _fmt_cell("Amount (per part)", "right", 18),
=======
        amount_text = money(amount, currency)
        rows.append([str(label), hours_text, rate_text, amount_text])

    return ascii_table(
        headers=["Process", "Hours", "Rate", "Amount (per part)"],
        rows=rows,
        col_widths=[28, 10, 22, 16],
        col_aligns=["left", "right", "right", "right"],
        header_aligns=["left", "right", "right", "right"],
>>>>>>> c6bb3c93
    )


def _render_cycle_reference(data: Mapping[str, Any]) -> str | None:
    entries = data.get("cycle_time_metrics")
    if not entries:
        return None
    rows: list[list[str]] = []
    for entry in entries:
<<<<<<< HEAD
        if not isinstance(entry, Mapping):
            continue
        label = ellipsize(str(entry.get("label") or entry.get("name") or ""), 44)
        planning_minutes = _coerce_float(entry.get("planning_minutes"))
        billed_minutes = _coerce_float(entry.get("billed_minutes"))
        billed_hours = _coerce_float(entry.get("billed_hours"))
        if billed_hours is None and billed_minutes is not None:
            billed_hours = billed_minutes / 60.0
        rows.append(
            [
                label,
                f"{planning_minutes:.1f} min" if planning_minutes is not None else "—",
                f"{billed_hours:.2f} hr" if billed_hours is not None else "—",
            ]
        )
    if not rows:
        return None
    specs = (
        ColumnSpec(44, "L"),
        ColumnSpec(24, "R"),
        ColumnSpec(DEFAULT_WIDTH - 44 - 24 - 4, "R"),
    )
    headers = ("Activity", "Planning Minutes", "Chargeable Hours")
    return draw_boxed_table(headers, rows, specs)
=======
        if isinstance(entry, Mapping):
            label = entry.get("label") or entry.get("name") or ""
            time_val = _coerce_float(entry.get("time")) or _coerce_float(entry.get("hours"))
            notes = entry.get("notes") or entry.get("detail") or ""
        else:
            label = entry[0] if entry else ""
            time_val = _coerce_float(entry[1]) if len(entry) > 1 else None
            notes = entry[2] if len(entry) > 2 else ""
        rows.append([
            str(label),
            f"{time_val:.2f} hr" if time_val is not None else "—",
            str(notes) if notes else "",
        ])

    return ascii_table(
        headers=["Activity", "Cycle Time", "Notes"],
        rows=rows,
        col_widths=[38, 12, 36],
        col_aligns=["left", "right", "left"],
        header_aligns=["left", "right", "left"],
    )
>>>>>>> c6bb3c93


def _render_top_cycle_contributors(data: Mapping[str, Any]) -> str | None:
    entries = data.get("top_cycle_time") or data.get("cycle_top") or data.get("cycle_contributors")
    if not entries:
        return None

    def _coerce_minutes(entry: Mapping[str, Any] | Sequence[Any]) -> float | None:
        if isinstance(entry, Mapping):
            for key in (
                "group_min",
                "minutes",
                "minutes_total",
                "total_minutes",
            ):
                minutes_val = _coerce_float(entry.get(key))
                if minutes_val is not None and minutes_val > 0:
                    return minutes_val
            hours_val = _coerce_float(entry.get("hours"))
            if hours_val is not None and hours_val > 0:
                return hours_val * 60.0
            qty = _coerce_float(entry.get("qty"))
            per_hole = _coerce_float(entry.get("t_per_hole_min")) or _coerce_float(
                entry.get("minutes_per_hole")
            )
            if qty and per_hole:
                return qty * per_hole
        else:
            label = entry[0] if entry else ""
            hours = _coerce_float(entry[1]) if len(entry) > 1 else None
        rows.append([str(label), f"{hours:.2f} hr" if hours is not None else "—"])

    return ascii_table(
        headers=["Activity", "Hours"],
        rows=rows,
        col_widths=[64, 12],
        col_aligns=["left", "right"],
        header_aligns=["left", "right"],
    )


def _render_drill_groups(data: Mapping[str, Any]) -> str | None:
    groups = data.get("drill_groups")
    if not isinstance(groups, Sequence):
        return None
    rows: list[list[str]] = []
    for entry in groups:
        if not isinstance(entry, Mapping):
            continue
        label = ellipsize(str(entry.get("op") or entry.get("op_name") or ""), 36)
        qty = _coerce_float(entry.get("qty"))
        per_hole = _coerce_float(entry.get("t_per_hole_min"))
        total_minutes = _coerce_float(entry.get("minutes_total"))
        rows.append(
            [
                label,
                f"{qty:.0f}" if qty is not None else "—",
                f"{per_hole:.2f} min" if per_hole is not None else "—",
                f"{total_minutes:.2f} min" if total_minutes is not None else "—",
            ]
        )
    if not rows:
        return None
    specs = (
        ColumnSpec(38, "L"),
        ColumnSpec(12, "R"),
        ColumnSpec(20, "R"),
        ColumnSpec(DEFAULT_WIDTH - 38 - 12 - 20 - 5, "R"),
    )
    headers = ("Drill Group", "Qty", "Minutes / Hole", "Group Minutes")
    return draw_boxed_table(headers, rows, specs)


def _render_traceability(data: Mapping[str, Any]) -> str | None:
    entries = data.get("traceability")
    if not entries:
        return None
    if isinstance(entries, Mapping):
        pairs = _to_pairs(entries)
    else:
        pairs = [(str(item[0]), item[1]) if isinstance(item, Sequence) and len(item) >= 2 else (str(item), "") for item in entries]
    formatted = [[str(k), str(v)] for k, v in pairs]
    return ascii_table(
        headers=["Item", "Detail"],
        rows=formatted,
        col_widths=[38, 50],
        col_aligns=["left", "left"],
        header_aligns=["left", "left"],
    )


def render_quote(data: Mapping[str, Any]) -> str:
    """Render the quote information as a series of boxed ASCII tables."""

    sections: list[str] = []

    sections.append(_render_section("Quote Summary", _render_summary(data)))

    price_drivers = _render_price_drivers(data)
    if price_drivers:
        sections.append(_render_section("Price Drivers & Assumptions", price_drivers))

    cost_breakdown = _render_cost_breakdown(data)
    if cost_breakdown:
        sections.append(_render_section("Cost Breakdown (% of subtotal)", cost_breakdown))

    quick = _render_quick_what_ifs(data)
    if quick:
        sections.append(_render_section("Quick What-Ifs", quick))

    programming = _render_programming_nre(data)
    if programming:
        sections.append(_render_section("NRE / Programming (per lot)", programming))

    materials = _render_materials(data)
    if materials:
        sections.append(_render_section("Materials & Stock (rolled up)", materials))

    processes = _render_processes(data)
    if processes:
        sections.append(_render_section("Process & Labor (per part — chargeable view)", processes))

    cycle_reference = _render_cycle_reference(data)
    if cycle_reference:
        sections.append(_render_section("Cycle-Time Reference", cycle_reference))

    drill_groups = _render_drill_groups(data)
    if drill_groups:
        sections.append(_render_section("Cycle-Time — Drill Groups", drill_groups))

    trace = _render_traceability(data)
    if trace:
        sections.append(_render_section("Traceability", trace))

    return _sanitize_block("\n\n".join(sections))


__all__ = ["render_quote"]<|MERGE_RESOLUTION|>--- conflicted
+++ resolved
@@ -13,27 +13,7 @@
 from collections.abc import Mapping, Sequence
 from typing import Any
 
-<<<<<<< HEAD
-from cad_quoter.utils.render_utils import format_weight_lb_decimal, format_weight_lb_oz
-from text_tables import (
-    ColumnSpec,
-    DEFAULT_WIDTH,
-    draw_boxed_table,
-    draw_kv_table,
-    ellipsize,
-    money,
-    pct,
-)
-
-
-def _fmt_cell(value: object, align: str = "left", width: int = 12) -> str:
-    text = f"{value}"
-    if align == "right":
-        return text.rjust(width)
-    return text.ljust(width)
-=======
 from text_tables import ascii_table, money, pct
->>>>>>> c6bb3c93
 
 
 def _currency_from(data: Mapping[str, Any]) -> str:
@@ -116,27 +96,6 @@
     drivers = data.get("price_drivers")
     if not drivers:
         return None
-<<<<<<< HEAD
-    bullets: list[str] = []
-    for entry in drivers:
-        if isinstance(entry, Mapping):
-            label = str(entry.get("label") or entry.get("name") or "").strip()
-            detail = str(entry.get("detail") or entry.get("value") or entry.get("reason") or "").strip()
-        else:
-            if isinstance(entry, Sequence) and not isinstance(entry, (str, bytes)):
-                label = str(entry[0]).strip() if entry else ""
-                detail = str(entry[1]).strip() if len(entry) > 1 else ""
-            else:
-                label = str(entry).strip()
-                detail = ""
-        bullet_body = detail or label
-        if not bullet_body:
-            continue
-        if label and detail and detail != bullet_body:
-            bullet_body = f"{label}: {detail}"
-        bullets.append(f"- {ellipsize(bullet_body, DEFAULT_WIDTH - 4)}")
-    return "\n".join(bullets) if bullets else None
-=======
     rows: list[list[str]] = []
     for entry in drivers:
         if isinstance(entry, Mapping):
@@ -154,7 +113,6 @@
         col_aligns=["left", "left"],
         header_aligns=["left", "left"],
     )
->>>>>>> c6bb3c93
 
 
 def _render_cost_breakdown(data: Mapping[str, Any]) -> str | None:
@@ -220,31 +178,6 @@
         return amount / subtotal_basis if subtotal_basis else None
 
     rows: list[list[str]] = []
-<<<<<<< HEAD
-    rows.append([
-        "Direct Materials",
-        money(direct_materials, currency),
-        pct(_ratio(direct_materials)),
-    ])
-    rows.append([
-        "Direct Labor (incl. programming)",
-        money(direct_labor, currency),
-        pct(_ratio(direct_labor)),
-    ])
-    margin_label = "Margin"
-    if margin_pct is not None:
-        margin_label = f"Margin ({pct(margin_pct)})"
-    rows.append([
-        margin_label,
-        money(margin_amount, currency),
-        pct(_ratio(margin_amount)),
-    ])
-    rows.append([
-        "Final Price",
-        money(final_price, currency),
-        pct(_ratio(final_price)),
-    ])
-=======
     for raw_label, raw_amount in items:
         label = str(raw_label)
         amount = _coerce_float(raw_amount) or 0.0
@@ -252,7 +185,6 @@
         if subtotal_before_margin:
             percent = amount / subtotal_before_margin
         rows.append([label, money(amount, currency), pct(percent)])
->>>>>>> c6bb3c93
 
     return ascii_table(
         headers=["Cost Element", "Amount", "% of Subtotal"],
@@ -336,9 +268,6 @@
         qty_table = draw_boxed_table(("Quantity", "Unit Price"), qty_rows, specs)
         sections.append("Qty Breaks\n" + qty_table)
 
-<<<<<<< HEAD
-    return "\n\n".join(sections) if sections else None
-=======
     return ascii_table(
         headers=["Scenario", "Price"],
         rows=scenarios,
@@ -346,7 +275,6 @@
         col_aligns=["left", "right"],
         header_aligns=["left", "right"],
     )
->>>>>>> c6bb3c93
 
 
 def _render_programming_nre(data: Mapping[str, Any]) -> str | None:
@@ -354,40 +282,6 @@
     if mode != "amortized":
         return None
     currency = _currency_from(data.get("summary", {}) if isinstance(data.get("summary"), Mapping) else data)
-<<<<<<< HEAD
-    per_lot_amount = _coerce_float(data.get("programming_per_lot"))
-    detail_text = ""
-    nre_entries = data.get("nre") or data.get("nre_items")
-    if isinstance(nre_entries, Sequence):
-        for entry in nre_entries:
-            if isinstance(entry, Mapping):
-                label = str(entry.get("label") or entry.get("name") or "").lower()
-                if "program" in label:
-                    detail_text = str(entry.get("detail") or entry.get("notes") or "").strip()
-                    if per_lot_amount is None:
-                        per_lot_amount = _coerce_float(entry.get("amount"))
-                    break
-            elif isinstance(entry, Sequence) and not isinstance(entry, (str, bytes)) and entry:
-                label = str(entry[0]).lower()
-                if "program" in label:
-                    if len(entry) > 1:
-                        detail_text = str(entry[1]).strip()
-                    if per_lot_amount is None and len(entry) > 2:
-                        per_lot_amount = _coerce_float(entry[2])
-                    break
-    if per_lot_amount is None:
-        return None
-    rows = [
-        (
-            "Programming & Eng (per lot)",
-            money(per_lot_amount, currency),
-        )
-    ]
-    table = draw_kv_table(rows, 56, DEFAULT_WIDTH - 56 - 3, left_align="L", right_align="R")
-    if detail_text:
-        return table + f"\nDetail: {ellipsize(detail_text, DEFAULT_WIDTH - 8)}"
-    return table
-=======
     rows: list[list[str]] = []
     for entry in entries:
         if isinstance(entry, Mapping):
@@ -411,7 +305,6 @@
         col_aligns=["left", "left", "right"],
         header_aligns=["left", "left", "right"],
     )
->>>>>>> c6bb3c93
 
 
 def _render_materials(data: Mapping[str, Any]) -> str | None:
@@ -423,111 +316,6 @@
         return None
 
     rows: list[list[str]] = []
-<<<<<<< HEAD
-    if isinstance(cost_components, Mapping):
-        base_amount = _coerce_float(cost_components.get("base_usd"))
-        stock_piece_amount = _coerce_float(cost_components.get("stock_piece_usd"))
-        tax_amount = _coerce_float(cost_components.get("tax_usd"))
-        scrap_credit = _coerce_float(cost_components.get("scrap_credit_usd"))
-        total_amount = _coerce_float(cost_components.get("total_usd"))
-        base_source = str(cost_components.get("base_source") or cost_components.get("stock_source") or "").strip()
-
-        if base_amount is not None:
-            label = "Stock Piece" if stock_piece_amount is not None else "Base Material"
-            if base_source:
-                label = f"{label} ({base_source})"
-            detail = ""
-            if isinstance(stock_meta, Mapping):
-                dims = []
-                for key in ("stock_L_in", "stock_W_in", "stock_T_in"):
-                    dims.append(_coerce_float(stock_meta.get(key)))
-                dims_clean = [f"{float(val):.2f}" for val in dims if val is not None]
-                if len(dims_clean) == 3:
-                    detail = " × ".join(dims_clean[:2]) + f" × {dims_clean[2]} in"
-            rows.append([
-                ellipsize(label, 40),
-                ellipsize(detail, 44),
-                money(base_amount, currency),
-            ])
-        if tax_amount:
-            rows.append([
-                "Material Tax",
-                "",
-                money(tax_amount, currency),
-            ])
-        if scrap_credit and scrap_credit > 0:
-            scrap_detail = str(cost_components.get("scrap_rate_text") or "").strip()
-            amount_display = money(-scrap_credit, currency)
-            rows.append([
-                "Scrap Credit",
-                ellipsize(scrap_detail, 44),
-                amount_display,
-            ])
-        if total_amount is not None:
-            rows.append([
-                "Net Material Cost",
-                "",
-                money(total_amount, currency),
-            ])
-
-    if not rows:
-        return None
-
-    specs = (
-        ColumnSpec(40, "L"),
-        ColumnSpec(46, "L"),
-        ColumnSpec(DEFAULT_WIDTH - 40 - 46 - 5, "R"),
-    )
-    headers = ("Material", "Detail", "Amount (per part)")
-    table = draw_boxed_table(headers, rows, specs)
-
-    weight_lines: list[str] = []
-    if isinstance(weight_summary, Mapping):
-        starting = _coerce_float(weight_summary.get("starting_mass_g"))
-        net = _coerce_float(weight_summary.get("net_mass_g"))
-        scrap_mass = _coerce_float(weight_summary.get("scrap_mass_g"))
-        parts: list[str] = []
-        if starting:
-            parts.append(f"Start {format_weight_lb_oz(starting)}")
-        if net:
-            parts.append(f"Net {format_weight_lb_oz(net)}")
-        if scrap_mass is not None:
-            parts.append(f"Scrap {format_weight_lb_oz(scrap_mass)}")
-        scrap_hint = str(weight_summary.get("scrap_hint") or "").strip()
-        if parts:
-            line = "Weight Reference: " + " | ".join(parts)
-            if scrap_hint:
-                line += f" ({scrap_hint})"
-            weight_lines.append(line)
-        geometry_pct = _coerce_float(weight_summary.get("scrap_pct_geometry"))
-        computed_pct = _coerce_float(weight_summary.get("scrap_pct_computed"))
-        entered_pct = _coerce_float(weight_summary.get("scrap_pct_entered"))
-        if computed_pct is not None:
-            extra = f"Computed Scrap: {pct(computed_pct)}"
-            if scrap_hint:
-                extra += f" ({scrap_hint})"
-            weight_lines.append(extra)
-        elif entered_pct is not None:
-            extra = f"Scrap Percentage: {pct(entered_pct)}"
-            if scrap_hint:
-                extra += f" ({scrap_hint})"
-            weight_lines.append(extra)
-        if geometry_pct is not None:
-            hint = f"Geometry Hint: {pct(geometry_pct)}"
-            if scrap_hint:
-                hint += f" ({scrap_hint})"
-            weight_lines.append(hint)
-
-    extra_lines: list[str] = []
-    price_lines = data.get("material_price_lines")
-    if isinstance(price_lines, Sequence):
-        extra_lines.extend(str(line) for line in price_lines if line)
-    if weight_lines:
-        extra_lines.extend(weight_lines)
-    if extra_lines:
-        return table + "\n" + "\n".join(extra_lines)
-    return table
-=======
 
     def _scrap_detail(entry: Mapping[str, Any], components: Mapping[str, Any]) -> str:
         parts: list[str] = []
@@ -568,7 +356,6 @@
         col_aligns=["left", "left", "right"],
         header_aligns=["left", "left", "right"],
     )
->>>>>>> c6bb3c93
 
 
 def _render_processes(data: Mapping[str, Any]) -> str | None:
@@ -597,35 +384,6 @@
             rate_text = (
                 money(rate, currency) + "/hr" if rate is not None else "—"
             )
-<<<<<<< HEAD
-        amount_text = _fmt_cell(money(amount, currency), "right", 18)
-        rows.append([label_text, hours_text, rate_text, amount_text])
-    total_amount = sum(
-        _coerce_float(entry.get("amount")) or 0.0
-        for entry in entries
-        if isinstance(entry, Mapping)
-    )
-    if total_amount:
-        rows.append(
-            [
-                _fmt_cell("Total", "left", 28),
-                _fmt_cell("", "right", 10),
-                _fmt_cell("", "right", 16),
-                _fmt_cell(money(total_amount, currency), "right", 18),
-            ]
-        )
-    specs = (
-        ColumnSpec(28, "L"),
-        ColumnSpec(10, "R"),
-        ColumnSpec(16, "R"),
-        ColumnSpec(18, "R"),
-    )
-    headers = (
-        _fmt_cell("Process", "left", 28),
-        _fmt_cell("Hours", "right", 10),
-        _fmt_cell("Rate", "right", 16),
-        _fmt_cell("Amount (per part)", "right", 18),
-=======
         amount_text = money(amount, currency)
         rows.append([str(label), hours_text, rate_text, amount_text])
 
@@ -635,7 +393,6 @@
         col_widths=[28, 10, 22, 16],
         col_aligns=["left", "right", "right", "right"],
         header_aligns=["left", "right", "right", "right"],
->>>>>>> c6bb3c93
     )
 
 
@@ -645,32 +402,6 @@
         return None
     rows: list[list[str]] = []
     for entry in entries:
-<<<<<<< HEAD
-        if not isinstance(entry, Mapping):
-            continue
-        label = ellipsize(str(entry.get("label") or entry.get("name") or ""), 44)
-        planning_minutes = _coerce_float(entry.get("planning_minutes"))
-        billed_minutes = _coerce_float(entry.get("billed_minutes"))
-        billed_hours = _coerce_float(entry.get("billed_hours"))
-        if billed_hours is None and billed_minutes is not None:
-            billed_hours = billed_minutes / 60.0
-        rows.append(
-            [
-                label,
-                f"{planning_minutes:.1f} min" if planning_minutes is not None else "—",
-                f"{billed_hours:.2f} hr" if billed_hours is not None else "—",
-            ]
-        )
-    if not rows:
-        return None
-    specs = (
-        ColumnSpec(44, "L"),
-        ColumnSpec(24, "R"),
-        ColumnSpec(DEFAULT_WIDTH - 44 - 24 - 4, "R"),
-    )
-    headers = ("Activity", "Planning Minutes", "Chargeable Hours")
-    return draw_boxed_table(headers, rows, specs)
-=======
         if isinstance(entry, Mapping):
             label = entry.get("label") or entry.get("name") or ""
             time_val = _coerce_float(entry.get("time")) or _coerce_float(entry.get("hours"))
@@ -692,7 +423,6 @@
         col_aligns=["left", "right", "left"],
         header_aligns=["left", "right", "left"],
     )
->>>>>>> c6bb3c93
 
 
 def _render_top_cycle_contributors(data: Mapping[str, Any]) -> str | None:
