--- conflicted
+++ resolved
@@ -66,10 +66,6 @@
 def _side(U: str) -> str:
     has_front = bool(_FRONT_RE.search(U) or re.search(r"\bFRONT\b", U))
     has_back = bool(_BACK_RE.search(U) or re.search(r"\bBACK\b", U))
-<<<<<<< HEAD
-
-=======
->>>>>>> f6eb1843
     if _BOTH_RE.search(U) or (has_front and has_back):
         return "BOTH"
     if has_back:
