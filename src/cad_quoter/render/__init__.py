"""Helpers for rendering structured quote sections."""

from __future__ import annotations

from functools import cmp_to_key
from typing import Sequence

from cad_quoter.app.quote_doc import _sanitize_render_text

import textwrap

<<<<<<< HEAD
from .buckets import detect_planner_drilling, has_planner_drilling
=======
from .header import render_header
>>>>>>> e5804ebc
from .material import render_material
from .nre import render_nre
from .pass_through import render_pass_through
from .state import RenderState


def _wrap_text(text: str, page_width: int, indent: str = "") -> list[str]:
    """Wrap *text* to ``page_width`` accounting for an optional indent."""

    clean = _sanitize_render_text(text).strip()
    if not clean:
        return []
    width = max(10, page_width - len(indent))
    wrapper = textwrap.TextWrapper(width=width)
    return [f"{indent}{segment}" for segment in wrapper.wrap(clean)]


def _render_drill_debug(
    entries: Sequence[str],
    *,
    page_width: int,
    divider: str,
) -> list[str]:
    """Return the formatted Drill Debug section for ``entries``."""

    if not entries:
        return []

    lines: list[str] = ["Drill Debug", divider]

    for entry in entries:
        text = _sanitize_render_text(entry).strip()
        if not text:
            continue
        if "\n" in text:
            normalized = text.lstrip()
            indent = "" if normalized.startswith("Material Removal Debug") else "  "
            for chunk in text.splitlines():
                chunk_text = _sanitize_render_text(chunk)
                if not chunk_text:
                    continue
                lines.append(f"{indent}{chunk_text}")
            if lines and lines[-1] != "":
                lines.append("")
        else:
            wrapped = _wrap_text(text, page_width, indent="  ")
            if wrapped:
                lines.extend(wrapped)

    if lines and lines[-1] != "":
        lines.append("")
    return lines


def render_summary(state: RenderState) -> tuple[list[str], list[str]]:
    """Return the QUOTE SUMMARY header and trailing separator lines."""

    header_lines = render_header(state)

    suffix_lines: list[str] = []
    if state.material_warning_summary and state.material_warning_label:
        suffix_lines.append(state.material_warning_label)
    suffix_lines.append("")

    entries_raw = state.drill_debug_entries or []
    entries: list[str] = []
    for entry in entries_raw:
        if entry is None:
            continue
        text = str(entry).strip()
        if text:
            entries.append(text)

    if entries and state.llm_debug_enabled:
        def _dbg_sort(a: str, b: str) -> int:
            a_clean = a.strip().lower()
            b_clean = b.strip().lower()
            a_ok = a_clean.startswith("ok ")
            b_ok = b_clean.startswith("ok ")
            if a_ok and not b_ok:
                return -1
            if b_ok and not a_ok:
                return 1
            a_hdr = a_clean.startswith("material removal debug")
            b_hdr = b_clean.startswith("material removal debug")
            if a_hdr and not b_hdr:
                return 1
            if b_hdr and not a_hdr:
                return -1
            return 0

        try:
            ordered = sorted(entries, key=cmp_to_key(_dbg_sort))
        except Exception:
            ordered = entries

        suffix_lines.extend(
            _render_drill_debug(
                ordered,
                page_width=state.page_width,
                divider=state.divider,
            )
        )

    state.summary_lines = list(header_lines + suffix_lines)
    return header_lines, suffix_lines


def render_quote_sections(state: RenderState) -> list[list[str]]:
    """Return the quote sections emitted for ``state``.

    The current implementation focuses on the summary/header block but keeps
    a list interface so additional sections can be appended incrementally.
    """

    header_lines, suffix_lines = render_summary(state)

    sections: list[list[str]] = [header_lines]
    if suffix_lines:
        sections.append(suffix_lines)

    return sections


__all__ = [
    "render_header",
    "RenderState",
    "detect_planner_drilling",
    "has_planner_drilling",
    "render_material",
    "render_nre",
    "render_pass_through",
    "render_summary",
    "render_quote_sections",
]<|MERGE_RESOLUTION|>--- conflicted
+++ resolved
@@ -9,11 +9,7 @@
 
 import textwrap
 
-<<<<<<< HEAD
-from .buckets import detect_planner_drilling, has_planner_drilling
-=======
 from .header import render_header
->>>>>>> e5804ebc
 from .material import render_material
 from .nre import render_nre
 from .pass_through import render_pass_through
