<<<<<<< HEAD
"""Render the Material & Stock section using legacy-compatible formatting."""

from __future__ import annotations

import math
from typing import Any, Mapping, TYPE_CHECKING

from cad_quoter.render.writer import QuoteWriter
from cad_quoter.utils.render_utils import (
    format_currency,
    format_percent,
    format_weight_lb_oz,
)
=======
"""Material & Stock section renderer mirroring the legacy implementation."""

from __future__ import annotations

from collections.abc import Iterable, Mapping, MutableMapping
from typing import Any, TYPE_CHECKING

from cad_quoter.app.quote_doc import build_material_detail_lines
from cad_quoter.domain_models import (
    MATERIAL_DISPLAY_BY_KEY,
    coerce_float_or_none as _coerce_float_or_none,
    normalize_material_key as _normalize_lookup_key,
)
from cad_quoter.pricing.mcmaster_helpers import (
    resolve_mcmaster_plate_for_quote as _resolve_mcmaster_plate_for_quote,
)
from cad_quoter.pricing.materials import (
    _material_cost_components,
    infer_plate_lw_in,
)
from cad_quoter.render.writer import QuoteWriter
from cad_quoter.utils.render_utils import format_currency
from cad_quoter.utils.numeric import coerce_positive_float
>>>>>>> 8113be85

from .state import _as_mapping

if TYPE_CHECKING:  # pragma: no cover - imports for type checking only
    from . import RenderState


<<<<<<< HEAD
def _coerce_float(value: Any) -> float | None:
    """Return ``value`` as ``float`` when possible, otherwise ``None``."""

    if value in (None, ""):
        return None
    try:
        numeric = float(value)
    except Exception:
        return None
    if not math.isfinite(numeric):
        return None
    return numeric


def _material_name(material_map: Mapping[str, Any], selection_map: Mapping[str, Any]) -> str | None:
    """Return the display name for the selected material."""

    for key in ("material_name", "material"):
        text = material_map.get(key)
        if not text:
            continue
        clean = str(text).strip()
        if clean:
            return clean
    canonical = selection_map.get("canonical")
    if canonical:
        clean = str(canonical).strip()
        if clean:
            return clean
    return None


def _format_short_divider(page_width: int, width: int = 7) -> str:
    pad = max(0, page_width - max(width, 0))
    return " " * pad + "-" * max(width, 0)


def render_material(state: "RenderState") -> list[str]:
    """Emit the Material & Stock section and update the shared writer state."""
=======
def _is_truthy_flag(value: Any) -> bool:
    """Return ``True`` for explicit truthy values mirroring :mod:`appV5`."""

    if isinstance(value, bool):
        return value
    if isinstance(value, (int, float)):
        return bool(value)
    if isinstance(value, str):
        lowered = value.strip().lower()
        if lowered in {"1", "true", "t", "yes", "y", "on"}:
            return True
        if lowered in {"", "0", "false", "f", "no", "n", "off"}:
            return False
        return False
    return False


def _ensure_mapping(candidate: Any) -> dict[str, Any]:
    if isinstance(candidate, MutableMapping):
        return candidate  # type: ignore[return-value]
    if isinstance(candidate, Mapping):
        try:
            return dict(candidate)
        except Exception:
            return {}
    if candidate in (None, ""):
        return {}
    try:
        return dict(candidate)  # type: ignore[arg-type]
    except Exception:
        return {}


def render_material(state: "RenderState") -> list[str]:
    """Return the legacy material section lines while updating ``state``."""

    divider = state.divider or "-" * max(10, state.page_width)
>>>>>>> 8113be85

    writer_candidate = getattr(state, "writer", None)
    if isinstance(writer_candidate, QuoteWriter):
        writer = writer_candidate
<<<<<<< HEAD
    else:
        writer = QuoteWriter(
            divider=state.divider or "-" * max(1, state.page_width),
=======
        writer.divider = divider
        writer.page_width = max(10, int(state.page_width or 0))
        writer.currency = state.currency
        writer.recorder = state.recorder
    else:
        writer = QuoteWriter(
            divider=divider,
>>>>>>> 8113be85
            page_width=state.page_width,
            currency=state.currency,
            recorder=state.recorder,
            lines=state.lines,
        )
        setattr(state, "writer", writer)

    state.lines = writer.lines
    state.recorder = writer.recorder

    start_index = len(writer.lines)
<<<<<<< HEAD
    divider = state.divider or "-" * max(1, state.page_width)

    material_map = _as_mapping(state.breakdown.get("material"))
    selection_map = _as_mapping(state.breakdown.get("material_selected"))
    material_block = _as_mapping(state.breakdown.get("material_block"))

    material_name = _material_name(material_map, selection_map)

    mass_g = _coerce_float(material_block.get("mass_g"))
    if mass_g is None:
        mass_g = _coerce_float(material_map.get("mass_g"))

    net_mass_g = _coerce_float(material_block.get("net_mass_g"))
    if net_mass_g is None:
        net_mass_g = _coerce_float(material_block.get("mass_g_net"))
    if net_mass_g is None:
        net_mass_g = _coerce_float(material_map.get("net_mass_g"))

    scrap_pct_value = _coerce_float(material_block.get("scrap_pct"))
    if scrap_pct_value is None:
        scrap_pct_value = _coerce_float(material_map.get("scrap_pct"))

    scrap_mass_g = _coerce_float(material_block.get("scrap_mass_g"))
    if scrap_mass_g is None and mass_g is not None and scrap_pct_value is not None:
        scrap_mass_g = max(0.0, mass_g * scrap_pct_value)
    if scrap_mass_g is None and mass_g is not None and net_mass_g is not None:
        scrap_mass_g = max(0.0, mass_g - net_mass_g)

    unit_price = _coerce_float(material_map.get("unit_price_usd_per_lb"))
    if unit_price is None:
        unit_price = _coerce_float(material_block.get("unit_price_usd_per_lb"))
    if unit_price is None:
        unit_price = 0.0

    unit_price_text = format_currency(unit_price, state.currency)
    base_label = f"Base Material @ per-lb @ {unit_price_text}/lb"

    material_total = _coerce_float(material_map.get("material_cost"))
    if material_total is None:
        material_total = _coerce_float(material_block.get("total_material_cost"))
    if material_total is None:
        material_total = 0.0

    has_weight_info = any(
        [
            material_name,
            mass_g and mass_g > 0,
            net_mass_g and net_mass_g > 0,
            scrap_mass_g and scrap_mass_g > 0,
        ]
    )
    has_cost_info = material_total > 0 or state.show_zeros
    if not (material_name or has_weight_info or has_cost_info):
        return []

    writer.line("Material & Stock")
    writer.line(divider)

    if material_name:
        writer.line(f"  Material used:  {material_name}")

    if mass_g and mass_g > 0:
        writer.line(f"  Starting Weight: {format_weight_lb_oz(mass_g)}")
    elif state.show_zeros:
        writer.line("  Starting Weight: 0 oz")

    if net_mass_g and net_mass_g > 0:
        writer.line(f"  Net Weight: {format_weight_lb_oz(net_mass_g)}")
    elif state.show_zeros:
        writer.line("  Net Weight: 0 oz")

    if scrap_mass_g is not None and (scrap_mass_g > 0 or state.show_zeros):
        writer.line(f"  Scrap Weight: {format_weight_lb_oz(scrap_mass_g)}")

    scrap_fraction = None
    if mass_g and mass_g > 0 and scrap_mass_g is not None:
        try:
            scrap_fraction = max(0.0, float(scrap_mass_g)) / float(mass_g)
        except Exception:
            scrap_fraction = None

    if scrap_fraction is not None:
        writer.line(
            f"  Scrap Percentage: {format_percent(scrap_fraction)} (computed)"
        )
    elif scrap_pct_value is not None and scrap_pct_value > 0:
        writer.line(f"  Scrap Percentage: {format_percent(scrap_pct_value)}")

    scrap_hint_pct = _coerce_float(material_block.get("scrap_pct_hint"))
    if scrap_hint_pct is None:
        scrap_hint_pct = scrap_pct_value
    if scrap_hint_pct is not None and scrap_hint_pct > 0:
        writer.line(f"  Scrap % (geometry hint): {format_percent(scrap_hint_pct)}")

    if has_cost_info:
        writer.line(state.format_row(base_label, material_total, indent="  "))
        writer.line(_format_short_divider(state.page_width))
        writer.line(state.format_row("Total Material Cost :", material_total, indent="  "))
    writer.line("")

    state.material_component_total = material_total
    state.material_component_net = material_total if net_mass_g else None
    state.material_net_cost = material_total
=======
    block_lines: list[str] = []

    def _capture(prev_len: int) -> None:
        block_lines.extend(writer.lines[prev_len:])

    def push(text: Any) -> None:
        prev = len(writer.lines)
        writer.line(text)
        _capture(prev)

    def extend(values: Iterable[Any]) -> None:
        for value in values:
            push(value)

    def detail(text: Any, *, indent: str = "    ") -> None:
        prev = len(writer.lines)
        writer.detail(text, indent=indent)
        _capture(prev)

    def _is_total_label(label: str) -> bool:
        clean = str(label or "").strip()
        if not clean:
            return False
        clean = clean.rstrip(":")
        clean = clean.lstrip("= ")
        return clean.lower().startswith("total")

    def _maybe_insert_total_separator(width: int) -> None:
        if not block_lines:
            return
        width = max(0, int(width))
        if width <= 0:
            return
        if block_lines[-1] == divider:
            return
        pad = max(0, state.page_width - width)
        short_divider = " " * pad + "-" * width
        if block_lines and block_lines[-1] == short_divider:
            return
        push(short_divider)

    def _append_currency_row(label: str, value: float, indent: str = "") -> None:
        right = state.format_row(label, value, indent=indent)
        if _is_total_label(label):
            currency_text = format_currency(value, state.currency)
            _maybe_insert_total_separator(len(currency_text))
        push(right)

    result = state.result
    breakdown = state.breakdown
    cfg = state.cfg
    currency = state.currency
    show_zeros = state.show_zeros
    page_width = state.page_width

    material_warning_summary_flag = bool(breakdown.get("material_warning_needed"))
    state.material_warning_summary = (
        state.material_warning_summary or material_warning_summary_flag
    )

    if isinstance(result, MutableMapping):
        result_map: MutableMapping[str, Any] = result
    else:
        result_map = _ensure_mapping(result)

    if isinstance(breakdown, MutableMapping):
        breakdown_map: MutableMapping[str, Any] = breakdown
    else:
        breakdown_map = _ensure_mapping(breakdown)

    material_raw = breakdown_map.get("material", {})
    material_map = _ensure_mapping(material_raw)

    material_block_new = breakdown_map.get("material_block") or {}
    material_stock_block = _ensure_mapping(material_block_new)

    material_selection_raw = breakdown_map.get("material_selected") or {}
    material_selection = _ensure_mapping(material_selection_raw)

    def _material_cost_components_from(
        *containers: Mapping[str, Any] | None,
    ) -> Mapping[str, Any] | None:
        for container in containers:
            if not isinstance(container, Mapping):
                continue
            candidate = container.get("material_cost_components")
            if isinstance(candidate, Mapping):
                return candidate
        return None

    material_cost_components = _material_cost_components_from(
        material_map,
        material_stock_block,
        material_selection,
        breakdown_map.get("material"),
        breakdown_map.get("material_block"),
    )

    def _resolve_overrides_source(
        container: Mapping[str, Any] | None,
    ) -> Mapping[str, Any] | None:
        if not isinstance(container, Mapping):
            return None
        candidate = container.get("overrides")
        return candidate if isinstance(candidate, Mapping) else None

    material_overrides: Mapping[str, Any] | None = _resolve_overrides_source(result_map)
    if material_overrides is None:
        material_overrides = _resolve_overrides_source(breakdown_map)
    if material_overrides is None and isinstance(result_map, Mapping):
        for key in ("user_overrides", "overrides"):
            candidate = result_map.get(key)
            if isinstance(candidate, Mapping):
                material_overrides = candidate
                break

    baseline: Mapping[str, Any] = {}
    decision_state = result_map.get("decision_state")
    if isinstance(decision_state, Mapping):
        baseline_candidate = decision_state.get("baseline")
        if isinstance(baseline_candidate, Mapping):
            baseline = baseline_candidate
    if not baseline and isinstance(result_map, Mapping):
        baseline_candidate = result_map.get("baseline")
        if isinstance(baseline_candidate, Mapping):
            baseline = baseline_candidate
    if not baseline and isinstance(breakdown_map, Mapping):
        baseline_candidate = breakdown_map.get("baseline")
        if isinstance(baseline_candidate, Mapping):
            baseline = baseline_candidate

    pricing_obj: Mapping[str, Any] | None = None
    for container in (breakdown_map, result_map):
        if not isinstance(container, Mapping):
            continue
        candidate = container.get("pricing")
        if isinstance(candidate, MutableMapping):
            pricing_obj = candidate
            break
        if isinstance(candidate, Mapping):
            pricing_obj = dict(candidate)
            if isinstance(container, MutableMapping):
                container["pricing"] = pricing_obj
            break
    if pricing_obj is None:
        pricing: dict[str, Any] = {}
    elif isinstance(pricing_obj, dict):
        pricing = pricing_obj
    else:
        pricing = dict(pricing_obj)
    if isinstance(breakdown_map, MutableMapping):
        breakdown_map["pricing"] = pricing
    if isinstance(result_map, MutableMapping):
        result_map["pricing"] = pricing

    normalized_material_key = str(
        material_selection.get("material_lookup")
        or material_selection.get("normalized_material_key")
        or ""
    ).strip()

    canonical_material_breakdown = str(
        material_selection.get("canonical")
        or material_selection.get("canonical_material")
        or ""
    ).strip()
    if canonical_material_breakdown:
        material_selection.setdefault("canonical", canonical_material_breakdown)
        material_selection.setdefault("canonical_material", canonical_material_breakdown)

    canonical_display_lookup = ""
    if normalized_material_key:
        canonical_display_lookup = str(
            MATERIAL_DISPLAY_BY_KEY.get(normalized_material_key, "")
        ).strip()

    material_display_label = str(
        material_selection.get("material_display")
        or material_selection.get("display")
        or canonical_material_breakdown
        or ""
    ).strip()
    if canonical_display_lookup:
        material_display_label = canonical_display_lookup
    elif not material_display_label and normalized_material_key:
        fallback_display = MATERIAL_DISPLAY_BY_KEY.get(normalized_material_key, "")
        if fallback_display:
            material_display_label = str(fallback_display).strip()
    if material_display_label:
        material_selection["material_display"] = material_display_label
    if normalized_material_key:
        material_selection.setdefault("normalized_material_key", normalized_material_key)
        material_selection.setdefault("material_lookup", normalized_material_key)

    material_block = material_map
    stock_map = material_stock_block

    material_warning_entries_raw = breakdown_map.get("materials")
    material_warning_entries: list[Mapping[str, Any]] = []
    if isinstance(material_warning_entries_raw, Iterable):
        for entry in material_warning_entries_raw:
            if isinstance(entry, Mapping):
                material_warning_entries.append(entry)

    def _material_entries_summary(entries: Iterable[Mapping[str, Any]]) -> tuple[float, bool]:
        total = 0.0
        has_label = False
        for entry in entries:
            amount = _coerce_float_or_none(entry.get("amount"))
            if amount is not None:
                total += float(amount)
            if not has_label:
                label_text = str(entry.get("label") or entry.get("detail") or "").strip()
                if label_text:
                    has_label = True
        return total, has_label

    material_entries_total, material_entries_have_label = _material_entries_summary(
        material_warning_entries
    )

    materials_direct_total = _coerce_float_or_none(result_map.get("materials_direct"))
    if materials_direct_total is None:
        materials_direct_total = _coerce_float_or_none(breakdown_map.get("materials_direct"))
    materials_direct_total = float(materials_direct_total or 0.0)

    material_warning_summary = bool(material_entries_have_label) and (
        material_entries_total <= 0.0 and materials_direct_total <= 0.0
    )
    state.material_warning_summary = state.material_warning_summary or material_warning_summary
    if material_warning_summary and not state.material_warning_label:
        state.material_warning_label = "⚠ MATERIALS MISSING – review material costs"

    drilling_meta = _ensure_mapping(breakdown_map.get("drilling_meta"))
    ui_vars = _ensure_mapping(result_map.get("ui_vars"))
    g = _ensure_mapping(breakdown_map.get("geom"))
    geo_context = _ensure_mapping(breakdown_map.get("geo_context"))
    pricing_geom = _ensure_mapping(pricing.get("geom")) if isinstance(pricing, Mapping) else {}
    material_detail_for_breakdown = _ensure_mapping(
        breakdown_map.get("material_detail")
    )

    state.material_warning_summary = (
        state.material_warning_summary or bool(material_warning_summary)
    )

    state.warning_flags.setdefault("material_warning", state.material_warning_summary)

    if isinstance(material_map, MutableMapping):
        working_material_map: MutableMapping[str, Any] = material_map
    else:
        working_material_map = dict(material_map)

    if isinstance(stock_map, MutableMapping):
        working_stock_map: MutableMapping[str, Any] = stock_map
    else:
        working_stock_map = dict(stock_map)

    block_lines.clear()

    # ------------------------------------------------------------------
    # Blank dimension inference (legacy parity)

    def _lookup_blank(container: Mapping[str, Any] | None) -> Mapping[str, Any] | None:
        if not isinstance(container, Mapping):
            return None
        for key in ("required_blank_in", "bbox_in"):
            entry = container.get(key)
            if isinstance(entry, Mapping):
                return entry
        return None

    blank_sources: list[Mapping[str, Any] | None] = []
    for parent in (breakdown_map, result_map):
        if isinstance(parent, Mapping):
            blank_sources.append(_lookup_blank(_as_mapping(parent.get("geo"))))
            blank_sources.append(_lookup_blank(_as_mapping(parent.get("geo_context"))))
            blank_sources.append(_lookup_blank(_as_mapping(parent.get("geom"))))
    blank_sources.append(_lookup_blank(geo_context))
    blank_sources.append(_lookup_blank(g))
    blank_sources.append(_lookup_blank(pricing_geom))

    req_map: Mapping[str, Any] | None = next((entry for entry in blank_sources if entry), None)
    w_val = coerce_positive_float(req_map.get("w")) if req_map else None
    h_val = coerce_positive_float(req_map.get("h")) if req_map else None
    t_val = coerce_positive_float(req_map.get("t")) if req_map else None
    w = float(w_val) if w_val else 0.0
    h = float(h_val) if h_val else 0.0
    t = float(t_val) if t_val else 0.0
    if t <= 0:
        t = 2.0

    if w <= 0 or h <= 0:
        geo_candidates: list[Mapping[str, Any]] = []
        for parent in (breakdown_map, result_map):
            if isinstance(parent, Mapping):
                for key in ("geo", "geo_context", "geom"):
                    candidate = parent.get(key)
                    if isinstance(candidate, Mapping):
                        geo_candidates.append(candidate)
        if isinstance(geo_context, Mapping):
            geo_candidates.append(geo_context)
        if isinstance(g, Mapping):
            geo_candidates.append(g)
        if isinstance(pricing_geom, Mapping):
            geo_candidates.append(pricing_geom)
        for geo_candidate in geo_candidates:
            blank = _lookup_blank(geo_candidate)
            if not blank:
                continue
            if w <= 0:
                w_candidate = coerce_positive_float(blank.get("w"))
                if w_candidate:
                    w = float(w_candidate)
            if h <= 0:
                h_candidate = coerce_positive_float(blank.get("h"))
                if h_candidate:
                    h = float(h_candidate)
            if t <= 0:
                t_candidate = coerce_positive_float(blank.get("t"))
                if t_candidate:
                    t = float(t_candidate)
            if w > 0 and h > 0 and t > 0:
                break

    blank_len = max(w, h)
    blank_wid = min(w, h)
    required_blank = (blank_len, blank_wid, t)

    for context in (
        geo_context if isinstance(geo_context, MutableMapping) else None,
        g if isinstance(g, MutableMapping) else None,
        pricing_geom if isinstance(pricing_geom, MutableMapping) else None,
    ):
        if context is None:
            continue
        existing_blank = context.get("required_blank_in")
        if not isinstance(existing_blank, Mapping):
            context["required_blank_in"] = {
                "w": float(blank_wid),
                "h": float(blank_len),
                "t": float(required_blank[2]),
            }

    if blank_len > 0 and isinstance(working_stock_map, MutableMapping):
        if coerce_positive_float(working_stock_map.get("required_blank_len_in")) is None:
            working_stock_map["required_blank_len_in"] = float(blank_len)
        if coerce_positive_float(working_stock_map.get("required_blank_wid_in")) is None:
            working_stock_map["required_blank_wid_in"] = float(blank_wid)
        if required_blank[2] > 0 and coerce_positive_float(
            working_stock_map.get("required_blank_thk_in")
        ) is None:
            working_stock_map["required_blank_thk_in"] = float(required_blank[2])

    required_blank_len = float(blank_len) if blank_len > 0 else 0.0
    required_blank_wid = float(blank_wid) if blank_wid > 0 else 0.0

    if not working_material_map:
        return []

    mass_g = working_material_map.get("mass_g")
    net_mass_g = working_material_map.get("mass_g_net")
    if _coerce_float_or_none(net_mass_g) is None:
        fallback_net_mass = working_material_map.get("net_mass_g")
        if _coerce_float_or_none(fallback_net_mass) is not None:
            net_mass_g = fallback_net_mass
    upg = working_material_map.get("unit_price_per_g")
    minchg = working_material_map.get("supplier_min_charge")
    matcost = working_material_map.get("material_cost")
    scrap = working_material_map.get("scrap_pct", None)
    scrap_credit_entered = _is_truthy_flag(
        working_material_map.get("material_scrap_credit_entered")
    )
    scrap_credit = float(working_material_map.get("material_scrap_credit") or 0.0)
    unit_price_kg = working_material_map.get("unit_price_usd_per_kg")
    unit_price_lb = working_material_map.get("unit_price_usd_per_lb")
    price_source = working_material_map.get("unit_price_source") or working_material_map.get(
        "source"
    )
    price_asof = working_material_map.get("unit_price_asof")

    have_any = any(
        v
        for v in [
            mass_g,
            net_mass_g,
            upg,
            minchg,
            matcost,
            scrap,
            scrap_credit if scrap_credit_entered else 0.0,
        ]
    )

    detail_lines: list[str] = []
    total_material_cost: float | None = None
    material_net_cost: float | None = None

    if not have_any:
        return []

    push("Material & Stock")
    push(divider)

    canonical_material_display = str(material_display_label or "").strip()
    if not canonical_material_display and isinstance(material_selection, Mapping):
        canonical_material_display = str(
            material_selection.get("material_display")
            or material_selection.get("canonical")
            or material_selection.get("canonical_material")
            or ""
        ).strip()
    if not canonical_material_display and isinstance(drilling_meta, Mapping):
        drill_display = (
            drilling_meta.get("material") or drilling_meta.get("material_display")
        )
        if not drill_display:
            drill_display = (
                drilling_meta.get("material_key")
                or drilling_meta.get("material_lookup")
            )
            if drill_display:
                normalized_key = _normalize_lookup_key(drill_display)
                drill_display = MATERIAL_DISPLAY_BY_KEY.get(
                    normalized_key,
                    drill_display,
                )
        if drill_display:
            canonical_material_display = str(drill_display).strip()
    material_name_display = canonical_material_display
    if not material_name_display:
        material_name_display = (
            working_material_map.get("material_name")
            or working_material_map.get("material")
            or g.get("material")
            or ui_vars.get("Material")
            or ""
        )
    if isinstance(material_name_display, str):
        material_name_display = material_name_display.strip()
    else:
        material_name_display = str(material_name_display).strip()
    if material_name_display:
        material_display_label = str(material_name_display)
        material_selection.setdefault("material_display", material_display_label)
        push(f"  Material used:  {material_name_display}")

    blank_lines: list[str] = []
    need_len = _coerce_float_or_none(
        working_stock_map.get("required_blank_len_in")
        if isinstance(working_stock_map, Mapping)
        else None
    )
    need_wid = _coerce_float_or_none(
        working_stock_map.get("required_blank_wid_in")
        if isinstance(working_stock_map, Mapping)
        else None
    )
    need_thk = _coerce_float_or_none(
        working_stock_map.get("required_blank_thk_in")
        if isinstance(working_stock_map, Mapping)
        else None
    )

    if (need_len is None or need_len <= 0) and required_blank_len > 0:
        need_len = float(required_blank_len)
    if (need_wid is None or need_wid <= 0) and required_blank_wid > 0:
        need_wid = float(required_blank_wid)
    if (need_thk is None or need_thk <= 0) and required_blank[2] > 0:
        need_thk = float(required_blank[2])

    stock_len_val = _coerce_float_or_none(
        working_stock_map.get("stock_L_in")
        if isinstance(working_stock_map, Mapping)
        else None
    )
    stock_wid_val = _coerce_float_or_none(
        working_stock_map.get("stock_W_in")
        if isinstance(working_stock_map, Mapping)
        else None
    )
    stock_thk_val = _coerce_float_or_none(
        working_stock_map.get("stock_T_in")
        if isinstance(working_stock_map, Mapping)
        else None
    )

    material_lookup_for_pick = normalized_material_key or ""
    if not material_lookup_for_pick and material_display_label:
        material_lookup_for_pick = _normalize_lookup_key(material_display_label)
    picked_stock = _resolve_mcmaster_plate_for_quote(
        float(need_len) if need_len else None,
        float(need_wid) if need_wid else None,
        float(need_thk) if need_thk else None,
        material_key=material_lookup_for_pick or "MIC6",
        stock_L_in=float(stock_len_val) if stock_len_val else None,
        stock_W_in=float(stock_wid_val) if stock_wid_val else None,
        stock_T_in=float(stock_thk_val) if stock_thk_val else None,
    )

    if picked_stock:
        stock_len_val = float(picked_stock.get("len_in") or 0.0)
        stock_wid_val = float(picked_stock.get("wid_in") or 0.0)
        stock_thk_val = float(picked_stock.get("thk_in") or 0.0)
        part_number = picked_stock.get("mcmaster_part")
        source_hint = picked_stock.get("source") or "mcmaster-catalog"
        if isinstance(working_stock_map, MutableMapping):
            working_stock_map["stock_L_in"] = float(stock_len_val)
            working_stock_map["stock_W_in"] = float(stock_wid_val)
            working_stock_map["stock_T_in"] = float(stock_thk_val)
            working_stock_map["stock_source_tag"] = source_hint
            working_stock_map["source"] = source_hint
            if part_number:
                working_stock_map["mcmaster_part"] = part_number
                working_stock_map["part_no"] = part_number
                if not working_stock_map.get("stock_price_source"):
                    working_stock_map["stock_price_source"] = "mcmaster_api"
        if isinstance(working_material_map, MutableMapping):
            working_material_map["stock_source_tag"] = source_hint
            working_material_map["source"] = source_hint
            if part_number:
                working_material_map["mcmaster_part"] = part_number
                working_material_map["part_no"] = part_number
                if not working_material_map.get("stock_price_source"):
                    working_material_map["stock_price_source"] = (
                        working_stock_map.get("stock_price_source")
                        if isinstance(working_stock_map, Mapping)
                        else "mcmaster_api"
                    )
        if isinstance(result_map, MutableMapping):
            if part_number:
                result_map["mcmaster_part"] = part_number
                result_map["part_no"] = part_number
                if not result_map.get("stock_price_source"):
                    result_map["stock_price_source"] = (
                        working_stock_map.get("stock_price_source")
                        if isinstance(working_stock_map, Mapping)
                        else "mcmaster_api"
                    )
            result_map["stock_source"] = source_hint

    if (need_len is None or need_wid is None or need_thk is None) and isinstance(g, dict):
        plan_guess = g.get("stock_plan_guess")
        if isinstance(plan_guess, Mapping):
            if need_len is None:
                need_len = _coerce_float_or_none(
                    plan_guess.get("need_len_in") or plan_guess.get("required_len_in")
                )
            if need_wid is None:
                need_wid = _coerce_float_or_none(
                    plan_guess.get("need_wid_in") or plan_guess.get("required_wid_in")
                )
            if need_thk is None:
                need_thk = _coerce_float_or_none(
                    plan_guess.get("need_thk_in") or plan_guess.get("stock_thk_in")
                )

    if need_len and need_wid and need_thk:
        blank_lines.append(
            f"  Required blank (w/ margins): {need_len:.2f} × {need_wid:.2f} × {need_thk:.2f} in"
        )

    source_tag: str | None = None
    if isinstance(working_stock_map, Mapping):
        source_tag = (
            working_stock_map.get("stock_source_tag") or working_stock_map.get("source")
        )
    if not source_tag and isinstance(working_material_map, Mapping):
        source_tag = (
            working_material_map.get("stock_source_tag")
            or working_material_map.get("source")
        )
    if isinstance(source_tag, str):
        source_tag = source_tag.strip() or None

    if stock_len_val and stock_wid_val and stock_thk_val:
        part_label = ""
        if isinstance(result_map, Mapping):
            part_label = str(result_map.get("mcmaster_part") or "").strip()
        part_display = part_label or "—"
        stock_line = (
            "  Rounded to catalog: "
            f"{stock_len_val:.2f} × {stock_wid_val:.2f} × {stock_thk_val:.3f} in"
            f" (McMaster, {part_display})"
        )
        if source_tag:
            stock_line += f" ({source_tag})"
        thickness_diff = None
        diff_candidate = None
        if isinstance(working_stock_map, Mapping):
            diff_candidate = _coerce_float_or_none(working_stock_map.get("thickness_diff_in"))
        if diff_candidate is None and need_thk and stock_thk_val:
            thickness_diff = abs(float(stock_thk_val) - float(need_thk))
        elif diff_candidate is not None:
            thickness_diff = float(diff_candidate)
        if thickness_diff is not None and thickness_diff > 0.02:
            warning_mode = (
                "allowed" if bool(getattr(cfg, "allow_thickness_upsize", False)) else "blocked"
            )
            stock_line += f" (WARNING: thickness upsize {warning_mode})"
        blank_lines.append(stock_line)

    if blank_lines:
        detail_lines.extend(blank_lines)

    pass_through_map = _ensure_mapping(breakdown_map.get("pass_through"))
    shipping_pipeline = "pass_through"
    shipping_source: str | None = "pass_through"
    shipping_raw_value: Any = pass_through_map.get("Shipping")
    if not shipping_raw_value:
        shipping_raw_value = working_material_map.get("shipping")
        if shipping_raw_value:
            shipping_source = "material"
        else:
            shipping_source = None
    shipping_total = float(_coerce_float_or_none(shipping_raw_value) or 0.0)
    if shipping_pipeline == "pass_through":
        pass_through_map["Shipping"] = shipping_total
        if isinstance(working_material_map, MutableMapping):
            working_material_map.pop("shipping", None)
        show_material_shipping = False
    else:
        pass_through_map.pop("Shipping", None)
        if shipping_source and isinstance(working_material_map, MutableMapping):
            working_material_map["shipping"] = shipping_total
        show_material_shipping = (
            (shipping_total > 0)
            or (shipping_total == 0 and bool(shipping_source) and show_zeros)
        )
    if isinstance(breakdown_map, MutableMapping):
        breakdown_map["pass_through"] = pass_through_map

    material_cost_map: dict[str, Any] = {}
    if isinstance(working_stock_map, Mapping):
        material_cost_map.update(working_stock_map)
    if isinstance(working_material_map, Mapping):
        material_cost_map.update(working_material_map)
    computed_components = _material_cost_components(
        material_cost_map,
        overrides=material_overrides,
        cfg=cfg,
    )
    state.material_cost_components = computed_components
    total_material_cost = computed_components["total_usd"]
    material_net_cost = computed_components["net_usd"]
    if total_material_cost is not None:
        try:
            working_material_map["total_material_cost"] = total_material_cost
        except Exception:
            pass
        try:
            material_record = (
                breakdown_map.get("material") if isinstance(breakdown_map, Mapping) else None
            )
            if isinstance(material_record, MutableMapping):
                material_record["total_material_cost"] = float(total_material_cost)
            elif isinstance(material_record, Mapping):
                updated_material = dict(material_record)
                updated_material["total_material_cost"] = float(total_material_cost)
                if isinstance(breakdown_map, MutableMapping):
                    breakdown_map["material"] = updated_material
            elif isinstance(breakdown_map, MutableMapping):
                breakdown_map["material"] = {"total_material_cost": float(total_material_cost)}
        except Exception:
            pass

    scrap_context = {
        "scrap_pct": scrap,
        "scrap_credit_entered": scrap_credit_entered,
        "scrap_credit": scrap_credit,
        "scrap_credit_unit_price_usd_per_lb": working_material_map.get(
            "scrap_credit_unit_price_usd_per_lb"
        ),
        "price_source": price_source,
        "price_asof": price_asof,
        "supplier_min_charge": minchg,
    }
    material_updates, helper_detail_lines = build_material_detail_lines(
        working_material_map,
        scrap_context=scrap_context,
        currency=currency,
        show_zeros=show_zeros,
        show_material_shipping=show_material_shipping,
        shipping_total=shipping_total,
        shipping_source=shipping_source,
    )
    if isinstance(material_detail_for_breakdown, MutableMapping):
        for key, value in material_updates.items():
            if value is None:
                material_detail_for_breakdown.pop(key, None)
            else:
                material_detail_for_breakdown[key] = value
    detail_lines.extend(helper_detail_lines)

    def _coerce_dims(candidate: Any) -> tuple[float, float, float] | None:
        if isinstance(candidate, (list, tuple)) and len(candidate) >= 3:
            try:
                Lc = float(candidate[0])
                Wc = float(candidate[1])
                Tc = float(candidate[2])
            except Exception:
                return None
            return (Lc, Wc, Tc)
        if isinstance(candidate, Mapping):
            try:
                Lc = float(candidate.get("len") or candidate.get("L") or candidate.get("length"))
                Wc = float(candidate.get("wid") or candidate.get("W") or candidate.get("width"))
                Tc = float(candidate.get("thk") or candidate.get("T") or candidate.get("thickness"))
            except Exception:
                return None
            return (Lc, Wc, Tc)
        return None

    stock_dims_candidate: tuple[float, float, float] | None = None
    for key in ("stock_dims", "stock_dimensions"):
        stock_dims_candidate = _coerce_dims(working_stock_map.get(key))
        if stock_dims_candidate:
            break

    stock_dims_sources: list[tuple[float, float, float]] = []
    if stock_dims_candidate:
        stock_dims_sources.append(stock_dims_candidate)
    dims_from_material = _coerce_dims(working_material_map.get("stock_dims"))
    if dims_from_material:
        stock_dims_sources.append(dims_from_material)
    dims_from_pricing = _coerce_dims(pricing.get("stock_dims")) if isinstance(pricing, Mapping) else None
    if dims_from_pricing:
        stock_dims_sources.append(dims_from_pricing)

    stock_L_val = stock_len_val
    stock_W_val = stock_wid_val
    stock_T_val = stock_thk_val

    for dims in stock_dims_sources:
        if dims[0] and not stock_L_val:
            stock_L_val = float(dims[0])
        if dims[1] and not stock_W_val:
            stock_W_val = float(dims[1])
        if dims[2] and not stock_T_val:
            stock_T_val = float(dims[2])

    if not stock_L_val or not stock_W_val:
        fallback_dims = infer_plate_lw_in(g)
        if fallback_dims:
            if not stock_L_val:
                stock_L_val = float(fallback_dims[0])
            if not stock_W_val:
                stock_W_val = float(fallback_dims[1])

    if stock_L_val and stock_W_val and stock_T_val:
        stock_line = f"{float(stock_L_val):.2f} × {float(stock_W_val):.2f} × {float(stock_T_val):.3f} in"
    else:
        inferred_dims = infer_plate_lw_in(g)
        L_disp = stock_L_val
        W_disp = stock_W_val
        if (L_disp is None or W_disp is None) and inferred_dims:
            if L_disp is None:
                L_disp = inferred_dims[0]
            if W_disp is None:
                W_disp = inferred_dims[1]
        T_disp_val = stock_T_val
        if T_disp_val is None and isinstance(g, Mapping):
            T_disp_val = _coerce_float_or_none(g.get("thickness_in"))
        if T_disp_val is None and isinstance(g, Mapping):
            T_disp_val = _coerce_float_or_none(g.get("thickness_in_guess"))
        if L_disp and W_disp and T_disp_val:
            stock_line = f"{float(L_disp):.2f} × {float(W_disp):.2f} × {float(T_disp_val):.3f} in"
        else:
            T_disp = "—"
            if T_disp_val is not None:
                T_disp = f"{float(T_disp_val):.3f}"
            stock_line = f"— × — × {T_disp} in"

    mat_info = breakdown_map.get("material_info") if isinstance(breakdown_map, Mapping) else None
    if isinstance(mat_info, dict):
        mat_info["stock_size_display"] = stock_line

    for line in detail_lines:
        if not line:
            continue
        detail(line, indent="  ")

    mc: Mapping[str, Any] | None = computed_components
    if not mc:
        try:
            mc = _material_cost_components(
                working_material_map,
                overrides=material_overrides,
                cfg=cfg,
            )
        except Exception:
            mc = None
    if mc:
        stock_piece_val = mc.get("stock_piece_usd")
        if stock_piece_val is not None:
            stock_src = mc.get("stock_source") or ""
            src_suffix = f" ({stock_src})" if stock_src else ""
            _append_currency_row(f"Stock Piece{src_suffix}", float(stock_piece_val), indent="  ")
        else:
            base_source = mc.get("base_source") or ""
            base_label = "Base Material"
            if base_source:
                base_label = f"Base Material @ {base_source}"
            _append_currency_row(base_label, float(mc.get("base_usd", 0.0)), indent="  ")
        try:
            tax_val = float(mc.get("tax_usd") or 0.0)
        except Exception:
            tax_val = 0.0
        if tax_val:
            _append_currency_row("Material Tax:", round(tax_val, 2), indent="  ")
        try:
            scrap_val = float(mc.get("scrap_credit_usd") or 0.0)
        except Exception:
            scrap_val = 0.0
        scrap_text = mc.get("scrap_rate_text") or ""
        if scrap_val and scrap_text:
            _append_currency_row(
                f"Scrap Credit @ {scrap_text}",
                -round(scrap_val, 2),
                indent="  ",
            )
        elif scrap_val:
            _append_currency_row("Scrap Credit", -round(scrap_val, 2), indent="  ")
        try:
            base_for_total = float(mc.get("base_usd") or 0.0)
        except Exception:
            base_for_total = 0.0
        tax_for_total = float(tax_val)
        total_material_cost_val = mc.get("total_usd")
        if total_material_cost_val is not None:
            try:
                total_material_cost = round(float(total_material_cost_val), 2)
            except Exception:
                total_material_cost = None
        else:
            total_material_cost = None
        if total_material_cost is None:
            scrap_for_total = min(float(scrap_val), base_for_total + tax_for_total)
            total_material_cost = round(
                base_for_total + tax_for_total - scrap_for_total,
                2,
            )
        _append_currency_row("Total Material Cost :", total_material_cost, indent="  ")
    elif total_material_cost is not None:
        _append_currency_row("Total Material Cost :", total_material_cost, indent="  ")
    push("")

    state.material_component_total = total_material_cost
    state.material_component_net = material_net_cost
    state.material_net_cost = material_net_cost
>>>>>>> 8113be85

    return list(writer.lines[start_index:])<|MERGE_RESOLUTION|>--- conflicted
+++ resolved
@@ -1,18 +1,3 @@
-<<<<<<< HEAD
-"""Render the Material & Stock section using legacy-compatible formatting."""
-
-from __future__ import annotations
-
-import math
-from typing import Any, Mapping, TYPE_CHECKING
-
-from cad_quoter.render.writer import QuoteWriter
-from cad_quoter.utils.render_utils import (
-    format_currency,
-    format_percent,
-    format_weight_lb_oz,
-)
-=======
 """Material & Stock section renderer mirroring the legacy implementation."""
 
 from __future__ import annotations
@@ -36,7 +21,6 @@
 from cad_quoter.render.writer import QuoteWriter
 from cad_quoter.utils.render_utils import format_currency
 from cad_quoter.utils.numeric import coerce_positive_float
->>>>>>> 8113be85
 
 from .state import _as_mapping
 
@@ -44,47 +28,6 @@
     from . import RenderState
 
 
-<<<<<<< HEAD
-def _coerce_float(value: Any) -> float | None:
-    """Return ``value`` as ``float`` when possible, otherwise ``None``."""
-
-    if value in (None, ""):
-        return None
-    try:
-        numeric = float(value)
-    except Exception:
-        return None
-    if not math.isfinite(numeric):
-        return None
-    return numeric
-
-
-def _material_name(material_map: Mapping[str, Any], selection_map: Mapping[str, Any]) -> str | None:
-    """Return the display name for the selected material."""
-
-    for key in ("material_name", "material"):
-        text = material_map.get(key)
-        if not text:
-            continue
-        clean = str(text).strip()
-        if clean:
-            return clean
-    canonical = selection_map.get("canonical")
-    if canonical:
-        clean = str(canonical).strip()
-        if clean:
-            return clean
-    return None
-
-
-def _format_short_divider(page_width: int, width: int = 7) -> str:
-    pad = max(0, page_width - max(width, 0))
-    return " " * pad + "-" * max(width, 0)
-
-
-def render_material(state: "RenderState") -> list[str]:
-    """Emit the Material & Stock section and update the shared writer state."""
-=======
 def _is_truthy_flag(value: Any) -> bool:
     """Return ``True`` for explicit truthy values mirroring :mod:`appV5`."""
 
@@ -122,16 +65,10 @@
     """Return the legacy material section lines while updating ``state``."""
 
     divider = state.divider or "-" * max(10, state.page_width)
->>>>>>> 8113be85
 
     writer_candidate = getattr(state, "writer", None)
     if isinstance(writer_candidate, QuoteWriter):
         writer = writer_candidate
-<<<<<<< HEAD
-    else:
-        writer = QuoteWriter(
-            divider=state.divider or "-" * max(1, state.page_width),
-=======
         writer.divider = divider
         writer.page_width = max(10, int(state.page_width or 0))
         writer.currency = state.currency
@@ -139,7 +76,6 @@
     else:
         writer = QuoteWriter(
             divider=divider,
->>>>>>> 8113be85
             page_width=state.page_width,
             currency=state.currency,
             recorder=state.recorder,
@@ -151,111 +87,6 @@
     state.recorder = writer.recorder
 
     start_index = len(writer.lines)
-<<<<<<< HEAD
-    divider = state.divider or "-" * max(1, state.page_width)
-
-    material_map = _as_mapping(state.breakdown.get("material"))
-    selection_map = _as_mapping(state.breakdown.get("material_selected"))
-    material_block = _as_mapping(state.breakdown.get("material_block"))
-
-    material_name = _material_name(material_map, selection_map)
-
-    mass_g = _coerce_float(material_block.get("mass_g"))
-    if mass_g is None:
-        mass_g = _coerce_float(material_map.get("mass_g"))
-
-    net_mass_g = _coerce_float(material_block.get("net_mass_g"))
-    if net_mass_g is None:
-        net_mass_g = _coerce_float(material_block.get("mass_g_net"))
-    if net_mass_g is None:
-        net_mass_g = _coerce_float(material_map.get("net_mass_g"))
-
-    scrap_pct_value = _coerce_float(material_block.get("scrap_pct"))
-    if scrap_pct_value is None:
-        scrap_pct_value = _coerce_float(material_map.get("scrap_pct"))
-
-    scrap_mass_g = _coerce_float(material_block.get("scrap_mass_g"))
-    if scrap_mass_g is None and mass_g is not None and scrap_pct_value is not None:
-        scrap_mass_g = max(0.0, mass_g * scrap_pct_value)
-    if scrap_mass_g is None and mass_g is not None and net_mass_g is not None:
-        scrap_mass_g = max(0.0, mass_g - net_mass_g)
-
-    unit_price = _coerce_float(material_map.get("unit_price_usd_per_lb"))
-    if unit_price is None:
-        unit_price = _coerce_float(material_block.get("unit_price_usd_per_lb"))
-    if unit_price is None:
-        unit_price = 0.0
-
-    unit_price_text = format_currency(unit_price, state.currency)
-    base_label = f"Base Material @ per-lb @ {unit_price_text}/lb"
-
-    material_total = _coerce_float(material_map.get("material_cost"))
-    if material_total is None:
-        material_total = _coerce_float(material_block.get("total_material_cost"))
-    if material_total is None:
-        material_total = 0.0
-
-    has_weight_info = any(
-        [
-            material_name,
-            mass_g and mass_g > 0,
-            net_mass_g and net_mass_g > 0,
-            scrap_mass_g and scrap_mass_g > 0,
-        ]
-    )
-    has_cost_info = material_total > 0 or state.show_zeros
-    if not (material_name or has_weight_info or has_cost_info):
-        return []
-
-    writer.line("Material & Stock")
-    writer.line(divider)
-
-    if material_name:
-        writer.line(f"  Material used:  {material_name}")
-
-    if mass_g and mass_g > 0:
-        writer.line(f"  Starting Weight: {format_weight_lb_oz(mass_g)}")
-    elif state.show_zeros:
-        writer.line("  Starting Weight: 0 oz")
-
-    if net_mass_g and net_mass_g > 0:
-        writer.line(f"  Net Weight: {format_weight_lb_oz(net_mass_g)}")
-    elif state.show_zeros:
-        writer.line("  Net Weight: 0 oz")
-
-    if scrap_mass_g is not None and (scrap_mass_g > 0 or state.show_zeros):
-        writer.line(f"  Scrap Weight: {format_weight_lb_oz(scrap_mass_g)}")
-
-    scrap_fraction = None
-    if mass_g and mass_g > 0 and scrap_mass_g is not None:
-        try:
-            scrap_fraction = max(0.0, float(scrap_mass_g)) / float(mass_g)
-        except Exception:
-            scrap_fraction = None
-
-    if scrap_fraction is not None:
-        writer.line(
-            f"  Scrap Percentage: {format_percent(scrap_fraction)} (computed)"
-        )
-    elif scrap_pct_value is not None and scrap_pct_value > 0:
-        writer.line(f"  Scrap Percentage: {format_percent(scrap_pct_value)}")
-
-    scrap_hint_pct = _coerce_float(material_block.get("scrap_pct_hint"))
-    if scrap_hint_pct is None:
-        scrap_hint_pct = scrap_pct_value
-    if scrap_hint_pct is not None and scrap_hint_pct > 0:
-        writer.line(f"  Scrap % (geometry hint): {format_percent(scrap_hint_pct)}")
-
-    if has_cost_info:
-        writer.line(state.format_row(base_label, material_total, indent="  "))
-        writer.line(_format_short_divider(state.page_width))
-        writer.line(state.format_row("Total Material Cost :", material_total, indent="  "))
-    writer.line("")
-
-    state.material_component_total = material_total
-    state.material_component_net = material_total if net_mass_g else None
-    state.material_net_cost = material_total
-=======
     block_lines: list[str] = []
 
     def _capture(prev_len: int) -> None:
@@ -1106,6 +937,5 @@
     state.material_component_total = total_material_cost
     state.material_component_net = material_net_cost
     state.material_net_cost = material_net_cost
->>>>>>> 8113be85
 
     return list(writer.lines[start_index:])