--- conflicted
+++ resolved
@@ -4038,38 +4038,9 @@
         preferred_block_names: list[str] = []
         preferred_block_rois: list[dict[str, Any]] = []
         block_height_samples: defaultdict[str, list[float]] = defaultdict(list)
-<<<<<<< HEAD
-        table_counts_by_owner: dict[str, int] = {}
-        if _TRACE_ACAD:
-            scan_info = get_last_acad_table_scan() or {}
-            tables_meta = scan_info.get("tables")
-            if isinstance(tables_meta, list):
-                for table_entry in tables_meta:
-                    if not isinstance(table_entry, Mapping):
-                        continue
-                    owner_label = table_entry.get("owner")
-                    if not isinstance(owner_label, str):
-                        continue
-                    owner_key = owner_label.strip().upper()
-                    if not owner_key:
-                        continue
-                    table_counts_by_owner[owner_key] = table_counts_by_owner.get(owner_key, 0) + 1
-        block_stats: dict[str, dict[str, int]] = {}
-
-        def _block_stats_entry(name: str | None) -> dict[str, int]:
-            text = name if isinstance(name, str) else str(name or "")
-            normalized = text.strip()
-            key = normalized or text or "-"
-            entry = block_stats.get(key)
-            if entry is None:
-                entry = {"texts": 0, "att": 0, "nested_inserts": 0}
-                block_stats[key] = entry
-            return entry
-=======
         layout_names_seen: list[str] = []
         follow_sheet_directive: dict[str, Any] | None = None
         follow_sheet_target_layout: str | None = None
->>>>>>> 69e112a9
 
         if doc is None:
             table_lines = []
@@ -4184,26 +4155,9 @@
         debug_enabled = _debug_entities_enabled()
 
         for layout_index, (layout_name, layout_obj) in enumerate(_iter_layouts()):
-<<<<<<< HEAD
-            layout_raw = layout_name if isinstance(layout_name, str) else str(layout_name or "")
-            layout_trimmed = layout_raw.strip()
-            layout_label = layout_trimmed or layout_raw or f"Layout{layout_index}"
-            if isinstance(layout_label, str) and not layout_label.strip():
-                layout_label = f"Layout{layout_index}"
-            owner_keys: list[str] = []
-            base_key = layout_trimmed or layout_label
-            if base_key.upper() == "MODEL":
-                owner_keys.append("MODEL")
-            elif base_key:
-                owner_keys.append(f"PAPER:{base_key}".upper())
-            layout_tables = 0
-            for candidate in owner_keys:
-                layout_tables += table_counts_by_owner.get(candidate.upper(), 0)
-=======
             layout_names[layout_index] = layout_name
             if layout_index not in layout_order:
                 layout_order.append(layout_index)
->>>>>>> 69e112a9
             query = getattr(layout_obj, "query", None)
             base_entities: list[Any] = []
             if callable(query):
@@ -4300,18 +4254,7 @@
                         normalized = _normalize_table_fragment(fragment)
                         if not normalized:
                             continue
-<<<<<<< HEAD
-                        if _TRACE_ACAD and active_block:
-                            stats_entry = _block_stats_entry(active_block)
-                            if not counted_block_text and kind in {"TEXT", "MTEXT"}:
-                                stats_entry["texts"] += 1
-                                counted_block_text = True
-                            if not counted_block_attr and kind in {"ATTRIB", "ATTDEF"}:
-                                stats_entry["att"] += 1
-                                counted_block_attr = True
-=======
                         normalized_upper = normalized.upper()
->>>>>>> 69e112a9
                         if kind in {"ATTRIB", "ATTDEF"}:
                             attrib_count += 1
                         elif kind == "MLEADER":
