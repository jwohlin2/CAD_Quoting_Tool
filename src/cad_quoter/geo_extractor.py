--- conflicted
+++ resolved
@@ -2967,11 +2967,7 @@
         has_tap_word = bool(_TAP_WORD_TOKEN_RE.search(segment))
         if is_npt:
             kinds.append(("npt", None))
-<<<<<<< HEAD
-        if has_tap_word or has_thread_tap:
-=======
         if is_npt or has_tap:
->>>>>>> fcb99660
             kinds.append(("tap", None))
         if _COUNTERBORE_TOKEN_RE.search(segment):
             kinds.append(("cbore", None))
@@ -6469,11 +6465,7 @@
             current_total_qty = locals().get("total_qty", 0)
             if fallback_parsed and (
                 (fallback_qty, len(fallback_parsed))
-<<<<<<< HEAD
-                > (current_total_qty, len(parsed_rows))
-=======
                 > (scan_totals.get("qty", 0), len(parsed_rows))
->>>>>>> fcb99660
             ):
                 merged_rows = fallback_rows
                 parsed_rows = fallback_parsed
