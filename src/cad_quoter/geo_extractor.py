--- conflicted
+++ resolved
@@ -14,11 +14,7 @@
 import re
 import statistics
 from typing import Any, Callable
-<<<<<<< HEAD
-from types import SimpleNamespace
-=======
 from fnmatch import fnmatchcase
->>>>>>> bc4db260
 
 from cad_quoter import geometry
 from cad_quoter.geometry import convert_dwg_to_dxf
@@ -3323,23 +3319,8 @@
         hole_text = _cell_at(cells, hole_idx)
         side_idx = _resolved_index(header_cols.get("side"), "side")
         side_cell_text = _cell_at(cells, side_idx)
-<<<<<<< HEAD
-        qty_token_text = ""
-        if combined_row_text:
-            qty_token_match = _RE_TEXT_ROW_START.match(combined_row_text)
-            if qty_token_match:
-                qty_token_text = qty_token_match.group(0).strip()
-            elif (
-                isinstance(qty_val, int)
-                and qty_val > 0
-                and combined_row_text.strip().startswith("(")
-            ):
-                qty_token_text = f"({qty_val})"
-        fragments = [frag.strip() for frag in desc_text.split(";") if frag.strip()]
-=======
         fragment_candidates = _FRAGMENT_SPLIT_RE.split(desc_text)
         fragments = [frag.strip() for frag in fragment_candidates if frag.strip()]
->>>>>>> bc4db260
         if not fragments:
             fragments = [desc_text]
         for frag_index, fragment in enumerate(fragments):
@@ -4573,31 +4554,11 @@
                 if qty_val is None or qty_val <= 0:
                     continue
                 side_hint = _detect_row_side(text_value)
-<<<<<<< HEAD
-                qty_token_text = ""
-                qty_token_match = _RE_TEXT_ROW_START.match(text_value)
-                if qty_token_match:
-                    qty_token_text = qty_token_match.group(0).strip()
-                fragments = [frag.strip() for frag in remainder.split(";") if frag.strip()]
-=======
                 fragment_candidates = _FRAGMENT_SPLIT_RE.split(remainder)
                 fragments = [frag.strip() for frag in fragment_candidates if frag.strip()]
->>>>>>> bc4db260
                 if not fragments:
                     base_fragment = remainder_clean or text_value
                     fragments = [base_fragment]
-<<<<<<< HEAD
-                for frag_index, fragment in enumerate(fragments):
-                    fragment_clean = " ".join(fragment.split())
-                    if not fragment_clean:
-                        continue
-                    if (
-                        frag_index == 0
-                        and qty_token_text
-                        and not _RE_TEXT_ROW_START.match(fragment_clean)
-                    ):
-                        fragment_clean = f"{qty_token_text} {fragment_clean}".strip()
-=======
                 has_paren_prefix = bool(_ROW_QUANTITY_PATTERNS[0].match(text_value))
                 for fragment in fragments:
                     fragment_clean = " ".join(fragment.split())
@@ -4611,7 +4572,6 @@
                         qty_prefix = None
                         if not display_fragment.startswith(prefix):
                             display_fragment = f"{prefix} {display_fragment}".strip()
->>>>>>> bc4db260
                     ref_text, ref_value = _extract_row_reference(fragment_clean)
                     has_action = bool(_HOLE_ACTION_TOKEN_RE.search(fragment_clean))
                     has_reference = bool(ref_text or (ref_value is not None))
