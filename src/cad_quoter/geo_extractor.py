--- conflicted
+++ resolved
@@ -7767,13 +7767,8 @@
     dims_hint = _extract_dims_hint(geo_hint)
 
     groups_counter: defaultdict[float, int] = defaultdict(int)
-<<<<<<< HEAD
-    circle_candidates: list[tuple[float, tuple[float, float]]] = []
-    geom_points_in: list[tuple[float, float]] = []
-=======
     seen_circle_keys: set[tuple[float, float, float]] = set()
     total_candidates = 0
->>>>>>> 6a6e05d5
 
     def _allow_block(name: str | None) -> bool:
         nonlocal blocks_included, blocks_skipped
@@ -7793,85 +7788,13 @@
             dxftype = entity.dxftype()
         except Exception:
             continue
-<<<<<<< HEAD
-        dxftype_upper = str(dxftype or "").upper()
-=======
         if str(dxftype or "").upper() != "CIRCLE":
             continue
         dxf_obj = getattr(entity, "dxf", None)
->>>>>>> 6a6e05d5
         layer_upper = (
             getattr(flattened, "effective_layer_upper", "")
             or getattr(flattened, "layer_upper", "")
         )
-<<<<<<< HEAD
-        if layer_upper and any(pattern.search(layer_upper) for pattern in exclude_patterns):
-            continue
-
-        if dxftype_upper == "CIRCLE":
-            center_local = _point2d(getattr(getattr(entity, "dxf", entity), "center", None))
-            if center_local is None:
-                continue
-            center_world = _apply_transform_point(flattened.transform, center_local)
-            if center_world[0] is None or center_world[1] is None:
-                continue
-            radius_val = getattr(getattr(entity, "dxf", None), "radius", None)
-            if not isinstance(radius_val, (int, float)):
-                continue
-            scaled_radius = float(radius_val) * _transform_scale_hint(flattened.transform)
-            diameter_in = 2.0 * scaled_radius * to_in
-            if not math.isfinite(diameter_in) or diameter_in <= 0.0:
-                continue
-            if diameter_in < 0.04:
-                continue
-            dia_key = round(diameter_in, 4)
-            center_in = (float(center_world[0]) * to_in, float(center_world[1]) * to_in)
-            circle_candidates.append((dia_key, center_in))
-            geom_points_in.append(center_in)
-        else:
-            geom_points_in.extend(_collect_entity_points_in(flattened, to_in))
-
-        if len(geom_points_in) > 20000:
-            geom_points_in = geom_points_in[-20000:]
-
-    bbox_in = poly_bbox_in
-    if bbox_in is None and dims_hint:
-        bbox_in = _bbox_from_dims(dims_hint, geom_points_in)
-    if bbox_in is None:
-        bbox_in = _bbox_from_points(geom_points_in)
-
-    kept = 0
-    dropped = 0
-    margin_in = 0.25
-    if bbox_in is not None:
-        xmin, xmax, ymin, ymax = bbox_in
-    else:
-        xmin = xmax = ymin = ymax = 0.0
-
-    for dia_key, (cx, cy) in circle_candidates:
-        if bbox_in is not None:
-            if not (
-                (xmin - margin_in) <= cx <= (xmax + margin_in)
-                and (ymin - margin_in) <= cy <= (ymax + margin_in)
-            ):
-                dropped += 1
-                continue
-        kept += 1
-        groups_counter[dia_key] += 1
-
-    if bbox_in is not None or circle_candidates:
-        print(
-            "[GEOM] bbox=[{xmin:.1f}..{xmax:.1f}, {ymin:.1f}..{ymax:.1f}] "
-            "kept={kept} dropped_outside={dropped}".format(
-                xmin=xmin,
-                xmax=xmax,
-                ymin=ymin,
-                ymax=ymax,
-                kept=kept,
-                dropped=dropped,
-            )
-        )
-=======
         if layer_upper:
             if any(pattern.search(layer_upper) for pattern in exclude_patterns):
                 continue
@@ -7926,7 +7849,6 @@
     unique_count = len(seen_circle_keys)
     if total_candidates or unique_count:
         print(f"[GEOM] unique circles after dedup: {unique_count} (was {total_candidates})")
->>>>>>> 6a6e05d5
 
     groups = [
         {"dia_in": float(diameter), "count": count}
