"""Isolated GEO extraction helpers for DWG/DXF sources."""

from __future__ import annotations

from collections import Counter, defaultdict
from collections.abc import Iterable, Mapping
from dataclasses import dataclass
from fractions import Fraction
import inspect
import math
from functools import lru_cache
import os
from pathlib import Path
import re
import statistics
from typing import Any, Callable
from fnmatch import fnmatchcase

from cad_quoter import geometry
from cad_quoter.geometry import convert_dwg_to_dxf
from cad_quoter.vendors import ezdxf as _ezdxf_vendor


TransformMatrix = tuple[float, float, float, float, float, float]


@dataclass(slots=True)
class FlattenedEntity:
    """Metadata wrapper for entities yielded by :func:`flatten_entities`."""

    entity: Any
    transform: TransformMatrix
    from_block: bool
    block_name: str | None
    block_stack: tuple[str, ...]
    depth: int
    layer: str
    layer_upper: str
    effective_layer: str
    effective_layer_upper: str


_IDENTITY_TRANSFORM: TransformMatrix = (1.0, 0.0, 0.0, 0.0, 1.0, 0.0)


def _matrix_multiply(a: TransformMatrix, b: TransformMatrix) -> TransformMatrix:
    """Return the matrix product ``a @ b`` for affine 2D transforms."""

    a00, a01, a02, a10, a11, a12 = a
    b00, b01, b02, b10, b11, b12 = b
    return (
        a00 * b00 + a01 * b10,
        a00 * b01 + a01 * b11,
        a00 * b02 + a01 * b12 + a02,
        a10 * b00 + a11 * b10,
        a10 * b01 + a11 * b11,
        a10 * b02 + a11 * b12 + a12,
    )


def _matrix_chain(*matrices: TransformMatrix) -> TransformMatrix:
    """Compose ``matrices`` left→right into a single transform."""

    transform = _IDENTITY_TRANSFORM
    for matrix in matrices:
        transform = _matrix_multiply(transform, matrix)
    return transform


def _matrix_translate(tx: float, ty: float) -> TransformMatrix:
    return (1.0, 0.0, float(tx), 0.0, 1.0, float(ty))


def _matrix_scale(sx: float, sy: float) -> TransformMatrix:
    return (float(sx), 0.0, 0.0, 0.0, float(sy), 0.0)


def _matrix_rotate(rad: float) -> TransformMatrix:
    cos_a = math.cos(rad)
    sin_a = math.sin(rad)
    return (cos_a, -sin_a, 0.0, sin_a, cos_a, 0.0)


def _apply_transform_point(
    matrix: TransformMatrix, point: tuple[float | None, float | None]
) -> tuple[float | None, float | None]:
    x_val, y_val = point
    if not isinstance(x_val, (int, float)) or not isinstance(y_val, (int, float)):
        return (None, None)
    x = float(x_val)
    y = float(y_val)
    m00, m01, m02, m10, m11, m12 = matrix
    return (m00 * x + m01 * y + m02, m10 * x + m11 * y + m12)


def _transform_scale_hint(matrix: TransformMatrix) -> float:
    """Return an approximate scale factor encoded by ``matrix``."""

    m00, m01, _m02, m10, m11, _m12 = matrix
    scale_x = math.hypot(m00, m10)
    scale_y = math.hypot(m01, m11)
    candidates = [value for value in (scale_x, scale_y) if value > 0]
    if not candidates:
        return 1.0
    try:
        return float(statistics.median(candidates))
    except Exception:
        return candidates[0]


def _coerce_float(value: Any, default: float = 0.0) -> float:
    try:
        return float(value)
    except Exception:
        return float(default)


def _point2d(value: Any) -> tuple[float, float] | None:
    if value is None:
        return None
    if hasattr(value, "xyz"):
        try:
            x_val, y_val, _ = value.xyz
            return (float(x_val), float(y_val))
        except Exception:
            return None
    for accessor in (("x", "y"), (0, 1)):
        try:
            x_candidate = getattr(value, accessor[0]) if isinstance(accessor[0], str) else value[accessor[0]]
        except Exception:
            x_candidate = None
        try:
            y_candidate = getattr(value, accessor[1]) if isinstance(accessor[1], str) else value[accessor[1]]
        except Exception:
            y_candidate = None
        if x_candidate is None and y_candidate is None:
            continue
        try:
            x_float = float(x_candidate) if x_candidate is not None else 0.0
            y_float = float(y_candidate) if y_candidate is not None else 0.0
        except Exception:
            continue
        return (x_float, y_float)
    try:
        sequence = list(value)
    except Exception:
        return None
    if len(sequence) >= 2:
        try:
            return (float(sequence[0]), float(sequence[1]))
        except Exception:
            return None
    return None


def _iter_insert_attributes(entity: Any) -> Iterable[Any]:
    attr_seen: set[int] = set()
    for attr_name in ("attribs", "attribs_raw"):
        attr_value = getattr(entity, attr_name, None)
        if attr_value is None:
            continue
        if callable(attr_value):
            try:
                attr_iterable = attr_value()
            except Exception:
                continue
        else:
            attr_iterable = attr_value
        if attr_iterable is None:
            continue
        try:
            iterator = list(attr_iterable)
        except Exception:
            iterator = [attr_iterable]
        for attr_entity in iterator:
            if attr_entity is None:
                continue
            marker = id(attr_entity)
            if marker in attr_seen:
                continue
            attr_seen.add(marker)
            yield attr_entity


def flatten_entities(layout: Any, depth: int = 5) -> Iterable[FlattenedEntity]:
    """Yield entities from ``layout`` with accumulated block transforms."""

    if layout is None:
        return

    max_depth = max(int(depth), 0)
    doc = getattr(layout, "doc", None)

    def _iter_container(container: Any) -> list[Any]:
        if container is None:
            return []
        try:
            return list(container)
        except Exception:
            result: list[Any] = []
            try:
                iterator = iter(container)
            except Exception:
                return result
            for item in iterator:
                result.append(item)
            return result

    def _extract_block_name(entity: Any) -> str | None:
        dxf_obj = getattr(entity, "dxf", None)
        name = None
        if dxf_obj is not None:
            name = getattr(dxf_obj, "name", None)
        if name is None:
            name = getattr(entity, "name", None)
        if not isinstance(name, str):
            return None
        text = name.strip()
        return text or None

    def _resolve_block_layout(entity: Any) -> Any | None:
        block_layout = None
        block_attr = getattr(entity, "block", None)
        if callable(block_attr):
            try:
                block_layout = block_attr()
            except Exception:
                block_layout = None
        if block_layout is not None:
            return block_layout
        name = _extract_block_name(entity)
        if not name:
            return None
        candidates: list[Any] = []
        for source in (getattr(entity, "doc", None), doc):
            if source is None:
                continue
            blocks = getattr(source, "blocks", None)
            if blocks is None:
                continue
            get_block = getattr(blocks, "get", None)
            if callable(get_block):
                try:
                    layout_obj = get_block(name)
                except Exception:
                    layout_obj = None
                if layout_obj is not None:
                    candidates.append(layout_obj)
        return candidates[0] if candidates else None

    def _block_base_point(block_layout: Any) -> tuple[float, float] | None:
        if block_layout is None:
            return None
        for source in (
            getattr(block_layout, "block", None),
            getattr(block_layout, "dxf", None),
            block_layout,
        ):
            if source is None:
                continue
            for attr in ("base_point", "insert", "origin"):
                coords = _point2d(getattr(source, attr, None))
                if coords is not None:
                    return coords
        return None

    def _insert_local_transform(entity: Any, block_layout: Any) -> TransformMatrix:
        dxf_obj = getattr(entity, "dxf", None)
        insert_point = None
        if dxf_obj is not None:
            insert_point = getattr(dxf_obj, "insert", None)
        if insert_point is None:
            insert_point = getattr(entity, "insert", None)
        insert_xy = _point2d(insert_point) or (0.0, 0.0)

        rotation_deg = 0.0
        if dxf_obj is not None:
            rotation_deg = _coerce_float(getattr(dxf_obj, "rotation", 0.0), 0.0)
        else:
            rotation_deg = _coerce_float(getattr(entity, "rotation", 0.0), 0.0)

        scale_uniform = 1.0
        if dxf_obj is not None:
            scale_uniform = _coerce_float(getattr(dxf_obj, "scale", 1.0), 1.0)
        else:
            scale_uniform = _coerce_float(getattr(entity, "scale", 1.0), 1.0)
        if scale_uniform == 0.0:
            scale_uniform = 1.0

        sx = scale_uniform
        sy = scale_uniform
        if dxf_obj is not None:
            sx_raw = getattr(dxf_obj, "xscale", None)
            sy_raw = getattr(dxf_obj, "yscale", None)
        else:
            sx_raw = getattr(entity, "xscale", None)
            sy_raw = getattr(entity, "yscale", None)
        if sx_raw not in (None, 0):
            sx *= _coerce_float(sx_raw, 1.0)
        if sy_raw not in (None, 0):
            sy *= _coerce_float(sy_raw, sx)
        if sx == 0.0:
            sx = 1.0
        if sy == 0.0:
            sy = sx

        base_point = _block_base_point(block_layout)
        if base_point is None:
            base_point = _point2d(getattr(dxf_obj, "block_base_point", None))

        transform_local = _matrix_chain(
            _matrix_translate(insert_xy[0], insert_xy[1]),
            _matrix_rotate(math.radians(rotation_deg)),
            _matrix_scale(sx, sy),
        )
        if base_point is not None:
            transform_local = _matrix_multiply(
                transform_local, _matrix_translate(-base_point[0], -base_point[1])
            )
        return transform_local

    def _flatten(
        entity: Any,
        transform: TransformMatrix,
        block_stack: tuple[str, ...],
        parent_effective_layer: str | None,
        level: int,
    ) -> Iterable[FlattenedEntity]:
        layer_name = _entity_layer(entity)
        layer_upper = layer_name.upper() if layer_name else ""
        effective_layer = layer_name or ""
        effective_layer_upper = layer_upper
        if not effective_layer_upper or effective_layer_upper == "0":
            candidate = parent_effective_layer or layer_name or ""
            effective_layer = candidate
            effective_layer_upper = candidate.upper() if candidate else ""

        flattened = FlattenedEntity(
            entity=entity,
            transform=transform,
            from_block=bool(block_stack),
            block_name=block_stack[-1] if block_stack else None,
            block_stack=block_stack,
            depth=level,
            layer=layer_name,
            layer_upper=layer_upper,
            effective_layer=effective_layer,
            effective_layer_upper=effective_layer_upper,
        )
        yield flattened

        dxftype = None
        try:
            dxftype = entity.dxftype()
        except Exception:
            dxftype = None
        kind = str(dxftype or "").upper()
        if kind != "INSERT" or level >= max_depth:
            return

        block_name = _extract_block_name(entity)
        if block_name and block_name in block_stack:
            return

        block_layout = _resolve_block_layout(entity)
        local_transform = _insert_local_transform(entity, block_layout)
        child_transform = _matrix_multiply(transform, local_transform)
        child_stack = block_stack + (block_name,) if block_name else block_stack
        child_parent_layer = effective_layer or parent_effective_layer

        nested_entities: list[Any] = []
        use_local_transform = True
        if block_layout is not None:
            entity_space = getattr(block_layout, "entity_space", None)
            nested_entities = _iter_container(entity_space if entity_space is not None else block_layout)
        if not nested_entities:
            try:
                nested_entities = list(entity.virtual_entities())
            except Exception:
                nested_entities = []
            else:
                use_local_transform = False

        for child in nested_entities:
            next_transform = child_transform if use_local_transform else transform
            yield from _flatten(child, next_transform, child_stack, child_parent_layer, level + 1)

        for attribute in _iter_insert_attributes(entity):
            yield from _flatten(attribute, child_transform, child_stack, child_parent_layer, level + 1)

    base_entities = _iter_container(layout)
    for entity in base_entities:
        yield from _flatten(entity, _IDENTITY_TRANSFORM, tuple(), None, 0)

_HAS_ODAFC = bool(getattr(geometry, "HAS_ODAFC", False))

_DEFAULT_LAYER_ALLOWLIST = frozenset({"BALLOON"})
_PREFERRED_BLOCK_NAME_RE = re.compile(r"HOLE.*(?:CHART|TABLE)", re.IGNORECASE)
_FOLLOW_SHEET_DIRECTIVE_RE = re.compile(r"SEE\s+SHEET\s+(?P<target>[A-Z0-9]+)", re.IGNORECASE)

_LAST_ACAD_TABLE_SCAN: dict[str, Any] | None = None
_TRACE_ACAD = False
_LAST_DXF_FALLBACK_INFO: dict[str, Any] | None = None


@dataclass(slots=True)
class TableHit:
    """Container describing an AutoCAD table discovered in the drawing."""

    owner: str
    layer: str
    handle: str
    rows: int
    cols: int
    dxftype: str
    table: Any
    source: str
    name: str | None
    scan_index: int
    transform: TransformMatrix = _IDENTITY_TRANSFORM
    block_stack: tuple[str, ...] = ()
    from_block: bool = False


def _get_table_dimension(entity: Any, names: tuple[str, ...]) -> int | None:
    dxf_obj = getattr(entity, "dxf", None)
    for name in names:
        for source in (entity, dxf_obj):
            if source is None:
                continue
            value = getattr(source, name, None)
            if value is None:
                continue
            if callable(value):
                try:
                    value = value()
                except Exception:
                    continue
            try:
                return int(float(value))
            except Exception:
                continue
    return None


def _entity_layer(entity: Any) -> str:
    dxf_obj = getattr(entity, "dxf", None)
    candidates: list[Any] = []
    if dxf_obj is not None:
        candidates.append(getattr(dxf_obj, "layer", None))
    candidates.append(getattr(entity, "layer", None))
    for candidate in candidates:
        if candidate is None:
            continue
        try:
            text = str(candidate).strip()
        except Exception:
            continue
        if text:
            return text
    return ""


def _entity_handle(entity: Any) -> str:
    dxf_obj = getattr(entity, "dxf", None)
    for source in (entity, dxf_obj):
        if source is None:
            continue
        handle = getattr(source, "handle", None)
        if handle is None:
            continue
        try:
            text = str(handle).strip()
        except Exception:
            continue
        if text:
            return text
    return ""



def _entity_owner_handle(entity: Any) -> str:
    dxf_obj = getattr(entity, "dxf", None)
    for source in (entity, dxf_obj):
        if source is None:
            continue
        owner = getattr(source, "owner", None)
        if owner is None:
            continue
        try:
            text = str(owner).strip()
        except Exception:
            continue
        if text:
            return text
    return ""



def _normalize_oda_version(version: str | None) -> str | None:
    if version is None:
        return None
    try:
        normalized = str(version).strip().upper()
    except Exception:
        return None
    mapping = {
        "ACAD2000": "ACAD2000",
        "2000": "ACAD2000",
        "ACAD2004": "ACAD2004",
        "2004": "ACAD2004",
        "ACAD2007": "ACAD2007",
        "2007": "ACAD2007",
        "ACAD2013": "ACAD2013",
        "2013": "ACAD2013",
        "ACAD2018": "ACAD2018",
        "2018": "ACAD2018",
    }
    return mapping.get(normalized, normalized)


def set_trace_acad(enabled: bool) -> None:
    """Toggle verbose tracing for AutoCAD table discovery helpers."""

    global _TRACE_ACAD
    _TRACE_ACAD = bool(enabled)


def log_last_dxf_fallback(tables_found: Any) -> None:
    """Emit DXF fallback diagnostics if tracing is enabled."""

    global _LAST_DXF_FALLBACK_INFO
    info = _LAST_DXF_FALLBACK_INFO
    _LAST_DXF_FALLBACK_INFO = None
    if not info or not _TRACE_ACAD:
        return
    version = str(info.get("version") or "").strip() or "-"
    path = str(info.get("path") or "").strip() or "-"
    tables_count = 0
    if isinstance(tables_found, (int, float)):
        tables_count = int(tables_found)
    else:
        try:
            tables_count = int(float(tables_found))
        except Exception:
            tables_count = 0
    ok = info.get("ok") if isinstance(info, Mapping) else None
    ok_display = bool(ok) if isinstance(ok, (bool, int)) else False
    print(
        "[DXF-FALLBACK] version={version} path={path} tables={tables} ok={ok}".format(
            version=version,
            path=path,
            tables=tables_count,
            ok=ok_display,
        )
    )


def scan_tables_everywhere(doc) -> list[TableHit]:
    """Enumerate AutoCAD tables across layouts, paper space, and blocks."""

    global _LAST_ACAD_TABLE_SCAN

    hits: list[TableHit] = []
    scan_tables: list[dict[str, Any]] = []
    layouts_scanned: list[str] = []
    blocks_scanned: list[str] = []

    if doc is None:
        print("[ACAD-TABLE] scanned layouts=0 blocks=0 tables_found=0")
        _LAST_ACAD_TABLE_SCAN = {
            "layouts": [],
            "blocks": [],
            "tables_found": 0,
            "tables": [],
        }
        return hits

    containers: list[tuple[str, str, Any, str | None]] = []

    modelspace = getattr(doc, "modelspace", None)
    if callable(modelspace):
        try:
            ms = modelspace()
        except Exception:
            ms = None
        if ms is not None:
            containers.append(("MODEL", "MODEL", ms, None))
            layouts_scanned.append("MODEL")

    layouts_manager = getattr(doc, "layouts", None)
    if layouts_manager is not None:
        try:
            raw_names = getattr(layouts_manager, "names", None)
            if callable(raw_names):
                names_iter = raw_names()
            else:
                names_iter = raw_names
            layout_names = list(names_iter or [])
        except Exception:
            layout_names = []
        get_layout = getattr(layouts_manager, "get", None)
        for raw_name in layout_names:
            if not isinstance(raw_name, str):
                continue
            name = raw_name.strip() or raw_name
            layout_obj = None
            if callable(get_layout):
                try:
                    layout_obj = get_layout(raw_name)
                except Exception:
                    layout_obj = None
            if layout_obj is None:
                continue
            is_paper = False
            layout_dxf = getattr(layout_obj, "dxf", None)
            if layout_dxf is not None:
                try:
                    is_paper = bool(int(getattr(layout_dxf, "paperspace", 0)))
                except Exception:
                    is_paper = False
            if not is_paper:
                continue
            block_obj = None
            block_method = getattr(layout_obj, "block", None)
            if callable(block_method):
                try:
                    block_obj = block_method()
                except Exception:
                    block_obj = None
            if block_obj is None:
                block_obj = layout_obj
            owner = f"PAPER:{name}"
            containers.append((owner, "PAPER", block_obj, name))
            layouts_scanned.append(name)

    blocks_manager = getattr(doc, "blocks", None)
    block_items: list[tuple[str, Any]] = []
    if blocks_manager is not None:
        try:
            iterator = list(blocks_manager)
        except Exception:
            iterator = []
        for block in iterator:
            if block is None:
                continue
            name = getattr(block, "name", None)
            if name is None and hasattr(block, "dxf"):
                name = getattr(block.dxf, "name", None)
            name_text = str(name).strip() if isinstance(name, str) else None
            block_items.append((name_text or "", block))
        for name_text, block in block_items:
            owner = f"BLOCK:{name_text}" if name_text else "BLOCK"
            containers.append((owner, "BLOCK", block, name_text or None))
            if name_text:
                blocks_scanned.append(name_text)

    seen_entities: set[int] = set()

    for scan_index, (owner_label, source, container, name) in enumerate(containers):
        if container is None:
            continue
        layout_label = name or owner_label
        for flattened in flatten_entities(container, depth=_MAX_INSERT_DEPTH):
            entity = flattened.entity
            try:
                dxftype = str(entity.dxftype()).upper()
            except Exception:
                dxftype = ""
            if dxftype not in {"ACAD_TABLE", "TABLE"}:
                continue
            marker = id(entity)
            if marker in seen_entities:
                continue
            seen_entities.add(marker)
            layer_name = flattened.layer or ""
            handle = _entity_handle(entity)
            owner_handle = _entity_owner_handle(entity)
            rows = _get_table_dimension(
                entity,
                ("n_rows", "row_count", "nrows", "rows"),
            )
            cols = _get_table_dimension(
                entity,
                ("n_cols", "col_count", "ncols", "columns"),
            )
            rows_val = rows if isinstance(rows, int) and rows >= 0 else 0
            cols_val = cols if isinstance(cols, int) and cols >= 0 else 0
            scan_entry = {
                "owner": owner_label,
                "layer": layer_name or "",
                "handle": handle or "",
                "rows": rows_val,
                "cols": cols_val,
                "type": dxftype or "",
                "from_block": flattened.from_block,
                "block_stack": list(flattened.block_stack),
            }
            scan_tables.append(scan_entry)
            if _TRACE_ACAD:
                layout_display = str(layout_label or "").strip() or owner_label
                owner_display = owner_handle or handle or "-"
                layer_display = layer_name or "-"
                print(
                    "[ACAD-TABLE] layout={layout} owner={owner} rows={rows} cols={cols} layer={layer}".format(
                        layout=layout_display,
                        owner=owner_display,
                        rows=rows_val,
                        cols=cols_val,
                        layer=layer_display,
                    )
                )
            hit = TableHit(
                owner=owner_label,
                layer=layer_name or "",
                handle=handle or "",
                rows=rows_val,
                cols=cols_val,
                dxftype=dxftype or "",
                table=entity,
                source=source,
                name=name,
                scan_index=len(scan_tables) - 1,
                transform=flattened.transform,
                block_stack=flattened.block_stack,
                from_block=flattened.from_block,
            )
            hits.append(hit)

    layouts_count = len({name for name in layouts_scanned if name})
    blocks_count = len({name for name in blocks_scanned if name})
    tables_found = len(hits)

    print(
        f"[ACAD-TABLE] scanned layouts={layouts_count} blocks={blocks_count} tables_found={tables_found}"
    )
    for entry in scan_tables:
        print(
            "[ACAD-TABLE] hit owner={owner} layer={layer} handle={handle} rows={rows} cols={cols} type={typ}".format(
                owner=entry.get("owner") or "-",
                layer=entry.get("layer") or "-",
                handle=entry.get("handle") or "-",
                rows=int(entry.get("rows") or 0),
                cols=int(entry.get("cols") or 0),
                typ=entry.get("type") or "-",
            )
        )

    _LAST_ACAD_TABLE_SCAN = {
        "layouts": sorted({name for name in layouts_scanned if name}),
        "blocks": sorted({name for name in blocks_scanned if name}),
        "tables_found": tables_found,
        "tables": scan_tables,
    }

    return hits


def _cell_text(entity: Any, row: int, col: int) -> str:
    text_value = ""
    for method_name in ("text_cell_content", "cell_content"):
        method = getattr(entity, method_name, None)
        if not callable(method):
            continue
        try:
            candidate = method(row, col)
        except Exception:
            continue
        if candidate is None:
            continue
        if isinstance(candidate, (list, tuple)):
            candidate = " ".join(str(part) for part in candidate if part is not None)
        try:
            text_value = str(candidate)
        except Exception:
            text_value = candidate if isinstance(candidate, str) else ""
        if text_value:
            return _normalize_table_fragment(text_value)

    get_cell = getattr(entity, "get_cell", None)
    cell_obj = None
    if callable(get_cell):
        try:
            cell_obj = get_cell(row, col)
        except Exception:
            cell_obj = None
    if cell_obj is not None:
        for attr in ("get_text", "get_plain_text", "get_text_string"):
            method = getattr(cell_obj, attr, None)
            if not callable(method):
                continue
            try:
                candidate = method() or ""
            except Exception:
                continue
            if isinstance(candidate, (list, tuple)):
                candidate = " ".join(str(part) for part in candidate if part is not None)
            try:
                text_value = str(candidate)
            except Exception:
                text_value = candidate if isinstance(candidate, str) else ""
            if text_value:
                break
        if not text_value:
            for attr in ("text", "plain_text", "value", "content"):
                raw = getattr(cell_obj, attr, None)
                if raw is None:
                    continue
                if callable(raw):
                    try:
                        raw = raw()
                    except Exception:
                        continue
                try:
                    text_value = str(raw)
                except Exception:
                    text_value = raw if isinstance(raw, str) else ""
                if text_value:
                    break
    if not text_value:
        for method_name in (
            "get_cell_text",
            "get_display_text",
            "get_text_with_formatting",
            "get_text",
            "cell_text",
        ):
            method = getattr(entity, method_name, None)
            if not callable(method):
                continue
            try:
                candidate = method(row, col) or ""
            except Exception:
                continue
            if isinstance(candidate, (list, tuple)):
                candidate = " ".join(str(part) for part in candidate if part is not None)
            try:
                text_value = str(candidate)
            except Exception:
                text_value = candidate if isinstance(candidate, str) else ""
            if text_value:
                break
    return _normalize_table_fragment(text_value)


def _parse_qty_cell_text(text: str) -> int | None:
    candidate = (text or "").strip()
    if not candidate:
        return None
    for pattern in _BAND_QTY_FALLBACK_PATTERNS:
        match = pattern.search(candidate)
        if not match:
            continue
        groupdict = match.groupdict()
        qty_text = groupdict.get("qty") if groupdict else None
        if not qty_text and match.groups():
            qty_text = match.group(1)
        if not qty_text:
            continue
        try:
            return int(qty_text)
        except Exception:
            continue
    stripped = re.sub(r"^\s*(?:QTY[:.=]?\s*)", "", candidate, flags=re.IGNORECASE)
    stripped = re.sub(r"[()\[\]]", "", stripped)
    stripped = re.sub(r"\b(?:EA|EACH|HOLES?|REQD|REQUIRED)\b", "", stripped, flags=re.IGNORECASE)
    stripped = re.sub(r"[X×]\s*$", "", stripped, flags=re.IGNORECASE).strip()
    if re.fullmatch(r"\d{1,3}", stripped):
        try:
            value = int(stripped)
        except Exception:
            value = None
        if value is not None and value > 0:
            return value
    if _DECIMAL_RE.search(candidate):
        return None
    loose_match = re.search(r"(?<!\d)(\d{1,3})(?!\d)", candidate)
    if loose_match:
        try:
            return int(loose_match.group(1))
        except Exception:
            return None
    return None


def _detect_header_hits(cells: list[str]) -> dict[str, int]:
    header_token_re = re.compile(
        r"(QTY|QUANTITY|DESC|DESCRIPTION|REF|DIA|Ø|⌀|HOLE|ID|SIDE)",
        re.IGNORECASE,
    )
    hits: dict[str, int] = {}
    for idx, cell in enumerate(cells):
        if not cell:
            continue
        upper = cell.upper()
        if "QTY" in upper or "QUANTITY" in upper:
            hits.setdefault("qty", idx)
        if "DESC" in upper or "DESCRIPTION" in upper:
            hits.setdefault("desc", idx)
        if any(token in upper for token in ("Ø", "⌀", "DIA", "REF")):
            hits.setdefault("ref", idx)
        if "HOLE" in upper or re.search(r"\bID\b", upper):
            hits.setdefault("hole", idx)
        if "SIDE" in upper or "FACE" in upper:
            hits.setdefault("side", idx)
    if not hits:
        combined = " ".join(cells)
        if not header_token_re.search(combined):
            return {}
    return hits


def _compute_table_bbox(
    entity: Any, *, transform: TransformMatrix | None = None
) -> tuple[float, float, float, float] | None:
    try:
        virtual_entities = list(entity.virtual_entities())
    except Exception:
        virtual_entities = []
    return _compute_entity_bbox(
        entity,
        include_virtual=True,
        virtual_entities=virtual_entities,
        transform=transform,
    )


def _estimate_text_height(entity: Any, n_rows: int) -> float:
    heights: list[float] = []
    dxf_obj = getattr(entity, "dxf", None)
    if dxf_obj is not None:
        for attr in ("text_height", "char_height", "height"):
            value = getattr(dxf_obj, attr, None)
            if value is None:
                continue
            try:
                height_val = float(value)
            except Exception:
                continue
            if height_val > 0:
                heights.append(height_val)
    get_row_height = getattr(entity, "get_row_height", None)
    if callable(get_row_height):
        sample_rows = min(max(int(n_rows or 0), 0), 20)
        for idx in range(sample_rows):
            try:
                row_height = get_row_height(idx)
            except Exception:
                continue
            try:
                height_val = float(row_height)
            except Exception:
                continue
            if height_val > 0:
                heights.append(height_val)
    if heights:
        try:
            return float(statistics.median(heights))
        except Exception:
            pass
    try:
        default_height = float(getattr(entity, "default_text_height", 0.0))
    except Exception:
        default_height = 0.0
    if default_height > 0:
        return default_height
    return 0.0


def _rows_from_acad_table_with_info(
    entity: Any, *, transform: TransformMatrix | None = None
) -> tuple[list[dict[str, Any]], dict[str, Any]]:
    info: dict[str, Any] = {}
    if entity is None:
        return ([], info)

    n_rows = _get_table_dimension(entity, ("n_rows", "row_count", "nrows", "rows")) or 0
    n_cols = _get_table_dimension(entity, ("n_cols", "col_count", "ncols", "columns")) or 0
    info["n_rows"] = n_rows
    info["n_cols"] = n_cols
    if n_rows <= 0 or n_cols <= 0:
        return ([], info)

    dxf_obj = getattr(entity, "dxf", None)
    insert = getattr(dxf_obj, "insert", None) if dxf_obj is not None else None
    if insert is None:
        insert = getattr(entity, "insert", None)
    base_x = None
    base_y = None
    if insert is not None:
        try:
            base_x = float(getattr(insert, "x", None))
        except Exception:
            base_x = None
        try:
            base_y = float(getattr(insert, "y", None))
        except Exception:
            base_y = None
        if (base_x is None or base_y is None) and hasattr(insert, "__iter__"):
            try:
                parts = list(insert)
            except Exception:
                parts = []
            if base_x is None and len(parts) >= 1:
                try:
                    base_x = float(parts[0])
                except Exception:
                    base_x = None
            if base_y is None and len(parts) >= 2:
                try:
                    base_y = float(parts[1])
                except Exception:
                    base_y = None

    get_cell_extents = getattr(entity, "get_cell_extents", None)
    get_column_width = getattr(entity, "get_column_width", None)
    get_row_height = getattr(entity, "get_row_height", None)

    fallback_col_edges: list[float] | None = None
    if not callable(get_cell_extents) and callable(get_column_width):
        edges: list[float] = [0.0]
        total = 0.0
        for col_idx in range(int(n_cols)):
            width_val = 0.0
            try:
                width_val = float(get_column_width(col_idx) or 0.0)
            except Exception:
                width_val = 0.0
            if not math.isfinite(width_val) or width_val < 0:
                width_val = 0.0
            total += width_val
            edges.append(total)
        if len(edges) == int(n_cols) + 1:
            fallback_col_edges = edges

    fallback_row_edges: list[float] | None = None
    if not callable(get_cell_extents) and callable(get_row_height):
        edges_y: list[float] = [0.0]
        total_y = 0.0
        for row_idx in range(int(n_rows)):
            height_val = 0.0
            try:
                height_val = float(get_row_height(row_idx) or 0.0)
            except Exception:
                height_val = 0.0
            if not math.isfinite(height_val) or height_val < 0:
                height_val = 0.0
            total_y += height_val
            edges_y.append(total_y)
        if len(edges_y) == int(n_rows) + 1:
            fallback_row_edges = edges_y

    def _cell_center_from_extents(row_idx: int, col_idx: int) -> tuple[float, float] | None:
        if callable(get_cell_extents):
            try:
                extents = get_cell_extents(row_idx, col_idx)
            except Exception:
                extents = None
            if extents and len(extents) >= 4:
                try:
                    x_min = float(extents[0])
                    y_min = float(extents[1])
                    x_max = float(extents[2])
                    y_max = float(extents[3])
                except Exception:
                    pass
                else:
                    if (
                        math.isfinite(x_min)
                        and math.isfinite(x_max)
                        and math.isfinite(y_min)
                        and math.isfinite(y_max)
                    ):
                        return ((x_min + x_max) / 2.0, (y_min + y_max) / 2.0)
        if (
            base_x is not None
            and base_y is not None
            and fallback_col_edges
            and fallback_row_edges
            and col_idx + 1 < len(fallback_col_edges)
            and row_idx + 1 < len(fallback_row_edges)
        ):
            x_min = fallback_col_edges[col_idx]
            x_max = fallback_col_edges[col_idx + 1]
            y_top = fallback_row_edges[row_idx]
            y_bottom = fallback_row_edges[row_idx + 1]
            if (
                math.isfinite(x_min)
                and math.isfinite(x_max)
                and math.isfinite(y_top)
                and math.isfinite(y_bottom)
            ):
                x_center = base_x + (x_min + x_max) / 2.0
                y_center = base_y - (y_top + y_bottom) / 2.0
                if math.isfinite(x_center) and math.isfinite(y_center):
                    return (x_center, y_center)
        return None

    table_cells: list[list[str]] = []
    table_centers: list[list[tuple[float, float] | None]] = []
    for row_idx in range(int(n_rows)):
        row_cells: list[str] = []
        row_centers: list[tuple[float, float] | None] = []
        for col_idx in range(int(n_cols)):
            try:
                text_value = _cell_text(entity, row_idx, col_idx)
            except Exception:
                text_value = ""
            row_cells.append(text_value)
            try:
                center_val = _cell_center_from_extents(row_idx, col_idx)
            except Exception:
                center_val = None
            row_centers.append(center_val)
        if any(cell.strip() for cell in row_cells):
            table_cells.append(row_cells)
            table_centers.append(row_centers)

    if table_centers:
        if transform is not None:
            transformed_centers: list[list[tuple[float, float] | None]] = []
            for row_centers in table_centers:
                transformed_row: list[tuple[float, float] | None] = []
                for center in row_centers:
                    if center is None:
                        transformed_row.append(None)
                        continue
                    tx, ty = _apply_transform_point(transform, center)
                    if tx is None or ty is None:
                        transformed_row.append(None)
                    else:
                        transformed_row.append((tx, ty))
                transformed_centers.append(transformed_row)
            info["cell_centers"] = transformed_centers
        else:
            info["cell_centers"] = table_centers
    info["table_cells"] = table_cells
    info["row_count_raw"] = len(table_cells)

    header_map: dict[str, int] = {}
    header_row_idx: int | None = None
    header_valid = False
    for idx, row_cells in enumerate(table_cells):
        hits = _detect_header_hits(row_cells)
        if not hits:
            continue
        header_map = dict(hits)
        header_row_idx = idx
        combined_upper = " ".join(cell.upper() for cell in row_cells if cell)
        has_hole = "HOLE" in combined_upper
        has_desc = "DESC" in combined_upper or "DESCRIPTION" in combined_upper
        has_qty = "QTY" in combined_upper or "QUANTITY" in combined_upper
        has_ref = any(token in combined_upper for token in ("REF", "Ø", "⌀", "DIA"))
        header_valid = has_hole and has_desc and has_qty and has_ref
        break

    info["header_map"] = dict(header_map)
    info["header_row_index"] = header_row_idx
    info["header_valid"] = header_valid

    if "desc" not in header_map and table_cells:
        candidate_indices = list(range(len(table_cells[0])))
        for used in header_map.values():
            if used in candidate_indices:
                candidate_indices.remove(used)
        if candidate_indices:
            header_map["desc"] = max(candidate_indices)

    rows: list[dict[str, Any]] = []
    families: dict[str, int] = {}

    for idx, row_cells in enumerate(table_cells):
        if header_row_idx is not None and idx <= header_row_idx:
            continue
        hits = _detect_header_hits(row_cells)
        if hits:
            continue
        combined_text = " ".join(cell.strip() for cell in row_cells if cell).strip()
        if not combined_text:
            continue
        qty_val = None
        qty_idx = header_map.get("qty")
        if qty_idx is not None and qty_idx < len(row_cells):
            qty_val = _parse_qty_cell_text(row_cells[qty_idx])
        fallback_desc = ""
        combined_qty, combined_remainder = _extract_row_quantity_and_remainder(combined_text)
        if qty_val is None and combined_qty is not None and combined_qty > 0:
            qty_val = combined_qty
            fallback_desc = combined_remainder.strip()
        elif qty_val is not None and combined_qty is not None and qty_val == combined_qty:
            fallback_desc = combined_remainder.strip()
        if qty_val is None or qty_val <= 0:
            continue

        desc_idx = header_map.get("desc")
        desc_text = ""
        if desc_idx is not None and desc_idx < len(row_cells):
            desc_text = row_cells[desc_idx]
        if not desc_text:
            desc_text = fallback_desc
        if not desc_text:
            excluded = {idx for idx in header_map.values() if idx is not None}
            desc_parts = [
                row_cells[col].strip()
                for col in range(len(row_cells))
                if col not in excluded and row_cells[col].strip()
            ]
            desc_text = " ".join(desc_parts)
        desc_text = " ".join((desc_text or "").split())
        if not desc_text:
            continue

        ref_idx = header_map.get("ref")
        ref_cell_text = row_cells[ref_idx] if ref_idx is not None and ref_idx < len(row_cells) else ""
        ref_cell_ref = _extract_row_reference(ref_cell_text) if ref_cell_text else ("", None)

        hole_idx = header_map.get("hole")
        hole_text = ""
        if hole_idx is not None and hole_idx < len(row_cells):
            raw_hole = row_cells[hole_idx]
            if isinstance(raw_hole, str):
                upper_hole = raw_hole.upper()
                match = re.search(r"\b([A-Z]{1,3})\b", upper_hole)
                if match:
                    hole_text = match.group(1)
                else:
                    hole_text = raw_hole.strip()

        side_idx = header_map.get("side")
        side_cell_text = (
            row_cells[side_idx]
            if side_idx is not None and side_idx < len(row_cells)
            else ""
        )
        base_side = _detect_row_side(" ".join([side_cell_text, desc_text]))

        fragments = [frag.strip() for frag in desc_text.split(";") if frag.strip()]
        if not fragments:
            fragments = [desc_text]

        for fragment in fragments:
            fragment_desc = " ".join(fragment.split())
            if not fragment_desc:
                continue
            ref_text, ref_value = _extract_row_reference(fragment_desc)
            if not ref_text and ref_cell_ref[0]:
                ref_text, ref_value = ref_cell_ref
            elif not ref_text and ref_cell_text:
                ref_text = " ".join(ref_cell_text.split())
                ref_value = None
            side_value = _detect_row_side(" ".join([fragment_desc, side_cell_text]))
            if not side_value:
                side_value = base_side
            row_entry: dict[str, Any] = {
                "hole": hole_text,
                "qty": qty_val,
                "desc": fragment_desc,
                "ref": ref_text,
            }
            if side_value:
                row_entry["side"] = side_value
            rows.append(row_entry)
            if ref_value is not None:
                key = f"{ref_value:.4f}".rstrip("0").rstrip(".")
                families[key] = families.get(key, 0) + qty_val

    info["families"] = families
    info["row_count"] = len(rows)
    sum_qty = _sum_qty(rows)
    info["sum_qty"] = sum_qty

    bbox = _compute_table_bbox(entity, transform=transform)
    if bbox is not None:
        info["bbox"] = bbox
    median_height = _estimate_text_height(entity, n_rows)
    info["median_height"] = median_height

    return (rows, info)


def rows_from_acad_table(
    entity: Any, *, transform: TransformMatrix | None = None
) -> list[dict[str, Any]]:
    rows, _info = _rows_from_acad_table_with_info(entity, transform=transform)
    return rows


def _normalize_block_allowlist(
    block_allowlist: Iterable[str] | None,
) -> set[str]:
    if block_allowlist is None:
        return set()
    normalized: set[str] = set()
    for value in block_allowlist:
        if value is None:
            continue
        text = str(value).strip()
        if not text:
            continue
        normalized.add(text.upper())
    return normalized


def _compile_block_name_patterns(
    block_patterns: Iterable[str] | str | None,
) -> list[re.Pattern[str]]:
    if block_patterns is None:
        return []
    if isinstance(block_patterns, str):
        candidates: Iterable[str] = [block_patterns]
    else:
        candidates = block_patterns
    compiled: list[re.Pattern[str]] = []
    for value in candidates:
        if value is None:
            continue
        text = str(value).strip()
        if not text:
            continue
        try:
            compiled.append(re.compile(text, re.IGNORECASE))
        except re.error:
            continue
    return compiled


def _gather_entity_points(entity: Any) -> list[tuple[float, float]]:
    points: list[tuple[float, float]] = []

    def _append_value(value: Any) -> None:
        if value is None:
            return
        if hasattr(value, "x") and hasattr(value, "y"):
            try:
                points.append((float(value.x), float(value.y)))
            except Exception:
                return
            return
        if isinstance(value, (tuple, list)):
            if len(value) >= 2:
                try:
                    points.append((float(value[0]), float(value[1])))
                except Exception:
                    pass
            for item in value:
                _append_value(item)

    for source in (getattr(entity, "dxf", None), entity):
        if source is None:
            continue
        for attr in (
            "insert",
            "alignment_point",
            "start",
            "end",
            "center",
            "defpoint",
            "base_point",
            "location",
        ):
            _append_value(getattr(source, attr, None))
    try:
        iterator = iter(entity)
    except Exception:
        iterator = None
    if iterator is not None:
        for item in iterator:
            _append_value(getattr(item, "dxf", None))
            _append_value(item)
    return points


def _compute_entity_bbox(
    entity: Any,
    *,
    include_virtual: bool = False,
    virtual_entities: Iterable[Any] | None = None,
    transform: TransformMatrix | None = None,
) -> tuple[float, float, float, float] | None:
    points = _gather_entity_points(entity)
    if include_virtual:
        if virtual_entities is None:
            try:
                virtual_entities = list(entity.virtual_entities())
            except Exception:
                virtual_entities = []
        for child in virtual_entities or []:
            points.extend(_gather_entity_points(child))
    if transform is not None and points:
        transformed: list[tuple[float, float]] = []
        for x_val, y_val in points:
            try:
                x_float = float(x_val)
                y_float = float(y_val)
            except Exception:
                continue
            tx, ty = _apply_transform_point(transform, (x_float, y_float))
            if tx is None or ty is None:
                continue
            transformed.append((tx, ty))
        points = transformed
    if not points:
        return None
    xs = [pt[0] for pt in points if isinstance(pt[0], (int, float))]
    ys = [pt[1] for pt in points if isinstance(pt[1], (int, float))]
    if not xs or not ys:
        return None
    return (min(xs), max(xs), min(ys), max(ys))


class _LayerAllowlist(Iterable[str]):
    __slots__ = ("_patterns",)

    def __init__(self, patterns: Iterable[str]):
        unique: list[str] = []
        seen: set[str] = set()
        for pattern in patterns:
            upper = pattern.upper()
            if upper in seen:
                continue
            seen.add(upper)
            unique.append(upper)
        self._patterns = tuple(unique)

    def __iter__(self):
        return iter(self._patterns)

    def __contains__(self, value: object) -> bool:  # pragma: no cover - exercised via iteration
        if not self._patterns:
            return False
        text = "" if value is None else str(value)
        candidate = text.upper()
        for pattern in self._patterns:
            if fnmatchcase(candidate, pattern):
                return True
        return False

    def __len__(self) -> int:
        return len(self._patterns)

    def __repr__(self) -> str:  # pragma: no cover - debugging helper
        return f"_LayerAllowlist(patterns={self._patterns!r})"


def _normalize_layer_allowlist(
    layer_allowlist: Iterable[str] | None,
) -> _LayerAllowlist | None:
    if layer_allowlist is None:
        return None
    special_tokens = {"ALL", "*", "<ALL>"}
    normalized: list[str] = []
    for value in layer_allowlist:
        if value is None:
            continue
        if isinstance(value, str):
            raw_values = value.split(",")
        else:
            raw_values = [value]
        for item in raw_values:
            text = str(item).strip()
            if not text:
                continue
            upper = text.upper()
            if upper in special_tokens:
                return None
            normalized.append(upper)
    return _LayerAllowlist(normalized)


@lru_cache(maxsize=1)
def _load_app_module():
    import importlib

    return importlib.import_module("appV5")


@lru_cache(maxsize=None)
def _resolve_app_callable(name: str) -> Callable[..., Any] | None:
    try:
        module = _load_app_module()
    except Exception:
        return None
    return getattr(module, name, None)


def _describe_helper(helper: Any) -> str:
    if helper is None:
        return "None"
    name = getattr(helper, "__name__", None)
    if isinstance(name, str):
        return name
    return repr(helper)


def _print_helper_debug(tag: str, helper: Any) -> None:
    try:
        helper_desc = _describe_helper(helper)
    except Exception:
        helper_desc = repr(helper)
    print(f"[EXTRACT] {tag} helper: {helper_desc}")


def _debug_entities_enabled() -> bool:
    value = os.environ.get("CAD_QUOTER_DEBUG_ENTITIES", "").strip().lower()
    if not value:
        return False
    return value not in {"0", "false", "no"}


def _split_mtext_plain_text(text: Any) -> list[str]:
    if text is None:
        return []
    try:
        raw = str(text)
    except Exception:
        raw = text if isinstance(text, str) else ""
    if not raw:
        return []
    candidate = raw.replace("\r\n", "\n").replace("\r", "\n")
    candidate = _MTEXT_BREAK_RE.sub("\n", candidate)
    parts = []
    for piece in candidate.split("\n"):
        cleaned = piece.strip()
        if cleaned:
            parts.append(cleaned)
    return parts


_HOLE_ACTION_TOKEN_PATTERN = (
    r"(Ø|⌀|C['’]?BORE|COUNTER\s*BORE|DRILL|TAP|N\.?P\.?T|NPT|THRU|JIG\s*GRIND)"
)
_FRAGMENT_SPLIT_RE = re.compile(r";|(?<=\))\s+(?=\d+\))")
_INCH_MARK_REF_RE = re.compile(r"\b(\d+(?:\.\d+)?)(?:\s*\"|[ ]?in\b)", re.IGNORECASE)
_DIA_SYMBOL_INLINE_RE = re.compile(r"[Ø⌀]\s*(\d+(?:\.\d+)?)")
_LETTER_DRILL_REF_RE = re.compile(r"\b([A-HJ-NP-Z])\"?\b")
_NUMBERED_THREAD_REF_RE = re.compile(r"#\d+\s*-\s*\d+", re.IGNORECASE)
_NUMBER_DRILL_REF_RE = re.compile(r"#\d+\b")
_PIPE_NPT_REF_RE = re.compile(
    r"\b((?:\d+\/\d+|\d+(?:\.\d+)?))\s*-\s*(N\.?P\.?T\.?)",
    re.IGNORECASE,
)
_THREAD_CALL_OUT_RE = re.compile(r"\b(\d+\/\d+|M\d+(?:\.\d+)?)-\d+\b", re.IGNORECASE)
_ROW_QUANTITY_PATTERNS = [
    re.compile(r"^\(\s*(\d+)\s*\)", re.IGNORECASE),
    re.compile(r"^\s*(\d+)\s*[x×]\b", re.IGNORECASE),
    re.compile(r"^\s*(?:QTY|QTY\.|QTY:)\s*(\d+)\b", re.IGNORECASE),
    re.compile(r"^\s*(\d+)\s*(?:REQD|REQUIRED|RE'?D)\b", re.IGNORECASE),
    re.compile(rf"^\s*(\d+)\b(?=.*{_HOLE_ACTION_TOKEN_PATTERN})", re.IGNORECASE),
]
_ROW_QUANTITY_FLEX_PATTERNS = [
    re.compile(r"\b(\d+)\s*[x×]\b", re.IGNORECASE),
    re.compile(r"\b(?:QTY|QTY\.|QTY:)\s*(\d+)\b", re.IGNORECASE),
    re.compile(r"\b(\d+)\s*(?:REQD|REQUIRED|RE'?D)\b", re.IGNORECASE),
    re.compile(r"\(\s*(\d+)\s*\)"),
]
_FALLBACK_LEADING_QTY_RE = re.compile(r"^\(\d+\)\s*")
_FALLBACK_JJ_NOISE_RE = re.compile(r"\bJ\s+J\b", re.IGNORECASE)
_FALLBACK_ETCH_NOISE_RE = re.compile(r"\bETCH ON DETAIL\b(?:\.)?", re.IGNORECASE)
_RE_TEXT_ROW_START = re.compile(r"^\(\s*(\d+)\s*\)")
_LETTER_CODE_ROW_RE = re.compile(r"^\s*[A-Z]\s*(?:[-.:|]|$)")
_HOLE_ACTION_TOKEN_RE = re.compile(_HOLE_ACTION_TOKEN_PATTERN, re.IGNORECASE)
_DIAMETER_PREFIX_RE = re.compile(
    r"(?:Ø|⌀|DIA(?:\.\b|\b))\s*(\d+\s*/\s*\d+|\d*\.\d+|\.\d+|\d+)",
    re.IGNORECASE,
)
_DIAMETER_SUFFIX_RE = re.compile(
    r"(\d+\s*/\s*\d+|\d*\.\d+|\.\d+|\d+)\s*(?:Ø|⌀|DIA(?:\.\b|\b))",
    re.IGNORECASE,
)
_MTEXT_ALIGN_RE = re.compile(r"\\A\d;", re.IGNORECASE)
_MTEXT_BREAK_RE = re.compile(r"\\P", re.IGNORECASE)
_CANDIDATE_TOKEN_RE = re.compile(
    r"(TAP\b|DRILL\b|THRU\b|N\.P\.T\b|NPT\b|C['’]?BORE\b|COUNTER\s*BORE\b|"
    r"JIG\s+GRIND\b|AS\s+SHOWN\b|FROM\s+BACK\b|FROM\s+FRONT\b|BOTH\s+SIDES\b)",
    re.IGNORECASE,
)
_COLUMN_TOKEN_RE = re.compile(
    r"(TAP|DRILL|THRU|C['’]?BORE|COUNTER\s*BORE|N\.?P\.?T|NPT|Ø|JIG)",
    re.IGNORECASE,
)
_QSTRIPE_CANDIDATE_RE = re.compile(
    r"(^\(?\d{1,3}\)?$|^\d{1,3}[x×]$|^QTY[:.]?$)",
    re.IGNORECASE,
)
_ROI_ANCHOR_RE = re.compile(
    r"(HOLE\s+CHART|HOLE\s+TABLE|QTY|SIZE|DIA|Ø|⌀|TAP|DRILL|THRU|C['’]?BORE|"
    r"COUNTER\s*BORE|N\.?P\.?T|JIG)",
    re.IGNORECASE,
)
_TITLE_AXIS_DROP_RE = re.compile(
    r"(GENTITLE|TITLE|DRAWING|SHEET|SCALE|REV|DWG|DATE)",
    re.IGNORECASE,
)
_SEE_SHEET_DROP_RE = re.compile(r"(SEE\s+SHEET|SEE\s+DETAIL)", re.IGNORECASE)
_AXIS_ZERO_PAIR_RE = re.compile(r"^[A-Z]\s+[A-Z]\s+0\.0{3,}\b")
_AXIS_ZERO_SINGLE_RE = re.compile(r"^0\.0{3,}\s+[XY]\b", re.IGNORECASE)
_SMALL_INT_TOKEN_RE = re.compile(r"\b\d+\b")
_FRACTION_RE = re.compile(r"\b\d+\s*/\s*\d+\b")
_DECIMAL_RE = re.compile(r"\b(?:\d+\.\d+|\.\d+)\b")
_DECIMAL_3PLUS_RE = re.compile(r"\b\d+\.\d{3,}\b")
_BAND_KEEP_TOKEN_RE = re.compile(
    r"(Ø|⌀|TAP|DRILL|C['’]?BORE|COUNTER\s*BORE|CSINK|N\.?P\.?T|THREAD|#\d+-\d+|\d/\d|\d\.\d{3,})",
    re.IGNORECASE,
)
_MAX_INSERT_DEPTH = 3

_BAND_QTY_FALLBACK_PATTERNS = [
    re.compile(r"^\(\s*(?P<qty>\d+)\s*\)"),
    re.compile(r"(^|\s)(?P<qty>\d+)\s*(?:X|×)(\s|$)", re.IGNORECASE),
    re.compile(r"(^|\s)QTY[:=\s]*(?P<qty>\d+)(\s|$)", re.IGNORECASE),
    re.compile(r"(\s|^)RE(?:Q'D|QD|QUIRED)[:=\s]*(?P<qty>\d+)(\s|$)", re.IGNORECASE),
]

_LAST_TEXT_TABLE_DEBUG: dict[str, Any] | None = None
_PROMOTED_ROWS_LOGGED = False


def _promoted_rows_preview_limit() -> int:
    raw_value = os.environ.get("CAD_QUOTER_SHOW_ROWS")
    if raw_value in (None, ""):
        return 0
    try:
        limit = int(float(str(raw_value).strip()))
    except Exception:
        return 0
    return max(limit, 0)


def _clean_cell_text(value: Any) -> str:
    if value is None:
        return ""
    return " ".join(str(value).split())


_QTY_PREFIX = re.compile(r"^\(\d+\)\s*")


def _clean_desc_text(value: Any) -> str:
    if value is None:
        return ""
    text = str(value)
    cleaned = _QTY_PREFIX.sub("", text)
    cleaned = cleaned.rstrip("; ")
    cleaned = re.sub(r"\s+", " ", cleaned).strip()
    return cleaned


def _normalize_for_dedupe(value: Any) -> str:
    return _clean_cell_text(value).upper()


def _classify_promoted_row(desc_upper: str) -> str:
    if not desc_upper:
        return "note"
    tap_tokens = ("TAP", "THREAD", "NPT", "N.P.T", "NPTF", "NPS")
    counterbore_tokens = ("COUNTERBORE", "COUNTER BORE", "C'BORE", "CBORE", "SPOTFACE", "SPOT FACE")
    drill_tokens = (
        "DRILL",
        "THRU",
        "Ø",
        "⌀",
        "DIA",
        "CSK",
        "C'SINK",
        "COUNTERSINK",
        "SPOT",
        "REAM",
        "JIG GRIND",
        "CENTER DRILL",
        "C DRILL",
        "C’DRILL",
    )
    if any(token in desc_upper for token in tap_tokens):
        return "tap"
    if any(token in desc_upper for token in counterbore_tokens):
        return "counterbore"
    drill_hit = any(token in desc_upper for token in drill_tokens)
    if ("NOTE" in desc_upper or desc_upper.startswith("SEE ")) and not drill_hit:
        return "note"
    return "drill"


def _prepare_columnar_promoted_rows(
    table_info: Mapping[str, Any] | None,
) -> tuple[list[dict[str, Any]], int]:
    rows_raw = _normalize_table_rows(table_info.get("rows") if isinstance(table_info, Mapping) else None)
    seen: set[tuple[int, str, str, str]] = set()
    grouped: dict[str, list[dict[str, Any]]] = {
        "tap": [],
        "counterbore": [],
        "drill": [],
    }
    for row in rows_raw:
        if not isinstance(row, Mapping):
            continue
        qty_raw = row.get("qty")
        try:
            qty_val = int(float(qty_raw or 0))
        except Exception:
            qty_val = 0
        if qty_val <= 0:
            continue
        desc_clean = _clean_desc_text(row.get("desc"))
        ref_clean = _clean_cell_text(row.get("ref"))
        side_clean = _clean_cell_text(row.get("side"))
        dedupe_key = (
            qty_val,
            _normalize_for_dedupe(ref_clean),
            _normalize_for_dedupe(side_clean),
            _normalize_for_dedupe(desc_clean),
        )
        if dedupe_key in seen:
            continue
        seen.add(dedupe_key)
        prepared_row: dict[str, Any] = dict(row)
        prepared_row["qty"] = qty_val
        prepared_row["desc"] = desc_clean
        prepared_row["ref"] = ref_clean
        if side_clean:
            prepared_row["side"] = side_clean
        elif "side" in prepared_row:
            prepared_row.pop("side")
        prepared_row["hole"] = _clean_cell_text(row.get("hole"))
        row_type = _classify_promoted_row(_normalize_for_dedupe(desc_clean))
        if row_type == "note":
            continue
        grouped[row_type].append(prepared_row)
    ordered_rows: list[dict[str, Any]] = []
    for kind in ("tap", "counterbore", "drill"):
        ordered_rows.extend(grouped[kind])
    qty_sum = sum(row.get("qty", 0) for row in ordered_rows if isinstance(row.get("qty"), int))
    return (ordered_rows, qty_sum)


def _print_promoted_rows_once(rows: Iterable[Mapping[str, Any]]) -> None:
    global _PROMOTED_ROWS_LOGGED
    if _PROMOTED_ROWS_LOGGED:
        return
    limit = _promoted_rows_preview_limit()
    if limit <= 0:
        return
    materialized = [dict(row) for row in rows if isinstance(row, Mapping)]
    if not materialized:
        return
    count = min(limit, len(materialized))
    print(f"[EXTRACT] promoted rows preview_count={count}")
    for idx, row in enumerate(materialized[:count]):
        qty_display = row.get("qty")
        ref_display = row.get("ref") or "-"
        side_display = row.get("side") or "-"
        desc_display = row.get("desc") or ""
        print(
            "[EXTRACT] promoted row[{idx:02d}] qty={qty} ref={ref} side={side} desc={desc}".format(
                idx=idx,
                qty=qty_display,
                ref=ref_display,
                side=side_display,
                desc=desc_display,
            )
        )
    _PROMOTED_ROWS_LOGGED = True


def _score_table(info: Mapping[str, Any] | None) -> tuple[int, int, int]:
    if not isinstance(info, Mapping):
        return (0, 0, 0)
    rows = info.get("rows") or []
    header_ok = 1 if info.get("header_validated") else 0
    return (header_ok, _sum_qty(rows), len(rows))


def _sum_qty(rows: Iterable[Mapping[str, Any]] | None) -> int:
    total = 0
    if not rows:
        return total
    for row in rows:
        if not isinstance(row, Mapping):
            continue
        qty_val = row.get("qty")
        try:
            total += int(float(qty_val or 0))
        except Exception:
            continue
    return total


def read_acad_table(
    doc, layer_allowlist: Iterable[str] | None = _DEFAULT_LAYER_ALLOWLIST
) -> dict[str, Any]:
    helper = _resolve_app_callable("hole_count_from_acad_table")
    _print_helper_debug("acad", helper)
    if callable(helper):
        module = None
        try:
            module = inspect.getmodule(helper)
        except Exception:
            module = None
        if module is None:
            try:
                module = _load_app_module()
            except Exception:
                module = None
        sentinel = object()
        prev_allow = sentinel
        prev_depth = sentinel
        if module is not None:
            try:
                prev_allow = getattr(module, "_ACAD_LAYER_ALLOW_OVERRIDE")
            except AttributeError:
                prev_allow = sentinel
            setattr(module, "_ACAD_LAYER_ALLOW_OVERRIDE", layer_allowlist)
            try:
                prev_depth = getattr(module, "_ACAD_DEPTH_MAX_OVERRIDE")
            except AttributeError:
                prev_depth = sentinel
            depth_override = None
            if feature_flags and isinstance(feature_flags, Mapping):
                depth_override = feature_flags.get("acad_depth_max")
            setattr(module, "_ACAD_DEPTH_MAX_OVERRIDE", depth_override)
        try:
            result = helper(doc) or {}
        except Exception as exc:
            print(f"[EXTRACT] acad helper error: {exc}")
            raise
        finally:
            if module is not None:
                if prev_allow is sentinel:
                    try:
                        delattr(module, "_ACAD_LAYER_ALLOW_OVERRIDE")
                    except AttributeError:
                        pass
                else:
                    setattr(module, "_ACAD_LAYER_ALLOW_OVERRIDE", prev_allow)
                if prev_depth is sentinel:
                    try:
                        delattr(module, "_ACAD_DEPTH_MAX_OVERRIDE")
                    except AttributeError:
                        pass
                else:
                    setattr(module, "_ACAD_DEPTH_MAX_OVERRIDE", prev_depth)
        if isinstance(result, Mapping):
            return dict(result)
        return {}

    allowlist = _normalize_layer_allowlist(layer_allowlist)
    hits = scan_tables_everywhere(doc)
    if not hits:
        return {}

    global _LAST_ACAD_TABLE_SCAN
    scan_tables_meta: list[dict[str, Any]] = []
    if isinstance(_LAST_ACAD_TABLE_SCAN, Mapping):
        raw_tables = _LAST_ACAD_TABLE_SCAN.get("tables")
        if isinstance(raw_tables, list):
            scan_tables_meta = raw_tables

    table_candidates: list[dict[str, Any]] = []

    for hit in hits:
        rows, table_info = _rows_from_acad_table_with_info(
            hit.table, transform=hit.transform
        )
        row_count = int(table_info.get("row_count") or len(rows) or 0)
        sum_qty_val = table_info.get("sum_qty")
        try:
            sum_qty_int = int(sum_qty_val)
        except Exception:
            sum_qty_int = _sum_qty(rows)
        layer_upper = hit.layer.upper() if hit.layer else ""
        header_valid = bool(table_info.get("header_valid"))
        families_raw = table_info.get("families")
        families = dict(families_raw) if isinstance(families_raw, Mapping) else {}
        bbox = table_info.get("bbox")
        median_height = table_info.get("median_height")
        roi_hint: dict[str, Any] | None = None
        if isinstance(bbox, (list, tuple)) and len(bbox) == 4:
            try:
                xmin = float(bbox[0])
                xmax = float(bbox[1])
                ymin = float(bbox[2])
                ymax = float(bbox[3])
            except Exception:
                xmin = xmax = ymin = ymax = 0.0
            else:
                try:
                    median_height_float = float(median_height or 0.0)
                except Exception:
                    median_height_float = 0.0
                pad = 2.0 * median_height_float if median_height_float > 0 else 6.0
                roi_hint = {
                    "source": "ACAD_TABLE",
                    "handle": hit.handle,
                    "layer": hit.layer,
                    "bbox": [xmin, xmax, ymin, ymax],
                    "pad": pad,
                    "median_height": median_height_float,
                }
                if hit.name:
                    roi_hint["name"] = hit.name

        candidate = {
            "rows": rows,
            "row_count": row_count,
            "sum_qty": sum_qty_int,
            "layer": hit.layer,
            "layer_upper": layer_upper,
            "owner": hit.owner,
            "handle": hit.handle,
            "n_rows": table_info.get("n_rows"),
            "n_cols": table_info.get("n_cols"),
            "families": families,
            "roi_hint": roi_hint,
            "cell_centers": table_info.get("cell_centers"),
            "header_valid": header_valid,
        }
        if rows:
            table_candidates.append(candidate)

        if 0 <= hit.scan_index < len(scan_tables_meta):
            scan_entry = scan_tables_meta[hit.scan_index]
            if isinstance(scan_entry, dict):
                scan_entry.setdefault("owner", hit.owner)
                scan_entry.setdefault("layer", hit.layer)
                scan_entry.setdefault("handle", hit.handle)
                scan_entry["rows"] = row_count
                scan_entry["cols"] = table_info.get("n_cols") or scan_entry.get("cols", 0)
                scan_entry["sum_qty"] = sum_qty_int
                scan_entry["header_valid"] = header_valid


    if isinstance(_LAST_ACAD_TABLE_SCAN, dict):
        _LAST_ACAD_TABLE_SCAN["tables"] = scan_tables_meta
        _LAST_ACAD_TABLE_SCAN["tables_found"] = len(hits)

    if not table_candidates:
        return {}

    header_candidates = [cand for cand in table_candidates if cand.get("header_valid")]
    if not header_candidates:
        return {}

    if allowlist is not None:
        filtered = [cand for cand in header_candidates if cand.get("layer_upper") in allowlist]
    else:
        filtered = list(header_candidates)
    if not filtered:
        filtered = header_candidates

    best_candidate = max(
        filtered,
        key=lambda cand: (int(cand.get("row_count") or 0), int(cand.get("sum_qty") or 0)),
    )

    best_rows = list(best_candidate.get("rows") or [])
    if not best_rows:
        return {}

    sum_qty = int(best_candidate.get("sum_qty") or _sum_qty(best_rows))
    result: dict[str, Any] = {
        "rows": best_rows,
        "hole_count": sum_qty,
        "sum_qty": sum_qty,
        "provenance_holes": "HOLE TABLE",
        "layer": best_candidate.get("layer"),
        "owner": best_candidate.get("owner"),
        "handle": best_candidate.get("handle"),
        "n_rows": best_candidate.get("n_rows"),
        "n_cols": best_candidate.get("n_cols"),
        "source": "acad_table",
        "header_validated": True,
    }

    families_map = best_candidate.get("families")
    if isinstance(families_map, Mapping) and families_map:
        result["hole_diam_families_in"] = dict(families_map)

    roi_hint = best_candidate.get("roi_hint")
    if isinstance(roi_hint, Mapping):
        result["roi_hint"] = dict(roi_hint)

    cell_centers = best_candidate.get("cell_centers")
    if isinstance(cell_centers, list) and cell_centers:
        result["cell_centers"] = cell_centers

    print(
        "[ACAD-TABLE] chosen handle={handle} layer={layer} owner={owner} rows={rows} qty_sum={qty}".format(
            handle=result.get("handle") or "-",
            layer=result.get("layer") or "-",
            owner=result.get("owner") or "-",
            rows=len(best_rows),
            qty=sum_qty,
        )
    )

    return result



def _collect_table_text_lines(doc: Any) -> list[str]:
    lines: list[str] = []
    if doc is None:
        return lines

    spaces: list[Any] = []
    modelspace = getattr(doc, "modelspace", None)
    if callable(modelspace):
        try:
            space = modelspace()
        except Exception:
            space = None
        if space is not None:
            spaces.append(space)

    for space in spaces:
<<<<<<< HEAD
        for flattened in flatten_entities(space, depth=_MAX_INSERT_DEPTH):
            entity = flattened.entity
            dxftype = None
            try:
                dxftype = entity.dxftype()
            except Exception:
                dxftype = None
            kind = str(dxftype or "").upper()
            if kind not in {"TEXT", "MTEXT", "MLEADER", "ATTRIB", "ATTDEF"}:
                continue
=======
        query = getattr(space, "query", None)
        if not callable(query):
            continue
        try:
            entities = list(query("TEXT, MTEXT, RTEXT"))
        except Exception:
            continue
        for entity in entities:
>>>>>>> d9ce873d
            fragments = list(_iter_entity_text_fragments(entity))
            for fragment, _ in fragments:
                normalized = _normalize_table_fragment(fragment)
                if normalized:
                    lines.append(normalized)
    return lines


def _resolve_follow_sheet_layout(
    token: str, layout_names: Iterable[str]
) -> tuple[str, str | None, bool]:
    normalized = re.sub(r"[^A-Z0-9]", "", str(token or "")).upper()
    if not normalized:
        target_label = "SHEET ()"
        return (target_label, None, False)

    target_label = f"SHEET ({normalized})"

    lookup: dict[str, str] = {}
    for name in layout_names:
        if not isinstance(name, str):
            continue
        stripped = name.strip()
        if not stripped:
            continue
        lookup.setdefault(stripped.upper(), stripped)

    target_upper = target_label.upper()
    if target_upper in lookup:
        return (target_label, lookup[target_upper], True)

    alt_labels: list[str] = []
    if normalized.isdigit():
        trimmed = normalized.lstrip("0") or "0"
        if trimmed != normalized:
            alt_labels.append(f"SHEET ({trimmed})")
        alt_labels.append(f"SHEET {normalized}")
        if trimmed != normalized:
            alt_labels.append(f"SHEET {trimmed}")
        alt_labels.append(trimmed)
    else:
        alt_labels.append(f"SHEET {normalized}")
        alt_labels.append(normalized)

    seen: set[str] = set()
    for candidate in alt_labels:
        candidate_upper = candidate.upper()
        if candidate_upper in seen:
            continue
        seen.add(candidate_upper)
        if candidate_upper in lookup:
            return (target_label, lookup[candidate_upper], True)

    for upper_name, original in lookup.items():
        if normalized and normalized in upper_name:
            return (target_label, original, True)

    return (target_label, None, False)


def _count_tables_for_layout_name(layout_name: str) -> int:
    layout_upper = str(layout_name or "").strip().upper()
    if not layout_upper:
        return 0
    snapshot = _LAST_ACAD_TABLE_SCAN
    if not isinstance(snapshot, Mapping):
        return 0
    raw_tables = snapshot.get("tables")
    if not isinstance(raw_tables, list):
        return 0
    suffixes = (f":{layout_upper}",)
    count = 0
    for entry in raw_tables:
        if not isinstance(entry, Mapping):
            continue
        owner_upper = str(entry.get("owner") or "").strip().upper()
        if not owner_upper:
            continue
        if owner_upper == layout_upper:
            count += 1
            continue
        if any(owner_upper.endswith(suffix) for suffix in suffixes):
            count += 1
    return count


def _normalize_table_fragment(fragment: str) -> str:
    if not isinstance(fragment, str):
        fragment = str(fragment)
    cleaned = fragment.replace("%%C", "Ø").replace("%%c", "Ø")
    cleaned = _MTEXT_ALIGN_RE.sub("", cleaned)
    cleaned = _MTEXT_BREAK_RE.sub(" ", cleaned)
    cleaned = cleaned.replace("|", " |")
    cleaned = cleaned.replace("\\~", "~")
    cleaned = cleaned.replace("\\`", "`")
    cleaned = cleaned.replace("\\", " ")
    return " ".join(cleaned.split())


def _iter_entity_text_fragments(entity: Any) -> Iterable[tuple[str, bool]]:
    dxftype = None
    try:
        dxftype = entity.dxftype()
    except Exception:
        dxftype = None
    kind = str(dxftype or "").upper()
    if kind == "MTEXT":
        plain_text = getattr(entity, "plain_text", None)
        content = None
        if callable(plain_text):
            try:
                content = plain_text()
            except Exception:
                content = None
        if content is None:
            content = getattr(entity, "text", "")
        for piece in _split_mtext_plain_text(content):
            yield (piece, True)
    elif kind == "TEXT":
        dxf_obj = getattr(entity, "dxf", None)
        raw_text = getattr(dxf_obj, "text", "") if dxf_obj is not None else ""
        if not raw_text:
            raw_text = getattr(entity, "text", "")
        try:
            base = str(raw_text)
        except Exception:
            base = raw_text if isinstance(raw_text, str) else ""
        for piece in base.splitlines():
            if piece.strip():
                yield (piece, False)
    elif kind == "MLEADER":
        context = getattr(entity, "context", None)
        if context is None:
            return
        mtext = getattr(context, "mtext", None)
        if mtext is None:
            raw_text = getattr(context, "text", "")
            try:
                base = str(raw_text)
            except Exception:
                base = raw_text if isinstance(raw_text, str) else ""
            for piece in base.splitlines():
                if piece.strip():
                    yield (piece, True)
            return
        plain_text = getattr(mtext, "plain_text", None)
        content = None
        if callable(plain_text):
            try:
                content = plain_text()
            except Exception:
                content = None
        if content is None:
            content = getattr(mtext, "text", "")
        try:
            base = str(content)
        except Exception:
            base = content if isinstance(content, str) else ""
        for piece in base.splitlines():
            if piece.strip():
                yield (piece, True)
    elif kind in {"ATTRIB", "ATTDEF"}:
        dxf_obj = getattr(entity, "dxf", None)
        candidates: list[Any] = []
        if dxf_obj is not None:
            for attr in ("text", "value", "tag", "prompt", "default"):
                candidates.append(getattr(dxf_obj, attr, None))
        for attr in ("text", "value", "tag", "prompt", "default"):
            candidates.append(getattr(entity, attr, None))
        for raw in candidates:
            if not raw:
                continue
            try:
                text_value = str(raw)
            except Exception:
                text_value = raw if isinstance(raw, str) else ""
            for piece in text_value.splitlines():
                if piece.strip():
                    yield (piece, False)
    elif kind == "RTEXT":
        def _flatten_text_values(value: Any) -> Iterable[str]:
            if value is None:
                return []
            if isinstance(value, str):
                return [value]
            if isinstance(value, (bytes, bytearray)):
                try:
                    return [value.decode("utf-8")]
                except Exception:
                    try:
                        return [value.decode("latin-1")]
                    except Exception:
                        return []
            if isinstance(value, Mapping):
                results: list[str] = []
                for candidate in value.values():
                    results.extend(_flatten_text_values(candidate))
                return results
            if isinstance(value, Iterable) and not isinstance(value, (str, bytes, bytearray)):
                results: list[str] = []
                for item in value:
                    if isinstance(item, tuple) and len(item) >= 2:
                        results.extend(_flatten_text_values(item[1]))
                    else:
                        results.extend(_flatten_text_values(item))
                return results
            try:
                text = str(value)
            except Exception:
                return []
            return [text]

        seen_fragments: set[str] = set()
        collected: list[str] = []

        def _collect_text(value: Any) -> None:
            for fragment in _flatten_text_values(value):
                cleaned = fragment.strip()
                if not cleaned:
                    continue
                if cleaned in seen_fragments:
                    continue
                seen_fragments.add(cleaned)
                collected.append(cleaned)

        dxf_obj = getattr(entity, "dxf", None)
        for source in (entity, dxf_obj):
            if source is None:
                continue
            for attr in (
                "raw_content",
                "raw_text",
                "stored_text",
                "text",
                "value",
                "content",
                "string",
            ):
                _collect_text(getattr(source, attr, None))
            plain_text = getattr(source, "plain_text", None)
            if callable(plain_text):
                try:
                    _collect_text(plain_text())
                except Exception:
                    pass

        get_xdata = getattr(entity, "get_xdata", None)
        if callable(get_xdata):
            for app in ("RTEXT", "ACAD_RTEXT", "ACAD_REACTORS", "ACAD"):
                try:
                    _collect_text(get_xdata(app))
                except Exception:
                    continue

        for attr_name in ("xdata", "extended_data", "appdata"):
            _collect_text(getattr(entity, attr_name, None))

        if not collected:
            raw_text = getattr(entity, "text", "")
            if not raw_text and dxf_obj is not None:
                raw_text = getattr(dxf_obj, "text", "")
            _collect_text(raw_text)

        if not collected:
            return

        longest = max(collected, key=len, default="")
        if not longest:
            return

        pieces = _split_mtext_plain_text(longest)
        if not pieces:
            pieces = [longest]
        for piece in pieces:
            cleaned_piece = piece.strip()
            if cleaned_piece:
                yield (cleaned_piece, True)
    else:
        raw_text = getattr(entity, "text", "")
        if not raw_text:
            return
        try:
            base = str(raw_text)
        except Exception:
            base = raw_text if isinstance(raw_text, str) else ""
        for piece in base.splitlines():
            if piece.strip():
                yield (piece, False)


def _parse_number_token(token: str) -> float | None:
    text = (token or "").strip()
    if not text:
        return None
    if "/" in text:
        try:
            return float(Fraction(text))
        except Exception:
            return None
    if text.startswith("."):
        text = "0" + text
    try:
        return float(text)
    except Exception:
        return None


def _format_ref_value(value: float) -> str:
    return f"{value:.4f}\""


def _has_candidate_token(text: str) -> bool:
    if not text:
        return False
    if _CANDIDATE_TOKEN_RE.search(text):
        return True
    if "Ø" in text or "⌀" in text:
        return True
    if '"' in text:
        return True
    if _FRACTION_RE.search(text):
        return True
    if _DECIMAL_RE.search(text):
        return True
    return False


def _match_row_quantity(text: str) -> re.Match[str] | None:
    candidate = text or ""
    for pattern in _ROW_QUANTITY_PATTERNS:
        match = pattern.search(candidate)
        if match:
            return match
    return None


def _search_flexible_quantity(text: str) -> re.Match[str] | None:
    candidate = text or ""
    for pattern in _ROW_QUANTITY_FLEX_PATTERNS:
        match = pattern.search(candidate)
        if match:
            return match
    return None


def _is_letter_code_row_start(text: str, next_text: str | None = None) -> bool:
    if not text:
        return False
    match = _LETTER_CODE_ROW_RE.match(text)
    if not match:
        return False
    remainder = text[match.end() :]
    if _HOLE_ACTION_TOKEN_RE.search(remainder):
        return True
    if next_text and _HOLE_ACTION_TOKEN_RE.search(next_text):
        return True
    return False


def _is_row_start(text: str, *, next_text: str | None = None) -> bool:
    if _match_row_quantity(text):
        return True
    return _is_letter_code_row_start(text, next_text)


def _extract_row_quantity_and_remainder(text: str) -> tuple[int | None, str]:
    base = (text or "").strip()
    if not base:
        return (None, "")

    def _strip_span(source: str, span: tuple[int, int]) -> str:
        start, end = span
        return (source[:start] + " " + source[end:]).strip()

    primary_match = _match_row_quantity(base)
    if primary_match:
        qty_text = primary_match.group(1)
        try:
            qty_val = int(qty_text)
        except Exception:
            qty_val = None
        remainder = base[primary_match.end() :].strip()
        return (qty_val, remainder)

    letter_match = _LETTER_CODE_ROW_RE.match(base)
    if letter_match:
        remainder_body = base[letter_match.end() :].lstrip(" -.:|")
        remainder_match = _match_row_quantity(remainder_body)
        if remainder_match:
            qty_text = remainder_match.group(1)
            try:
                qty_val = int(qty_text)
            except Exception:
                qty_val = None
            remainder = remainder_body[remainder_match.end() :].strip()
            return (qty_val, remainder)
        flexible = _search_flexible_quantity(remainder_body)
        if flexible:
            qty_text = flexible.group(1)
            try:
                qty_val = int(qty_text)
            except Exception:
                qty_val = None
            remainder = _strip_span(remainder_body, flexible.span())
            return (qty_val, remainder)

    flexible_match = _search_flexible_quantity(base)
    if flexible_match:
        qty_text = flexible_match.group(1)
        try:
            qty_val = int(qty_text)
        except Exception:
            qty_val = None
        remainder = _strip_span(base, flexible_match.span())
        return (qty_val, remainder)

    bare_match = re.match(r"^\s*(\d+)\b", base)
    if bare_match and _HOLE_ACTION_TOKEN_RE.search(base):
        qty_text = bare_match.group(1)
        try:
            qty_val = int(qty_text)
        except Exception:
            qty_val = None
        remainder = base[bare_match.end() :].strip()
        return (qty_val, remainder)

    return (None, base)


def _extract_band_quantity(text: str) -> tuple[int | None, str]:
    candidate = " ".join((text or "").split())
    if not candidate:
        return (None, "")
    for pattern in _BAND_QTY_FALLBACK_PATTERNS:
        match = pattern.search(candidate)
        if not match:
            continue
        qty_text = match.group("qty") if "qty" in match.groupdict() else None
        if not qty_text:
            continue
        try:
            qty_val = int(qty_text)
        except Exception:
            continue
        start, end = match.span()
        remainder = (candidate[:start] + " " + candidate[end:]).strip()
        return (qty_val, remainder)
    return (None, candidate)


def _extract_row_reference(desc: str) -> tuple[str, float | None]:
    search_space = desc or ""
    diameter = _extract_diameter(search_space)
    if diameter is not None and 0 < diameter <= 10:
        return (_format_ref_value(diameter), diameter)

    thread_match = _THREAD_CALL_OUT_RE.search(search_space)
    if thread_match:
        return (thread_match.group(0).upper(), None)

    pipe_match = _PIPE_NPT_REF_RE.search(search_space)
    if pipe_match:
        numeric_part = pipe_match.group(1)
        suffix = pipe_match.group(2)
        compact = f"{numeric_part}-{suffix}".upper().replace(" ", "")
        return (compact, None)

    numbered_thread = _NUMBERED_THREAD_REF_RE.search(search_space)
    if numbered_thread:
        raw_value = numbered_thread.group(0)
        normalized = raw_value.upper().replace(" ", "")
        return (normalized, None)

    number_drill = _NUMBER_DRILL_REF_RE.search(search_space)
    if number_drill:
        return (number_drill.group(0).upper(), None)

    letter_drill = _LETTER_DRILL_REF_RE.search(search_space)
    if letter_drill:
        return (letter_drill.group(1).upper(), None)

    inch_match = _INCH_MARK_REF_RE.search(search_space)
    if inch_match:
        value = _parse_number_token(inch_match.group(1))
        if value is not None and 0 < value <= 10:
            return (_format_ref_value(value), value)

    dia_inline = _DIA_SYMBOL_INLINE_RE.search(search_space)
    if dia_inline:
        value = _parse_number_token(dia_inline.group(1))
        if value is not None and 0 < value <= 10:
            return (_format_ref_value(value), value)

    for match in _FRACTION_RE.finditer(search_space):
        value = _parse_number_token(match.group(0))
        if value is not None and 0 < value <= 10:
            return (_format_ref_value(value), value)
    for match in _DECIMAL_RE.finditer(search_space):
        value = _parse_number_token(match.group(0))
        if value is not None and 0 < value <= 10:
            return (_format_ref_value(value), value)
    return ("", None)


def _detect_row_side(desc: str) -> str:
    upper = (desc or "").upper()
    if "BOTH SIDES" in upper or ("FRONT" in upper and "BACK" in upper):
        return "both"
    if "FROM BACK" in upper:
        return "back"
    if "FROM FRONT" in upper:
        return "front"
    return ""


def _merge_table_lines(lines: Iterable[str]) -> list[str]:
    merged: list[str] = []
    current: list[str] | None = None
    buffer: list[str] = []
    for raw_line in lines:
        candidate = (raw_line or "").strip()
        if candidate:
            buffer.append(candidate)
    for index, line in enumerate(buffer):
        next_line = buffer[index + 1] if index + 1 < len(buffer) else None
        if _is_row_start(line, next_text=next_line):
            if current:
                merged.append(" ".join(current))
            current = [line]
        elif current:
            current.append(line)
    if current:
        merged.append(" ".join(current))
    return merged


def _extract_diameter(text: str) -> float | None:
    search_space = text or ""
    match = _DIAMETER_PREFIX_RE.search(search_space)
    if not match:
        match = _DIAMETER_SUFFIX_RE.search(search_space)
    if not match:
        return None
    return _parse_number_token(match.group(1))



def _truncate_cell_preview(text: str, limit: int = 60) -> str:
    if len(text) <= limit:
        return text
    if limit <= 3:
        return text[:limit]
    return text[: limit - 3] + "..."


def _cell_has_ref_marker(text: str) -> bool:
    if not text:
        return False
    candidate = text.strip()
    if "Ø" in candidate or "⌀" in candidate or '"' in candidate:
        return True
    if _FRACTION_RE.search(candidate):
        return True
    if _DECIMAL_RE.search(candidate):
        return True
    return False


def _build_columnar_table_from_panel_entries(
    entries: list[dict[str, Any]],
    *,
    roi_hint: Mapping[str, Any] | None = None,
) -> tuple[dict[str, Any] | None, dict[str, Any]]:
    def _percentile(values: list[float], fraction: float) -> float:
        if not values:
            return 0.0
        ordered = sorted(values)
        if len(ordered) == 1:
            return ordered[0]
        position = (len(ordered) - 1) * fraction
        lower = math.floor(position)
        upper = math.ceil(position)
        if lower == upper:
            return ordered[int(position)]
        lower_val = ordered[lower]
        upper_val = ordered[upper]
        return lower_val + (upper_val - lower_val) * (position - lower)

    records: list[dict[str, Any]] = []
    for entry in entries:
        text_value = (entry.get("normalized_text") or entry.get("text") or "").strip()
        if not text_value:
            continue
        x_val = entry.get("x")
        y_val = entry.get("y")
        try:
            x_float = float(x_val)
            y_float = float(y_val)
        except Exception:
            continue
        record = {
            "layout": entry.get("layout_name"),
            "from_block": bool(entry.get("from_block")),
            "x": x_float,
            "y": y_float,
            "text": text_value,
            "height": entry.get("height"),
        }
        records.append(record)

    if not records:
        return (
            None,
            {
                "bands": [],
                "band_cells": [],
                "rows_txt_fallback": [],
                "qty_col": None,
                "ref_col": None,
                "desc_col": None,
                "roi": None,
            },
        )

    base_records = list(records)
    records_all = list(base_records)
    roi_bounds: dict[str, float] | None = None
    roi_info: dict[str, Any] | None = None
    roi_median_height = 0.0

    if isinstance(roi_hint, Mapping):
        bbox = roi_hint.get("bbox")
        if isinstance(bbox, (list, tuple)) and len(bbox) == 4:
            try:
                xmin = float(bbox[0])
                xmax = float(bbox[1])
                ymin = float(bbox[2])
                ymax = float(bbox[3])
            except Exception:
                xmin = xmax = ymin = ymax = 0.0
            else:
                pad = 0.0
                try:
                    pad = float(roi_hint.get("pad") or 0.0)
                except Exception:
                    pad = 0.0
                expanded_xmin = xmin - pad
                expanded_xmax = xmax + pad
                expanded_ymin = ymin - pad
                expanded_ymax = ymax + pad
                filtered = [
                    rec
                    for rec in base_records
                    if expanded_xmin <= rec["x"] <= expanded_xmax
                    and expanded_ymin <= rec["y"] <= expanded_ymax
                ]
                if filtered:
                    records_all = filtered
                roi_bounds = {
                    "xmin": xmin,
                    "xmax": xmax,
                    "ymin": ymin,
                    "ymax": ymax,
                    "dx": pad,
                    "dy": pad,
                    "clusters": 1,
                    "anchors": 0,
                }
                kept_count = len(filtered)
                source = str(roi_hint.get("source") or "ACAD_TABLE")
                roi_info = {
                    "source": source,
                    "bbox": [xmin, xmax, ymin, ymax],
                    "pad": pad,
                    "kept": kept_count,
                }
                try:
                    roi_median_height = float(roi_hint.get("median_height") or 0.0)
                except Exception:
                    roi_median_height = 0.0
                handle = roi_hint.get("handle")
                layer = roi_hint.get("layer")
                block_name = roi_hint.get("name")
                if block_name is not None:
                    roi_info["name"] = block_name
                if source.upper() == "BLOCK":
                    print(
                        "[ROI] seeded_from=BLOCK name={name} layer={layer} "
                        "box=[{xmin:.1f}..{xmax:.1f}, {ymin:.1f}..{ymax:.1f}]".format(
                            name=block_name or handle or "-",
                            layer=layer or "-",
                            xmin=xmin,
                            xmax=xmax,
                            ymin=ymin,
                            ymax=ymax,
                        )
                    )
                else:
                    print(
                        "[ROI] seeded_from={src} handle={handle} layer={layer} "
                        "box=[{xmin:.1f}..{xmax:.1f}, {ymin:.1f}..{ymax:.1f}]".format(
                            src=source,
                            handle=handle,
                            layer=layer or "-",
                            xmin=xmin,
                            xmax=xmax,
                            ymin=ymin,
                            ymax=ymax,
                        )
                    )

    all_height_values = [
        float(rec["height"])
        for rec in records_all
        if isinstance(rec.get("height"), (int, float)) and float(rec["height"]) > 0
    ]
    median_height_all = (
        statistics.median(all_height_values) if all_height_values else 0.0
    )
    if roi_median_height <= 0:
        roi_median_height = median_height_all
    anchor_lines = [rec for rec in records_all if _ROI_ANCHOR_RE.search(rec["text"])]
    filtered_records = records_all
    if roi_bounds is None and anchor_lines:
        anchor_count = len(anchor_lines)
        sorted_anchors = sorted(anchor_lines, key=lambda rec: -rec["y"])
        clusters: list[list[dict[str, Any]]] = []
        if sorted_anchors:
            if anchor_count >= 4:
                height_values = [
                    float(rec["height"])
                    for rec in sorted_anchors
                    if isinstance(rec.get("height"), (int, float))
                    and float(rec["height"]) > 0
                ]
                anchor_y_diffs = [
                    abs(sorted_anchors[idx]["y"] - sorted_anchors[idx - 1]["y"])
                    for idx in range(1, len(sorted_anchors))
                    if abs(sorted_anchors[idx]["y"] - sorted_anchors[idx - 1]["y"]) > 0
                ]
                if height_values:
                    median_height = statistics.median(height_values)
                    y_anchor_eps = 1.8 * median_height if median_height > 0 else 0.0
                    roi_median_height = median_height
                elif anchor_y_diffs:
                    median_diff = statistics.median(anchor_y_diffs)
                    y_anchor_eps = 0.5 * median_diff if median_diff > 0 else 0.0
                else:
                    y_anchor_eps = 0.0
                y_anchor_eps = max(6.0, y_anchor_eps)
                current_cluster: list[dict[str, Any]] | None = None
                prev_anchor: dict[str, Any] | None = None
                for anchor in sorted_anchors:
                    if current_cluster is None:
                        current_cluster = [anchor]
                        clusters.append(current_cluster)
                        prev_anchor = anchor
                        continue
                    prev_y = prev_anchor["y"] if prev_anchor is not None else None
                    if prev_y is not None and abs(anchor["y"] - prev_y) <= y_anchor_eps:
                        current_cluster.append(anchor)
                    else:
                        current_cluster = [anchor]
                        clusters.append(current_cluster)
                    prev_anchor = anchor
            if not clusters:
                clusters = [sorted_anchors]

        def _cluster_span(cluster: list[dict[str, Any]]) -> float:
            if not cluster:
                return 0.0
            y_vals = [rec["y"] for rec in cluster]
            return max(y_vals) - min(y_vals) if len(y_vals) > 1 else 0.0

        chosen_cluster = clusters[0] if clusters else []
        best_size = len(chosen_cluster)
        best_span = _cluster_span(chosen_cluster)
        for cluster in clusters[1:]:
            size = len(cluster)
            span = _cluster_span(cluster)
            if size > best_size or (size == best_size and span < best_span):
                chosen_cluster = cluster
                best_size = size
                best_span = span

        if not chosen_cluster:
            chosen_cluster = sorted_anchors
        cluster_xmin = min(rec["x"] for rec in chosen_cluster)
        cluster_xmax = max(rec["x"] for rec in chosen_cluster)
        cluster_ymin = min(rec["y"] for rec in chosen_cluster)
        cluster_ymax = max(rec["y"] for rec in chosen_cluster)
        base_dx = 18.0 * median_height_all if median_height_all > 0 else 0.0
        base_dy = 24.0 * median_height_all if median_height_all > 0 else 0.0
        dx = max(40.0, base_dx)
        dy = max(50.0, base_dy)
        if roi_median_height and roi_median_height > 0:
            dx = max(dx, 18.0 * roi_median_height)
            dy = max(dy, 24.0 * roi_median_height)
        expanded_xmin = cluster_xmin - dx
        expanded_xmax = cluster_xmax + dx
        expanded_ymin = cluster_ymin - dy
        expanded_ymax = cluster_ymax + dy
        filtered_records = [
            rec
            for rec in records_all
            if expanded_xmin <= rec["x"] <= expanded_xmax
            and expanded_ymin <= rec["y"] <= expanded_ymax
        ]
        clusters_count = len(clusters) or 1
        roi_bounds = {
            "xmin": cluster_xmin,
            "xmax": cluster_xmax,
            "ymin": cluster_ymin,
            "ymax": cluster_ymax,
            "dx": dx,
            "dy": dy,
            "clusters": clusters_count,
            "anchors": anchor_count,
        }
        roi_info = {
            "anchors": anchor_count,
            "clusters": clusters_count,
            "bbox": [cluster_xmin, cluster_xmax, cluster_ymin, cluster_ymax],
            "total": len(records_all),
        }
    records = list(filtered_records)

    def _prepare_records(values: list[dict[str, Any]]) -> tuple[list[dict[str, Any]], float]:
        ordered = list(values)
        ordered.sort(key=lambda item: (-item["y"], item["x"]))
        height_vals = [
            float(rec["height"])
            for rec in ordered
            if isinstance(rec.get("height"), (int, float)) and float(rec["height"]) > 0
        ]
        y_offsets = [
            abs(ordered[idx]["y"] - ordered[idx - 1]["y"])
            for idx in range(1, len(ordered))
            if abs(ordered[idx]["y"] - ordered[idx - 1]["y"]) > 0
        ]
        median_val = statistics.median(height_vals) if height_vals else 0.0
        if (median_val is None or median_val <= 0) and roi_median_height > 0:
            median_val = roi_median_height
        if (median_val is None or median_val <= 0) and median_height_all > 0:
            median_val = median_height_all
        if (median_val is None or median_val <= 0) and y_offsets:
            median_val = statistics.median(y_offsets)
        if median_val is None or median_val <= 0:
            median_val = 4.0
        return ordered, median_val

    records, median_h = _prepare_records(records)

    if roi_bounds is not None:
        desired_dx = max(roi_bounds["dx"], 18.0 * median_h)
        desired_dy = max(roi_bounds["dy"], 24.0 * median_h)
        if desired_dx > roi_bounds["dx"] + 1e-6 or desired_dy > roi_bounds["dy"] + 1e-6:
            expanded_xmin = roi_bounds["xmin"] - desired_dx
            expanded_xmax = roi_bounds["xmax"] + desired_dx
            expanded_ymin = roi_bounds["ymin"] - desired_dy
            expanded_ymax = roi_bounds["ymax"] + desired_dy
            filtered_records = [
                rec
                for rec in records_all
                if expanded_xmin <= rec["x"] <= expanded_xmax
                and expanded_ymin <= rec["y"] <= expanded_ymax
            ]
            roi_bounds["dx"] = desired_dx
            roi_bounds["dy"] = desired_dy
            records, median_h = _prepare_records(filtered_records)
        expanded_xmin = roi_bounds["xmin"] - roi_bounds["dx"]
        expanded_xmax = roi_bounds["xmax"] + roi_bounds["dx"]
        expanded_ymin = roi_bounds["ymin"] - roi_bounds["dy"]
        expanded_ymax = roi_bounds["ymax"] + roi_bounds["dy"]
        kept_count = len(records)
        if roi_info is None:
            roi_info = {}
        roi_info.update(
            {
                "expanded": [expanded_xmin, expanded_xmax, expanded_ymin, expanded_ymax],
                "kept": kept_count,
                "median_h": median_h,
                "anchors": int(roi_bounds.get("anchors", 0.0)),
                "clusters": int(roi_bounds.get("clusters", 0.0)) or 1,
            }
        )
        print(
            "[ROI] anchors={count} clusters={clusters} chosen_span=[{ymax:.1f}..{ymin:.1f}] "
            "bbox=[{xmin:.1f}..{xmax:.1f}] expanded=[{xmin_exp:.1f}..{xmax_exp:.1f},{ymin_exp:.1f}..{ymax_exp:.1f}]".format(
                count=int(roi_bounds.get("anchors", 0.0)),
                clusters=int(roi_bounds.get("clusters", 0.0)) or 1,
                ymax=roi_bounds["ymax"],
                ymin=roi_bounds["ymin"],
                xmin=roi_bounds["xmin"],
                xmax=roi_bounds["xmax"],
                xmin_exp=expanded_xmin,
                xmax_exp=expanded_xmax,
                ymin_exp=expanded_ymin,
                ymax_exp=expanded_ymax,
            )
        )
        print(
            f"[ROI] median_h={median_h:.2f} expand=({roi_bounds['dx']:.1f},{roi_bounds['dy']:.1f})"
        )
        print(
            f"[ROI] raw_lines -> roi_lines: {len(records_all)} -> {kept_count}"
        )

    y_gap_limit = 0.75 * median_h if median_h > 0 else 4.0
    if y_gap_limit <= 0:
        y_gap_limit = 4.0

    raw_bands: list[list[dict[str, Any]]] = []
    current_band: list[dict[str, Any]] = []
    current_sum_y = 0.0
    prev_y: float | None = None
    for record in records:
        y_val = record["y"]
        if not current_band:
            current_band = [record]
            current_sum_y = y_val
            prev_y = y_val
            continue
        band_center = current_sum_y / len(current_band)
        direct_gap = abs(y_val - prev_y) if prev_y is not None else 0.0
        if direct_gap > y_gap_limit:
            raw_bands.append(current_band)
            current_band = [record]
            current_sum_y = y_val
            prev_y = y_val
            continue
        if abs(y_val - band_center) > y_gap_limit:
            raw_bands.append(current_band)
            current_band = [record]
            current_sum_y = y_val
            prev_y = y_val
            continue
        proposed_sum = current_sum_y + y_val
        proposed_count = len(current_band) + 1
        proposed_center = proposed_sum / proposed_count
        if (
            abs(proposed_center - band_center) > y_gap_limit
            or abs(y_val - proposed_center) > y_gap_limit
        ):
            raw_bands.append(current_band)
            current_band = [record]
            current_sum_y = y_val
            prev_y = y_val
            continue
        current_band.append(record)
        current_sum_y = proposed_sum
        prev_y = y_val
    if current_band:
        raw_bands.append(current_band)

    bands: list[list[dict[str, Any]]] = []
    for raw_index, band in enumerate(raw_bands):
        if len(band) < 2:
            continue
        combined = " ".join(item["text"] for item in band)
        if not any(char.isdigit() for char in combined) and not _COLUMN_TOKEN_RE.search(combined):
            continue
        drop_band = False
        combined_upper = combined.upper()
        drop_reason = ""
        trimmed = combined.strip()
        contains_hole_token = bool(_HOLE_ACTION_TOKEN_RE.search(combined))
        keep_marker = bool(_BAND_KEEP_TOKEN_RE.search(combined_upper))
        decimal_hits = len(_DECIMAL_RE.findall(combined))
        fraction_hits = len(_FRACTION_RE.findall(combined))
        numeric_guard = (decimal_hits + fraction_hits) >= 2
        header_guard = bool(
            re.search(
                r"HOLE|REF|Ø|⌀|DIA|QUANTITY|QTY|DESCRIPTION|DESC",
                combined_upper,
            )
        )
        if _TITLE_AXIS_DROP_RE.search(combined_upper):
            drop_band = not (keep_marker or numeric_guard)
            drop_reason = "title/axis" if drop_band else ""
        elif _SEE_SHEET_DROP_RE.search(combined_upper):
            drop_band = not (keep_marker or numeric_guard)
            drop_reason = "title/axis" if drop_band else ""
        elif _AXIS_ZERO_PAIR_RE.match(trimmed):
            drop_band = not (keep_marker or numeric_guard)
            drop_reason = "title/axis" if drop_band else ""
        elif _AXIS_ZERO_SINGLE_RE.match(trimmed):
            drop_band = not (keep_marker or numeric_guard)
            drop_reason = "title/axis" if drop_band else ""
        else:
            small_ints = []
            for token in _SMALL_INT_TOKEN_RE.findall(combined):
                try:
                    value = int(token)
                except Exception:
                    continue
                if 1 <= value <= 16:
                    small_ints.append(value)
            if len(small_ints) >= 10:
                drop_band = not (keep_marker or numeric_guard)
                drop_reason = "title/axis" if drop_band else ""
            elif len(small_ints) >= 12 and len(set(small_ints)) <= 16:
                drop_band = not (keep_marker or numeric_guard)
                drop_reason = "title/axis" if drop_band else ""
        if header_guard:
            drop_band = False
            drop_reason = ""
        if drop_band and contains_hole_token:
            drop_band = False
            drop_reason = ""
        if drop_band:
            preview = _truncate_cell_preview(trimmed or combined, 80).replace("\"", "\\\"")
            print(
                f"[TABLE-Y] drop band#{raw_index} reason={drop_reason} lines={len(band)} text=\"{preview}\""
            )
            continue
        bands.append(band)

    print(f"[TABLE-Y] bands_total={len(bands)} median_h={median_h:.2f}")

    header_token_patterns = [
        (re.compile(r"\bHOLE\b", re.IGNORECASE), "hole"),
        (re.compile(r"\bQTY\b|\bQUANTITY\b", re.IGNORECASE), "qty"),
        (re.compile(r"\bDESC(?:RIPTION)?\b", re.IGNORECASE), "desc"),
        (re.compile(r"\bSIDE\b|\bFACE\b", re.IGNORECASE), "side"),
        (re.compile(r"\bREF\b", re.IGNORECASE), "ref"),
        (re.compile(r"Ø|⌀|DIA|DIAM", re.IGNORECASE), "ref"),
    ]

    def _header_windows_from_band(
        band_items: list[dict[str, Any]]
    ) -> tuple[list[dict[str, Any]], dict[str, dict[str, Any]]]:
        token_positions: list[float] = []
        field_positions: dict[str, list[float]] = defaultdict(list)
        for item in band_items:
            text_value = str(item.get("text") or "")
            if not text_value:
                continue
            try:
                x_val = float(item.get("x"))
            except Exception:
                continue
            upper_text = text_value.upper()
            for pattern, field in header_token_patterns:
                if pattern.search(upper_text):
                    field_positions[field].append(x_val)
                    token_positions.append(x_val)
        if not token_positions:
            return ([], {})
        unique_positions = sorted({float(pos) for pos in token_positions})
        diffs = [
            abs(unique_positions[idx + 1] - unique_positions[idx])
            for idx in range(len(unique_positions) - 1)
            if abs(unique_positions[idx + 1] - unique_positions[idx]) > 0
        ]
        gap_baseline = statistics.median(diffs) if diffs else 0.0
        if not gap_baseline or gap_baseline <= 0:
            gap_baseline = 6.0 * median_h if median_h > 0 else 12.0
        default_half = max(6.0, 0.5 * gap_baseline)
        windows: list[dict[str, Any]] = []
        for idx, center in enumerate(unique_positions):
            if idx == 0:
                left = center - default_half
            else:
                left = (unique_positions[idx - 1] + center) / 2.0
            if idx + 1 < len(unique_positions):
                right = (center + unique_positions[idx + 1]) / 2.0
            else:
                right = center + default_half
            windows.append({"center": center, "left": left, "right": right, "field": None})

        field_centers = {
            field: statistics.mean(values)
            for field, values in field_positions.items()
            if values
        }
        assigned_fields: set[str] = set()
        used_indices: set[int] = set()
        for field, center_val in sorted(field_centers.items(), key=lambda item: item[1]):
            if field in assigned_fields:
                continue
            candidate_indices = list(range(len(windows)))
            best_idx = min(
                candidate_indices,
                key=lambda idx: (abs(windows[idx]["center"] - center_val), idx),
            )
            if windows[best_idx].get("field") not in (None, field):
                free_candidates = [
                    idx
                    for idx in candidate_indices
                    if idx not in used_indices
                    and windows[idx].get("field") in (None, field)
                ]
                if free_candidates:
                    best_idx = min(
                        free_candidates,
                        key=lambda idx: (abs(windows[idx]["center"] - center_val), idx),
                    )
            windows[best_idx]["field"] = field
            assigned_fields.add(field)
            used_indices.add(best_idx)

        for idx, window in enumerate(windows):
            if window.get("field"):
                continue
            if idx == 0:
                window["field"] = "hole"
            elif idx == len(windows) - 1:
                window["field"] = "desc"
            elif idx == 1:
                window["field"] = "ref"
            elif idx == 2:
                window["field"] = "qty"
            else:
                window["field"] = "desc"
        if windows and not windows[-1].get("field"):
            windows[-1]["field"] = "desc"

        seed_info: dict[str, dict[str, Any]] = {}
        for idx, window in enumerate(windows):
            field = window.get("field")
            if isinstance(field, str) and field not in seed_info:
                seed_info[field] = {
                    "col": idx,
                    "center": window.get("center"),
                    "span": (window.get("left"), window.get("right")),
                }
        return (windows, seed_info)

    column_windows: list[dict[str, Any]] = []
    header_seed_info: dict[str, dict[str, Any]] = {}
    header_band_index: int | None = None

    for idx, band in enumerate(bands):
        combined_upper = " ".join(
            str(item.get("text") or "").upper() for item in band if item.get("text")
        )
        if (
            "HOLE" in combined_upper
            and ("DESC" in combined_upper or "DESCRIPTION" in combined_upper)
            and any(
                token in combined_upper
                for token in ("REF", "Ø", "⌀", "DIA", "QUANTITY", "QTY")
            )
        ):
            header_band_index = idx
            column_windows, header_seed_info = _header_windows_from_band(band)
            break

    if header_band_index is None:
        for idx, band in enumerate(bands):
            non_empty = [
                item
                for item in band
                if str(item.get("text") or "").strip()
            ]
            if len(non_empty) >= 3:
                header_band_index = idx
                column_windows, header_seed_info = _header_windows_from_band(band)
                if column_windows:
                    break
        if header_band_index is None:
            header_band_index = 0 if bands else None

    if column_windows:
        if "hole" not in header_seed_info and column_windows:
            header_seed_info["hole"] = {
                "col": 0,
                "center": column_windows[0].get("center"),
                "span": (
                    column_windows[0].get("left"),
                    column_windows[0].get("right"),
                ),
            }
        if "ref" not in header_seed_info and len(column_windows) >= 2:
            header_seed_info["ref"] = {
                "col": 1,
                "center": column_windows[1].get("center"),
                "span": (
                    column_windows[1].get("left"),
                    column_windows[1].get("right"),
                ),
            }
        if "qty" not in header_seed_info and len(column_windows) >= 3:
            qty_idx = 2 if len(column_windows) >= 3 else len(column_windows) - 2
            qty_idx = max(1, min(qty_idx, len(column_windows) - 2))
            header_seed_info["qty"] = {
                "col": qty_idx,
                "center": column_windows[qty_idx].get("center"),
                "span": (
                    column_windows[qty_idx].get("left"),
                    column_windows[qty_idx].get("right"),
                ),
            }
        if "desc" not in header_seed_info and column_windows:
            last_idx = len(column_windows) - 1
            header_seed_info["desc"] = {
                "col": last_idx,
                "center": column_windows[last_idx].get("center"),
                "span": (
                    column_windows[last_idx].get("left"),
                    column_windows[last_idx].get("right"),
                ),
            }

    header_initial_field_info: dict[str, dict[str, Any]] = {}
    if header_seed_info and header_band_index is not None:
        for field, info in header_seed_info.items():
            info_copy = dict(info)
            info_copy["band"] = header_band_index
            header_initial_field_info[field] = info_copy

    y_eps = y_gap_limit

    qty_x: float | None = None
    qty_groups: list[dict[str, Any]] = []
    selected_qty_group: dict[str, Any] | None = None
    qty_candidates: list[dict[str, Any]] = []
    for band in bands:
        for item in band:
            text_candidate = (item.get("text") or "").strip()
            if not text_candidate:
                continue
            if _QSTRIPE_CANDIDATE_RE.match(text_candidate):
                qty_candidates.append({"x": item.get("x"), "text": text_candidate})

    if qty_candidates:
        valid_candidates = [
            {"x": float(candidate["x"]), "text": candidate["text"]}
            for candidate in qty_candidates
            if isinstance(candidate.get("x"), (int, float))
        ]
        sorted_candidates = sorted(valid_candidates, key=lambda rec: rec["x"])
        x_diffs = [
            abs(sorted_candidates[idx]["x"] - sorted_candidates[idx - 1]["x"])
            for idx in range(1, len(sorted_candidates))
            if abs(sorted_candidates[idx]["x"] - sorted_candidates[idx - 1]["x"]) > 0
        ]
        if x_diffs:
            median_diff = statistics.median(x_diffs)
            x_stripe_eps = 0.6 * median_diff if median_diff > 0 else 0.0
        else:
            x_stripe_eps = 0.0
        x_stripe_eps = max(4.0, x_stripe_eps)
        for candidate in sorted_candidates:
            x_pos = candidate["x"]
            if not qty_groups:
                qty_groups.append(
                    {
                        "items": [candidate],
                        "count": 1,
                        "sum_x": x_pos,
                        "center": x_pos,
                    }
                )
                continue
            group = qty_groups[-1]
            if abs(x_pos - group["center"]) <= x_stripe_eps:
                group["items"].append(candidate)
                group["count"] += 1
                group["sum_x"] += x_pos
                group["center"] = group["sum_x"] / group["count"]
            else:
                qty_groups.append(
                    {
                        "items": [candidate],
                        "count": 1,
                        "sum_x": x_pos,
                        "center": x_pos,
                    }
                )
        if qty_groups:
            chosen_group = max(
                qty_groups,
                key=lambda group: (
                    group.get("count", 0),
                    -group.get("center", float("inf")),
                ),
            )
            qty_x = chosen_group.get("center")
            selected_qty_group = chosen_group
    qty_groups_count = len(qty_groups)
    qty_group_size = 0
    qty_x_display = "-"
    if qty_groups:
        if selected_qty_group is None:
            selected_qty_group = max(
                qty_groups,
                key=lambda group: (
                    group.get("count", 0),
                    -group.get("center", 0.0),
                ),
            )
        qty_group_size = selected_qty_group.get("count", 0)
        if qty_x is None:
            qty_x = selected_qty_group.get("center")
        if isinstance(qty_x, (int, float)):
            qty_x_display = f"{float(qty_x):.1f}"
    print(
        f"[QSTRIPE] groups={qty_groups_count} chosen_x≈{qty_x_display} count={qty_group_size}"
    )

    if not bands:
        return (
            None,
            {
                "bands": [],
                "band_cells": [],
                "rows_txt_fallback": [],
                "qty_col": None,
                "ref_col": None,
                "desc_col": None,
                "y_eps": y_eps,
                "roi": roi_info,
                "column_windows": column_windows,
                "header_band": header_band_index,
            },
        )

    for idx, band in enumerate(bands[:10]):
        mean_y = sum(item["y"] for item in band) / len(band)
        print(f"[TABLE-Y] band#{idx} y≈{mean_y:.2f} lines={len(band)}")

    band_summaries: list[dict[str, Any]] = []
    band_cells_dump: list[dict[str, Any]] = []
    band_results: list[dict[str, Any]] = []
    window_fields_master = [
        window.get("field") if isinstance(window, Mapping) else None
        for window in column_windows
    ] if column_windows else []

    for band_index, band in enumerate(bands):
        mean_y = sum(item["y"] for item in band) / len(band)
        band_summaries.append(
            {"index": band_index, "y_mean": mean_y, "line_count": len(band)}
        )
        sorted_band = sorted(band, key=lambda item: item["x"])
        columns: list[dict[str, Any]] = []
        x_eps_value = y_eps
        if column_windows:
            assignments: list[list[dict[str, Any]]] = [
                [] for _ in column_windows
            ]
            for item in sorted_band:
                x_val = item.get("x")
                try:
                    x_float = float(x_val)
                except Exception:
                    continue
                best_idx: int | None = None
                best_score: tuple[int, float, int] | None = None
                for col_idx, window in enumerate(column_windows):
                    center_val = float(window.get("center") or 0.0)
                    left_val = window.get("left")
                    right_val = window.get("right")
                    try:
                        left_float = float(left_val)
                    except Exception:
                        left_float = center_val
                    try:
                        right_float = float(right_val)
                    except Exception:
                        right_float = center_val
                    width = abs(right_float - left_float)
                    margin = max(1.0, 0.1 * width, 0.4 * median_h)
                    if margin <= 0:
                        margin = max(1.0, 0.4 * median_h, 2.0)
                    in_window = (left_float - margin) <= x_float <= (right_float + margin)
                    distance = abs(x_float - center_val)
                    score = (0 if in_window else 1, distance, col_idx)
                    if best_score is None or score < best_score:
                        best_score = score
                        best_idx = col_idx
                if best_idx is None:
                    continue
                assignments[best_idx].append(item)
            for col_idx, window in enumerate(column_windows):
                col_items = sorted(assignments[col_idx], key=lambda itm: itm["x"])
                if col_items:
                    text_parts = [
                        str(itm.get("text") or "").strip()
                        for itm in col_items
                        if str(itm.get("text") or "").strip()
                    ]
                    cell_text = " ".join(text_parts).strip()
                    sum_x = sum(float(itm["x"]) for itm in col_items)
                    sum_y = sum(float(itm["y"]) for itm in col_items)
                    count = len(col_items)
                    center_x = sum_x / count if count else float(window.get("center") or 0.0)
                    center_y = sum_y / count if count else mean_y
                    min_x = min(float(itm["x"]) for itm in col_items)
                    max_x = max(float(itm["x"]) for itm in col_items)
                else:
                    cell_text = ""
                    center_x = float(window.get("center") or 0.0)
                    center_y = mean_y
                    try:
                        min_x = float(window.get("left"))
                    except Exception:
                        min_x = center_x
                    try:
                        max_x = float(window.get("right"))
                    except Exception:
                        max_x = center_x
                columns.append(
                    {
                        "items": col_items,
                        "center_x": center_x,
                        "center_y": center_y,
                        "min_x": min_x,
                        "max_x": max_x,
                        "text": cell_text,
                        "field": window_fields_master[col_idx]
                        if col_idx < len(window_fields_master)
                        else None,
                        "span_hint": (
                            float(column_windows[col_idx].get("left"))
                            if column_windows[col_idx].get("left") is not None
                            else min_x,
                            float(column_windows[col_idx].get("right"))
                            if column_windows[col_idx].get("right") is not None
                            else max_x,
                        ),
                    }
                )
        else:
            x_values = [item["x"] for item in sorted_band]
            x_gaps = [
                abs(x_values[pos + 1] - x_values[pos])
                for pos in range(len(x_values) - 1)
                if abs(x_values[pos + 1] - x_values[pos]) > 0
            ]
            gap_med = statistics.median(x_gaps) if x_gaps else 0.0
            gap_p75 = _percentile(x_gaps, 0.75) if x_gaps else gap_med
            if gap_p75 <= 0:
                gap_p75 = gap_med
            x_eps = max(6.0, 0.8 * gap_p75 if gap_p75 > 0 else 0.0)
            if x_eps <= 0:
                x_eps = 6.0
            x_eps_value = x_eps
            for item in sorted_band:
                x_pos = item["x"]
                if not columns:
                    columns.append(
                        {
                            "items": [item],
                            "sum_x": x_pos,
                            "sum_y": item["y"],
                            "count": 1,
                            "center_x": x_pos,
                            "center_y": item["y"],
                            "min_x": x_pos,
                            "max_x": x_pos,
                            "field": None,
                        }
                    )
                    continue
                column = columns[-1]
                if abs(x_pos - column["center_x"]) <= x_eps:
                    column["items"].append(item)
                    column["sum_x"] += x_pos
                    column["sum_y"] += item["y"]
                    column["count"] += 1
                    column["center_x"] = column["sum_x"] / column["count"]
                    column["center_y"] = column["sum_y"] / column["count"]
                    column["min_x"] = min(column.get("min_x", x_pos), x_pos)
                    column["max_x"] = max(column.get("max_x", x_pos), x_pos)
                    continue
                columns.append(
                    {
                        "items": [item],
                        "sum_x": x_pos,
                        "sum_y": item["y"],
                        "count": 1,
                        "center_x": x_pos,
                        "center_y": item["y"],
                        "min_x": x_pos,
                        "max_x": x_pos,
                        "field": None,
                    }
                )
            for column in columns:
                column.setdefault("span_hint", (
                    float(column.get("min_x", column.get("center_x", 0.0))),
                    float(column.get("max_x", column.get("center_x", 0.0))),
                ))

        cell_texts: list[str] = []
        preview_parts: list[str] = []
        for col_index, column in enumerate(columns):
            if column.get("items") is not None and "sum_x" in column:
                # legacy path; recompute text
                sorted_items = sorted(column.get("items", []), key=lambda itm: itm["x"])
                cell_text = " ".join(item["text"] for item in sorted_items).strip()
            else:
                cell_text = column.get("text", "") or ""
            if not isinstance(cell_text, str):
                cell_text = str(cell_text)
            cell_text = cell_text.strip()
            cell_texts.append(cell_text)
            cell_entry = {
                "band": band_index,
                "col": col_index,
                "x_center": column.get("center_x"),
                "y_center": column.get("center_y"),
                "text": cell_text,
            }
            field_name = column.get("field")
            if field_name:
                cell_entry["field"] = field_name
            band_cells_dump.append(cell_entry)
            preview_parts.append(
                f'C{col_index}="{_truncate_cell_preview(cell_text)}"'
            )

        if band_index < 10:
            preview_body = " | ".join(preview_parts)
            print(f"[TABLE-X] band#{band_index} cols={len(columns)} | {preview_body}")

        spans = []
        for column in columns:
            span_hint = column.get("span_hint")
            if isinstance(span_hint, tuple) and len(span_hint) == 2:
                try:
                    span_min = float(span_hint[0])
                    span_max = float(span_hint[1])
                except Exception:
                    span_min = float(column.get("min_x", column.get("center_x", 0.0)))
                    span_max = float(column.get("max_x", column.get("center_x", 0.0)))
            else:
                span_min = float(column.get("min_x", column.get("center_x", 0.0)))
                span_max = float(column.get("max_x", column.get("center_x", 0.0)))
            spans.append((span_min, span_max))

        band_results.append(
            {
                "cells": cell_texts,
                "y_mean": mean_y,
                "line_count": len(band),
                "centers": [column.get("center_x") for column in columns],
                "x_eps": x_eps_value,
                "spans": spans,
                "window_fields": window_fields_master if column_windows else None,
            }
        )

    if not band_results:
        return (
            None,
            {
                "bands": band_summaries,
                "band_cells": band_cells_dump,
                "rows_txt_fallback": [],
                "qty_col": None,
                "ref_col": None,
                "desc_col": None,
                "y_eps": y_eps,
                "roi": roi_info,
                "column_windows": column_windows,
                "header_band": header_band_index,
            },
        )

    header_field_info: dict[str, dict[str, Any]] = dict(header_initial_field_info)
    header_band_indices: set[int] = {
        int(info.get("band"))
        for info in header_initial_field_info.values()
        if isinstance(info.get("band"), int)
    }

    def _header_hits(cells: list[str]) -> dict[str, int]:
        hits: dict[str, int] = {}
        for idx, cell_text in enumerate(cells):
            upper = cell_text.upper()
            if not upper:
                continue
            if "QTY" in upper or "QUANTITY" in upper:
                hits.setdefault("qty", idx)
            if "DESC" in upper or "DESCRIPTION" in upper:
                hits.setdefault("desc", idx)
            if "SIDE" in upper or "FACE" in upper:
                hits.setdefault("side", idx)
            if any(token in upper for token in ("Ø", "⌀", "DIA", "REF")):
                hits.setdefault("ref", idx)
            if "HOLE" in upper or re.search(r"\bID\b", upper):
                hits.setdefault("hole", idx)
        return hits

    for band_index, band in enumerate(band_results):
        cells = band.get("cells", [])
        if not cells:
            continue
        hits = _header_hits(cells)
        if not hits:
            continue
        if "qty" not in hits and len(hits) < 2:
            continue
        header_band_indices.add(band_index)
        centers = band.get("centers") or []
        spans = band.get("spans") or []
        for field, col_idx in hits.items():
            if field in header_field_info:
                continue
            span_value = spans[col_idx] if col_idx < len(spans) else None
            center_value = centers[col_idx] if col_idx < len(centers) else None
            header_field_info[field] = {
                "band": band_index,
                "col": col_idx,
                "center": center_value,
                "span": span_value,
            }

    if header_field_info and "desc" not in header_field_info and header_band_indices:
        header_idx = min(header_band_indices)
        sample_band = band_results[header_idx]
        cells = sample_band.get("cells", [])
        centers = sample_band.get("centers") or []
        spans = sample_band.get("spans") or []
        used_cols = {info.get("col") for info in header_field_info.values() if isinstance(info.get("col"), int)}
        candidates = [idx for idx in range(len(cells)) if idx not in used_cols]
        if candidates:
            best_idx = max(candidates, key=lambda idx: len(cells[idx]))
            header_field_info["desc"] = {
                "band": header_idx,
                "col": best_idx,
                "center": centers[best_idx] if best_idx < len(centers) else None,
                "span": spans[best_idx] if best_idx < len(spans) else None,
            }

    def _match_header_index(field: str, band: dict[str, Any]) -> int | None:
        info = header_field_info.get(field)
        if not info:
            return None
        centers = band.get("centers") or []
        spans = band.get("spans") or []
        if not centers:
            return None
        target_center = info.get("center")
        header_col = info.get("col")
        span_hint = info.get("span")
        width = None
        if isinstance(span_hint, tuple) and len(span_hint) == 2:
            try:
                span_min = float(span_hint[0])
                span_max = float(span_hint[1])
                width = abs(span_max - span_min)
            except Exception:
                span_min = span_max = None
        else:
            span_min = span_max = None
        tolerance = max(6.0, (width or 0.0) * 0.6)
        best_idx: int | None = None
        best_score: tuple[float, float] | None = None
        for idx, center in enumerate(centers):
            if not isinstance(center, (int, float)):
                continue
            if span_min is not None and center < span_min - tolerance:
                continue
            if span_max is not None and center > span_max + tolerance:
                continue
            if isinstance(target_center, (int, float)):
                distance = abs(center - float(target_center))
            else:
                distance = 0.0
            if isinstance(header_col, int):
                column_delta = abs(idx - header_col)
            else:
                column_delta = float("inf")
            score = (distance, column_delta)
            if best_score is None or score < best_score:
                best_score = score
                best_idx = idx
        if best_idx is None and isinstance(header_col, int) and header_col < len(centers):
            best_idx = header_col
        return best_idx

    if header_field_info:
        for band in band_results:
            header_indices: dict[str, int] = {}
            for field in header_field_info:
                idx = _match_header_index(field, band)
                if idx is not None:
                    header_indices[field] = idx
            if header_indices:
                band["header_indices"] = header_indices

    column_count = max(len(band["cells"]) for band in band_results)
    header_cols: dict[str, int] = {}
    if header_field_info:
        for key in ("qty", "ref", "desc", "side", "hole"):
            value = header_field_info.get(key, {}).get("col")
            if isinstance(value, int) and 0 <= value < column_count:
                header_cols[key] = value
    if column_windows:
        window_fields = [
            window.get("field") if isinstance(window, Mapping) else None
            for window in column_windows
        ]
        for key in ("hole", "ref", "qty", "side", "desc"):
            if key in header_cols:
                continue
            try:
                idx = window_fields.index(key)  # type: ignore[arg-type]
            except ValueError:
                continue
            if isinstance(idx, int) and 0 <= idx < column_count:
                header_cols[key] = idx
    qty_digit_re = re.compile(r"^\d{1,3}$")
    qty_suffix_re = re.compile(r"\b(REQD|REQUIRED|RE'?D|EA|EACH|HOLES?)\b$", re.IGNORECASE)

    def _normalize_qty_cell(text: str) -> str:
        candidate = (text or "").strip()
        if not candidate:
            return ""
        normalized = candidate.upper()
        normalized = re.sub(r"^QTY[:.]?", "", normalized).strip()
        normalized = normalized.strip("() ")
        normalized = re.sub(r"[X×]+$", "", normalized).strip()
        while True:
            cleaned = qty_suffix_re.sub("", normalized).strip()
            if cleaned == normalized:
                break
            normalized = cleaned
        return normalized

    def _parse_qty_cell_value(cell_text: str) -> int | None:
        normalized = _normalize_qty_cell(cell_text)
        if not normalized:
            return None
        if qty_digit_re.match(normalized):
            try:
                value = int(normalized)
            except Exception:
                return None
            if 0 < value <= 999:
                return value
        return None
    qty_header_re = re.compile(r"^QTY[:.]?$", re.IGNORECASE)
    ref_value_re = re.compile(r"(Ø|⌀|\"|\d+\s*/\s*\d+|(?<!\d)\.\d+|\d+\.\d+)")
    ref_header_re = re.compile(r"^REF\b", re.IGNORECASE)

    bands_for_stats = band_results[:5]

    metrics: list[dict[str, Any]] = []
    for col_index in range(column_count):
        non_empty = 0
        numeric_hits = 0
        ref_hits = 0
        token_hits = 0
        total_len = 0
        header_hit = False
        ref_header_hit = False
        for band in bands_for_stats:
            cells = band.get("cells", [])
            if col_index >= len(cells):
                continue
            cell_text = cells[col_index].strip()
            if not cell_text:
                continue
            non_empty += 1
            total_len += len(cell_text)
            upper_text = cell_text.upper()
            if qty_header_re.match(upper_text):
                header_hit = True
            if ref_header_re.match(upper_text):
                ref_header_hit = True
            qty_candidate = _parse_qty_cell_value(cell_text)
            if qty_candidate is not None:
                numeric_hits += 1
            if ref_value_re.search(cell_text):
                ref_hits += 1
            if _HOLE_ACTION_TOKEN_RE.search(cell_text):
                token_hits += 1
        avg_len = (total_len / non_empty) if non_empty else 0.0
        numeric_ratio = (numeric_hits / non_empty) if non_empty else 0.0
        ref_ratio = (ref_hits / non_empty) if non_empty else 0.0
        action_ratio = (token_hits / non_empty) if non_empty else 0.0
        metrics.append(
            {
                "non_empty": non_empty,
                "numeric_hits": numeric_hits,
                "ref_hits": ref_hits,
                "token_hits": token_hits,
                "avg_len": avg_len,
                "header_qty": header_hit,
                "header_ref": ref_header_hit,
                "ref_ratio": ref_ratio,
                "numeric_ratio": numeric_ratio,
                "action_ratio": action_ratio,
            }
        )

    synthetic_qty_mode = False
    if column_count <= 1 and qty_groups_count == 0:
        qty_style_hits = 0
        considered_bands = 0
        for band in bands_for_stats:
            cells = band.get("cells", [])
            if not cells:
                continue
            text_candidate = cells[0].strip()
            if not text_candidate:
                continue
            considered_bands += 1
            if _ROW_QUANTITY_PATTERNS[0].match(text_candidate) or _match_row_quantity(
                text_candidate
            ):
                qty_style_hits += 1
        if considered_bands >= 2:
            threshold = max(2, math.ceil(considered_bands * 0.6))
            if qty_style_hits >= threshold:
                synthetic_qty_mode = True

    fallback_qty_col: int | None = header_cols.get("qty") if header_cols else None
    qty_candidates = [
        idx
        for idx, info in enumerate(metrics)
        if info["header_qty"] or (info["non_empty"] > 0 and info["numeric_ratio"] >= 0.6)
    ]
    if qty_candidates and fallback_qty_col is None:
        fallback_qty_col = min(qty_candidates)

    if fallback_qty_col is None:
        relaxed_candidates = [
            idx
            for idx, info in enumerate(metrics)
            if info["non_empty"] > 0 and info["numeric_ratio"] >= 0.4
        ]
        if relaxed_candidates:
            fallback_qty_col = min(relaxed_candidates)
        else:
            numericish_candidates = [
                idx
                for idx, info in enumerate(metrics)
                if info["numeric_hits"] > 0 or info["numeric_ratio"] > 0
            ]
            if numericish_candidates:
                fallback_qty_col = min(numericish_candidates)
            elif column_count > 0:
                fallback_qty_col = 0

    if synthetic_qty_mode:
        fallback_qty_col = None

    qty_votes: dict[int, int] = defaultdict(int)
    qty_index_counts: dict[int, int] = defaultdict(int)
    for band_idx, band in enumerate(band_results):
        cells = band.get("cells", [])
        centers = band.get("centers") or []
        x_eps_band = float(band.get("x_eps") or 0.0)
        qty_idx: int | None = None
        qty_cell_text = ""
        header_indices = band.get("header_indices") or {}
        header_qty_idx = header_indices.get("qty")
        if isinstance(header_qty_idx, int) and header_qty_idx < len(cells):
            qty_idx = header_qty_idx
            qty_cell_text = cells[header_qty_idx].strip()
        if qty_idx is None and qty_x is not None and centers:
            center_pairs = [
                (col_index, float(center))
                for col_index, center in enumerate(centers)
                if isinstance(center, (int, float))
            ]
            if center_pairs:
                closest_index, closest_center = min(
                    center_pairs,
                    key=lambda pair: (abs(pair[1] - qty_x), pair[0]),
                )
                qty_idx = closest_index
                if qty_idx < len(cells):
                    qty_cell_text = cells[qty_idx].strip()
                if _parse_qty_cell_value(qty_cell_text) is None:
                    within_eps: list[tuple[int, float]] = []
                    for col_index, center_value in center_pairs:
                        if abs(center_value - qty_x) <= x_eps_band + 1e-6:
                            if col_index < len(cells):
                                candidate_text = cells[col_index].strip()
                                if _parse_qty_cell_value(candidate_text) is not None:
                                    within_eps.append(
                                        (col_index, abs(center_value - qty_x))
                                    )
                    if within_eps:
                        best_index, _ = min(
                            within_eps, key=lambda pair: (pair[1], pair[0])
                        )
                        qty_idx = best_index
                        qty_cell_text = cells[qty_idx].strip() if qty_idx < len(cells) else ""
        if qty_idx is None and fallback_qty_col is not None:
            if fallback_qty_col < len(cells):
                qty_idx = fallback_qty_col
                qty_cell_text = cells[qty_idx].strip()
        band["qty_index"] = qty_idx
        if qty_idx is not None:
            qty_index_counts[qty_idx] += 1
            if (
                band_idx < len(bands_for_stats)
                and _parse_qty_cell_value(qty_cell_text or "") is not None
            ):
                qty_votes[qty_idx] += 1

    qty_col: int | None = None
    if qty_votes:
        qty_col = max(qty_votes.items(), key=lambda item: (item[1], -item[0]))[0]
    elif qty_index_counts:
        qty_col = max(qty_index_counts.items(), key=lambda item: (item[1], -item[0]))[0]
    else:
        qty_col = fallback_qty_col
    if "qty" in header_cols:
        qty_col = header_cols["qty"]
    if synthetic_qty_mode and "qty" not in header_cols:
        qty_col = None

    ref_candidates = [
        idx
        for idx, info in enumerate(metrics)
        if info["header_ref"] or (info["non_empty"] > 0 and info["ref_ratio"] >= 0.4)
    ]
    ref_col = max(ref_candidates) if ref_candidates else None
    if "ref" in header_cols:
        ref_col = header_cols["ref"]
    elif synthetic_qty_mode:
        ref_col = None

    desc_candidates = [idx for idx in range(column_count) if idx != qty_col and idx != ref_col]
    if not desc_candidates:
        desc_candidates = list(range(column_count))

    def _desc_score(index: int) -> tuple[float, float, int]:
        data = metrics[index]
        return (float(data["action_ratio"]), float(data["avg_len"]), -index)

    desc_col = max(desc_candidates, key=_desc_score)
    if "desc" in header_cols:
        desc_col = header_cols["desc"]

    qty_display = "synthetic" if synthetic_qty_mode else (qty_col if qty_col is not None else "None")
    if synthetic_qty_mode and ref_col is None:
        ref_display = "desc-extracted"
    else:
        ref_display = ref_col if ref_col is not None else "None"
    print(
        "[TABLE-ID] qty_x≈{qx} qty_col={qty} ref_col={ref} desc_col={desc} bands_checked={bands}".format(
            qx=qty_x_display,
            qty=qty_display,
            ref=ref_display,
            desc=desc_col,
            bands=len(bands_for_stats),
        )
    )

    def _cell_at(cells: list[str], index: int | None) -> str:
        if index is None:
            return ""
        if index < 0 or index >= len(cells):
            return ""
        return cells[index].strip()

    rows: list[dict[str, Any]] = []
    families: dict[str, int] = {}
    for band_index, band in enumerate(band_results):
        cells = band.get("cells", [])
        header_indices = band.get("header_indices") or {}

        def _resolved_index(default_idx: int | None, field: str) -> int | None:
            idx_val = header_indices.get(field)
            if isinstance(idx_val, int):
                return idx_val
            idx_val = header_cols.get(field)
            if isinstance(idx_val, int):
                return idx_val
            return default_idx

        qty_idx = _resolved_index(band.get("qty_index"), "qty")
        if qty_idx is None:
            qty_idx = qty_col
        qty_text = _cell_at(cells, qty_idx)
        qty_val = None
        if qty_text:
            qty_val = _parse_qty_cell_value(qty_text)
        qty_token_text: str | None = None
        used_qty_fallback = False
        fallback_desc = ""
        combined_row_text = " ".join(
            cell.strip() for cell in cells if cell.strip()
        )
        if synthetic_qty_mode:
            qty_token_present = bool(
                _match_row_quantity(combined_row_text)
                or _search_flexible_quantity(combined_row_text)
            )
            action_token_present = bool(_HOLE_ACTION_TOKEN_RE.search(combined_row_text))
            if not qty_token_present and not action_token_present:
                continue
        fallback_qty: int | None = None
        fallback_remainder = combined_row_text
        if combined_row_text:
            fallback_qty, fallback_remainder = _extract_band_quantity(
                combined_row_text
            )
            if fallback_qty is None or fallback_qty <= 0:
                fallback_qty, fallback_remainder = _extract_row_quantity_and_remainder(
                    combined_row_text
                )
        if (
            fallback_qty is not None
            and fallback_qty > 0
            and (qty_groups_count == 0 or qty_val is None or qty_val <= 0)
        ):
            qty_val = fallback_qty
            fallback_desc = fallback_remainder.strip()
            used_qty_fallback = True
            print(f"[QTY-FALLBACK] band#{band_index} qty={qty_val}")
        if qty_val is None or qty_val <= 0:
            continue
        desc_idx = _resolved_index(desc_col, "desc")
        desc_text = _cell_at(cells, desc_idx)
        original_desc_text = desc_text
        if used_qty_fallback:
            desc_text = fallback_desc or desc_text
            if fallback_desc and qty_val is not None:
                original_for_prefix = original_desc_text or combined_row_text
                if _ROW_QUANTITY_PATTERNS[0].match(original_for_prefix or ""):
                    desc_text = f"({qty_val}) {desc_text}".strip()
        if not desc_text:
            exclude_index = qty_idx if qty_idx is not None else qty_col
            fallback_parts = [
                cell.strip()
                for idx, cell in enumerate(cells)
                if idx != exclude_index and cell.strip()
            ]
            desc_text = " ".join(fallback_parts)
        desc_text = " ".join((desc_text or "").split())
        ref_idx_resolved = _resolved_index(ref_col, "ref")
        ref_text_candidate = _cell_at(cells, ref_idx_resolved)
        ref_cell_ref = ("", None)
        if ref_text_candidate:
            ref_cell_ref = _extract_row_reference(ref_text_candidate)
        hole_idx = _resolved_index(None, "hole")
        hole_text = _cell_at(cells, hole_idx)
        side_idx = _resolved_index(header_cols.get("side"), "side")
        side_cell_text = _cell_at(cells, side_idx)
        fragment_candidates = _FRAGMENT_SPLIT_RE.split(desc_text)
        fragments = [frag.strip() for frag in fragment_candidates if frag.strip()]
        if not fragments:
            fragments = [desc_text]
        for frag_index, fragment in enumerate(fragments):
            fragment_desc = " ".join(fragment.split())
            if not fragment_desc:
                continue
            if (
                frag_index == 0
                and qty_token_text
                and not _RE_TEXT_ROW_START.match(fragment_desc)
            ):
                fragment_desc = f"{qty_token_text} {fragment_desc}".strip()
            ref_text, ref_value = _extract_row_reference(fragment_desc)
            has_action = bool(_HOLE_ACTION_TOKEN_RE.search(fragment_desc))
            has_ref_marker = bool(ref_text or (ref_value is not None))
            if not has_action and not has_ref_marker and not ref_cell_ref[0]:
                continue
            if not ref_text and ref_cell_ref[0]:
                ref_text, ref_value = ref_cell_ref
            combined_side_text = " ".join(
                part for part in (side_cell_text, fragment_desc) if part
            )
            side = _detect_row_side(combined_side_text)
            if not side:
                side = _detect_row_side(fragment_desc)
            if not side and side_cell_text:
                upper_side = side_cell_text.upper()
                if "BOTH" in upper_side:
                    side = "both"
                elif "BACK" in upper_side and "FRONT" not in upper_side:
                    side = "back"
                elif "FRONT" in upper_side and "BACK" not in upper_side:
                    side = "front"
            row_dict: dict[str, Any] = {
                "hole": hole_text or "",
                "qty": qty_val,
                "desc": fragment_desc,
                "ref": ref_text,
            }
            if side:
                row_dict["side"] = side
            rows.append(row_dict)
            if ref_value is not None:
                key = f"{ref_value:.4f}".rstrip("0").rstrip(".")
                families[key] = families.get(key, 0) + qty_val
            if band_index < 10:
                band_label = (
                    f"{band_index}.{frag_index}" if len(fragments) > 1 else str(band_index)
                )
                ref_display = ref_text or "-"
                side_display = side or "-"
                desc_display = _truncate_cell_preview(fragment_desc or "", 80)
                print(
                    f"[TABLE-R] band#{band_label} qty={qty_val} ref={ref_display} "
                    f'side={side_display} desc="{desc_display}"'
                )

    merged_rows_local = locals().get("merged_rows")
    if isinstance(merged_rows_local, list) and len(rows) == len(merged_rows_local):
        for idx, fallback_text in enumerate(merged_rows_local):
            if idx >= len(rows):
                break
            fallback_clean = " ".join(str(fallback_text or "").split())
            if not fallback_clean:
                continue
            current_desc = str(rows[idx].get("desc") or "")
            needs_update = False
            if (
                _RE_TEXT_ROW_START.match(fallback_clean)
                and not _RE_TEXT_ROW_START.match(current_desc)
            ):
                needs_update = True
            elif len(fallback_clean) > len(current_desc):
                needs_update = True
            if needs_update:
                rows[idx]["desc"] = fallback_clean

    if len(rows) < 8:
        try:
            raw_path = Path("raw_lines.tsv")
            with raw_path.open("w", encoding="utf-8") as handle:
                handle.write("layout\tin_block\tx\ty\ttext\n")
                for rec in records_all:
                    layout_val = str(rec.get("layout") or "")
                    in_block = "1" if rec.get("from_block") else "0"
                    x_val = rec.get("x")
                    y_val = rec.get("y")
                    if isinstance(x_val, (int, float)):
                        x_text = f"{float(x_val):.3f}"
                    else:
                        x_text = ""
                    if isinstance(y_val, (int, float)):
                        y_text = f"{float(y_val):.3f}"
                    else:
                        y_text = ""
                    text_val = rec.get("text") or ""
                    handle.write(
                        f"{layout_val}\t{in_block}\t{x_text}\t{y_text}\t{text_val}\n"
                    )
        except Exception as exc:
            print(f"[COLUMN] failed to write raw_lines.tsv: {exc}")
        try:
            roi_path = Path("roi_cells.tsv")
            with roi_path.open("w", encoding="utf-8") as handle:
                handle.write("band\tcol\tx_center\ty_center\ttext\n")
                for cell in band_cells_dump:
                    band_idx = cell.get("band")
                    col_idx = cell.get("col")
                    x_center = cell.get("x_center")
                    y_center = cell.get("y_center")
                    if isinstance(x_center, (int, float)):
                        x_center_text = f"{float(x_center):.3f}"
                    else:
                        x_center_text = ""
                    if isinstance(y_center, (int, float)):
                        y_center_text = f"{float(y_center):.3f}"
                    else:
                        y_center_text = ""
                    text_val = cell.get("text") or ""
                    handle.write(
                        f"{band_idx}\t{col_idx}\t{x_center_text}\t{y_center_text}\t{text_val}\n"
                    )
        except Exception as exc:
            print(f"[COLUMN] failed to write roi_cells.tsv: {exc}")

    if not rows:
        return (
            None,
            {
                "bands": band_summaries,
                "band_cells": band_cells_dump,
                "rows_txt_fallback": [],
                "qty_col": qty_col,
                "ref_col": ref_col,
                "desc_col": desc_col,
                "y_eps": y_eps,
                "median_h": median_h,
                "roi": roi_info,
            },
        )

    total_qty = sum(row["qty"] for row in rows)
    table_info: dict[str, Any] = {
        "rows": rows,
        "hole_count": total_qty,
        "provenance_holes": "HOLE TABLE",
    }
    if families:
        table_info["hole_diam_families_in"] = families
    if column_windows and header_band_index is not None:
        table_info["header_validated"] = True
    table_info["source"] = "text_table"

    debug_info = {
        "bands": band_summaries,
        "band_cells": band_cells_dump,
        "rows_txt_fallback": rows,
        "qty_col": qty_col,
        "ref_col": ref_col,
        "desc_col": desc_col,
        "y_eps": y_eps,
        "median_h": median_h,
        "column_windows": column_windows,
        "header_band": header_band_index,
        "bands_checked": len(bands_for_stats),
        "qty_x": qty_x,
        "synthetic_qty": synthetic_qty_mode,
    }
    if roi_info is not None:
        debug_info["roi"] = roi_info
    else:
        debug_info["roi"] = {
            "anchors": 0,
            "bbox": None,
            "expanded": None,
            "total": len(records_all),
            "kept": len(records),
            "median_h": median_h,
        }
    return (table_info, debug_info)


def _extract_mechanical_table_from_blocks(doc: Any) -> Mapping[str, Any] | None:
    helper = _resolve_app_callable("extract_hole_table_from_text")
    if not callable(helper):
        return None

    blocks_section = getattr(doc, "blocks", None)
    if blocks_section is None:
        return None

    try:
        block_iter = list(blocks_section)
    except Exception:
        block_iter = []

    def _is_mechanical_name(name: str) -> bool:
        upper = name.upper()
        return upper.startswith("AM_") or upper.startswith("*U")

    def _extract_text(entity: Any) -> str:
        if entity is None:
            return ""
        plain = getattr(entity, "plain_text", None)
        text_value: Any = None
        if callable(plain):
            try:
                text_value = plain()
            except Exception:
                text_value = None
        if not text_value:
            dxf_obj = getattr(entity, "dxf", None)
            text_value = getattr(dxf_obj, "text", None) if dxf_obj is not None else None
        try:
            return str(text_value).strip()
        except Exception:
            return ""

    def _extract_xy(entity: Any) -> tuple[float | None, float | None]:
        if entity is None:
            return (None, None)
        dxf_obj = getattr(entity, "dxf", None)
        point = None
        for source in (entity, dxf_obj):
            if source is None:
                continue
            for attr in ("insert", "alignment_point", "align_point", "start", "position"):
                candidate = getattr(source, attr, None)
                if candidate is not None:
                    point = candidate
                    break
            if point is not None:
                break
        if point is None:
            return (None, None)

        def _coerce(value: Any, attr: str | None = None) -> float | None:
            target = value
            if attr is not None:
                target = getattr(value, attr, None)
            if target is None:
                return None
            try:
                return float(target)
            except Exception:
                return None

        if hasattr(point, "xyz"):
            try:
                x_val, y_val, _ = point.xyz
                return (float(x_val), float(y_val))
            except Exception:
                return (None, None)

        for accessor in ((0, 1), ("x", "y")):
            if isinstance(accessor[0], int):
                try:
                    x_val = float(point[accessor[0]])  # type: ignore[index]
                except Exception:
                    x_val = None
            else:
                x_val = _coerce(point, accessor[0])
            if isinstance(accessor[1], int):
                try:
                    y_val = float(point[accessor[1]])  # type: ignore[index]
                except Exception:
                    y_val = None
            else:
                y_val = _coerce(point, accessor[1])
            if x_val is not None or y_val is not None:
                return (x_val, y_val)
        return (None, None)

    def _extract_height(entity: Any) -> float | None:
        dxf_obj = getattr(entity, "dxf", None)
        candidates: list[Any] = []
        if dxf_obj is not None:
            candidates.extend(
                getattr(dxf_obj, attr, None) for attr in ("height", "char_height", "text_height")
            )
        candidates.append(getattr(entity, "height", None))
        for candidate in candidates:
            if candidate is None:
                continue
            try:
                value = float(candidate)
            except Exception:
                continue
            if value > 0:
                return value
        return None

    best_result: Mapping[str, Any] | None = None
    best_rows = 0

    for block in block_iter:
        name = getattr(block, "name", None)
        if not isinstance(name, str):
            continue
        if not _is_mechanical_name(name):
            continue
        try:
            entities = list(block)
        except Exception:
            entities = []
        texts: list[dict[str, Any]] = []
        for entity in entities:
            try:
                kind = entity.dxftype()
            except Exception:
                kind = None
            if str(kind or "").upper() not in {"TEXT", "MTEXT", "RTEXT"}:
                continue
            text_value = _extract_text(entity)
            if not text_value:
                continue
            x_val, y_val = _extract_xy(entity)
            height_val = _extract_height(entity)
            texts.append(
                {
                    "text": text_value,
                    "x": x_val,
                    "y": y_val,
                    "height": height_val,
                }
            )
        headers_detected: list[str] = []
        if texts:
            heights = [item["height"] for item in texts if isinstance(item.get("height"), (int, float))]
            median_height = statistics.median(heights) if heights else None
            y_tol = max((median_height or 0.0) * 2.0, 0.25)
            clusters: list[dict[str, Any]] = []
            for entry in texts:
                y_val = entry.get("y")
                if not isinstance(y_val, (int, float)):
                    continue
                upper = str(entry.get("text") or "").upper()
                tokens: set[str] = set()
                if "HOLE" in upper:
                    tokens.add("HOLE")
                if "REF" in upper or "Ø" in upper or "DIA" in upper:
                    tokens.add("REF")
                if "QTY" in upper or "QUANTITY" in upper:
                    tokens.add("QTY")
                if "DESC" in upper or "DESCRIPTION" in upper:
                    tokens.add("DESC")
                if not tokens:
                    continue
                placed = False
                for cluster in clusters:
                    center = cluster["y"]
                    if center is not None and abs(float(y_val) - float(center)) <= y_tol:
                        cluster["tokens"].update(tokens)
                        cluster["values"].append(entry)
                        placed = True
                        break
                if not placed:
                    clusters.append(
                        {
                            "y": float(y_val),
                            "tokens": set(tokens),
                            "values": [entry],
                        }
                    )
            clusters = [c for c in clusters if len(c["tokens"]) >= 1]
            best_cluster = None
            for cluster in clusters:
                if len(cluster["tokens"]) >= 3:
                    if best_cluster is None or len(cluster["tokens"]) > len(best_cluster["tokens"]):
                        best_cluster = cluster
            if best_cluster is not None:
                headers_detected = sorted(best_cluster["tokens"])
        headers_display = f"{headers_detected}" if headers_detected else "[]"
        print(f"[AMTABLE] block={name} texts={len(texts)} headers={headers_display}")
        if len(headers_detected) < 3:
            continue

        class _BlockTextEntity:
            __slots__ = ("dxf", "_kind", "_text")

            def __init__(self, record: Mapping[str, Any]):
                self._text = str(record.get("text") or "")
                self._kind = "MTEXT"
                x_val = record.get("x")
                y_val = record.get("y")
                if not isinstance(x_val, (int, float)):
                    x_val = 0.0
                if not isinstance(y_val, (int, float)):
                    y_val = 0.0
                self.dxf = SimpleNamespace(
                    text=self._text,
                    insert=SimpleNamespace(
                        x=float(x_val),
                        y=float(y_val),
                        xyz=(float(x_val), float(y_val), 0.0),
                    ),
                )

            def dxftype(self) -> str:
                return self._kind

            def plain_text(self) -> str:
                return self._text

        class _BlockTextSpace:
            __slots__ = ("_entities",)

            def __init__(self, records: Iterable[Mapping[str, Any]]):
                self._entities = [
                    _BlockTextEntity(rec)
                    for rec in records
                    if str(rec.get("text") or "").strip()
                ]

            def query(self, _pattern: str):
                return list(self._entities)

        class _BlockLayouts:
            __slots__ = ()

            def names_in_taborder(self):
                return []

            def get(self, _name: str):
                return SimpleNamespace(entity_space=None)

        class _BlockDoc:
            __slots__ = ("_space", "layouts")

            def __init__(self, records: Iterable[Mapping[str, Any]]):
                self._space = _BlockTextSpace(records)
                self.layouts = _BlockLayouts()

            def modelspace(self):
                return self._space

        fake_doc = _BlockDoc(texts)
        try:
            candidate = helper(fake_doc)
        except Exception:
            candidate = None
        if isinstance(candidate, Mapping) and candidate.get("rows"):
            row_count = len(candidate.get("rows", []))
            if row_count > best_rows:
                best_rows = row_count
                best_result = dict(candidate)

    return best_result


def _fallback_text_table(lines: Iterable[str]) -> dict[str, Any]:
    merged = _merge_table_lines(lines)
    rows: list[dict[str, Any]] = []
    families: dict[str, int] = {}
    total_qty = 0

    for entry in merged:
        qty_val, remainder = _extract_row_quantity_and_remainder(entry)
        if qty_val is None or qty_val <= 0:
            continue
        normalized_desc = " ".join(entry.split())
        if not normalized_desc:
            continue
        rows.append({"hole": "", "ref": "", "qty": qty_val, "desc": normalized_desc})
        total_qty += qty_val

        ref_text, ref_value = _extract_row_reference(remainder)
        if ref_text:
            rows[-1]["ref"] = ref_text
        side = _detect_row_side(normalized_desc)
        if side:
            rows[-1]["side"] = side
        if ref_value is not None:
            key = f"{ref_value:.4f}".rstrip("0").rstrip(".")
            families[key] = families.get(key, 0) + qty_val

    if not rows:
        return {}

    result: dict[str, Any] = {"rows": rows, "hole_count": total_qty}
    if families:
        result["hole_diam_families_in"] = families
    result["provenance_holes"] = "HOLE TABLE (TEXT_FALLBACK)"
    result["source"] = "text_table"
    return result


def _publish_fallback_from_rows_txt(rows_txt: Iterable[Any]) -> dict[str, Any]:
    parsed_rows: list[dict[str, Any]] = []
    families: dict[str, int] = {}
    total_qty = 0

    for raw_line in rows_txt:
        try:
            base_text = str(raw_line)
        except Exception:
            base_text = ""
        normalized = " ".join(base_text.split())
        if not normalized:
            continue
        qty_val, remainder = _extract_row_quantity_and_remainder(normalized)
        qty_int = None
        if qty_val is not None and qty_val > 0:
            try:
                qty_int = int(qty_val)
            except Exception:
                qty_int = None
        if qty_int is None or qty_int <= 0:
            qty_int = 1
        side_hint = _detect_row_side(normalized)
        fragments = [frag.strip() for frag in _FRAGMENT_SPLIT_RE.split(remainder) if frag.strip()]
        if not fragments:
            fragments = [remainder.strip() or normalized]
        qty_prefix = None
        if _ROW_QUANTITY_PATTERNS[0].match(normalized):
            qty_prefix = f"({qty_int})"
        for index, fragment in enumerate(fragments):
            fragment_clean = " ".join(fragment.split())
            if not fragment_clean:
                continue
            ref_text, ref_value = _extract_row_reference(fragment_clean)
            has_action = bool(_HOLE_ACTION_TOKEN_RE.search(fragment_clean))
            has_reference = bool(ref_text or (ref_value is not None))
            if not has_action and not has_reference:
                continue
            desc_value = fragment_clean
            if index == 0 and qty_prefix and not desc_value.startswith(qty_prefix):
                desc_value = f"{qty_prefix} {desc_value}".strip()
            desc_value = _FALLBACK_LEADING_QTY_RE.sub("", desc_value)
            desc_value = _FALLBACK_JJ_NOISE_RE.sub("", desc_value)
            desc_value = _FALLBACK_ETCH_NOISE_RE.sub("", desc_value)
            desc_value = " ".join(desc_value.split()).strip()
            if not desc_value:
                continue
            side_value = _detect_row_side(fragment_clean) or side_hint
            row: dict[str, Any] = {
                "hole": "",
                "qty": qty_int,
                "desc": desc_value,
                "ref": ref_text or "",
            }
            if side_value:
                row["side"] = side_value
            parsed_rows.append(row)
            total_qty += qty_int
            if ref_value is not None:
                key = f"{ref_value:.4f}".rstrip("0").rstrip(".")
                families[key] = families.get(key, 0) + qty_int

    if not parsed_rows:
        return {}

    result: dict[str, Any] = {
        "rows": parsed_rows,
        "hole_count": total_qty,
        "provenance_holes": "HOLE TABLE (fallback)",
        "source": "text_table",
    }
    if families:
        result["hole_diam_families_in"] = families
    return result


def read_text_table(
    doc,
    *,
    layer_allowlist: Iterable[str] | None = _DEFAULT_LAYER_ALLOWLIST,
    roi_hint: Mapping[str, Any] | None = None,
    block_name_allowlist: Iterable[str] | None = None,
    block_name_regex: Iterable[str] | str | None = None,
    layer_include_regex: Iterable[str] | str | None = None,
    layer_exclude_regex: Iterable[str] | str | None = None,
    debug_layouts: bool = False,
) -> dict[str, Any]:
    helper = _resolve_app_callable("extract_hole_table_from_text")
    _print_helper_debug("text", helper)
    global _LAST_TEXT_TABLE_DEBUG, _PROMOTED_ROWS_LOGGED
    _LAST_TEXT_TABLE_DEBUG = {
        "candidates": [],
        "band_cells": [],
        "bands": [],
        "rows": [],
        "raw_lines": [],
        "roi_hint": roi_hint,
        "roi": None,
        "preferred_blocks": [],
    }
    roi_hint_effective: Mapping[str, Any] | None = roi_hint
    resolved_allowlist = _normalize_layer_allowlist(layer_allowlist)
    normalized_block_allow = _normalize_block_allowlist(block_name_allowlist)
    block_regex_patterns = _compile_block_name_patterns(block_name_regex)

    def _compile_layer_patterns(
        patterns: Iterable[str] | str | None,
    ) -> list[re.Pattern[str]]:
        compiled: list[re.Pattern[str]] = []
        if isinstance(patterns, str):
            pattern_iter: Iterable[str] = [patterns]
        elif patterns is None:
            pattern_iter = []
        else:
            pattern_iter = patterns
        for candidate in pattern_iter:
            if not isinstance(candidate, str):
                continue
            text = candidate.strip()
            if not text:
                continue
            try:
                compiled.append(re.compile(text, re.IGNORECASE))
            except re.error as exc:
                print(f"[TEXT-SCAN] layer regex error pattern={text!r} err={exc}")
        return compiled

    include_patterns = _compile_layer_patterns(layer_include_regex)
    exclude_patterns = _compile_layer_patterns(layer_exclude_regex)
    include_display = [pattern.pattern for pattern in include_patterns]
    exclude_display = [pattern.pattern for pattern in exclude_patterns]
    allowlist_display = (
        "None"
        if resolved_allowlist is None
        else "{" + ",".join(sorted(resolved_allowlist) or []) + "}"
    )
    if isinstance(_LAST_TEXT_TABLE_DEBUG, dict):
        _LAST_TEXT_TABLE_DEBUG["layer_regex_include"] = list(include_display)
        _LAST_TEXT_TABLE_DEBUG["layer_regex_exclude"] = list(exclude_display)
        _LAST_TEXT_TABLE_DEBUG["debug_layouts_requested"] = bool(debug_layouts)
    table_lines: list[str] | None = None
    fallback_candidate: Mapping[str, Any] | None = None
    best_candidate: Mapping[str, Any] | None = None
    best_score: tuple[int, int] = (0, 0)
    text_rows_info: dict[str, Any] | None = None
    merged_rows: list[str] = []
    parsed_rows: list[dict[str, Any]] = []
    columnar_table_info: dict[str, Any] | None = None
    columnar_debug_info: dict[str, Any] | None = None
    rows_txt_initial = 0
    confidence_high = False

    def _analyze_helper_signature(func: Callable[..., Any]) -> tuple[bool, bool]:
        needs_lines = False
        allows_lines = False
        try:
            signature = inspect.signature(func)
        except (TypeError, ValueError):
            return (needs_lines, allows_lines)
        positional: list[inspect.Parameter] = []
        for parameter in signature.parameters.values():
            if parameter.kind is inspect.Parameter.VAR_POSITIONAL:
                allows_lines = True
                continue
            if parameter.kind in (
                inspect.Parameter.POSITIONAL_ONLY,
                inspect.Parameter.POSITIONAL_OR_KEYWORD,
            ):
                positional.append(parameter)
        if len(positional) >= 2:
            allows_lines = True
            required = [
                param
                for param in positional
                if param.default is inspect._empty
            ]
            if len(required) >= 2:
                needs_lines = True
        return (needs_lines, allows_lines)

    def ensure_lines() -> list[str]:
        nonlocal table_lines, text_rows_info, merged_rows, parsed_rows
        nonlocal columnar_table_info, columnar_debug_info, roi_hint_effective
        nonlocal rows_txt_initial
        if table_lines is not None:
            return table_lines

        collected_entries: list[dict[str, Any]] = []
        entries_by_layout: defaultdict[int, list[dict[str, Any]]] = defaultdict(list)
        layout_names: dict[int, str] = {}
        layout_order: list[int] = []
        merged_rows = []
        parsed_rows = []
        text_rows_info = None
        rows_txt_initial = 0
        hint_logged = False
        attrib_count = 0
        mleader_count = 0
        preferred_block_names: list[str] = []
        preferred_block_rois: list[dict[str, Any]] = []
        block_height_samples: defaultdict[str, list[float]] = defaultdict(list)
        layout_names_seen: list[str] = []
        layout_names_seen_set: set[str] = set()
        scanned_layers_map: dict[str, str] = {}
        follow_sheet_directive: dict[str, Any] | None = None
        follow_sheet_target_layout: str | None = None

        if doc is None:
            table_lines = []
            return table_lines

        def _iter_layouts() -> list[tuple[str, Any]]:
            layouts: list[tuple[str, Any]] = []
            modelspace = getattr(doc, "modelspace", None)
            if callable(modelspace):
                try:
                    layout_obj = modelspace()
                except Exception:
                    layout_obj = None
                if layout_obj is not None:
                    layouts.append(("Model", layout_obj))

            layouts_manager = getattr(doc, "layouts", None)
            if layouts_manager is None:
                return layouts
            names: list[Any]
            try:
                raw_names = getattr(layouts_manager, "names", None)
                if callable(raw_names):
                    names_iter = raw_names()
                else:
                    names_iter = raw_names
                names = list(names_iter or [])
            except Exception:
                names = []
            get_layout = getattr(layouts_manager, "get", None)
            for name in names:
                if not isinstance(name, str):
                    continue
                if name.lower() == "model":
                    continue
                layout_obj = None
                if callable(get_layout):
                    try:
                        layout_obj = get_layout(name)
                    except Exception:
                        layout_obj = None
                if layout_obj is not None:
                    layouts.append((name, layout_obj))
            return layouts

        def _extract_coords(entity: Any) -> tuple[float | None, float | None]:
            insert = None
            dxf_obj = getattr(entity, "dxf", None)
            if dxf_obj is not None:
                insert = getattr(dxf_obj, "insert", None)
            if insert is None:
                insert = getattr(entity, "insert", None)
            x_val: float | None = None
            y_val: float | None = None
            if insert is not None:
                x_val = getattr(insert, "x", None)
                y_val = getattr(insert, "y", None)
                if (x_val is None or y_val is None) and hasattr(insert, "__iter__"):
                    try:
                        parts = list(insert)
                    except Exception:
                        parts = []
                    if x_val is None and len(parts) >= 1:
                        x_val = parts[0]
                    if y_val is None and len(parts) >= 2:
                        y_val = parts[1]
            try:
                x_float = float(x_val) if x_val is not None else None
            except Exception:
                x_float = None
            try:
                y_float = float(y_val) if y_val is not None else None
            except Exception:
                y_float = None
            return (x_float, y_float)

        def _extract_text_height(entity: Any) -> float | None:
            dxf_obj = getattr(entity, "dxf", None)
            height_candidates: list[Any] = []
            if dxf_obj is not None:
                for attr in ("height", "char_height", "text_height", "thickness"):
                    height_candidates.append(getattr(dxf_obj, attr, None))
            height_candidates.append(getattr(entity, "height", None))
            for candidate in height_candidates:
                if candidate is None:
                    continue
                try:
                    value = float(candidate)
                except Exception:
                    continue
                if value > 0:
                    return value
            return None

        debug_enabled = _debug_entities_enabled()

        block_stats: dict[str, dict[str, int]] = {}

        def _block_stats_entry(name: str | None) -> dict[str, int]:
            key = (name or "").strip()
            entry = block_stats.get(key)
            if entry is None:
                entry = {"texts": 0, "att": 0, "nested_inserts": 0}
                block_stats[key] = entry
            return entry

        for layout_index, (layout_name, layout_obj) in enumerate(_iter_layouts()):
            layout_names[layout_index] = layout_name
            if layout_name not in layout_names_seen_set:
                layout_names_seen_set.add(layout_name)
                layout_names_seen.append(layout_name)
            if layout_index not in layout_order:
                layout_order.append(layout_index)
<<<<<<< HEAD
            layout_label = layout_name or f"Layout#{layout_index}"
            layout_tables = _count_tables_for_layout_name(layout_name)
            if layout_label not in layout_names_seen:
                layout_names_seen.append(layout_label)
=======
            query = getattr(layout_obj, "query", None)
            base_entities: list[Any] = []
            if callable(query):
                try:
                    base_entities = list(query("TEXT, MTEXT, RTEXT, MLEADER, INSERT"))
                except Exception:
                    base_entities = []
                if not base_entities:
                    for spec in ("TEXT", "MTEXT", "RTEXT", "MLEADER", "INSERT"):
                        try:
                            base_entities.extend(list(query(spec)))
                        except Exception:
                            continue
            if not base_entities:
                try:
                    base_entities = list(layout_obj)
                except Exception:
                    base_entities = []
            if not base_entities:
                if _TRACE_ACAD:
                    print(f"[LAYOUT] {layout_label} texts=0/0 tables={layout_tables}")
                continue
>>>>>>> d9ce873d

            seen_entities: set[int] = set()
            text_fragments = 0
            mtext_fragments = 0
            kept_count = 0
            from_blocks_count = 0
            counter = 0

            for flattened in flatten_entities(layout_obj, depth=_MAX_INSERT_DEPTH):
                entity = flattened.entity
                marker = id(entity)
                if marker in seen_entities:
                    continue
                seen_entities.add(marker)
                try:
                    dxftype = entity.dxftype()
                except Exception:
                    dxftype = None
                kind = str(dxftype or "").upper()
<<<<<<< HEAD

                layer_name = flattened.layer
                layer_upper = flattened.layer_upper
                effective_layer = flattened.effective_layer
                effective_layer_upper = flattened.effective_layer_upper
                active_block = flattened.block_name
                from_block = flattened.from_block

                if kind in {"TEXT", "MTEXT", "ATTRIB", "ATTDEF", "MLEADER"}:
=======
                layer_name = _extract_layer(entity)
                layer_upper = layer_name.upper() if layer_name else ""
                effective_layer = layer_name
                effective_layer_upper = layer_upper
                if not effective_layer_upper or effective_layer_upper == "0":
                    candidate = parent_effective_layer or layer_name or ""
                    effective_layer = candidate
                    effective_layer_upper = candidate.upper() if candidate else ""
                if kind in {"TEXT", "MTEXT", "ATTRIB", "ATTDEF", "MLEADER", "RTEXT"}:
>>>>>>> d9ce873d
                    coords = _extract_coords(entity)
                    coords = _apply_transform_point(flattened.transform, coords)
                    text_height = _extract_text_height(entity)
                    if isinstance(text_height, (int, float)):
                        text_height = float(text_height) * _transform_scale_hint(flattened.transform)
                    counted_block_text = False
                    counted_block_attr = False
                    for fragment, is_mtext in _iter_entity_text_fragments(entity):
                        normalized = _normalize_table_fragment(fragment)
                        if not normalized:
                            continue
                        normalized_upper = normalized.upper()
                        if kind in {"ATTRIB", "ATTDEF"}:
                            attrib_count += 1
                            if active_block and not counted_block_attr:
                                _block_stats_entry(active_block)["att"] += 1
                                counted_block_attr = True
                        elif kind == "MLEADER":
                            mleader_count += 1
                        if active_block and not counted_block_text and kind not in {"ATTRIB", "ATTDEF"}:
                            _block_stats_entry(active_block)["texts"] += 1
                            counted_block_text = True
                        if (
                            not hint_logged
                            and "SEE SHEET 2 FOR HOLE CHART" in normalized_upper
                        ):
                            print(
                                "[HINT] Chart may live on an alternate sheet/block; ensure its INSERT is present and not on a frozen/off layer."
                            )
                            hint_logged = True
                        if follow_sheet_directive is None:
                            match = _FOLLOW_SHEET_DIRECTIVE_RE.search(normalized)
                            if match:
                                follow_sheet_directive = {
                                    "layout": layout_name,
                                    "token": match.group("target"),
                                    "text": normalized,
                                }
                        entry = {
                            "layout_index": layout_index,
                            "layout_name": layout_name,
                            "text": normalized,
                            "x": coords[0],
                            "y": coords[1],
                            "order": counter,
                            "from_block": from_block,
                            "height": text_height,
                            "layer": layer_name,
                            "layer_upper": layer_upper,
                            "effective_layer": effective_layer,
                            "effective_layer_upper": effective_layer_upper,
                            "block_name": active_block,
                            "block_stack": list(flattened.block_stack),
                        }
                        counter += 1
                        collected_entries.append(entry)
                        entries_by_layout[layout_index].append(entry)
                        layer_token = effective_layer or layer_name
                        if layer_token:
                            upper_token = layer_token.upper()
                            if upper_token and upper_token not in scanned_layers_map:
                                scanned_layers_map[upper_token] = layer_token
                        kept_count += 1
                        if (
                            active_block
                            and isinstance(text_height, (int, float))
                            and float(text_height) > 0
                        ):
                            block_height_samples[active_block].append(float(text_height))
                        if is_mtext:
                            mtext_fragments += 1
                        else:
                            text_fragments += 1
                        if from_block:
                            from_blocks_count += 1
                elif kind == "INSERT":
                    dxf_obj = getattr(entity, "dxf", None)
                    block_name = None
                    if dxf_obj is not None:
                        block_name = getattr(dxf_obj, "name", None)
                    if block_name is None:
                        block_name = getattr(entity, "name", None)
                    name_str = block_name.strip() if isinstance(block_name, str) else None
                    if active_block:
                        _block_stats_entry(active_block)["nested_inserts"] += 1
                    if name_str:
                        _block_stats_entry(name_str)
                    is_preferred_block = False
                    if name_str:
                        name_upper = name_str.upper()
                        if name_upper in normalized_block_allow:
                            is_preferred_block = True
                        elif any(pattern.search(name_str) for pattern in block_regex_patterns):
                            is_preferred_block = True
                        elif _PREFERRED_BLOCK_NAME_RE.search(name_str):
                            is_preferred_block = True
                    if is_preferred_block and name_str:
                        if name_str not in preferred_block_names:
                            preferred_block_names.append(name_str)
                        bbox = _compute_entity_bbox(
                            entity,
                            include_virtual=True,
                            transform=flattened.transform,
                        )
                        if bbox is not None:
                            try:
                                xmin, xmax, ymin, ymax = (
                                    float(bbox[0]),
                                    float(bbox[1]),
                                    float(bbox[2]),
                                    float(bbox[3]),
                                )
                            except Exception:
                                xmin = xmax = ymin = ymax = 0.0
                            bbox_entry = [xmin, xmax, ymin, ymax]
                            preferred_block_rois.append(
                                {
                                    "name": name_str,
                                    "layer": effective_layer or layer_name,
                                    "bbox": bbox_entry,
                                    "block_stack": list(flattened.block_stack),
                                    "from_block": flattened.from_block,
                                }
                            )

            print(
                f"[TEXT-SCAN] layout={layout_name} text={text_fragments} "
                f"mtext={mtext_fragments} kept={kept_count} from_blocks={from_blocks_count}"
            )
            if _TRACE_ACAD:
                print(
                    f"[LAYOUT] {layout_label} texts={text_fragments}/{mtext_fragments} "
                    f"tables={layout_tables}"
                )

            print(
                f"[TEXT-SCAN] layout={layout_name} text={text_fragments} "
                f"mtext={mtext_fragments} kept={kept_count} from_blocks={from_blocks_count}"
            )
            if _TRACE_ACAD:
                print(
                    f"[LAYOUT] {layout_label} texts={text_fragments}/{mtext_fragments} "
                    f"tables={layout_tables}"
                )

        if _TRACE_ACAD and block_stats:
            for block_name, stats in block_stats.items():
                display_name = block_name or "-"
                print(
                    f"[BLOCK] {display_name} texts={stats['texts']} "
                    f"att={stats['att']} nested_inserts={stats['nested_inserts']}"
                )

        if preferred_block_names:
            print(f"[TEXT-SCAN] preferred_blocks={preferred_block_names}")
        _LAST_TEXT_TABLE_DEBUG["preferred_blocks"] = list(preferred_block_names)
        _LAST_TEXT_TABLE_DEBUG["attrib_lines"] = attrib_count
        _LAST_TEXT_TABLE_DEBUG["mleader_lines"] = mleader_count
        print(
            f"[TEXT-SCAN] attrib_lines={attrib_count} mleader_lines={mleader_count} "
            f"depth_max={_MAX_INSERT_DEPTH} allow_layers={allowlist_display}"
        )

        def _format_layer_summary(counts: Mapping[str, int]) -> str:
            if not counts:
                return "{}"
            top = sorted(counts.items(), key=lambda item: (-item[1], item[0]))[:5]
            return "{" + ", ".join(f"{name or '-'}:{count}" for name, count in top) + "}"

        def _count_layers(entries: Iterable[Mapping[str, Any]]) -> dict[str, int]:
            counts: dict[str, int] = defaultdict(int)
            for entry in entries:
                layer_key = str(
                    entry.get("effective_layer")
                    or entry.get("layer")
                    or "",
                ).strip()
                counts[layer_key] += 1
            return dict(counts)

        def _count_layouts(entries: Iterable[Mapping[str, Any]]) -> dict[str, int]:
            counts: dict[str, int] = defaultdict(int)
            for entry in entries:
                layout_key = str(
                    entry.get("layout_name")
                    or entry.get("layout_index")
                    or "",
                ).strip()
                counts[layout_key] += 1
            return dict(counts)

        layer_counts_pre = _count_layers(collected_entries)
        layout_counts_pre = _count_layouts(collected_entries)
        print(f"[TEXT-SCAN] kept_by_layer(pre)={_format_layer_summary(layer_counts_pre)}")
        if isinstance(_LAST_TEXT_TABLE_DEBUG, dict):
            _LAST_TEXT_TABLE_DEBUG["layer_counts_pre"] = dict(layer_counts_pre)
            _LAST_TEXT_TABLE_DEBUG["layout_counts_pre"] = dict(layout_counts_pre)
            _LAST_TEXT_TABLE_DEBUG["scanned_layers"] = sorted(
                scanned_layers_map.values(), key=lambda value: value.upper()
            )
            _LAST_TEXT_TABLE_DEBUG["scanned_layouts"] = list(layout_names_seen)

        if include_patterns or exclude_patterns:
            def _matches_any(patterns: list[re.Pattern[str]], values: list[str]) -> bool:
                for pattern in patterns:
                    for value in values:
                        if value and pattern.search(value):
                            return True
                return False

            regex_filtered: list[dict[str, Any]] = []
            for entry in collected_entries:
                layer_text = str(
                    entry.get("effective_layer")
                    or entry.get("layer")
                    or "",
                )
                upper_text = str(
                    entry.get("effective_layer_upper")
                    or entry.get("layer_upper")
                    or layer_text.upper()
                )
                values = [layer_text, upper_text]
                include_ok = True
                if include_patterns:
                    include_ok = _matches_any(include_patterns, values)
                exclude_hit = False
                if include_ok and exclude_patterns:
                    exclude_hit = _matches_any(exclude_patterns, values)
                if include_ok and not exclude_hit:
                    regex_filtered.append(entry)
            kept = len(regex_filtered)
            dropped = len(collected_entries) - kept
            print(
                "[LAYER] regex include={incl} exclude={excl} kept={kept} dropped={dropped}".format(
                    incl=include_display or "-",
                    excl=exclude_display or "-",
                    kept=kept,
                    dropped=dropped,
                )
            )
            collected_entries = regex_filtered
            layer_counts_regex = _count_layers(collected_entries)
            layout_counts_regex = _count_layouts(collected_entries)
            if isinstance(_LAST_TEXT_TABLE_DEBUG, dict):
                _LAST_TEXT_TABLE_DEBUG["layer_counts_post_regex"] = dict(layer_counts_regex)
                _LAST_TEXT_TABLE_DEBUG["layout_counts_post_regex"] = dict(layout_counts_regex)

        if resolved_allowlist is not None:
            filtered_entries: list[dict[str, Any]] = []
            for layout_index in layout_order:
                layout_entries = entries_by_layout.get(layout_index)
                if not layout_entries:
                    continue
                layout_name = layout_names.get(layout_index, str(layout_index))
                original_layout_lines = list(layout_entries)
                kept_for_layout = [
                    entry
                    for entry in layout_entries
                    if not (entry.get("effective_layer_upper") or "")
                    or (entry.get("effective_layer_upper") or "")
                    in resolved_allowlist
                ]
                kept_count = len(kept_for_layout)
                if kept_count == 0:
                    print(
                        "[LAYER] layout={layout} allow={allow} kept=0 → fallback=no-filter".format(
                            layout=layout_name,
                            allow=allowlist_display,
                        )
                    )
                    lines_for_layout = original_layout_lines
                else:
                    print(
                        "[LAYER] layout={layout} allow={allow} kept={count}".format(
                            layout=layout_name,
                            allow=allowlist_display,
                            count=kept_count,
                        )
                    )
                    lines_for_layout = list(kept_for_layout)
                filtered_entries.extend(lines_for_layout)
        else:
            filtered_entries = list(collected_entries)

        layer_counts_post = _count_layers(filtered_entries)
        layout_counts_post = _count_layouts(filtered_entries)
        print(
            f"[TEXT-SCAN] kept_by_layer(post-allow)={_format_layer_summary(layer_counts_post)}"
        )

        collected_entries = filtered_entries
        if isinstance(_LAST_TEXT_TABLE_DEBUG, dict):
            _LAST_TEXT_TABLE_DEBUG["layer_counts_post_allow"] = dict(layer_counts_post)
            _LAST_TEXT_TABLE_DEBUG["layout_counts_post_allow"] = dict(layout_counts_post)

        if roi_hint_effective is None and preferred_block_rois:
            block_hint: Mapping[str, Any] | None = None
            for block_info in preferred_block_rois:
                bbox = block_info.get("bbox")
                if not bbox:
                    continue
                name = block_info.get("name")
                layer = block_info.get("layer")
                heights = block_height_samples.get(str(name) if name else "")
                median_height = (
                    statistics.median(heights)
                    if heights
                    else 0.0
                )
                pad = 2.0 * median_height if median_height > 0 else 6.0
                block_hint = {
                    "source": "BLOCK",
                    "name": name,
                    "layer": layer,
                    "bbox": [
                        float(bbox[0]),
                        float(bbox[1]),
                        float(bbox[2]),
                        float(bbox[3]),
                    ],
                    "pad": pad,
                    "median_height": median_height,
                }
                break
            if block_hint is not None:
                roi_hint_effective = block_hint
                _LAST_TEXT_TABLE_DEBUG["roi_hint"] = dict(block_hint)
                bbox_vals = block_hint.get("bbox")
                if (
                    isinstance(bbox_vals, (list, tuple))
                    and len(bbox_vals) == 4
                    and all(isinstance(val, (int, float)) for val in bbox_vals)
                ):
                    print(
                        "[ROI] seeded_from=BLOCK name={name} layer={layer} box=[{xmin:.1f}..{xmax:.1f}, {ymin:.1f}..{ymax:.1f}]".format(
                            name=block_hint.get("name") or "-",
                            layer=block_hint.get("layer") or "-",
                            xmin=float(bbox_vals[0]),
                            xmax=float(bbox_vals[1]),
                            ymin=float(bbox_vals[2]),
                            ymax=float(bbox_vals[3]),
                        )
                    )

        if follow_sheet_directive is not None:
            target_label, resolved_layout, resolved_found = _resolve_follow_sheet_layout(
                follow_sheet_directive.get("token", ""), layout_names_seen
            )
            follow_sheet_target_layout = resolved_layout if resolved_found else None
            print(f"[HINT] follow-sheet target=\"{target_label}\" found={resolved_found}")
            info_map = {
                "target": target_label,
                "resolved": resolved_layout if resolved_found else None,
                "texts": 0,
                "tables": 0,
            }
            if resolved_found and resolved_layout:
                target_upper = str(resolved_layout).strip().upper()
                texts_count = sum(
                    1
                    for entry in collected_entries
                    if str(entry.get("layout_name") or "").strip().upper()
                    == target_upper
                )
                tables_count = _count_tables_for_layout_name(resolved_layout)
                print(
                    f"[LAYOUT] {resolved_layout} texts={texts_count} tables={tables_count}"
                )
                info_map["texts"] = texts_count
                info_map["tables"] = tables_count
            if isinstance(_LAST_TEXT_TABLE_DEBUG, dict):
                _LAST_TEXT_TABLE_DEBUG["follow_sheet_info"] = info_map

        if not collected_entries:
            _LAST_TEXT_TABLE_DEBUG["rows_txt_count"] = 0
            _LAST_TEXT_TABLE_DEBUG["text_row_count"] = 0
            table_lines = []
            print("[TEXT-SCAN] rows_txt count=0")
            print("[TEXT-SCAN] parsed rows: 0")
            return table_lines

        def _entry_sort_key(entry: dict[str, Any]) -> tuple[float, float, int, int]:
            x_val = entry.get("x")
            y_val = entry.get("y")
            try:
                y_key = -float(y_val) if y_val is not None else float("inf")
            except Exception:
                y_key = float("inf")
            try:
                x_key = float(x_val) if x_val is not None else float("inf")
            except Exception:
                x_key = float("inf")
            return (y_key, x_key, int(entry.get("layout_index", 0)), int(entry.get("order", 0)))

        collected_entries.sort(key=_entry_sort_key)

        candidate_entries: list[dict[str, Any]] = []
        row_active = False
        continuation_budget = 0
        for idx, entry in enumerate(collected_entries):
            stripped = entry.get("text", "").strip()
            if not stripped:
                row_active = False
                continuation_budget = 0
                continue
            next_text = (
                collected_entries[idx + 1].get("text", "")
                if idx + 1 < len(collected_entries)
                else None
            )
            row_start = _is_row_start(stripped, next_text=next_text)
            token_hit = _has_candidate_token(stripped)
            keep_line = False
            if row_start:
                row_active = True
                continuation_budget = 3
                keep_line = True
            elif token_hit:
                keep_line = True
                if row_active:
                    continuation_budget = max(continuation_budget, 1)
                row_active = row_active or token_hit
            elif row_active and continuation_budget > 0:
                keep_line = True
                continuation_budget -= 1
            else:
                row_active = False
                continuation_budget = 0
            if keep_line:
                candidate_entries.append(entry)

        if debug_enabled and candidate_entries:
            limit = min(40, len(candidate_entries))
            print(f"[TEXT-SCAN] candidates[0..{limit - 1}]:")
            for idx, entry in enumerate(candidate_entries[:40]):
                x_val = entry.get("x")
                y_val = entry.get("y")
                if isinstance(x_val, (int, float)):
                    x_display = f"{float(x_val):.3f}"
                else:
                    x_display = "-"
                if isinstance(y_val, (int, float)):
                    y_display = f"{float(y_val):.3f}"
                else:
                    y_display = "-"
                block_display = entry.get("block_name") or "-"
                print(
                    f"  [{idx:02d}] (x={x_display} y={y_display}) block={block_display} "
                    f"text=\"{entry.get('text', '')}\""
                )

        normalized_entries: list[dict[str, Any]] = []
        normalized_lines: list[str] = []
        for entry in candidate_entries:
            raw_line = str(entry.get("text", ""))
            match = _match_row_quantity(raw_line)
            if match:
                prefix = raw_line[: match.start()].strip(" |")
                suffix = raw_line[match.end() :].strip()
                row_token = match.group(0).strip()
                parts = [row_token]
                if prefix:
                    parts.append(prefix)
                if suffix:
                    parts.append(suffix)
                normalized_line = " ".join(parts)
            else:
                normalized_line = raw_line
            normalized_line = " ".join(normalized_line.split())
            entry_copy = dict(entry)
            entry_copy["normalized_text"] = normalized_line
            normalized_entries.append(entry_copy)
            normalized_lines.append(normalized_line)

        candidate_entries = normalized_entries
        table_lines = normalized_lines

        debug_candidates: list[dict[str, Any]] = []
        for entry in candidate_entries:
            debug_candidates.append(
                {
                    "layout": entry.get("layout_name"),
                    "in_block": bool(entry.get("from_block")),
                    "block": entry.get("block_name"),
                    "x": entry.get("x"),
                    "y": entry.get("y"),
                    "text": entry.get("normalized_text")
                    or entry.get("text")
                    or "",
                }
            )
        _LAST_TEXT_TABLE_DEBUG["candidates"] = debug_candidates

        current_row: list[str] = []
        for idx, entry in enumerate(candidate_entries):
            line = entry.get("normalized_text", "").strip()
            if not line:
                continue
            next_line = (
                candidate_entries[idx + 1].get("normalized_text", "")
                if idx + 1 < len(candidate_entries)
                else None
            )
            if _is_row_start(line, next_text=next_line):
                if current_row:
                    merged_rows.append(" ".join(current_row))
                current_row = [line]
            elif current_row:
                current_row.append(line)
        if current_row:
            merged_rows.append(" ".join(current_row))

        rows_txt_initial = len(merged_rows)
        _LAST_TEXT_TABLE_DEBUG["rows_txt_count"] = rows_txt_initial
        _LAST_TEXT_TABLE_DEBUG["rows_txt_lines"] = list(merged_rows)
        print(f"[TEXT-SCAN] rows_txt count={len(merged_rows)}")
        for idx, row_text in enumerate(merged_rows[:10]):
            print(f"  [{idx:02d}] {row_text}")

        def _parse_rows(row_texts: list[str]) -> tuple[list[dict[str, Any]], dict[str, int], int]:
            families: dict[str, int] = {}
            parsed: list[dict[str, Any]] = []
            total = 0
            for row_text in row_texts:
                text_value = " ".join((row_text or "").split()).strip()
                if not text_value:
                    continue
                original_text = text_value
                qty_val, remainder = _extract_row_quantity_and_remainder(text_value)
                remainder_clean = remainder.strip()
                remainder_normalized = " ".join(remainder_clean.split())
                qty_prefix: str | None = None
                if text_value:
                    match = _match_row_quantity(text_value)
                    if match:
                        qty_prefix = match.group(0).strip()
                if qty_val is None or qty_val <= 0:
                    continue
                side_hint = _detect_row_side(text_value)
                fragment_candidates = _FRAGMENT_SPLIT_RE.split(remainder)
                fragments = [frag.strip() for frag in fragment_candidates if frag.strip()]
                if not fragments:
                    base_fragment = remainder_clean or text_value
                    fragments = [base_fragment]
                has_paren_prefix = bool(_ROW_QUANTITY_PATTERNS[0].match(text_value))
                for fragment in fragments:
                    fragment_clean = " ".join(fragment.split())
                    if not fragment_clean:
                        continue
                    display_fragment = fragment_clean
                    if qty_prefix and len(fragments) > 1:
                        prefix = qty_prefix
                        qty_prefix = None
                        if not display_fragment.startswith(prefix):
                            display_fragment = f"{prefix} {display_fragment}".strip()
                    ref_text, ref_value = _extract_row_reference(fragment_clean)
                    has_action = bool(_HOLE_ACTION_TOKEN_RE.search(fragment_clean))
                    has_reference = bool(ref_text or (ref_value is not None))
                    if not has_action and not has_reference:
                        continue
                    side = _detect_row_side(fragment_clean) or side_hint
                    desc_value = fragment_clean
                    qty_int: int | None = None
                    qty_token: str | None = None
                    if qty_val is not None:
                        try:
                            qty_int = int(qty_val)
                        except Exception:
                            qty_int = None
                    if qty_int is not None:
                        qty_token = f"({qty_int})"
                    if (
                        qty_token
                        and original_text.startswith("(")
                        and not fragment_clean.startswith("(")
                    ):
                        desc_value = f"{qty_token} {fragment_clean}".strip()
                    letter_match = _LETTER_CODE_ROW_RE.match(original_text)
                    if letter_match and not desc_value.startswith(letter_match.group(0)):
                        desc_value = original_text
                    elif qty_token and qty_token in original_text and qty_token not in desc_value:
                        desc_value = original_text
                    row_dict: dict[str, Any] = {
                        "hole": "",
                        "qty": qty_val,
                        "desc": display_fragment,
                        "ref": ref_text,
                    }
                    if side:
                        row_dict["side"] = side
                    parsed.append(row_dict)
                    total += qty_val
                    if ref_value is not None:
                        key = f"{ref_value:.4f}".rstrip("0").rstrip(".")
                        families[key] = families.get(key, 0) + qty_val
            return (parsed, families, total)

        parsed_rows, families, total_qty = _parse_rows(merged_rows)

        if follow_sheet_target_layout:
            target_upper = str(follow_sheet_target_layout).strip().upper()
            follow_entries: list[dict[str, Any]] = []
            for entry in collected_entries:
                layout_value = str(entry.get("layout_name") or "").strip()
                if layout_value.upper() != target_upper:
                    continue
                text_value = str(entry.get("text") or "").strip()
                if not text_value:
                    continue
                follow_entries.append(
                    {
                        "layout_name": layout_value,
                        "from_block": bool(entry.get("from_block")),
                        "x": entry.get("x"),
                        "y": entry.get("y"),
                        "height": entry.get("height"),
                        "text": text_value,
                        "normalized_text": text_value,
                    }
                )
            if follow_entries:
                follow_candidate, follow_debug_payload = _build_columnar_table_from_entries(
                    follow_entries, roi_hint=roi_hint_effective
                )
                if isinstance(follow_debug_payload, Mapping):
                    follow_debug_entry = dict(follow_debug_payload)
                    follow_debug_entry["layout"] = follow_sheet_target_layout
                    if isinstance(_LAST_TEXT_TABLE_DEBUG, dict):
                        _LAST_TEXT_TABLE_DEBUG["follow_sheet_debug"] = follow_debug_entry
                candidate_score = _score_table(follow_candidate)
                existing_score = _score_table(columnar_table_info)
                if candidate_score > existing_score:
                    columnar_table_info = follow_candidate
                    if isinstance(follow_debug_payload, Mapping):
                        columnar_debug_info = dict(follow_debug_payload)

        def _cluster_entries_by_y(
            entries: list[dict[str, Any]]
        ) -> list[list[dict[str, Any]]]:
            valid = [entry for entry in entries if entry.get("normalized_text")]
            if not valid:
                return []

            def _estimate_eps(values: list[dict[str, Any]]) -> float:
                y_values: list[float] = []
                for item in values:
                    y_val = item.get("y")
                    if isinstance(y_val, (int, float)):
                        y_values.append(float(y_val))
                if len(y_values) >= 2:
                    diffs = [abs(y_values[i] - y_values[i + 1]) for i in range(len(y_values) - 1)]
                    diffs = [diff for diff in diffs if diff > 0]
                    if diffs:
                        median_diff = statistics.median(diffs)
                        if median_diff > 0:
                            return max(4.0, median_diff * 0.75)
                return 8.0

            eps = _estimate_eps(valid)
            for _ in range(3):
                clusters: list[list[dict[str, Any]]] = []
                current: list[dict[str, Any]] | None = None
                prev_y: float | None = None
                for entry in valid:
                    y_val = entry.get("y")
                    y_float = float(y_val) if isinstance(y_val, (int, float)) else None
                    if current is None:
                        current = [entry]
                        clusters.append(current)
                        prev_y = y_float
                        continue
                    if y_float is None or prev_y is None or abs(y_float - prev_y) > eps:
                        current = [entry]
                        clusters.append(current)
                    else:
                        current.append(entry)
                    prev_y = y_float if y_float is not None else prev_y
                if not clusters:
                    return []
                avg_cluster_size = len(valid) / len(clusters)
                if avg_cluster_size >= 1.5 or eps >= 24.0:
                    return clusters
                eps *= 1.5
            return clusters

        def _clusters_to_rows(clusters: list[list[dict[str, Any]]]) -> list[str]:
            rows: list[str] = []
            for cluster in clusters:
                def _x_key(value: Any) -> float:
                    try:
                        return float(value)
                    except Exception:
                        return float("inf")

                ordered = sorted(
                    cluster,
                    key=lambda item: (
                        _x_key(item.get("x")),
                        int(item.get("order", 0)),
                    ),
                )
                parts = [str(item.get("normalized_text", "")).strip() for item in ordered]
                row_text = " ".join(part for part in parts if part)
                row_text = " ".join(row_text.split())
                if not row_text:
                    continue
                if not _HOLE_ACTION_TOKEN_RE.search(row_text):
                    continue
                rows.append(row_text)
            return rows

        if len(parsed_rows) < 8:
            clusters = _cluster_entries_by_y(candidate_entries)
            fallback_rows = _clusters_to_rows(clusters)
            fallback_rows = [row for row in fallback_rows if row]
            fallback_parsed, fallback_families, fallback_qty = _parse_rows(fallback_rows)
            print(
                f"[TEXT-SCAN] fallback clusters={len(clusters)} "
                f"chosen_rows={len(fallback_parsed)} qty_sum={fallback_qty}"
            )
            if fallback_parsed and (
                (fallback_qty, len(fallback_parsed))
                > (total_qty, len(parsed_rows))
            ):
                merged_rows = fallback_rows
                parsed_rows = fallback_parsed
                families = fallback_families
                total_qty = fallback_qty

        if merged_rows and len(parsed_rows) == len(merged_rows):
            for idx, fallback_text in enumerate(merged_rows):
                if idx >= len(parsed_rows):
                    break
                fallback_clean = " ".join(str(fallback_text or "").split())
                if not fallback_clean:
                    continue
                current_desc = str(parsed_rows[idx].get("desc") or "")
                if len(fallback_clean) > len(current_desc):
                    if (
                        _RE_TEXT_ROW_START.match(fallback_clean)
                        and not _RE_TEXT_ROW_START.match(current_desc)
                    ):
                        continue
                    leading_token = fallback_clean.split("|", 1)[0].strip()
                    if (
                        leading_token
                        and len(leading_token) == 1
                        and leading_token.isalpha()
                        and not current_desc.startswith(f"{leading_token} |")
                    ):
                        continue
                    parsed_rows[idx]["desc"] = fallback_clean

        if rows_txt_initial > 0 and not parsed_rows:
            print("[PATH-GUARD] rows_txt>0 but text_rows==0; forcing band/column pass")

        chart_lines: list[dict[str, Any]] = []
        sheet_lines: list[dict[str, Any]] = []
        model_lines: list[dict[str, Any]] = []
        other_lines: list[dict[str, Any]] = []
        for entry in collected_entries:
            text_value = str(entry.get("text") or "").strip()
            if not text_value:
                continue
            record = {
                "layout_name": entry.get("layout_name"),
                "from_block": bool(entry.get("from_block")),
                "block_name": entry.get("block_name"),
                "x": entry.get("x"),
                "y": entry.get("y"),
                "height": entry.get("height"),
                "text": text_value,
                "normalized_text": text_value,
            }
            layout_name = str(entry.get("layout_name") or "")
            lower_name = layout_name.lower()
            if "chart" in lower_name:
                chart_lines.append(record)
            elif "sheet" in lower_name:
                sheet_lines.append(record)
            elif lower_name == "model":
                model_lines.append(record)
            else:
                other_lines.append(record)
        raw_lines = chart_lines + sheet_lines + model_lines
        if not raw_lines:
            raw_lines = list(other_lines)
        _LAST_TEXT_TABLE_DEBUG["raw_lines"] = [
            {
                "layout": item.get("layout_name"),
                "in_block": bool(item.get("from_block")),
                "block": item.get("block_name"),
                "x": item.get("x"),
                "y": item.get("y"),
                "text": item.get("text"),
            }
            for item in raw_lines
        ]
        block_count = sum(1 for item in raw_lines if item.get("from_block"))
        print(
            "[COLUMN] raw_lines total={total} (chart={chart} sheet={sheet} "
            "model={model}) blocks={blocks}".format(
                total=len(raw_lines),
                chart=len(chart_lines),
                sheet=len(sheet_lines),
                model=len(model_lines),
                blocks=block_count,
            )
        )
        if raw_lines:
            table_candidate, debug_payload = _build_columnar_table_from_entries(
                raw_lines, roi_hint=roi_hint_effective
            )
            columnar_table_info = table_candidate
            columnar_debug_info = debug_payload
            if isinstance(debug_payload, Mapping):
                _LAST_TEXT_TABLE_DEBUG["bands"] = list(
                    debug_payload.get("bands", [])
                )
                _LAST_TEXT_TABLE_DEBUG["band_cells"] = list(
                    debug_payload.get("band_cells", [])
                )
                _LAST_TEXT_TABLE_DEBUG["rows"] = list(
                    debug_payload.get("rows_txt_fallback", [])
                )
                if "roi" in debug_payload:
                    _LAST_TEXT_TABLE_DEBUG["roi"] = debug_payload.get("roi")

        _LAST_TEXT_TABLE_DEBUG["text_row_count"] = len(parsed_rows)
        print(f"[TEXT-SCAN] parsed rows: {len(parsed_rows)}")
        for idx, row in enumerate(parsed_rows[:20]):
            ref_val = row.get("ref") or ""
            side_val = row.get("side") or ""
            desc_val = row.get("desc") or ""
            if len(desc_val) > 80:
                desc_val = desc_val[:77] + "..."
            print(
                f"  [{idx:02d}] qty={row.get('qty')} ref={ref_val or '-'} "
                f"side={side_val or '-'} desc={desc_val}"
            )

        if parsed_rows:
            text_rows_info = {
                "rows": parsed_rows,
                "hole_count": total_qty,
                "provenance_holes": "HOLE TABLE",
            }
            if families:
                text_rows_info["hole_diam_families_in"] = families
        else:
            text_rows_info = None

        return table_lines

    def _log_and_normalize(label: str, result: Any) -> tuple[dict[str, Any] | None, tuple[int, int]]:
        rows_list: list[Any] = []
        candidate_map: dict[str, Any] | None = None
        if isinstance(result, Mapping):
            candidate_map = dict(result)
            rows_value = candidate_map.get("rows")
            if isinstance(rows_value, list):
                rows_list = rows_value
            elif isinstance(rows_value, Iterable) and not isinstance(
                rows_value, (str, bytes, bytearray)
            ):
                rows_list = list(rows_value)
                candidate_map["rows"] = rows_list
            else:
                rows_list = []
                candidate_map["rows"] = rows_list
        qty_total = _sum_qty(rows_list)
        row_count = len(rows_list)
        print(f"[TEXT-SCAN] helper={label} rows={row_count} qty={qty_total}")
        return candidate_map, (qty_total, row_count)

    lines = ensure_lines()

    def _line_confident(text: str) -> bool:
        stripped = str(text or "").strip()
        if not stripped:
            return False
        if re.match(r"^\(\d+\)|^\d+[xX]?", stripped):
            return True
        upper = stripped.upper()
        if any(token in upper for token in ("Ø", "⌀", "TAP", "C'BORE", "C’BORE", "DRILL", "N.P.T", "NPT")):
            return True
        return False

    candidate_lines = merged_rows if merged_rows else lines
    confidence_high = any(_line_confident(line) for line in candidate_lines)
    _LAST_TEXT_TABLE_DEBUG["confidence_high"] = bool(confidence_high)
    force_columnar = False

    if isinstance(text_rows_info, Mapping):
        fallback_candidate = text_rows_info
        scan_score = _score_table(text_rows_info)
        if scan_score[1] > 0 and scan_score > best_score:
            best_candidate = text_rows_info
            best_score = scan_score

    if callable(helper):
        needs_lines, allows_lines = _analyze_helper_signature(helper)
        use_lines = needs_lines or allows_lines
        args: list[Any] = [doc]
        if use_lines:
            args.append(lines)
        try:
            helper_result = helper(*args)
        except TypeError as exc:
            if use_lines and allows_lines and not needs_lines:
                try:
                    helper_result = helper(doc)
                    use_lines = False
                except Exception as inner_exc:
                    print(f"[EXTRACT] text helper error: {inner_exc}")
                    raise
            else:
                print(f"[EXTRACT] text helper error: {exc}")
                raise
        except Exception as exc:
            print(f"[EXTRACT] text helper error: {exc}")
            raise
        helper_map, helper_score = _log_and_normalize(
            "extract_hole_table_from_text", helper_result or {}
        )
        if helper_map is not None:
            if fallback_candidate is None:
                fallback_candidate = helper_map
            if helper_score[1] > 0 and helper_score > best_score:
                best_candidate = helper_map
                best_score = helper_score
            if (
                helper_score[1] == 0
                and rows_txt_initial >= 2
                and confidence_high
            ):
                force_columnar = True
                print(
                    "[PATH-GUARD] helper_rows=0 but rows_txt>=2; forcing band/column fallback"
                )

    legacy_helper = _resolve_app_callable("hole_count_from_text_table")
    _print_helper_debug("text_alt", legacy_helper)
    if callable(legacy_helper):
        needs_lines, allows_lines = _analyze_helper_signature(legacy_helper)
        use_lines = needs_lines or allows_lines
        args: list[Any] = [doc]
        if use_lines:
            args.append(lines)
        try:
            legacy_result = legacy_helper(*args)
        except TypeError as exc:
            if use_lines and allows_lines and not needs_lines:
                try:
                    legacy_result = legacy_helper(doc)
                    use_lines = False
                except Exception as inner_exc:
                    print(f"[EXTRACT] text helper error: {inner_exc}")
                    raise
            else:
                print(f"[EXTRACT] text helper error: {exc}")
                raise
        except Exception as exc:
            print(f"[EXTRACT] text helper error: {exc}")
            raise
        legacy_map, legacy_score = _log_and_normalize(
            "hole_count_from_text_table", legacy_result or {}
        )
        if legacy_map is not None:
            if fallback_candidate is None:
                fallback_candidate = legacy_map
            if legacy_score[1] > 0 and legacy_score > best_score:
                best_candidate = legacy_map
                best_score = legacy_score

    primary_result: dict[str, Any] | None = None
    if isinstance(best_candidate, Mapping):
        primary_result = dict(best_candidate)
    elif isinstance(text_rows_info, Mapping):
        primary_result = dict(text_rows_info)
    elif isinstance(fallback_candidate, Mapping):
        primary_result = dict(fallback_candidate)

    _PROMOTED_ROWS_LOGGED = False

    columnar_result: dict[str, Any] | None = None
    if isinstance(columnar_table_info, Mapping):
        columnar_result = dict(columnar_table_info)
        promoted_rows, promoted_qty_sum = _prepare_columnar_promoted_rows(columnar_result)
        columnar_result["rows"] = promoted_rows
        if promoted_qty_sum > 0:
            columnar_result["hole_count"] = promoted_qty_sum
        columnar_result["source_label"] = "text_table (column-mode+stripe)"

    column_selected = False
    if columnar_result:
        existing_score = _score_table(primary_result)
        fallback_score = _score_table(columnar_result)
        if fallback_score[1] > 0 and (
            fallback_score > existing_score or force_columnar
        ):
            primary_result = columnar_result
            column_selected = True
            _print_promoted_rows_once(columnar_result.get("rows", []))

    if primary_result is None:
        fallback = _fallback_text_table(lines)
        if fallback:
            _LAST_TEXT_TABLE_DEBUG["rows"] = list(fallback.get("rows", []))
            return fallback
        _LAST_TEXT_TABLE_DEBUG["rows"] = []
        return {}

    if column_selected:
        primary_result.setdefault("source", "text_table")
    if isinstance(columnar_debug_info, Mapping):
        bands_payload = columnar_debug_info.get("bands", [])
        band_cells_payload = columnar_debug_info.get("band_cells", [])

        def _as_list(value: Any) -> list[Any]:
            if isinstance(value, list):
                return list(value)
            if isinstance(value, Iterable) and not isinstance(value, (str, bytes, bytearray)):
                return list(value)
            if value in (None, ""):
                return []
            return [value]

        _LAST_TEXT_TABLE_DEBUG["bands"] = _as_list(bands_payload)
        _LAST_TEXT_TABLE_DEBUG["band_cells"] = _as_list(band_cells_payload)
    elif "band_cells" not in _LAST_TEXT_TABLE_DEBUG:
        _LAST_TEXT_TABLE_DEBUG["band_cells"] = []
        _LAST_TEXT_TABLE_DEBUG["bands"] = []
    rows_materialized = list(primary_result.get("rows", []))
    if confidence_high and rows_materialized:
        primary_result["confidence_high"] = True
        if len(rows_materialized) >= 3 and not primary_result.get("header_validated"):
            primary_result["header_validated"] = True
    _LAST_TEXT_TABLE_DEBUG["rows"] = rows_materialized
    return primary_result


def _cluster_panel_entries(
    entries: list[dict[str, Any]],
    *,
    roi_hint: Mapping[str, Any] | None = None,
) -> list[dict[str, Any]]:
    if not entries:
        return []

    usable_records: list[dict[str, Any]] = []
    for idx, entry in enumerate(entries):
        text_value = (entry.get("normalized_text") or entry.get("text") or "").strip()
        if not text_value:
            continue
        x_val = entry.get("x")
        y_val = entry.get("y")
        try:
            x_float = float(x_val)
            y_float = float(y_val)
        except Exception:
            continue
        record = {
            "index": idx,
            "layout": entry.get("layout_name"),
            "from_block": bool(entry.get("from_block")),
            "block_name": entry.get("block_name"),
            "x": x_float,
            "y": y_float,
            "text": text_value,
            "height": entry.get("height"),
        }
        usable_records.append(record)

    if not usable_records:
        return []

    def _filter_entries(bounds: Mapping[str, float]) -> list[dict[str, Any]]:
        xmin = float(bounds.get("xmin", 0.0))
        xmax = float(bounds.get("xmax", 0.0))
        ymin = float(bounds.get("ymin", 0.0))
        ymax = float(bounds.get("ymax", 0.0))
        dx = float(bounds.get("dx", 0.0) or 0.0)
        dy = float(bounds.get("dy", 0.0) or 0.0)
        expanded_xmin = xmin - dx
        expanded_xmax = xmax + dx
        expanded_ymin = ymin - dy
        expanded_ymax = ymax + dy
        filtered: list[dict[str, Any]] = []
        for entry in entries:
            x_val = entry.get("x")
            y_val = entry.get("y")
            try:
                x_float = float(x_val)
                y_float = float(y_val)
            except Exception:
                continue
            if (
                expanded_xmin <= x_float <= expanded_xmax
                and expanded_ymin <= y_float <= expanded_ymax
            ):
                filtered.append(entry)
        return filtered

    all_heights = [
        float(rec["height"])
        for rec in usable_records
        if isinstance(rec.get("height"), (int, float)) and float(rec["height"]) > 0
    ]
    median_height_all = statistics.median(all_heights) if all_heights else 0.0

    def _compute_bounds(
        cluster: list[dict[str, Any]],
        *,
        median_hint: float = 0.0,
    ) -> tuple[dict[str, float], float]:
        xs = [rec["x"] for rec in cluster]
        ys = [rec["y"] for rec in cluster]
        xmin = min(xs)
        xmax = max(xs)
        ymin = min(ys)
        ymax = max(ys)
        base_dx = 18.0 * median_height_all if median_height_all > 0 else 0.0
        base_dy = 24.0 * median_height_all if median_height_all > 0 else 0.0
        dx = max(40.0, base_dx)
        dy = max(50.0, base_dy)
        if median_hint and median_hint > 0:
            dx = max(dx, 18.0 * median_hint)
            dy = max(dy, 24.0 * median_hint)
        bounds = {
            "xmin": xmin,
            "xmax": xmax,
            "ymin": ymin,
            "ymax": ymax,
            "dx": dx,
            "dy": dy,
        }
        return bounds, median_hint

    def _summarize_meta(panel_entries: list[dict[str, Any]]) -> tuple[str | None, str | None]:
        layout_counter: Counter[str] = Counter()
        block_counter: Counter[str] = Counter()
        for item in panel_entries:
            layout_value = str(item.get("layout_name") or "").strip()
            block_value = str(item.get("block_name") or "").strip()
            if layout_value:
                layout_counter[layout_value] += 1
            if block_value:
                block_counter[block_value] += 1
        layout_name = layout_counter.most_common(1)[0][0] if layout_counter else None
        block_name = block_counter.most_common(1)[0][0] if block_counter else None
        return layout_name, block_name

    panels: list[dict[str, Any]] = []
    seen_keys: set[tuple[Any, ...]] = set()

    def _register_panel(
        *,
        source: str,
        bounds: Mapping[str, float],
        entries_subset: list[dict[str, Any]],
        roi_info: Mapping[str, Any] | None = None,
        metadata: Mapping[str, Any] | None = None,
        median_hint: float = 0.0,
    ) -> None:
        if not entries_subset:
            return
        key = (
            source,
            round(float(bounds.get("xmin", 0.0)), 1),
            round(float(bounds.get("xmax", 0.0)), 1),
            round(float(bounds.get("ymin", 0.0)), 1),
            round(float(bounds.get("ymax", 0.0)), 1),
        )
        if key in seen_keys:
            return
        seen_keys.add(key)
        layout_name, block_name = _summarize_meta(entries_subset)
        meta_payload = {
            "source": source,
            "layout": layout_name,
            "block": block_name,
        }
        if metadata:
            for k, v in metadata.items():
                if v is None or v == "":
                    continue
                meta_payload.setdefault(k, v)
        pad_val = max(float(bounds.get("dx", 0.0) or 0.0), float(bounds.get("dy", 0.0) or 0.0))
        roi_hint_payload: dict[str, Any] = {
            "source": source,
            "bbox": [
                float(bounds.get("xmin", 0.0)),
                float(bounds.get("xmax", 0.0)),
                float(bounds.get("ymin", 0.0)),
                float(bounds.get("ymax", 0.0)),
            ],
            "pad": pad_val,
        }
        if median_hint and median_hint > 0:
            roi_hint_payload["median_height"] = median_hint
        panel_entry = {
            "entries": list(entries_subset),
            "meta": meta_payload,
            "bounds": dict(bounds),
            "roi_info": dict(roi_info) if isinstance(roi_info, Mapping) else None,
            "roi_hint": roi_hint_payload,
        }
        panels.append(panel_entry)

    roi_median_height = 0.0
    if isinstance(roi_hint, Mapping):
        bbox = roi_hint.get("bbox")
        if isinstance(bbox, (list, tuple)) and len(bbox) == 4:
            try:
                xmin = float(bbox[0])
                xmax = float(bbox[1])
                ymin = float(bbox[2])
                ymax = float(bbox[3])
            except Exception:
                xmin = xmax = ymin = ymax = 0.0
            try:
                pad_val = float(roi_hint.get("pad") or 0.0)
            except Exception:
                pad_val = 0.0
            bounds = {
                "xmin": xmin,
                "xmax": xmax,
                "ymin": ymin,
                "ymax": ymax,
                "dx": pad_val,
                "dy": pad_val,
            }
            roi_median_height = 0.0
            try:
                roi_median_height = float(roi_hint.get("median_height") or 0.0)
            except Exception:
                roi_median_height = 0.0
            subset = _filter_entries(bounds)
            if subset:
                source_label = str(roi_hint.get("source") or "ROI_HINT")
                roi_info = {
                    "source": source_label,
                    "bbox": [xmin, xmax, ymin, ymax],
                    "pad": pad_val,
                    "kept": len(subset),
                }
                metadata = {
                    "block": roi_hint.get("name"),
                    "layer": roi_hint.get("layer"),
                }
                _register_panel(
                    source=source_label,
                    bounds=bounds,
                    entries_subset=subset,
                    roi_info=roi_info,
                    metadata=metadata,
                    median_hint=roi_median_height,
                )

    anchor_lines = [rec for rec in usable_records if _ROI_ANCHOR_RE.search(rec["text"])]
    if anchor_lines:
        sorted_anchors = sorted(anchor_lines, key=lambda rec: -rec["y"])
        anchor_count = len(sorted_anchors)
        clusters: list[list[dict[str, Any]]] = []
        if sorted_anchors:
            height_values = [
                float(rec["height"])
                for rec in sorted_anchors
                if isinstance(rec.get("height"), (int, float)) and float(rec["height"]) > 0
            ]
            anchor_y_diffs = [
                abs(sorted_anchors[idx]["y"] - sorted_anchors[idx - 1]["y"])
                for idx in range(1, len(sorted_anchors))
                if abs(sorted_anchors[idx]["y"] - sorted_anchors[idx - 1]["y"]) > 0
            ]
            if height_values:
                median_height = statistics.median(height_values)
                roi_median_height = median_height
                y_anchor_eps = 1.8 * median_height if median_height > 0 else 0.0
            elif anchor_y_diffs:
                median_diff = statistics.median(anchor_y_diffs)
                y_anchor_eps = 0.5 * median_diff if median_diff > 0 else 0.0
            else:
                y_anchor_eps = 0.0
            y_anchor_eps = max(6.0, y_anchor_eps)
            current_cluster: list[dict[str, Any]] | None = None
            prev_anchor: dict[str, Any] | None = None
            for anchor in sorted_anchors:
                if current_cluster is None:
                    current_cluster = [anchor]
                    clusters.append(current_cluster)
                    prev_anchor = anchor
                    continue
                prev_y = prev_anchor["y"] if prev_anchor is not None else None
                if prev_y is not None and abs(anchor["y"] - prev_y) <= y_anchor_eps:
                    current_cluster.append(anchor)
                else:
                    current_cluster = [anchor]
                    clusters.append(current_cluster)
                prev_anchor = anchor
        for cluster_index, cluster in enumerate(clusters):
            if not cluster:
                continue
            bounds, median_hint = _compute_bounds(cluster, median_hint=roi_median_height)
            entries_subset = _filter_entries(bounds)
            roi_info = {
                "anchors": len(cluster),
                "clusters": len(clusters),
                "bbox": [
                    bounds["xmin"],
                    bounds["xmax"],
                    bounds["ymin"],
                    bounds["ymax"],
                ],
                "total": len(usable_records),
                "cluster_index": cluster_index,
            }
            metadata = {
                "anchors": len(cluster),
                "cluster_index": cluster_index,
            }
            _register_panel(
                source="ANCHOR_CLUSTER",
                bounds=bounds,
                entries_subset=entries_subset,
                roi_info=roi_info,
                metadata=metadata,
                median_hint=median_hint,
            )

    block_groups: defaultdict[tuple[str, str], list[dict[str, Any]]] = defaultdict(list)
    for rec in usable_records:
        if not rec.get("from_block"):
            continue
        block_name = str(rec.get("block_name") or "").strip()
        if not block_name:
            continue
        layout_name = str(rec.get("layout") or "").strip()
        block_groups[(layout_name, block_name)].append(rec)
    for (layout_name, block_name), records_block in block_groups.items():
        if not records_block:
            continue
        heights = [
            float(rec.get("height"))
            for rec in records_block
            if isinstance(rec.get("height"), (int, float)) and float(rec.get("height")) > 0
        ]
        median_hint = statistics.median(heights) if heights else median_height_all
        bounds, median_val = _compute_bounds(records_block, median_hint=median_hint)
        entries_subset = _filter_entries(bounds)
        if not entries_subset:
            continue
        roi_info = {
            "source": "BLOCK_GROUP",
            "bbox": [
                bounds["xmin"],
                bounds["xmax"],
                bounds["ymin"],
                bounds["ymax"],
            ],
            "block": block_name,
            "layout": layout_name,
            "count": len(entries_subset),
        }
        metadata = {
            "block": block_name,
            "layout": layout_name,
        }
        _register_panel(
            source="BLOCK_GROUP",
            bounds=bounds,
            entries_subset=entries_subset,
            roi_info=roi_info,
            metadata=metadata,
            median_hint=median_val,
        )

    if not panels:
        layout_name, block_name = _summarize_meta(entries)
        fallback_meta = {
            "source": "FALLBACK",
            "layout": layout_name,
            "block": block_name,
        }
        fallback_hint = roi_hint if isinstance(roi_hint, Mapping) else None
        panels.append(
            {
                "entries": list(entries),
                "meta": fallback_meta,
                "bounds": None,
                "roi_info": None,
                "roi_hint": dict(fallback_hint) if isinstance(fallback_hint, Mapping) else None,
            }
        )

    return panels


def _build_columnar_table_from_entries(
    entries: list[dict[str, Any]],
    *,
    roi_hint: Mapping[str, Any] | None = None,
) -> tuple[dict[str, Any] | None, dict[str, Any]]:
    panels = _cluster_panel_entries(entries, roi_hint=roi_hint)
    if len(panels) <= 1:
        sole_panel = panels[0] if panels else None
        panel_hint = sole_panel.get("roi_hint") if sole_panel else roi_hint
        panel_entries = sole_panel.get("entries") if sole_panel else entries
        return _build_columnar_table_from_panel_entries(
            list(panel_entries or []),
            roi_hint=panel_hint,
        )

    panel_results: list[dict[str, Any]] = []
    for idx, panel in enumerate(panels):
        panel_entries = list(panel.get("entries") or [])
        panel_hint = panel.get("roi_hint")
        candidate, debug_payload = _build_columnar_table_from_panel_entries(
            panel_entries,
            roi_hint=panel_hint,
        )
        normalized_rows = _normalize_table_rows(candidate.get("rows")) if candidate else []
        panel_debug = {
            "index": idx,
            "rows": len(normalized_rows),
        }
        meta = panel.get("meta") or {}
        panel_debug.update({k: v for k, v in meta.items() if v not in (None, "")})
        if isinstance(debug_payload, Mapping):
            panel_debug["roi"] = debug_payload.get("roi") or panel.get("roi_info")
        elif panel.get("roi_info") is not None:
            panel_debug["roi"] = panel.get("roi_info")
        panel_results.append(
            {
                "candidate": candidate,
                "debug": debug_payload,
                "rows": normalized_rows,
                "panel": panel,
                "panel_debug": panel_debug,
            }
        )

    best_candidate: dict[str, Any] | None = None
    best_debug: dict[str, Any] | None = None
    for result in panel_results:
        candidate = result.get("candidate")
        debug_payload = result.get("debug")
        if candidate is None:
            if best_candidate is None and isinstance(debug_payload, Mapping):
                best_debug = dict(debug_payload)
            continue
        if best_candidate is None or _score_table(candidate) > _score_table(best_candidate):
            best_candidate = candidate
            best_debug = dict(debug_payload) if isinstance(debug_payload, Mapping) else None

    merged_rows: list[dict[str, Any]] = []
    seen_row_keys: set[tuple[Any, ...]] = set()
    for result in panel_results:
        for row in result.get("rows", []):
            qty_val = row.get("qty")
            try:
                qty_key = int(qty_val) if qty_val is not None else None
            except Exception:
                qty_key = None
            desc_value = " ".join(str(row.get("desc") or "").split())
            ref_value = " ".join(str(row.get("ref") or "").split())
            side_value = str(row.get("side") or "").strip().lower()
            hole_value = " ".join(str(row.get("hole") or "").split())
            key = (qty_key, desc_value.lower(), ref_value.lower(), side_value, hole_value.lower())
            if key in seen_row_keys:
                continue
            seen_row_keys.add(key)
            merged_rows.append(dict(row))

    if best_candidate is None:
        # Fallback to the highest scoring panel even if no candidate produced rows
        for result in panel_results:
            candidate = result.get("candidate")
            if candidate is not None:
                best_candidate = candidate
                best_debug = dict(result.get("debug") or {})
                break

    if best_candidate is None:
        return _build_columnar_table_from_panel_entries(entries, roi_hint=roi_hint)

    combined_candidate = dict(best_candidate)
    if merged_rows:
        combined_candidate["rows"] = merged_rows
        qty_total = 0
        for row in merged_rows:
            qty_val = row.get("qty")
            try:
                qty_int = int(qty_val)
            except Exception:
                qty_int = 0
            if qty_int > 0:
                qty_total += qty_int
        if qty_total > 0:
            combined_candidate["hole_count"] = qty_total

    aggregated_debug: dict[str, Any] = {}
    if isinstance(best_debug, Mapping):
        aggregated_debug.update(best_debug)
    aggregated_debug["panels"] = [result["panel_debug"] for result in panel_results]

    return combined_candidate, aggregated_debug


def _normalize_table_rows(rows_value: Any) -> list[dict[str, Any]]:
    if isinstance(rows_value, list):
        source = rows_value
    elif isinstance(rows_value, Iterable) and not isinstance(rows_value, (str, bytes, bytearray)):
        source = list(rows_value)
    else:
        return []
    normalized: list[dict[str, Any]] = []
    for row in source:
        if isinstance(row, Mapping):
            normalized.append(dict(row))
    return normalized


def _qty_to_text(value: Any) -> str | None:
    if value is None:
        return None
    if isinstance(value, Fraction):
        if value.denominator == 1:
            return str(value.numerator)
        return str(value)
    if isinstance(value, (int,)):
        return str(int(value))
    if isinstance(value, float):
        if not math.isfinite(value):
            return None
        rounded = int(round(value))
        if abs(rounded - value) < 1e-6:
            return str(rounded)
        return str(value)
    text = str(value).strip()
    return text or None


def _format_chart_lines_from_rows(rows: Iterable[Mapping[str, Any]]) -> list[str]:
    chart_lines: list[str] = []
    for row in rows:
        if not isinstance(row, Mapping):
            continue
        desc = str(row.get("desc") or "").strip()
        if desc:
            cleaned_desc = " ".join(desc.split())
        else:
            cleaned_desc = ""
        qty_text = _qty_to_text(row.get("qty"))
        if cleaned_desc:
            if not cleaned_desc.startswith("(") and qty_text:
                line = f"({qty_text}) {cleaned_desc}"
            else:
                line = cleaned_desc
        else:
            parts: list[str] = []
            if qty_text:
                parts.append(f"({qty_text})")
            hole_val = str(row.get("hole") or "").strip()
            if hole_val:
                parts.append(hole_val)
            ref_val = str(row.get("ref") or "").strip()
            if ref_val:
                parts.append(ref_val)
            side_val = str(row.get("side") or "").strip()
            if side_val:
                parts.append(side_val)
            extra_desc = str(row.get("desc") or "").strip()
            if extra_desc:
                parts.append(extra_desc)
            line = " ".join(part for part in parts if part)
        line = " ".join(line.split())
        if line:
            chart_lines.append(line)
    return chart_lines


def read_geo(doc) -> dict[str, Any]:
    acad_info_raw = read_acad_table(doc) or {}
    acad_info = dict(acad_info_raw) if isinstance(acad_info_raw, Mapping) else {}
    acad_rows = _normalize_table_rows(acad_info.get("rows"))
    if acad_rows:
        acad_info["rows"] = acad_rows

    best_info: dict[str, Any] = dict(acad_info) if acad_rows else {}
    text_info: dict[str, Any] = {}

    if acad_rows:
        text_info_raw = read_text_table(doc) or {}
        if isinstance(text_info_raw, Mapping):
            text_info = dict(text_info_raw)
            text_rows = _normalize_table_rows(text_info.get("rows"))
            if text_rows:
                text_info["rows"] = text_rows
            chosen = choose_better_table(acad_info, text_info)
            if isinstance(chosen, Mapping):
                best_info = dict(chosen)
    else:
        text_info_raw = read_text_table(doc) or {}
        if isinstance(text_info_raw, Mapping):
            text_info = dict(text_info_raw)
            text_rows = _normalize_table_rows(text_info.get("rows"))
            if text_rows:
                text_info["rows"] = text_rows
            best_info = dict(text_info)

    rows = _normalize_table_rows(best_info.get("rows"))
    if not rows and text_info:
        rows = _normalize_table_rows(text_info.get("rows"))
        if rows:
            best_info = dict(text_info)

    if rows:
        best_info["rows"] = rows

    hole_count_val: Any = best_info.get("hole_count")
    if hole_count_val is None:
        hole_count = _sum_qty(rows)
    else:
        try:
            hole_count = int(float(hole_count_val))
        except Exception:
            hole_count = _sum_qty(rows)

    provenance = best_info.get("provenance_holes")
    if not provenance and text_info:
        provenance = text_info.get("provenance_holes")
    if not provenance:
        provenance = "HOLE TABLE" if rows else "HOLE TABLE (TEXT_FALLBACK)"

    families_val = best_info.get("hole_diam_families_in")
    if not isinstance(families_val, Mapping) and text_info:
        families_val = text_info.get("hole_diam_families_in")
    families = dict(families_val) if isinstance(families_val, Mapping) else None

    chart_lines = _format_chart_lines_from_rows(rows)

    result: dict[str, Any] = {
        "rows": rows,
        "hole_count": hole_count,
        "provenance_holes": provenance,
        "chart_lines": chart_lines,
    }
    if families is not None:
        result["hole_diam_families_in"] = families

    return result


def choose_better_table(a: Mapping[str, Any] | None, b: Mapping[str, Any] | None) -> Mapping[str, Any]:
    helper = _resolve_app_callable("_choose_better")
    if callable(helper):
        try:
            chosen = helper(a, b)
        except Exception:
            chosen = None
        if isinstance(chosen, Mapping):
            return chosen
        if isinstance(chosen, list):
            return {"rows": list(chosen)}
    score_a = _score_table(a)
    score_b = _score_table(b)
    candidate = a if score_a >= score_b else b
    if isinstance(candidate, Mapping):
        return candidate
    return {}


def _format_chart_line(row: Mapping[str, Any]) -> str:
    qty_val = row.get("qty") if isinstance(row, Mapping) else None
    try:
        qty = int(float(qty_val or 0))
    except Exception:
        qty = 0
    ref_raw = row.get("ref") if isinstance(row, Mapping) else None
    ref_text = str(ref_raw) if ref_raw not in (None, "") else "-"
    side_raw = row.get("side") if isinstance(row, Mapping) else None
    if isinstance(side_raw, str) and side_raw.strip():
        side_text = side_raw.strip().upper()
    else:
        side_text = "-"
    desc_source = None
    if isinstance(row, Mapping):
        for key in ("desc", "description", "text", "hole"):
            value = row.get(key)
            if value:
                desc_source = value
                break
    desc_text = "-"
    if desc_source is not None:
        desc_text = " ".join(str(desc_source).split()) or "-"
    return f"qty={qty} ref={ref_text} side={side_text} desc={desc_text}"


def _normalize_table_info(info: Mapping[str, Any] | None) -> dict[str, Any]:
    if not isinstance(info, Mapping):
        return {}
    normalized: dict[str, Any] = dict(info)
    rows_raw = normalized.get("rows")
    if isinstance(rows_raw, list):
        rows_list = [dict(row) if isinstance(row, Mapping) else row for row in rows_raw]
    elif isinstance(rows_raw, Iterable) and not isinstance(rows_raw, (str, bytes, bytearray)):
        rows_list = [dict(row) if isinstance(row, Mapping) else row for row in rows_raw]
    else:
        rows_list = []
    normalized["rows"] = rows_list

    hole_count_raw = normalized.get("hole_count")
    try:
        hole_count = int(float(hole_count_raw))
    except Exception:
        hole_count = 0
    if hole_count <= 0:
        hole_count = _sum_qty(row for row in rows_list if isinstance(row, Mapping))
    normalized["hole_count"] = hole_count

    families = normalized.get("hole_diam_families_in")
    if isinstance(families, Mapping):
        normalized["hole_diam_families_in"] = dict(families)
    else:
        normalized["hole_diam_families_in"] = {}

    provenance = normalized.get("provenance_holes")
    if hole_count and not provenance:
        normalized["provenance_holes"] = "HOLE TABLE"

    chart_lines_raw = normalized.get("chart_lines")
    chart_lines: list[str] = []
    if isinstance(chart_lines_raw, Iterable) and not isinstance(
        chart_lines_raw, (str, bytes, bytearray)
    ):
        for entry in chart_lines_raw:
            text = str(entry).strip()
            if text:
                chart_lines.append(text)
    if not chart_lines:
        chart_lines = [
            _format_chart_line(row)
            for row in rows_list
            if isinstance(row, Mapping)
        ]
    normalized["chart_lines"] = chart_lines

    return normalized


def read_geo(doc) -> dict[str, Any]:
    acad_info = read_acad_table(doc) or {}
    text_info = read_text_table(doc) or {}
    best_info = choose_better_table(acad_info, text_info)

    candidates: list[Mapping[str, Any]] = []
    seen_ids: set[int] = set()
    for candidate in (best_info, text_info, acad_info):
        if isinstance(candidate, Mapping):
            key = id(candidate)
            if key not in seen_ids:
                seen_ids.add(key)
                candidates.append(candidate)

    for candidate in candidates:
        normalized = _normalize_table_info(candidate)
        if normalized.get("rows"):
            return normalized

    return {}


def promote_table_to_geo(geo: dict[str, Any], table_info: Mapping[str, Any], source_tag: str) -> None:
    helper = _resolve_app_callable("_persist_rows_and_totals")
    if callable(helper):
        try:
            helper(geo, table_info, src=source_tag)
            return
        except Exception:
            pass
    if not isinstance(table_info, Mapping):
        return
    rows = table_info.get("rows") or []
    if not rows:
        return
    ops_summary = geo.setdefault("ops_summary", {})
    ops_summary["rows"] = list(rows)
    source_label = source_tag
    if isinstance(table_info, Mapping):
        label_candidate = table_info.get("source_label") or table_info.get("source")
        if isinstance(label_candidate, str) and label_candidate.strip():
            source_label = label_candidate
    ops_summary["source"] = source_label
    totals = defaultdict(int)
    for row in rows:
        if not isinstance(row, Mapping):
            continue
        try:
            qty = int(float(row.get("qty") or 0))
        except Exception:
            qty = 0
        desc = str(row.get("desc") or "").upper()
        if qty <= 0:
            continue
        if "TAP" in desc:
            totals["tap"] += qty
            totals["drill"] += qty
            if "BACK" in desc and "FRONT" not in desc:
                totals["tap_back"] += qty
            elif "FRONT" in desc and "BACK" in desc:
                totals["tap_front"] += qty
                totals["tap_back"] += qty
            else:
                totals["tap_front"] += qty
        if any(marker in desc for marker in ("CBORE", "COUNTERBORE", "C'BORE")):
            totals["counterbore"] += qty
            if "BACK" in desc and "FRONT" not in desc:
                totals["counterbore_back"] += qty
            elif "FRONT" in desc and "BACK" in desc:
                totals["counterbore_front"] += qty
                totals["counterbore_back"] += qty
            else:
                totals["counterbore_front"] += qty
        if "JIG GRIND" in desc:
            totals["jig_grind"] += qty
        if (
            "SPOT" in desc
            or "CENTER DRILL" in desc
            or "C DRILL" in desc
            or "C’DRILL" in desc
        ) and "TAP" not in desc and "THRU" not in desc:
            totals["spot"] += qty
    if totals:
        ops_summary["totals"] = dict(totals)
    preferred_hole_count = _sum_qty(rows)
    hole_count = table_info.get("hole_count")
    if preferred_hole_count > 0:
        hole_count = preferred_hole_count
    try:
        geo["hole_count"] = int(hole_count)
    except Exception:
        pass
    provenance = geo.setdefault("provenance", {})
    provenance["holes"] = "HOLE TABLE"


def extract_geometry(doc) -> dict[str, Any]:
    helper = _resolve_app_callable("_build_geo_from_ezdxf_doc")
    if callable(helper):
        try:
            geo = helper(doc)
        except Exception:
            geo = None
        if isinstance(geo, Mapping):
            return dict(geo)
    return {}


def _load_doc_for_path(path: Path, *, use_oda: bool, out_ver: str | None = None) -> Any:
    global _LAST_DXF_FALLBACK_INFO
    _LAST_DXF_FALLBACK_INFO = None
    ezdxf_mod = geometry.require_ezdxf()
    readfile = getattr(ezdxf_mod, "readfile", None)
    if not callable(readfile):
        raise AttributeError("ezdxf module does not expose a callable readfile")
    lower_suffix = path.suffix.lower()
    oda_version = _normalize_oda_version(out_ver)
    if lower_suffix == ".dwg":
        if use_oda and _HAS_ODAFC:
            odafc_mod = None
            try:
                odafc_mod = _ezdxf_vendor.require_odafc()
            except Exception:
                odafc_mod = None
            if odafc_mod is not None:
                odaread = getattr(odafc_mod, "readfile", None)
                if callable(odaread):
                    return odaread(str(path))
        target_version = oda_version or "ACAD2018"
        dxf_path: str | None = None
        try:
            if oda_version:
                dxf_path = convert_dwg_to_dxf(str(path), out_ver=oda_version)
            else:
                dxf_path = convert_dwg_to_dxf(str(path), quiet=True)
        except Exception as exc:
            out_display = dxf_path or "-"
            error_text = str(exc)
            print(
                f"[DXF-FALLBACK] try={target_version} ok=False out={out_display} err={error_text}"
            )
            _LAST_DXF_FALLBACK_INFO = {
                "version": target_version,
                "path": str(path),
                "ok": False,
                "error": error_text,
            }
            raise
        ok = bool(dxf_path) and os.path.exists(dxf_path)
        out_display = dxf_path or "-"
        if oda_version or not ok:
            print(f"[DXF-FALLBACK] try={target_version} ok={ok} out={out_display}")
            _LAST_DXF_FALLBACK_INFO = {
                "version": target_version,
                "path": str(out_display),
                "ok": ok,
            }
        else:
            _LAST_DXF_FALLBACK_INFO = None
        if not ok:
            raise AssertionError(
                f"ODA fallback {target_version} did not produce a DXF at {out_display}"
            )
        return readfile(out_display)
    return readfile(str(path))


def _ensure_ops_summary_map(candidate: Any) -> dict[str, Any]:
    if isinstance(candidate, Mapping):
        return dict(candidate)
    return {}


def _best_geo_hole_count(geo: Mapping[str, Any]) -> int | None:
    for key in ("hole_count", "hole_count_geom", "hole_count_geom_dedup", "hole_count_geom_raw"):
        value = geo.get(key) if isinstance(geo, Mapping) else None
        try:
            val_int = int(float(value))
        except Exception:
            val_int = 0
        if val_int > 0:
            return val_int
    return None


def read_geo(
    doc: Any,
    *,
    prefer_table: bool = True,
    feature_flags: Mapping[str, Any] | None = None,
    force_text: bool = False,
    layer_allowlist: Iterable[str] | None = _DEFAULT_LAYER_ALLOWLIST,
    block_name_allowlist: Iterable[str] | None = None,
    block_name_regex: Iterable[str] | str | None = None,
    layer_include_regex: Iterable[str] | str | None = None,
    layer_exclude_regex: Iterable[str] | str | None = None,
    debug_layouts: bool = False,
) -> dict[str, Any]:
    """Process a loaded DXF/DWG document into GEO payload details."""

    del feature_flags  # placeholder for future feature toggles
    geo = extract_geometry(doc)
    if not isinstance(geo, dict):
        geo = {}

    use_tables = bool(prefer_table)

    existing_ops_summary = geo.get("ops_summary") if isinstance(geo, Mapping) else {}
    provenance = geo.get("provenance") if isinstance(geo, Mapping) else {}
    provenance_holes = None
    if isinstance(provenance, Mapping):
        provenance_holes = provenance.get("holes")
    existing_source = ""
    if isinstance(existing_ops_summary, Mapping):
        existing_source = str(existing_ops_summary.get("source") or "")
    existing_is_table = bool(
        use_tables
        and (
            (existing_source and "table" in existing_source.lower())
            or (isinstance(provenance_holes, str) and provenance_holes.upper() == "HOLE TABLE")
        )
    )
    if existing_is_table and isinstance(existing_ops_summary, Mapping):
        current_table_info = dict(existing_ops_summary)
        rows = current_table_info.get("rows")
        if isinstance(rows, Iterable) and not isinstance(rows, list):
            current_table_info["rows"] = list(rows)
    else:
        current_table_info = {}

    try:
        acad_info = read_acad_table(doc, layer_allowlist=layer_allowlist) or {}
    except TypeError as exc:
        if "layer_allowlist" in str(exc):
            try:
                acad_info = read_acad_table(doc) or {}
            except Exception:
                acad_info = {}
        else:
            raise
    except Exception:
        acad_info = {}
    acad_roi_hint: Mapping[str, Any] | None = None
    if isinstance(acad_info, Mapping):
        roi_candidate = acad_info.get("roi_hint")
        acad_roi_hint = roi_candidate if isinstance(roi_candidate, Mapping) else None
    text_layer_allowlist = layer_allowlist
    if text_layer_allowlist is _DEFAULT_LAYER_ALLOWLIST:
        text_layer_allowlist = None
    elif isinstance(text_layer_allowlist, Iterable) and not isinstance(
        text_layer_allowlist, (str, bytes, bytearray)
    ):
        try:
            if set(text_layer_allowlist) == set(_DEFAULT_LAYER_ALLOWLIST):
                text_layer_allowlist = None
        except TypeError:
            pass
    try:
        text_info = read_text_table(
            doc,
            layer_allowlist=text_layer_allowlist,
            roi_hint=acad_roi_hint,
            block_name_allowlist=block_name_allowlist,
            block_name_regex=block_name_regex,
            layer_include_regex=layer_include_regex,
            layer_exclude_regex=layer_exclude_regex,
            debug_layouts=debug_layouts,
        ) or {}
    except TypeError as exc:
        if "layer_allowlist" in str(exc) or "roi_hint" in str(exc):
            try:
                text_info = read_text_table(doc) or {}
            except Exception:
                text_info = {}
        else:
            raise
    except Exception:
        text_info = {}

    acad_rows_list: list[dict[str, Any]] = []
    if isinstance(acad_info, Mapping):
        acad_info = dict(acad_info)
        acad_rows_list = _normalize_table_rows(acad_info.get("rows"))
        acad_info["rows"] = acad_rows_list
    else:
        acad_info = {}
    acad_rows = len(acad_rows_list)
    if acad_rows == 0:
        print("[PATH] acad=0 (no tables found)")

    text_rows_list: list[dict[str, Any]] = []
    if isinstance(text_info, Mapping):
        text_info = dict(text_info)
        text_rows_list = _normalize_table_rows(text_info.get("rows"))
        text_info["rows"] = text_rows_list
    else:
        text_info = {}
    text_rows = len(text_rows_list)
    debug_snapshot = get_last_text_table_debug() or {}
    rows_txt_debug = 0
    if isinstance(debug_snapshot, Mapping):
        try:
            rows_txt_debug = int(float(debug_snapshot.get("rows_txt_count") or 0))
        except Exception:
            rows_txt_debug = 0
    rows_txt_lines: list[str] = []
    if isinstance(debug_snapshot, Mapping):
        raw_rows_txt = debug_snapshot.get("rows_txt_lines")
        candidates: Iterable[Any]
        if isinstance(raw_rows_txt, list):
            candidates = raw_rows_txt
        elif isinstance(raw_rows_txt, Iterable) and not isinstance(
            raw_rows_txt, (str, bytes, bytearray)
        ):
            candidates = list(raw_rows_txt)
        else:
            candidates = []
        for item in candidates:
            try:
                text_candidate = str(item)
            except Exception:
                text_candidate = ""
            normalized_candidate = " ".join(text_candidate.split())
            if normalized_candidate:
                rows_txt_lines.append(normalized_candidate)
    print(f"[PATH] text=run (rows_txt={rows_txt_debug})")
    print(f"[EXTRACT] acad_rows={acad_rows} text_rows={text_rows}")

    publish_info: dict[str, Any] | None = None
    publish_source_tag: str | None = None
    fallback_info: dict[str, Any] | None = None
    fallback_rows_list: list[dict[str, Any]] = []
    fallback_qty_sum = 0
    if rows_txt_lines:
        fallback_candidate = _publish_fallback_from_rows_txt(rows_txt_lines)
        if isinstance(fallback_candidate, Mapping) and fallback_candidate.get("rows"):
            fallback_info = dict(fallback_candidate)
            fallback_rows_list = _normalize_table_rows(fallback_info.get("rows"))
            fallback_info["rows"] = fallback_rows_list
            fallback_qty_sum = _sum_qty(fallback_rows_list)
    force_text_mode = bool(force_text and fallback_info and fallback_rows_list)
    fallback_selected = False
    auto_text_fallback = bool(
        fallback_info
        and fallback_rows_list
        and acad_rows == 0
        and text_rows == 0
        and rows_txt_lines
    )
    if auto_text_fallback:
        publish_info = fallback_info
        publish_source_tag = "text_table"
        fallback_selected = True
    elif force_text_mode:
        publish_info = fallback_info
        publish_source_tag = "text_table"
        fallback_selected = True
    elif acad_rows_list:
        publish_info = acad_info
        publish_source_tag = "acad_table"
    elif text_rows_list:
        publish_info = text_info
        publish_source_tag = "text_table"
    elif fallback_info and fallback_rows_list:
        publish_info = fallback_info
        publish_source_tag = "text_table"
        fallback_selected = True

    score_a = _score_table(acad_info)
    score_b = _score_table(text_info)
    score_c = _score_table(fallback_info)
    best_table = publish_info or choose_better_table(acad_info, text_info)
    if fallback_info and fallback_rows_list:
        best_score = _score_table(best_table) if isinstance(best_table, Mapping) else (0, 0, 0)
        if score_c > best_score:
            best_table = fallback_info
    if publish_info is None and isinstance(best_table, Mapping) and best_table.get("rows"):
        publish_info = dict(best_table)
        publish_info["rows"] = _normalize_table_rows(publish_info.get("rows"))
        publish_source_tag = "acad_table" if score_a >= score_b else "text_table"
    publish_rows: list[dict[str, Any]] = []
    if isinstance(publish_info, Mapping):
        publish_rows = list(publish_info.get("rows") or [])
    skip_acad = bool(
        publish_rows
        and publish_source_tag
        and "text" in str(publish_source_tag).lower()
    )
    if fallback_selected and fallback_rows_list:
        print(
            f"[TEXT-FALLBACK] promoted rows={len(fallback_rows_list)} "
            f"qty_sum={fallback_qty_sum} source=text_table"
        )

    table_used = False
    source_tag = publish_source_tag
    existing_score = _score_table(current_table_info)
    publish_score = _score_table(publish_info) if isinstance(publish_info, Mapping) else (0, 0, 0)
    if use_tables and publish_info and publish_rows:
        can_promote = False
        if not existing_is_table:
            can_promote = True
        elif publish_score > existing_score:
            can_promote = True
        elif (
            publish_info is text_info
            and acad_rows == 0
            and text_rows > 0
        ):
            can_promote = True
        if can_promote:
            promote_table_to_geo(geo, publish_info, publish_source_tag or "text_table")
            table_used = True
            if publish_source_tag and "text" in publish_source_tag:
                _print_promoted_rows_once(publish_rows)

    if not isinstance(best_table, Mapping) or not best_table.get("rows"):
        best_table = publish_info or best_table

    ops_summary = _ensure_ops_summary_map(geo.get("ops_summary"))
    geo["ops_summary"] = ops_summary
    rows = ops_summary.get("rows")
    if not isinstance(rows, list):
        if isinstance(rows, Iterable):
            rows = list(rows)
        else:
            rows = []
    if not table_used and existing_is_table:
        table_used = bool(rows)

    qty_sum = 0
    if table_used:
        qty_sum = _sum_qty(rows)
    elif publish_rows:
        qty_sum = _sum_qty(publish_rows)
        ops_summary["rows"] = list(publish_rows)
        if publish_source_tag:
            ops_summary["source"] = publish_source_tag
    else:
        if rows:
            ops_summary.pop("rows", None)
            rows = []
        ops_summary["source"] = "geom"

    if not table_used and not publish_rows:
        hole_count = _best_geo_hole_count(geo)
        if hole_count:
            geo["hole_count"] = hole_count

    if publish_rows and not table_used:
        try:
            hole_total = publish_info.get("hole_count") if isinstance(publish_info, Mapping) else None
            if hole_total in (None, ""):
                hole_total = qty_sum
            geo["hole_count"] = int(float(hole_total))
        except Exception:
            geo["hole_count"] = qty_sum

    if (table_used or publish_rows) and source_tag:
        ops_summary["source"] = source_tag
    totals = ops_summary.get("totals")
    if isinstance(totals, Mapping):
        ops_summary["totals"] = dict(totals)

    rows_for_log: list[Mapping[str, Any]] | list[Any]
    if table_used:
        rows_for_log = ops_summary.get("rows") or []
        if not isinstance(rows_for_log, list) and isinstance(rows_for_log, Iterable):
            rows_for_log = list(rows_for_log)
        qty_sum = _sum_qty(rows_for_log)
    elif publish_rows:
        rows_for_log = list(publish_rows)
        qty_sum = _sum_qty(rows_for_log)
    else:
        rows_for_log = rows
        if not isinstance(rows_for_log, list):
            if isinstance(rows_for_log, Iterable):
                rows_for_log = list(rows_for_log)
            else:
                rows_for_log = []
        if not rows_for_log and text_rows:
            rows_for_log = list(text_rows_list)
    source_display = ops_summary.get("source") if isinstance(ops_summary, Mapping) else None
    source_lower = str(source_display or "").lower()
    if "text" in source_lower:
        skip_acad = True
    if "acad" in source_lower:
        publish_path = "acad"
    elif "text" in source_lower:
        publish_path = "text"
    else:
        publish_path = source_lower or "geom"
    print(f"[PATH] publish={publish_path} rows={len(rows_for_log)} qty_sum={qty_sum}")
    print(
        f"[EXTRACT] published rows={len(rows_for_log)} qty_sum={qty_sum} "
        f"source={ops_summary.get('source')}"
    )
    provenance_holes = None
    if isinstance(publish_info, Mapping):
        provenance_holes = publish_info.get("provenance_holes")
    if not provenance_holes:
        provenance = geo.get("provenance")
        if isinstance(provenance, Mapping):
            provenance_holes = provenance.get("holes")
    print(f"[EXTRACT] provenance={provenance_holes}")

    debug_payload = get_last_text_table_debug() or {}
    hole_count_val: int | None | float = None
    if isinstance(publish_info, Mapping):
        hole_count_val = publish_info.get("hole_count")
    if hole_count_val in (None, ""):
        try:
            hole_count_val = geo.get("hole_count") if isinstance(geo, Mapping) else None
        except Exception:
            hole_count_val = None
    if hole_count_val in (None, ""):
        hole_count_val = _best_geo_hole_count(geo) if isinstance(geo, Mapping) else None
    try:
        if hole_count_val not in (None, ""):
            hole_count_val = int(float(hole_count_val))
    except Exception:
        pass

    payload_rows: list[Mapping[str, Any]] = []
    if isinstance(rows_for_log, list):
        payload_rows = rows_for_log
    elif isinstance(rows_for_log, Iterable):
        payload_rows = list(rows_for_log)

    families_map: dict[str, int] | None = None
    candidates_for_families: list[Mapping[str, Any]] = []
    seen_ids: set[int] = set()
    for candidate in (publish_info, best_table, text_info, acad_info, current_table_info):
        if not isinstance(candidate, Mapping):
            continue
        marker = id(candidate)
        if marker in seen_ids:
            continue
        seen_ids.add(marker)
        candidates_for_families.append(candidate)
    for candidate in candidates_for_families:
        families_val = candidate.get("hole_diam_families_in")
        if isinstance(families_val, Mapping) and families_val:
            normalized_families: dict[str, int] = {}
            for key, value in families_val.items():
                try:
                    normalized_families[str(key)] = int(value)
                except Exception:
                    continue
            if normalized_families:
                families_map = normalized_families
                break

    chart_lines = [
        _format_chart_line(row) for row in payload_rows if isinstance(row, Mapping)
    ]

    table_used = table_used or bool(publish_rows)

    result_payload = {
        "geo": geo,
        "ops_summary": ops_summary,
        "rows": payload_rows,
        "qty_sum": qty_sum,
        "hole_count": hole_count_val,
        "provenance_holes": provenance_holes,
        "table_used": table_used,
        "source": ops_summary.get("source") if isinstance(ops_summary, Mapping) else None,
        "debug_payload": debug_payload,
        "chart_lines": chart_lines,
        "skip_acad": skip_acad,
    }

    if families_map is not None:
        result_payload["hole_diam_families_in"] = families_map

    return result_payload


def _read_geo_payload_from_path(
    path_obj: Path,
    *,
    prefer_table: bool = True,
    use_oda: bool = True,
    feature_flags: Mapping[str, Any] | None = None,
    force_text: bool = False,
    layer_allowlist: Iterable[str] | None = _DEFAULT_LAYER_ALLOWLIST,
    block_name_allowlist: Iterable[str] | None = None,
    block_name_regex: Iterable[str] | str | None = None,
    layer_include_regex: Iterable[str] | str | None = None,
    layer_exclude_regex: Iterable[str] | str | None = None,
    debug_layouts: bool = False,
) -> dict[str, Any]:
    try:
        doc = _load_doc_for_path(path_obj, use_oda=use_oda)
    except Exception as exc:  # pragma: no cover - defensive logging
        print(f"[EXTRACT] failed to load document: {exc}")
        return {"error": str(exc)}

    payload = read_geo(
        doc,
        prefer_table=prefer_table,
        feature_flags=feature_flags,
        force_text=force_text,
        layer_allowlist=layer_allowlist,
        block_name_allowlist=block_name_allowlist,
        block_name_regex=block_name_regex,
        layer_include_regex=layer_include_regex,
        layer_exclude_regex=layer_exclude_regex,
        debug_layouts=debug_layouts,
    )

    if isinstance(payload, Mapping) and payload.get("skip_acad"):
        return payload

    scan_info = get_last_acad_table_scan() or {}
    tables_found = 0
    try:
        tables_found = int(scan_info.get("tables_found", 0))  # type: ignore[arg-type]
    except Exception:
        tables_found = 0
    log_last_dxf_fallback(tables_found)
    published_rows_obj = payload.get("rows") if isinstance(payload, Mapping) else None
    if isinstance(published_rows_obj, Iterable) and not isinstance(
        published_rows_obj, list
    ):
        published_rows_list = list(published_rows_obj)
    elif isinstance(published_rows_obj, list):
        published_rows_list = published_rows_obj
    else:
        published_rows_list = []
    if published_rows_list:
        return payload
    if tables_found == 0 and path_obj.suffix.lower() == ".dwg":
        fallback_versions = [
            "ACAD2000",
            "ACAD2004",
            "ACAD2007",
            "ACAD2013",
            "ACAD2018",
        ]
        for version in fallback_versions:
            oda_version = _normalize_oda_version(version) or version
            print(f"[ACAD-TABLE] trying DXF fallback version={oda_version}")
            try:
                fallback_doc = _load_doc_for_path(
                    path_obj, use_oda=use_oda, out_ver=oda_version
                )
            except Exception as exc:
                print(f"[ACAD-TABLE] DXF fallback {oda_version} failed: {exc}")
                continue
            mechanical_table = _extract_mechanical_table_from_blocks(fallback_doc)
            payload = read_geo(
                fallback_doc,
                prefer_table=prefer_table,
                feature_flags=feature_flags,
                force_text=force_text,
                layer_allowlist=layer_allowlist,
                block_name_allowlist=block_name_allowlist,
                block_name_regex=block_name_regex,
            )
            if isinstance(mechanical_table, Mapping) and mechanical_table.get("rows"):
                existing_rows_obj = payload.get("rows")
                if isinstance(existing_rows_obj, list):
                    existing_rows = existing_rows_obj
                elif isinstance(existing_rows_obj, Iterable):
                    existing_rows = list(existing_rows_obj)
                else:
                    existing_rows = []
                if not existing_rows:
                    geo_obj = payload.get("geo")
                    if isinstance(geo_obj, dict):
                        promote_table_to_geo(geo_obj, mechanical_table, "text_table")
                        ops_summary_obj = geo_obj.get("ops_summary")
                        ops_summary = dict(ops_summary_obj) if isinstance(ops_summary_obj, Mapping) else {}
                        payload["ops_summary"] = ops_summary
                        rows_obj = ops_summary.get("rows")
                        if isinstance(rows_obj, list):
                            rows_list = rows_obj
                        elif isinstance(rows_obj, Iterable):
                            rows_list = list(rows_obj)
                        else:
                            rows_list = []
                        payload["rows"] = rows_list
                        qty_sum = _sum_qty(rows_list)
                        payload["qty_sum"] = qty_sum
                        hole_count_val = mechanical_table.get("hole_count")
                        if isinstance(hole_count_val, (int, float)) and hole_count_val > 0:
                            try:
                                hole_count_int = int(float(hole_count_val))
                            except Exception:
                                hole_count_int = qty_sum
                        else:
                            hole_count_int = qty_sum
                        payload["hole_count"] = hole_count_int
                        try:
                            geo_obj["hole_count"] = hole_count_int
                        except Exception:
                            pass
                        payload["table_used"] = True
                        payload["source"] = ops_summary.get("source")
                        payload["provenance_holes"] = mechanical_table.get(
                            "provenance_holes", payload.get("provenance_holes")
                        )
                        payload["chart_lines"] = [
                            _format_chart_line(row)
                            for row in rows_list
                            if isinstance(row, Mapping)
                        ]
            scan_info = get_last_acad_table_scan() or {}
            try:
                tables_found = int(scan_info.get("tables_found", 0))
            except Exception:
                tables_found = 0
            log_last_dxf_fallback(tables_found)
            if tables_found:
                break
    return payload


def extract_geo_from_path(
    path: str,
    *,
    prefer_table: bool = True,
    use_oda: bool = True,
    feature_flags: Mapping[str, Any] | None = None,
    force_text: bool = False,
    layer_allowlist: Iterable[str] | None = _DEFAULT_LAYER_ALLOWLIST,
    block_name_allowlist: Iterable[str] | None = None,
    block_name_regex: Iterable[str] | str | None = None,
    layer_include_regex: Iterable[str] | str | None = None,
    layer_exclude_regex: Iterable[str] | str | None = None,
    debug_layouts: bool = False,
) -> dict[str, Any]:
    """Load DWG/DXF at ``path`` and return a GEO dictionary."""

    path_obj = Path(path)
    payload = _read_geo_payload_from_path(
        path_obj,
        prefer_table=prefer_table,
        use_oda=use_oda,
        feature_flags=feature_flags,
        force_text=force_text,
        layer_allowlist=layer_allowlist,
        block_name_allowlist=block_name_allowlist,
        block_name_regex=block_name_regex,
        layer_include_regex=layer_include_regex,
        layer_exclude_regex=layer_exclude_regex,
        debug_layouts=debug_layouts,
    )
    if "error" in payload:
        return {"error": payload["error"]}
    geo = payload.get("geo")
    if isinstance(geo, dict):
        return geo
    return {}


def extract_geo_from_path(
    path: str,
    *,
    prefer_table: bool = True,
    use_oda: bool = True,
    feature_flags: Mapping[str, Any] | None = None,
    force_text: bool = False,
    layer_allowlist: Iterable[str] | None = _DEFAULT_LAYER_ALLOWLIST,
    block_name_allowlist: Iterable[str] | None = None,
    block_name_regex: Iterable[str] | str | None = None,
    layer_include_regex: Iterable[str] | str | None = None,
    layer_exclude_regex: Iterable[str] | str | None = None,
    debug_layouts: bool = False,
) -> dict[str, Any]:
    """Load DWG/DXF at ``path`` and return a GEO dictionary."""

    path_obj = Path(path)
    return _read_geo_payload_from_path(
        path_obj,
        prefer_table=prefer_table,
        use_oda=use_oda,
        feature_flags=feature_flags,
        force_text=force_text,
        layer_allowlist=layer_allowlist,
        block_name_allowlist=block_name_allowlist,
        block_name_regex=block_name_regex,
        layer_include_regex=layer_include_regex,
        layer_exclude_regex=layer_exclude_regex,
        debug_layouts=debug_layouts,
    )


def get_last_text_table_debug() -> dict[str, Any] | None:
    if isinstance(_LAST_TEXT_TABLE_DEBUG, dict):
        return _LAST_TEXT_TABLE_DEBUG
    return None


def get_last_acad_table_scan() -> dict[str, Any] | None:
    if isinstance(_LAST_ACAD_TABLE_SCAN, Mapping):
        scan: dict[str, Any] = dict(_LAST_ACAD_TABLE_SCAN)
        tables = scan.get("tables")
        if isinstance(tables, list):
            normalized: list[dict[str, Any]] = []
            for entry in tables:
                if isinstance(entry, Mapping):
                    normalized.append(dict(entry))
                else:
                    normalized.append({"value": entry})
            scan["tables"] = normalized
        return scan
    return None


__all__ = [
    "read_geo",
    "extract_geo_from_path",
    "read_acad_table",
    "rows_from_acad_table",
    "read_geo",
    "read_text_table",
    "read_geo",
    "choose_better_table",
    "promote_table_to_geo",
    "extract_geometry",
    "read_geo",
    "get_last_text_table_debug",
    "get_last_acad_table_scan",
    "set_trace_acad",
    "log_last_dxf_fallback",
]<|MERGE_RESOLUTION|>--- conflicted
+++ resolved
@@ -2012,18 +2012,6 @@
             spaces.append(space)
 
     for space in spaces:
-<<<<<<< HEAD
-        for flattened in flatten_entities(space, depth=_MAX_INSERT_DEPTH):
-            entity = flattened.entity
-            dxftype = None
-            try:
-                dxftype = entity.dxftype()
-            except Exception:
-                dxftype = None
-            kind = str(dxftype or "").upper()
-            if kind not in {"TEXT", "MTEXT", "MLEADER", "ATTRIB", "ATTDEF"}:
-                continue
-=======
         query = getattr(space, "query", None)
         if not callable(query):
             continue
@@ -2032,7 +2020,6 @@
         except Exception:
             continue
         for entity in entities:
->>>>>>> d9ce873d
             fragments = list(_iter_entity_text_fragments(entity))
             for fragment, _ in fragments:
                 normalized = _normalize_table_fragment(fragment)
@@ -4882,12 +4869,6 @@
                 layout_names_seen.append(layout_name)
             if layout_index not in layout_order:
                 layout_order.append(layout_index)
-<<<<<<< HEAD
-            layout_label = layout_name or f"Layout#{layout_index}"
-            layout_tables = _count_tables_for_layout_name(layout_name)
-            if layout_label not in layout_names_seen:
-                layout_names_seen.append(layout_label)
-=======
             query = getattr(layout_obj, "query", None)
             base_entities: list[Any] = []
             if callable(query):
@@ -4910,7 +4891,6 @@
                 if _TRACE_ACAD:
                     print(f"[LAYOUT] {layout_label} texts=0/0 tables={layout_tables}")
                 continue
->>>>>>> d9ce873d
 
             seen_entities: set[int] = set()
             text_fragments = 0
@@ -4930,17 +4910,6 @@
                 except Exception:
                     dxftype = None
                 kind = str(dxftype or "").upper()
-<<<<<<< HEAD
-
-                layer_name = flattened.layer
-                layer_upper = flattened.layer_upper
-                effective_layer = flattened.effective_layer
-                effective_layer_upper = flattened.effective_layer_upper
-                active_block = flattened.block_name
-                from_block = flattened.from_block
-
-                if kind in {"TEXT", "MTEXT", "ATTRIB", "ATTDEF", "MLEADER"}:
-=======
                 layer_name = _extract_layer(entity)
                 layer_upper = layer_name.upper() if layer_name else ""
                 effective_layer = layer_name
@@ -4950,7 +4919,6 @@
                     effective_layer = candidate
                     effective_layer_upper = candidate.upper() if candidate else ""
                 if kind in {"TEXT", "MTEXT", "ATTRIB", "ATTDEF", "MLEADER", "RTEXT"}:
->>>>>>> d9ce873d
                     coords = _extract_coords(entity)
                     coords = _apply_transform_point(flattened.transform, coords)
                     text_height = _extract_text_height(entity)
