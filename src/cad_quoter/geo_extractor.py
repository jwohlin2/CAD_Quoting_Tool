"""Isolated GEO extraction helpers for DWG/DXF sources."""

from __future__ import annotations

from collections import Counter, defaultdict, deque
from collections.abc import Iterable, Mapping, Sequence
from dataclasses import dataclass
from fractions import Fraction
import inspect
import math
from functools import lru_cache
import os
from pathlib import Path
import re
import statistics
from typing import Any, Callable
from fnmatch import fnmatchcase

from cad_quoter import geometry
from cad_quoter.geometry import convert_dwg_to_dxf
from cad_quoter.geometry.dxf_enrich import detect_units_scale
from cad_quoter.vendors import ezdxf as _ezdxf_vendor


NO_TEXT_ROWS_MESSAGE = "No text found before filtering; use --dump-ents to inspect."


class NoTextRowsError(RuntimeError):
    """Raised when neither ACAD nor text pipelines yield usable rows."""

    def __init__(self, message: str = NO_TEXT_ROWS_MESSAGE) -> None:
        super().__init__(message)


TransformMatrix = tuple[float, float, float, float, float, float]


@dataclass(slots=True)
class FlattenedEntity:
    """Metadata wrapper for entities yielded by :func:`flatten_entities`."""

    entity: Any
    transform: TransformMatrix
    from_block: bool
    block_name: str | None
    block_stack: tuple[str, ...]
    depth: int
    layer: str
    layer_upper: str
    effective_layer: str
    effective_layer_upper: str


_IDENTITY_TRANSFORM: TransformMatrix = (1.0, 0.0, 0.0, 0.0, 1.0, 0.0)


_OPS_SEGMENT_SPLIT_RE = re.compile(r"[;•]+")
_TAP_TOKEN_RE = re.compile(r"\bTAP\b", re.IGNORECASE)
_NPT_TOKEN_RE = re.compile(r"\bN\.?P\.?T\.?\b", re.IGNORECASE)
_THREAD_TOKEN_RE = re.compile(
    r"(?:#\s*\d+\s*-\s*\d+|\b\d+\s*/\s*\d+\s*-\s*\d+\b|\b\d+\s*-\s*\d+\b)",
    re.IGNORECASE,
)
_COUNTERBORE_TOKEN_RE = re.compile(
    r"\b(?:C['’]?\s*BORE|CBORE|COUNTER\s*BORE)\b",
    re.IGNORECASE,
)
_COUNTERSINK_TOKEN_RE = re.compile(
    r"\b(?:C['’]?\s*SINK|CSK|COUNTERSINK|COUNTER\s*SINK)\b",
    re.IGNORECASE,
)
_COUNTERDRILL_TOKEN_RE = re.compile(
    r"\b(?:C['’]?\s*DRILL|COUNTER\s*DRILL|CTR\s*DRILL)\b",
    re.IGNORECASE,
)
_JIG_GRIND_TOKEN_RE = re.compile(
    r"\b(?:JIG\s*GRIND|JIG[-\s]?GROUND|JG)\b",
    re.IGNORECASE,
)
_SPOT_TOKEN_RE = re.compile(r"\bSPOT\b", re.IGNORECASE)
_DRILL_TOKEN_RE = re.compile(r"\bDRILL\b", re.IGNORECASE)
_DRILL_SIZE_PATTERNS: tuple[re.Pattern[str], ...] = (
    re.compile(r"#\s*(\d+)", re.IGNORECASE),
    re.compile(r"NO\.?\s*(\d+)", re.IGNORECASE),
    re.compile(r"LETTER\s+([A-Z])", re.IGNORECASE),
    re.compile(r'"([A-Z])"'),
    re.compile(r"R\s*\(([^)]+)\)", re.IGNORECASE),
    re.compile(r"[\u00D8\u2300\u2A00⌀]\s*([0-9]+(?:\.[0-9]+)?)", re.IGNORECASE),
    re.compile(r"([0-9]+(?:\.[0-9]+)?)\s*(?:IN\.?|MM|\"|DIA|DIAM)\b", re.IGNORECASE),
    re.compile(r"\b([0-9]+\s*/\s*[0-9]+)\b"),
    re.compile(r"\b([A-Z])\b(?=[^A-Z0-9]*(?:DRILL|HOLE))", re.IGNORECASE),
    re.compile(r"\(([^(]*?([0-9]+(?:\.[0-9]+)?)[^)]*)\)", re.IGNORECASE),
)
_OPS_MANIFEST_KEYS = (
    "tap",
    "cbore",
    "cdrill",
    "csink",
    "drill",
    "jig_grind",
    "spot",
    "npt",
    "unknown",
)


def _matrix_multiply(a: TransformMatrix, b: TransformMatrix) -> TransformMatrix:
    """Return the matrix product ``a @ b`` for affine 2D transforms."""

    a00, a01, a02, a10, a11, a12 = a
    b00, b01, b02, b10, b11, b12 = b
    return (
        a00 * b00 + a01 * b10,
        a00 * b01 + a01 * b11,
        a00 * b02 + a01 * b12 + a02,
        a10 * b00 + a11 * b10,
        a10 * b01 + a11 * b11,
        a10 * b02 + a11 * b12 + a12,
    )


def _matrix_chain(*matrices: TransformMatrix) -> TransformMatrix:
    """Compose ``matrices`` left→right into a single transform."""

    transform = _IDENTITY_TRANSFORM
    for matrix in matrices:
        transform = _matrix_multiply(transform, matrix)
    return transform


def _matrix_translate(tx: float, ty: float) -> TransformMatrix:
    return (1.0, 0.0, float(tx), 0.0, 1.0, float(ty))


def _matrix_scale(sx: float, sy: float) -> TransformMatrix:
    return (float(sx), 0.0, 0.0, 0.0, float(sy), 0.0)


def _matrix_rotate(rad: float) -> TransformMatrix:
    cos_a = math.cos(rad)
    sin_a = math.sin(rad)
    return (cos_a, -sin_a, 0.0, sin_a, cos_a, 0.0)


def _apply_transform_point(
    matrix: TransformMatrix, point: tuple[float | None, float | None]
) -> tuple[float | None, float | None]:
    x_val, y_val = point
    if not isinstance(x_val, (int, float)) or not isinstance(y_val, (int, float)):
        return (None, None)
    x = float(x_val)
    y = float(y_val)
    m00, m01, m02, m10, m11, m12 = matrix
    return (m00 * x + m01 * y + m02, m10 * x + m11 * y + m12)


def _transform_scale_hint(matrix: TransformMatrix) -> float:
    """Return an approximate scale factor encoded by ``matrix``."""

    m00, m01, _m02, m10, m11, _m12 = matrix
    scale_x = math.hypot(m00, m10)
    scale_y = math.hypot(m01, m11)
    candidates = [value for value in (scale_x, scale_y) if value > 0]
    if not candidates:
        return 1.0
    try:
        return float(statistics.median(candidates))
    except Exception:
        return candidates[0]


def _coerce_float(value: Any, default: float = 0.0) -> float:
    try:
        return float(value)
    except Exception:
        return float(default)


def _point2d(value: Any) -> tuple[float, float] | None:
    if value is None:
        return None
    if hasattr(value, "xyz"):
        try:
            x_val, y_val, _ = value.xyz
            return (float(x_val), float(y_val))
        except Exception:
            return None
    for accessor in (("x", "y"), (0, 1)):
        try:
            x_candidate = getattr(value, accessor[0]) if isinstance(accessor[0], str) else value[accessor[0]]
        except Exception:
            x_candidate = None
        try:
            y_candidate = getattr(value, accessor[1]) if isinstance(accessor[1], str) else value[accessor[1]]
        except Exception:
            y_candidate = None
        if x_candidate is None and y_candidate is None:
            continue
        try:
            x_float = float(x_candidate) if x_candidate is not None else 0.0
            y_float = float(y_candidate) if y_candidate is not None else 0.0
        except Exception:
            continue
        return (x_float, y_float)
    try:
        sequence = list(value)
    except Exception:
        return None
    if len(sequence) >= 2:
        try:
            return (float(sequence[0]), float(sequence[1]))
        except Exception:
            return None
    return None


def _point3d(value: Any) -> tuple[float, float, float] | None:
    if value is None:
        return None
    if hasattr(value, "xyz"):
        try:
            x_val, y_val, z_val = value.xyz
            return (float(x_val), float(y_val), float(z_val))
        except Exception:
            return None
    for accessor in (("x", "y", "z"), (0, 1, 2)):
        coords: list[float] = []
        missing = True
        for key in accessor:
            try:
                candidate = getattr(value, key) if isinstance(key, str) else value[key]
            except Exception:
                candidate = None
            if candidate is None:
                coords.append(0.0)
            else:
                missing = False
                try:
                    coords.append(float(candidate))
                except Exception:
                    coords = []
                    break
        if coords and not missing:
            try:
                x_val, y_val, z_val = coords
                return (x_val, y_val, z_val)
            except Exception:
                continue
    return None


def _is_positive_z_normal(candidate: Any, tol: float = 1e-6) -> bool:
    vector = _point3d(candidate)
    if vector is None:
        return True
    nx, ny, nz = vector
    magnitude = math.sqrt(nx * nx + ny * ny + nz * nz)
    if not math.isfinite(magnitude) or magnitude <= 0.0:
        return False
    nx /= magnitude
    ny /= magnitude
    nz /= magnitude
    if nz <= tol:
        return False
    if abs(nx) > tol or abs(ny) > tol:
        return False
    return True


def _iter_insert_attributes(entity: Any) -> Iterable[Any]:
    attr_seen: set[int] = set()
    for attr_name in ("attribs", "attribs_raw"):
        attr_value = getattr(entity, attr_name, None)
        if attr_value is None:
            continue
        if callable(attr_value):
            try:
                attr_iterable = attr_value()
            except Exception:
                continue
        else:
            attr_iterable = attr_value
        if attr_iterable is None:
            continue
        try:
            iterator = list(attr_iterable)
        except Exception:
            iterator = [attr_iterable]
        for attr_entity in iterator:
            if attr_entity is None:
                continue
            marker = id(attr_entity)
            if marker in attr_seen:
                continue
            attr_seen.add(marker)
            yield attr_entity


def flatten_entities(
    layout: Any,
    depth: int = 5,
    *,
    include_block: Callable[[str | None], bool] | None = None,
) -> Iterable[FlattenedEntity]:
    """Yield entities from ``layout`` with accumulated block transforms.

    Args:
        include_block: Optional predicate invoked for each ``INSERT`` block
            reference. When provided, recursion into the block's entities is
            skipped unless the predicate returns ``True`` for the block name.
    """

    if layout is None:
        return

    max_depth = max(int(depth), 0)
    doc = getattr(layout, "doc", None)

    def _iter_container(container: Any) -> list[Any]:
        if container is None:
            return []
        try:
            return list(container)
        except Exception:
            result: list[Any] = []
            try:
                iterator = iter(container)
            except Exception:
                query = getattr(container, "query", None)
                if callable(query):
                    for spec in ("TEXT, MTEXT, RTEXT, MLEADER, INSERT", "*"):
                        try:
                            result = list(query(spec))
                        except Exception:
                            continue
                        if result:
                            break
                return result
            for item in iterator:
                result.append(item)
            return result

    def _extract_block_name(entity: Any) -> str | None:
        dxf_obj = getattr(entity, "dxf", None)
        name = None
        if dxf_obj is not None:
            name = getattr(dxf_obj, "name", None)
        if name is None:
            name = getattr(entity, "name", None)
        if not isinstance(name, str):
            return None
        text = name.strip()
        return text or None

    def _resolve_block_layout(entity: Any) -> Any | None:
        block_layout = None
        block_attr = getattr(entity, "block", None)
        if callable(block_attr):
            try:
                block_layout = block_attr()
            except Exception:
                block_layout = None
        if block_layout is not None:
            return block_layout
        name = _extract_block_name(entity)
        if not name:
            return None
        candidates: list[Any] = []
        for source in (getattr(entity, "doc", None), doc):
            if source is None:
                continue
            blocks = getattr(source, "blocks", None)
            if blocks is None:
                continue
            get_block = getattr(blocks, "get", None)
            if callable(get_block):
                try:
                    layout_obj = get_block(name)
                except Exception:
                    layout_obj = None
                if layout_obj is not None:
                    candidates.append(layout_obj)
        return candidates[0] if candidates else None

    def _block_base_point(block_layout: Any) -> tuple[float, float] | None:
        if block_layout is None:
            return None
        for source in (
            getattr(block_layout, "block", None),
            getattr(block_layout, "dxf", None),
            block_layout,
        ):
            if source is None:
                continue
            for attr in ("base_point", "insert", "origin"):
                coords = _point2d(getattr(source, attr, None))
                if coords is not None:
                    return coords
        return None

    def _insert_local_transform(entity: Any, block_layout: Any) -> TransformMatrix:
        dxf_obj = getattr(entity, "dxf", None)
        insert_point = None
        if dxf_obj is not None:
            insert_point = getattr(dxf_obj, "insert", None)
        if insert_point is None:
            insert_point = getattr(entity, "insert", None)
        insert_xy = _point2d(insert_point) or (0.0, 0.0)

        rotation_deg = 0.0
        if dxf_obj is not None:
            rotation_deg = _coerce_float(getattr(dxf_obj, "rotation", 0.0), 0.0)
        else:
            rotation_deg = _coerce_float(getattr(entity, "rotation", 0.0), 0.0)

        scale_uniform = 1.0
        if dxf_obj is not None:
            scale_uniform = _coerce_float(getattr(dxf_obj, "scale", 1.0), 1.0)
        else:
            scale_uniform = _coerce_float(getattr(entity, "scale", 1.0), 1.0)
        if scale_uniform == 0.0:
            scale_uniform = 1.0

        sx = scale_uniform
        sy = scale_uniform
        if dxf_obj is not None:
            sx_raw = getattr(dxf_obj, "xscale", None)
            sy_raw = getattr(dxf_obj, "yscale", None)
        else:
            sx_raw = getattr(entity, "xscale", None)
            sy_raw = getattr(entity, "yscale", None)
        if sx_raw not in (None, 0):
            sx *= _coerce_float(sx_raw, 1.0)
        if sy_raw not in (None, 0):
            sy *= _coerce_float(sy_raw, sx)
        if sx == 0.0:
            sx = 1.0
        if sy == 0.0:
            sy = sx

        base_point = _block_base_point(block_layout)
        if base_point is None:
            base_point = _point2d(getattr(dxf_obj, "block_base_point", None))

        transform_local = _matrix_chain(
            _matrix_translate(insert_xy[0], insert_xy[1]),
            _matrix_rotate(math.radians(rotation_deg)),
            _matrix_scale(sx, sy),
        )
        if base_point is not None:
            transform_local = _matrix_multiply(
                transform_local, _matrix_translate(-base_point[0], -base_point[1])
            )
        return transform_local

    def _flatten(
        entity: Any,
        transform: TransformMatrix,
        block_stack: tuple[str, ...],
        parent_effective_layer: str | None,
        level: int,
    ) -> Iterable[FlattenedEntity]:
        layer_name = _entity_layer(entity)
        layer_upper = layer_name.upper() if layer_name else ""
        effective_layer = layer_name or ""
        effective_layer_upper = layer_upper
        if not effective_layer_upper or effective_layer_upper == "0":
            candidate = parent_effective_layer or layer_name or ""
            effective_layer = candidate
            effective_layer_upper = candidate.upper() if candidate else ""

        flattened = FlattenedEntity(
            entity=entity,
            transform=transform,
            from_block=bool(block_stack),
            block_name=block_stack[-1] if block_stack else None,
            block_stack=block_stack,
            depth=level,
            layer=layer_name,
            layer_upper=layer_upper,
            effective_layer=effective_layer,
            effective_layer_upper=effective_layer_upper,
        )
        yield flattened

        dxftype = None
        try:
            dxftype = entity.dxftype()
        except Exception:
            dxftype = None
        kind = str(dxftype or "").upper()
        if kind != "INSERT" or level >= max_depth:
            return

        block_name = _extract_block_name(entity)
        if block_name and block_name in block_stack:
            return

        if include_block is not None:
            try:
                allow_block = bool(include_block(block_name))
            except Exception:
                allow_block = True
        else:
            allow_block = True

        if not allow_block:
            return

        block_layout = _resolve_block_layout(entity)
        local_transform = _insert_local_transform(entity, block_layout)
        child_transform = _matrix_multiply(transform, local_transform)
        child_stack = block_stack + (block_name,) if block_name else block_stack
        child_parent_layer = effective_layer or parent_effective_layer

        nested_entities: list[Any] = []
        use_local_transform = True
        if block_layout is not None:
            entity_space = getattr(block_layout, "entity_space", None)
            nested_entities = _iter_container(entity_space if entity_space is not None else block_layout)
        if not nested_entities:
            try:
                nested_entities = list(entity.virtual_entities())
            except Exception:
                nested_entities = []
            else:
                use_local_transform = False

        for child in nested_entities:
            next_transform = child_transform if use_local_transform else transform
            yield from _flatten(child, next_transform, child_stack, child_parent_layer, level + 1)

        for attribute in _iter_insert_attributes(entity):
            yield from _flatten(attribute, child_transform, child_stack, child_parent_layer, level + 1)

    base_entities = _iter_container(layout)
    for entity in base_entities:
        yield from _flatten(entity, _IDENTITY_TRANSFORM, tuple(), None, 0)

_HAS_ODAFC = bool(getattr(geometry, "HAS_ODAFC", False))


def _env_flag(name: str) -> bool:
    value = os.environ.get(name)
    if value is None:
        return False
    text = str(value).strip().lower()
    return text in {"1", "true", "yes", "on"}


_DEFAULT_LAYER_ALLOWLIST = frozenset({"BALLOON"})
_GEO_EXCLUDE_LAYERS_DEFAULT = r"^(AM_BOR|DEFPOINTS|PAPER)$"
_GEO_EXCLUDE_ENV = os.environ.get("GEO_EXCLUDE_LAYERS")
if _GEO_EXCLUDE_ENV:
    merged = ",".join(part for part in _GEO_EXCLUDE_ENV.splitlines())
    exclude_tokens = [token.strip() for token in merged.split(",") if token.strip()]
    if exclude_tokens:
        DEFAULT_TEXT_LAYER_EXCLUDE_REGEX: tuple[str, ...] = tuple(
            token if token.startswith("^") else f"^({token})$" for token in exclude_tokens
        )
    else:
        DEFAULT_TEXT_LAYER_EXCLUDE_REGEX = (_GEO_EXCLUDE_LAYERS_DEFAULT,)
else:
    DEFAULT_TEXT_LAYER_EXCLUDE_REGEX = (_GEO_EXCLUDE_LAYERS_DEFAULT,)
_TEXT_LAYER_EXCLUDE_ENV = os.environ.get("CAD_QUOTER_TEXT_LAYER_EXCLUDE")
if _TEXT_LAYER_EXCLUDE_ENV is not None:
    env_pattern = _TEXT_LAYER_EXCLUDE_ENV.strip()
    if env_pattern:
        if env_pattern.startswith("^"):
            DEFAULT_TEXT_LAYER_EXCLUDE_REGEX = (env_pattern,)
        else:
            DEFAULT_TEXT_LAYER_EXCLUDE_REGEX = (f"^({env_pattern})$",)
    else:
        DEFAULT_TEXT_LAYER_EXCLUDE_REGEX = tuple()

_GEOM_BLOCK_EXCLUDE_RE = re.compile(r"^(TITLE|BORDER|CHART|FRAME|AM_.*)$", re.IGNORECASE)

_GEO_STRICT_ANCHOR = _env_flag("GEO_STRICT_ANCHOR")
try:
    _GEO_H_ANCHOR_MIN = float(os.environ.get("GEO_H_ANCHOR_MIN", "0.10") or 0.10)
except Exception:
    _GEO_H_ANCHOR_MIN = 0.10
_GEO_H_ANCHOR_MIN = max(_GEO_H_ANCHOR_MIN, 0.0)
_GEO_H_ANCHOR_HARD_MIN = 0.04

try:
    _GEO_CIRCLE_DIAM_MIN_IN = float(os.environ.get("GEO_CIRCLE_DIAM_MIN_IN", "0.09") or 0.09)
except Exception:
    _GEO_CIRCLE_DIAM_MIN_IN = 0.09
_GEO_CIRCLE_DIAM_MIN_IN = max(_GEO_CIRCLE_DIAM_MIN_IN, 0.0)

try:
    _GEO_CIRCLE_DIAM_MAX_IN = float(os.environ.get("GEO_CIRCLE_DIAM_MAX_IN", "3.0") or 3.0)
except Exception:
    _GEO_CIRCLE_DIAM_MAX_IN = 3.0
if _GEO_CIRCLE_DIAM_MAX_IN <= 0.0:
    _GEO_CIRCLE_DIAM_MAX_IN = 3.0
if _GEO_CIRCLE_DIAM_MAX_IN < _GEO_CIRCLE_DIAM_MIN_IN:
    _GEO_CIRCLE_DIAM_MAX_IN = _GEO_CIRCLE_DIAM_MIN_IN
_GEO_CIRCLE_Z_ABS_MAX = 1e-6
_GEO_CIRCLE_DEDUP_DIGITS = 3


@dataclass(slots=True)
class ExtractionState:
    published: bool = False
    anchor_authoritative: bool = False

_PREFERRED_BLOCK_NAME_RE = re.compile(r"HOLE.*(?:CHART|TABLE)", re.IGNORECASE)
_FOLLOW_SHEET_DIRECTIVE_RE = re.compile(
    r"SEE\s+(?:SHEET|SHT)\s+(?P<target>[A-Z0-9]+)", re.IGNORECASE
)

_LAST_ACAD_TABLE_SCAN: dict[str, Any] | None = None
_TRACE_ACAD = False
_LAST_DXF_FALLBACK_INFO: dict[str, Any] | None = None


@dataclass(slots=True)
class TableHit:
    """Container describing an AutoCAD table discovered in the drawing."""

    owner: str
    layer: str
    handle: str
    rows: int
    cols: int
    dxftype: str
    table: Any
    source: str
    name: str | None
    scan_index: int
    transform: TransformMatrix = _IDENTITY_TRANSFORM
    block_stack: tuple[str, ...] = ()
    from_block: bool = False


def _get_table_dimension(entity: Any, names: tuple[str, ...]) -> int | None:
    dxf_obj = getattr(entity, "dxf", None)
    for name in names:
        for source in (entity, dxf_obj):
            if source is None:
                continue
            value = getattr(source, name, None)
            if value is None:
                continue
            if callable(value):
                try:
                    value = value()
                except Exception:
                    continue
            try:
                return int(float(value))
            except Exception:
                continue
    return None


def _entity_layer(entity: Any) -> str:
    dxf_obj = getattr(entity, "dxf", None)
    candidates: list[Any] = []
    if dxf_obj is not None:
        candidates.append(getattr(dxf_obj, "layer", None))
    candidates.append(getattr(entity, "layer", None))
    for candidate in candidates:
        if candidate is None:
            continue
        try:
            text = str(candidate).strip()
        except Exception:
            continue
        if text:
            return text
    return ""


def _extract_layer(entity: Any) -> str:
    """Return the best-effort layer name for ``entity``."""

    return _entity_layer(entity)


def _entity_handle(entity: Any) -> str:
    dxf_obj = getattr(entity, "dxf", None)
    for source in (entity, dxf_obj):
        if source is None:
            continue
        handle = getattr(source, "handle", None)
        if handle is None:
            continue
        try:
            text = str(handle).strip()
        except Exception:
            continue
        if text:
            return text
    return ""



def _entity_owner_handle(entity: Any) -> str:
    dxf_obj = getattr(entity, "dxf", None)
    for source in (entity, dxf_obj):
        if source is None:
            continue
        owner = getattr(source, "owner", None)
        if owner is None:
            continue
        try:
            text = str(owner).strip()
        except Exception:
            continue
        if text:
            return text
    return ""



def _normalize_oda_version(version: str | None) -> str | None:
    if version is None:
        return None
    try:
        normalized = str(version).strip().upper()
    except Exception:
        return None
    mapping = {
        "ACAD2000": "ACAD2000",
        "2000": "ACAD2000",
        "ACAD2004": "ACAD2004",
        "2004": "ACAD2004",
        "ACAD2007": "ACAD2007",
        "2007": "ACAD2007",
        "ACAD2013": "ACAD2013",
        "2013": "ACAD2013",
        "ACAD2018": "ACAD2018",
        "2018": "ACAD2018",
    }
    return mapping.get(normalized, normalized)


def _normalize_layout_key(name: str | None) -> str:
    if name is None:
        return ""
    try:
        text = str(name)
    except Exception:
        return ""
    normalized = re.sub(r"\s+", " ", text).strip()
    return normalized.upper()


def _parse_layout_filter(
    layouts_arg: Mapping[str, Any] | Iterable[str] | str | None,
) -> tuple[bool, list[str]]:
    allow_all = True
    patterns: list[str] = []
    if isinstance(layouts_arg, Mapping):
        allow_all = bool(layouts_arg.get("all_layouts", True))
        raw_patterns = layouts_arg.get("patterns")
        if isinstance(raw_patterns, str):
            patterns = [raw_patterns]
        elif isinstance(raw_patterns, Iterable) and not isinstance(
            raw_patterns, (str, bytes, bytearray)
        ):
            patterns = [str(value) for value in raw_patterns if isinstance(value, str)]
        else:
            patterns = []
    elif isinstance(layouts_arg, str):
        allow_all = False
        patterns = [layouts_arg]
    elif isinstance(layouts_arg, Iterable) and not isinstance(
        layouts_arg, (str, bytes, bytearray)
    ):
        allow_all = False
        patterns = [str(value) for value in layouts_arg if isinstance(value, str)]
    cleaned: list[str] = []
    for pattern in patterns:
        text = pattern.strip()
        if text:
            cleaned.append(text)
    if not cleaned and not allow_all:
        allow_all = False
    return (allow_all, cleaned)


def iter_layouts(
    doc: Any,
    layouts_arg: Mapping[str, Any] | Iterable[str] | str | None,
    *,
    log: bool = True,
) -> list[tuple[str, Any]]:
    allow_all, pattern_texts = _parse_layout_filter(layouts_arg)
    layouts: list[tuple[str, Any]] = []
    if doc is None:
        if log:
            print("[TEXT-SCAN] layouts=<none>")
        raise RuntimeError("No DXF/DWG document loaded")

    modelspace = getattr(doc, "modelspace", None)
    if callable(modelspace):
        try:
            space = modelspace()
        except Exception:
            space = None
        if space is not None:
            layouts.append(("Model", space))

    layouts_manager = getattr(doc, "layouts", None)
    names: list[Any] = []
    if layouts_manager is not None:
        raw_names = getattr(layouts_manager, "names", None)
        try:
            if callable(raw_names):
                names_iter = raw_names()  # type: ignore[call-arg]
            else:
                names_iter = raw_names
            names = list(names_iter or [])
        except Exception:
            names = []
        get_layout = getattr(layouts_manager, "get", None)
        for name in names:
            if not isinstance(name, str):
                continue
            if name.lower() == "model":
                continue
            layout_obj = None
            if callable(get_layout):
                try:
                    layout_obj = get_layout(name)
                except Exception:
                    layout_obj = None
            layouts.append((name, layout_obj))

    # Deduplicate layouts by normalized name while preserving order.
    unique_layouts: list[tuple[str, Any]] = []
    seen_names: set[str] = set()
    for name, layout_obj in layouts:
        key = _normalize_layout_key(name)
        if key in seen_names:
            continue
        seen_names.add(key)
        unique_layouts.append((name, layout_obj))
    layouts = unique_layouts

    filtered_layouts = layouts
    if pattern_texts:
        compiled_patterns: list[re.Pattern[str]] = []
        for text in pattern_texts:
            try:
                compiled_patterns.append(re.compile(text, re.IGNORECASE))
            except re.error as exc:
                print(f"[TEXT-SCAN] layout regex error pattern={text!r} err={exc}")
        if compiled_patterns:
            filtered_layouts = []
            for name, layout_obj in layouts:
                label = str(name or "")
                if any(pattern.search(label) for pattern in compiled_patterns):
                    filtered_layouts.append((name, layout_obj))
        else:
            filtered_layouts = []
    elif not allow_all:
        filtered_layouts = []

    names_display = [str(name or "").strip() or "-" for name, _ in filtered_layouts]
    if log:
        display = ", ".join(names_display) if names_display else "<none>"
        print(f"[TEXT-SCAN] layouts={display}")

    if not filtered_layouts:
        raise RuntimeError("No layouts matched the requested filters")

    return filtered_layouts


def set_trace_acad(enabled: bool) -> None:
    """Toggle verbose tracing for AutoCAD table discovery helpers."""

    global _TRACE_ACAD
    _TRACE_ACAD = bool(enabled)


def log_last_dxf_fallback(tables_found: Any) -> None:
    """Emit DXF fallback diagnostics if tracing is enabled."""

    global _LAST_DXF_FALLBACK_INFO
    info = _LAST_DXF_FALLBACK_INFO
    _LAST_DXF_FALLBACK_INFO = None
    if not info or not _TRACE_ACAD:
        return
    version = str(info.get("version") or "").strip() or "-"
    path = str(info.get("path") or "").strip() or "-"
    tables_count = 0
    if isinstance(tables_found, (int, float)):
        tables_count = int(tables_found)
    else:
        try:
            tables_count = int(float(tables_found))
        except Exception:
            tables_count = 0
    ok = info.get("ok") if isinstance(info, Mapping) else None
    ok_display = bool(ok) if isinstance(ok, (bool, int)) else False
    print(
        "[DXF-FALLBACK] version={version} path={path} tables={tables} ok={ok}".format(
            version=version,
            path=path,
            tables=tables_count,
            ok=ok_display,
        )
    )


def scan_tables_everywhere(doc) -> list[TableHit]:
    """Enumerate AutoCAD tables across layouts, paper space, and blocks."""

    global _LAST_ACAD_TABLE_SCAN

    hits: list[TableHit] = []
    scan_tables: list[dict[str, Any]] = []
    layouts_scanned: list[str] = []
    blocks_scanned: list[str] = []

    if doc is None:
        print("[ACAD-TABLE] scanned layouts=0 blocks=0 tables_found=0")
        _LAST_ACAD_TABLE_SCAN = {
            "layouts": [],
            "blocks": [],
            "tables_found": 0,
            "tables": [],
        }
        return hits

    containers: list[tuple[str, str, Any, str | None]] = []

    modelspace = getattr(doc, "modelspace", None)
    if callable(modelspace):
        try:
            ms = modelspace()
        except Exception:
            ms = None
        if ms is not None:
            containers.append(("MODEL", "MODEL", ms, None))
            layouts_scanned.append("MODEL")

    layouts_manager = getattr(doc, "layouts", None)
    if layouts_manager is not None:
        try:
            raw_names = getattr(layouts_manager, "names", None)
            if callable(raw_names):
                names_iter = raw_names()
            else:
                names_iter = raw_names
            layout_names = list(names_iter or [])
        except Exception:
            layout_names = []
        get_layout = getattr(layouts_manager, "get", None)
        for raw_name in layout_names:
            if not isinstance(raw_name, str):
                continue
            name = raw_name.strip() or raw_name
            layout_obj = None
            if callable(get_layout):
                try:
                    layout_obj = get_layout(raw_name)
                except Exception:
                    layout_obj = None
            if layout_obj is None:
                continue
            is_paper = False
            layout_dxf = getattr(layout_obj, "dxf", None)
            if layout_dxf is not None:
                try:
                    is_paper = bool(int(getattr(layout_dxf, "paperspace", 0)))
                except Exception:
                    is_paper = False
            if not is_paper:
                continue
            block_obj = None
            block_method = getattr(layout_obj, "block", None)
            if callable(block_method):
                try:
                    block_obj = block_method()
                except Exception:
                    block_obj = None
            if block_obj is None:
                block_obj = layout_obj
            owner = f"PAPER:{name}"
            containers.append((owner, "PAPER", block_obj, name))
            layouts_scanned.append(name)

    blocks_manager = getattr(doc, "blocks", None)
    block_items: list[tuple[str, Any]] = []
    if blocks_manager is not None:
        try:
            iterator = list(blocks_manager)
        except Exception:
            iterator = []
        for block in iterator:
            if block is None:
                continue
            name = getattr(block, "name", None)
            if name is None and hasattr(block, "dxf"):
                name = getattr(block.dxf, "name", None)
            name_text = str(name).strip() if isinstance(name, str) else None
            block_items.append((name_text or "", block))
        for name_text, block in block_items:
            owner = f"BLOCK:{name_text}" if name_text else "BLOCK"
            containers.append((owner, "BLOCK", block, name_text or None))
            if name_text:
                blocks_scanned.append(name_text)

    seen_entities: set[int] = set()

    for scan_index, (owner_label, source, container, name) in enumerate(containers):
        if container is None:
            continue
        layout_label = name or owner_label
        for flattened in flatten_entities(container, depth=_MAX_INSERT_DEPTH):
            entity = flattened.entity
            try:
                dxftype = str(entity.dxftype()).upper()
            except Exception:
                dxftype = ""
            if dxftype not in {"ACAD_TABLE", "TABLE"}:
                continue
            marker = id(entity)
            if marker in seen_entities:
                continue
            seen_entities.add(marker)
            layer_name = flattened.layer or ""
            handle = _entity_handle(entity)
            owner_handle = _entity_owner_handle(entity)
            rows = _get_table_dimension(
                entity,
                ("n_rows", "row_count", "nrows", "rows"),
            )
            cols = _get_table_dimension(
                entity,
                ("n_cols", "col_count", "ncols", "columns"),
            )
            rows_val = rows if isinstance(rows, int) and rows >= 0 else 0
            cols_val = cols if isinstance(cols, int) and cols >= 0 else 0
            scan_entry = {
                "owner": owner_label,
                "layer": layer_name or "",
                "handle": handle or "",
                "rows": rows_val,
                "cols": cols_val,
                "type": dxftype or "",
                "from_block": flattened.from_block,
                "block_stack": list(flattened.block_stack),
            }
            scan_tables.append(scan_entry)
            if _TRACE_ACAD:
                layout_display = str(layout_label or "").strip() or owner_label
                owner_display = owner_handle or handle or "-"
                layer_display = layer_name or "-"
                print(
                    "[ACAD-TABLE] layout={layout} owner={owner} rows={rows} cols={cols} layer={layer}".format(
                        layout=layout_display,
                        owner=owner_display,
                        rows=rows_val,
                        cols=cols_val,
                        layer=layer_display,
                    )
                )
            hit = TableHit(
                owner=owner_label,
                layer=layer_name or "",
                handle=handle or "",
                rows=rows_val,
                cols=cols_val,
                dxftype=dxftype or "",
                table=entity,
                source=source,
                name=name,
                scan_index=len(scan_tables) - 1,
                transform=flattened.transform,
                block_stack=flattened.block_stack,
                from_block=flattened.from_block,
            )
            hits.append(hit)

    layouts_count = len({name for name in layouts_scanned if name})
    blocks_count = len({name for name in blocks_scanned if name})
    tables_found = len(hits)

    print(
        f"[ACAD-TABLE] scanned layouts={layouts_count} blocks={blocks_count} tables_found={tables_found}"
    )
    for entry in scan_tables:
        print(
            "[ACAD-TABLE] hit owner={owner} layer={layer} handle={handle} rows={rows} cols={cols} type={typ}".format(
                owner=entry.get("owner") or "-",
                layer=entry.get("layer") or "-",
                handle=entry.get("handle") or "-",
                rows=int(entry.get("rows") or 0),
                cols=int(entry.get("cols") or 0),
                typ=entry.get("type") or "-",
            )
        )

    _LAST_ACAD_TABLE_SCAN = {
        "layouts": sorted({name for name in layouts_scanned if name}),
        "blocks": sorted({name for name in blocks_scanned if name}),
        "tables_found": tables_found,
        "tables": scan_tables,
    }

    return hits


def _cell_text(entity: Any, row: int, col: int) -> str:
    text_value = ""
    for method_name in ("text_cell_content", "cell_content"):
        method = getattr(entity, method_name, None)
        if not callable(method):
            continue
        try:
            candidate = method(row, col)
        except Exception:
            continue
        if candidate is None:
            continue
        if isinstance(candidate, (list, tuple)):
            candidate = " ".join(str(part) for part in candidate if part is not None)
        try:
            text_value = str(candidate)
        except Exception:
            text_value = candidate if isinstance(candidate, str) else ""
        if text_value:
            return _normalize_table_fragment(text_value)

    get_cell = getattr(entity, "get_cell", None)
    cell_obj = None
    if callable(get_cell):
        try:
            cell_obj = get_cell(row, col)
        except Exception:
            cell_obj = None
    if cell_obj is not None:
        for attr in ("get_text", "get_plain_text", "get_text_string"):
            method = getattr(cell_obj, attr, None)
            if not callable(method):
                continue
            try:
                candidate = method() or ""
            except Exception:
                continue
            if isinstance(candidate, (list, tuple)):
                candidate = " ".join(str(part) for part in candidate if part is not None)
            try:
                text_value = str(candidate)
            except Exception:
                text_value = candidate if isinstance(candidate, str) else ""
            if text_value:
                break
        if not text_value:
            for attr in ("text", "plain_text", "value", "content"):
                raw = getattr(cell_obj, attr, None)
                if raw is None:
                    continue
                if callable(raw):
                    try:
                        raw = raw()
                    except Exception:
                        continue
                try:
                    text_value = str(raw)
                except Exception:
                    text_value = raw if isinstance(raw, str) else ""
                if text_value:
                    break
    if not text_value:
        for method_name in (
            "get_cell_text",
            "get_display_text",
            "get_text_with_formatting",
            "get_text",
            "cell_text",
        ):
            method = getattr(entity, method_name, None)
            if not callable(method):
                continue
            try:
                candidate = method(row, col) or ""
            except Exception:
                continue
            if isinstance(candidate, (list, tuple)):
                candidate = " ".join(str(part) for part in candidate if part is not None)
            try:
                text_value = str(candidate)
            except Exception:
                text_value = candidate if isinstance(candidate, str) else ""
            if text_value:
                break
    return _normalize_table_fragment(text_value)


def _parse_qty_cell_text(text: str) -> int | None:
    candidate = (text or "").strip()
    if not candidate:
        return None
    for pattern in _BAND_QTY_FALLBACK_PATTERNS:
        match = pattern.search(candidate)
        if not match:
            continue
        groupdict = match.groupdict()
        qty_text = groupdict.get("qty") if groupdict else None
        if not qty_text and match.groups():
            qty_text = match.group(1)
        if not qty_text:
            continue
        try:
            return int(qty_text)
        except Exception:
            continue
    stripped = re.sub(r"^\s*(?:QTY[:.=]?\s*)", "", candidate, flags=re.IGNORECASE)
    stripped = re.sub(r"[()\[\]]", "", stripped)
    stripped = re.sub(r"\b(?:EA|EACH|HOLES?|REQD|REQUIRED)\b", "", stripped, flags=re.IGNORECASE)
    stripped = re.sub(r"[X×]\s*$", "", stripped, flags=re.IGNORECASE).strip()
    if re.fullmatch(r"\d{1,3}", stripped):
        try:
            value = int(stripped)
        except Exception:
            value = None
        if value is not None and value > 0:
            return value
    if _DECIMAL_RE.search(candidate):
        return None
    loose_match = re.search(r"(?<!\d)(\d{1,3})(?!\d)", candidate)
    if loose_match:
        try:
            return int(loose_match.group(1))
        except Exception:
            return None
    return None


def _detect_header_hits(cells: list[str]) -> dict[str, int]:
    header_token_re = re.compile(
        r"(QTY|QUANTITY|DESC|DESCRIPTION|REF|DIA|Ø|⌀|HOLE|ID|SIDE)",
        re.IGNORECASE,
    )
    hits: dict[str, int] = {}
    for idx, cell in enumerate(cells):
        if not cell:
            continue
        upper = cell.upper()
        if "QTY" in upper or "QUANTITY" in upper:
            hits.setdefault("qty", idx)
        if "DESC" in upper or "DESCRIPTION" in upper:
            hits.setdefault("desc", idx)
        if any(token in upper for token in ("Ø", "⌀", "DIA", "REF")):
            hits.setdefault("ref", idx)
        if "HOLE" in upper or re.search(r"\bID\b", upper):
            hits.setdefault("hole", idx)
        if "SIDE" in upper or "FACE" in upper:
            hits.setdefault("side", idx)
    if not hits:
        combined = " ".join(cells)
        if not header_token_re.search(combined):
            return {}
    return hits


def _compute_table_bbox(
    entity: Any, *, transform: TransformMatrix | None = None
) -> tuple[float, float, float, float] | None:
    try:
        virtual_entities = list(entity.virtual_entities())
    except Exception:
        virtual_entities = []
    return _compute_entity_bbox(
        entity,
        include_virtual=True,
        virtual_entities=virtual_entities,
        transform=transform,
    )


def _estimate_text_height(entity: Any, n_rows: int) -> float:
    heights: list[float] = []
    dxf_obj = getattr(entity, "dxf", None)
    if dxf_obj is not None:
        for attr in ("text_height", "char_height", "height"):
            value = getattr(dxf_obj, attr, None)
            if value is None:
                continue
            try:
                height_val = float(value)
            except Exception:
                continue
            if height_val > 0:
                heights.append(height_val)
    get_row_height = getattr(entity, "get_row_height", None)
    if callable(get_row_height):
        sample_rows = min(max(int(n_rows or 0), 0), 20)
        for idx in range(sample_rows):
            try:
                row_height = get_row_height(idx)
            except Exception:
                continue
            try:
                height_val = float(row_height)
            except Exception:
                continue
            if height_val > 0:
                heights.append(height_val)
    if heights:
        try:
            return float(statistics.median(heights))
        except Exception:
            pass
    try:
        default_height = float(getattr(entity, "default_text_height", 0.0))
    except Exception:
        default_height = 0.0
    if default_height > 0:
        return default_height
    return 0.0


def _rows_from_acad_table_with_info(
    entity: Any, *, transform: TransformMatrix | None = None
) -> tuple[list[dict[str, Any]], dict[str, Any]]:
    info: dict[str, Any] = {}
    if entity is None:
        return ([], info)

    n_rows = _get_table_dimension(entity, ("n_rows", "row_count", "nrows", "rows")) or 0
    n_cols = _get_table_dimension(entity, ("n_cols", "col_count", "ncols", "columns")) or 0
    info["n_rows"] = n_rows
    info["n_cols"] = n_cols
    if n_rows <= 0 or n_cols <= 0:
        return ([], info)

    dxf_obj = getattr(entity, "dxf", None)
    insert = getattr(dxf_obj, "insert", None) if dxf_obj is not None else None
    if insert is None:
        insert = getattr(entity, "insert", None)
    base_x = None
    base_y = None
    if insert is not None:
        try:
            base_x = float(getattr(insert, "x", None))
        except Exception:
            base_x = None
        try:
            base_y = float(getattr(insert, "y", None))
        except Exception:
            base_y = None
        if (base_x is None or base_y is None) and hasattr(insert, "__iter__"):
            try:
                parts = list(insert)
            except Exception:
                parts = []
            if base_x is None and len(parts) >= 1:
                try:
                    base_x = float(parts[0])
                except Exception:
                    base_x = None
            if base_y is None and len(parts) >= 2:
                try:
                    base_y = float(parts[1])
                except Exception:
                    base_y = None

    get_cell_extents = getattr(entity, "get_cell_extents", None)
    get_column_width = getattr(entity, "get_column_width", None)
    get_row_height = getattr(entity, "get_row_height", None)

    fallback_col_edges: list[float] | None = None
    if not callable(get_cell_extents) and callable(get_column_width):
        edges: list[float] = [0.0]
        total = 0.0
        for col_idx in range(int(n_cols)):
            width_val = 0.0
            try:
                width_val = float(get_column_width(col_idx) or 0.0)
            except Exception:
                width_val = 0.0
            if not math.isfinite(width_val) or width_val < 0:
                width_val = 0.0
            total += width_val
            edges.append(total)
        if len(edges) == int(n_cols) + 1:
            fallback_col_edges = edges

    fallback_row_edges: list[float] | None = None
    if not callable(get_cell_extents) and callable(get_row_height):
        edges_y: list[float] = [0.0]
        total_y = 0.0
        for row_idx in range(int(n_rows)):
            height_val = 0.0
            try:
                height_val = float(get_row_height(row_idx) or 0.0)
            except Exception:
                height_val = 0.0
            if not math.isfinite(height_val) or height_val < 0:
                height_val = 0.0
            total_y += height_val
            edges_y.append(total_y)
        if len(edges_y) == int(n_rows) + 1:
            fallback_row_edges = edges_y

    def _cell_center_from_extents(row_idx: int, col_idx: int) -> tuple[float, float] | None:
        if callable(get_cell_extents):
            try:
                extents = get_cell_extents(row_idx, col_idx)
            except Exception:
                extents = None
            if extents and len(extents) >= 4:
                try:
                    x_min = float(extents[0])
                    y_min = float(extents[1])
                    x_max = float(extents[2])
                    y_max = float(extents[3])
                except Exception:
                    pass
                else:
                    if (
                        math.isfinite(x_min)
                        and math.isfinite(x_max)
                        and math.isfinite(y_min)
                        and math.isfinite(y_max)
                    ):
                        return ((x_min + x_max) / 2.0, (y_min + y_max) / 2.0)
        if (
            base_x is not None
            and base_y is not None
            and fallback_col_edges
            and fallback_row_edges
            and col_idx + 1 < len(fallback_col_edges)
            and row_idx + 1 < len(fallback_row_edges)
        ):
            x_min = fallback_col_edges[col_idx]
            x_max = fallback_col_edges[col_idx + 1]
            y_top = fallback_row_edges[row_idx]
            y_bottom = fallback_row_edges[row_idx + 1]
            if (
                math.isfinite(x_min)
                and math.isfinite(x_max)
                and math.isfinite(y_top)
                and math.isfinite(y_bottom)
            ):
                x_center = base_x + (x_min + x_max) / 2.0
                y_center = base_y - (y_top + y_bottom) / 2.0
                if math.isfinite(x_center) and math.isfinite(y_center):
                    return (x_center, y_center)
        return None

    table_cells: list[list[str]] = []
    table_centers: list[list[tuple[float, float] | None]] = []
    for row_idx in range(int(n_rows)):
        row_cells: list[str] = []
        row_centers: list[tuple[float, float] | None] = []
        for col_idx in range(int(n_cols)):
            try:
                text_value = _cell_text(entity, row_idx, col_idx)
            except Exception:
                text_value = ""
            row_cells.append(text_value)
            try:
                center_val = _cell_center_from_extents(row_idx, col_idx)
            except Exception:
                center_val = None
            row_centers.append(center_val)
        if any(cell.strip() for cell in row_cells):
            table_cells.append(row_cells)
            table_centers.append(row_centers)

    if table_centers:
        if transform is not None:
            transformed_centers: list[list[tuple[float, float] | None]] = []
            for row_centers in table_centers:
                transformed_row: list[tuple[float, float] | None] = []
                for center in row_centers:
                    if center is None:
                        transformed_row.append(None)
                        continue
                    tx, ty = _apply_transform_point(transform, center)
                    if tx is None or ty is None:
                        transformed_row.append(None)
                    else:
                        transformed_row.append((tx, ty))
                transformed_centers.append(transformed_row)
            info["cell_centers"] = transformed_centers
        else:
            info["cell_centers"] = table_centers
    info["table_cells"] = table_cells
    info["row_count_raw"] = len(table_cells)

    header_map: dict[str, int] = {}
    header_row_idx: int | None = None
    header_valid = False
    for idx, row_cells in enumerate(table_cells):
        hits = _detect_header_hits(row_cells)
        if not hits:
            continue
        header_map = dict(hits)
        header_row_idx = idx
        combined_upper = " ".join(cell.upper() for cell in row_cells if cell)
        has_hole = "HOLE" in combined_upper
        has_desc = "DESC" in combined_upper or "DESCRIPTION" in combined_upper
        has_qty = "QTY" in combined_upper or "QUANTITY" in combined_upper
        has_ref = any(token in combined_upper for token in ("REF", "Ø", "⌀", "DIA"))
        header_valid = has_hole and has_desc and has_qty and has_ref
        break

    info["header_map"] = dict(header_map)
    info["header_row_index"] = header_row_idx
    info["header_valid"] = header_valid

    if "desc" not in header_map and table_cells:
        candidate_indices = list(range(len(table_cells[0])))
        for used in header_map.values():
            if used in candidate_indices:
                candidate_indices.remove(used)
        if candidate_indices:
            header_map["desc"] = max(candidate_indices)

    rows: list[dict[str, Any]] = []
    families: dict[str, int] = {}

    for idx, row_cells in enumerate(table_cells):
        if header_row_idx is not None and idx <= header_row_idx:
            continue
        hits = _detect_header_hits(row_cells)
        if hits:
            continue
        combined_text = " ".join(cell.strip() for cell in row_cells if cell).strip()
        if not combined_text:
            continue
        qty_val = None
        qty_idx = header_map.get("qty")
        if qty_idx is not None and qty_idx < len(row_cells):
            qty_val = _parse_qty_cell_text(row_cells[qty_idx])
        fallback_desc = ""
        combined_qty, combined_remainder = _extract_column_quantity_and_remainder(combined_text)
        if qty_val is None and combined_qty is not None and combined_qty > 0:
            qty_val = combined_qty
            fallback_desc = combined_remainder.strip()
        elif qty_val is not None and combined_qty is not None and qty_val == combined_qty:
            fallback_desc = combined_remainder.strip()
        if qty_val is None or qty_val <= 0:
            continue

        desc_idx = header_map.get("desc")
        desc_text = ""
        if desc_idx is not None and desc_idx < len(row_cells):
            desc_text = row_cells[desc_idx]
        if not desc_text:
            desc_text = fallback_desc
        if not desc_text:
            excluded = {idx for idx in header_map.values() if idx is not None}
            desc_parts = [
                row_cells[col].strip()
                for col in range(len(row_cells))
                if col not in excluded and row_cells[col].strip()
            ]
            desc_text = " ".join(desc_parts)
        desc_text = " ".join((desc_text or "").split())
        if qty_val is not None and desc_text:
            cleaned_desc = re.sub(r"^(?:\(\s*\d+\s*\)|\d+\s*[Xx×])\s+", "", desc_text, count=1)
            if cleaned_desc:
                desc_text = cleaned_desc
        if not desc_text:
            continue

        ref_idx = header_map.get("ref")
        ref_cell_text = row_cells[ref_idx] if ref_idx is not None and ref_idx < len(row_cells) else ""
        ref_cell_ref = _extract_row_reference(ref_cell_text) if ref_cell_text else ("", None)

        hole_idx = header_map.get("hole")
        hole_text = ""
        if hole_idx is not None and hole_idx < len(row_cells):
            raw_hole = row_cells[hole_idx]
            if isinstance(raw_hole, str):
                upper_hole = raw_hole.upper()
                match = re.search(r"\b([A-Z]{1,3})\b", upper_hole)
                if match:
                    hole_text = match.group(1)
                else:
                    hole_text = raw_hole.strip()

        side_idx = header_map.get("side")
        side_cell_text = (
            row_cells[side_idx]
            if side_idx is not None and side_idx < len(row_cells)
            else ""
        )
        base_side = _detect_row_side(" ".join([side_cell_text, desc_text]))

        fragment_desc = " ".join(desc_text.split())
        if not fragment_desc:
            continue
        ref_text, ref_value = _extract_row_reference(fragment_desc)
        if not ref_text and ref_cell_ref[0]:
            ref_text, ref_value = ref_cell_ref
        elif not ref_text and ref_cell_text:
            ref_text = " ".join(ref_cell_text.split())
            ref_value = None
        if qty_val is not None and fragment_desc:
            qty_prefix = re.match(r"^(\d+)\s*[Xx×]\s+(.*)", fragment_desc)
            if qty_prefix:
                prefix_qty = qty_prefix.group(1)
                try:
                    if int(prefix_qty) == int(qty_val):
                        fragment_desc = qty_prefix.group(2).strip()
                except Exception:
                    fragment_desc = qty_prefix.group(2).strip()
        side_value = _detect_row_side(" ".join([fragment_desc, side_cell_text]))
        if not side_value:
            side_value = base_side
        row_entry: dict[str, Any] = {
            "hole": hole_text,
            "qty": qty_val,
            "desc": fragment_desc,
            "ref": ref_text,
        }
        if side_value:
            row_entry["side"] = side_value
        rows.append(row_entry)
        if ref_value is not None:
            key = f"{ref_value:.4f}".rstrip("0").rstrip(".")
            families[key] = families.get(key, 0) + qty_val

    info["families"] = families
    info["row_count"] = len(rows)
    sum_qty = _sum_qty(rows)
    info["sum_qty"] = sum_qty

    bbox = _compute_table_bbox(entity, transform=transform)
    if bbox is not None:
        info["bbox"] = bbox
    median_height = _estimate_text_height(entity, n_rows)
    info["median_height"] = median_height

    return (rows, info)


def rows_from_acad_table(
    entity: Any, *, transform: TransformMatrix | None = None
) -> list[dict[str, Any]]:
    rows, _info = _rows_from_acad_table_with_info(entity, transform=transform)
    return rows


def _normalize_block_allowlist(
    block_allowlist: Iterable[str] | None,
) -> set[str]:
    if block_allowlist is None:
        return set()
    normalized: set[str] = set()
    for value in block_allowlist:
        if value is None:
            continue
        text = str(value).strip()
        if not text:
            continue
        normalized.add(text.upper())
    return normalized


def _compile_block_name_patterns(
    block_patterns: Iterable[str] | str | None,
) -> list[re.Pattern[str]]:
    if block_patterns is None:
        return []
    if isinstance(block_patterns, str):
        candidates: Iterable[str] = [block_patterns]
    else:
        candidates = block_patterns
    compiled: list[re.Pattern[str]] = []
    for value in candidates:
        if value is None:
            continue
        text = str(value).strip()
        if not text:
            continue
        try:
            compiled.append(re.compile(text, re.IGNORECASE))
        except re.error:
            continue
    return compiled


def _gather_entity_points(entity: Any) -> list[tuple[float, float]]:
    points: list[tuple[float, float]] = []

    def _append_value(value: Any) -> None:
        if value is None:
            return
        if hasattr(value, "x") and hasattr(value, "y"):
            try:
                points.append((float(value.x), float(value.y)))
            except Exception:
                return
            return
        if isinstance(value, (tuple, list)):
            if len(value) >= 2:
                try:
                    points.append((float(value[0]), float(value[1])))
                except Exception:
                    pass
            for item in value:
                _append_value(item)

    for source in (getattr(entity, "dxf", None), entity):
        if source is None:
            continue
        for attr in (
            "insert",
            "alignment_point",
            "start",
            "end",
            "center",
            "defpoint",
            "base_point",
            "location",
        ):
            _append_value(getattr(source, attr, None))
    try:
        iterator = iter(entity)
    except Exception:
        iterator = None
    if iterator is not None:
        for item in iterator:
            _append_value(getattr(item, "dxf", None))
            _append_value(item)
    return points


def _compute_entity_bbox(
    entity: Any,
    *,
    include_virtual: bool = False,
    virtual_entities: Iterable[Any] | None = None,
    transform: TransformMatrix | None = None,
) -> tuple[float, float, float, float] | None:
    points = _gather_entity_points(entity)
    if include_virtual:
        if virtual_entities is None:
            try:
                virtual_entities = list(entity.virtual_entities())
            except Exception:
                virtual_entities = []
        for child in virtual_entities or []:
            points.extend(_gather_entity_points(child))
    if transform is not None and points:
        transformed: list[tuple[float, float]] = []
        for x_val, y_val in points:
            try:
                x_float = float(x_val)
                y_float = float(y_val)
            except Exception:
                continue
            tx, ty = _apply_transform_point(transform, (x_float, y_float))
            if tx is None or ty is None:
                continue
            transformed.append((tx, ty))
        points = transformed
    if not points:
        return None
    xs = [pt[0] for pt in points if isinstance(pt[0], (int, float))]
    ys = [pt[1] for pt in points if isinstance(pt[1], (int, float))]
    if not xs or not ys:
        return None
    return (min(xs), max(xs), min(ys), max(ys))


class _LayerAllowlist(Iterable[str]):
    __slots__ = ("_patterns",)

    def __init__(self, patterns: Iterable[str]):
        unique: list[str] = []
        seen: set[str] = set()
        for pattern in patterns:
            upper = pattern.upper()
            if upper in seen:
                continue
            seen.add(upper)
            unique.append(upper)
        self._patterns = tuple(unique)

    def __iter__(self):
        return iter(self._patterns)

    def __contains__(self, value: object) -> bool:  # pragma: no cover - exercised via iteration
        if not self._patterns:
            return False
        text = "" if value is None else str(value)
        candidate = text.upper()
        for pattern in self._patterns:
            if fnmatchcase(candidate, pattern):
                return True
        return False

    def __len__(self) -> int:
        return len(self._patterns)

    def __repr__(self) -> str:  # pragma: no cover - debugging helper
        return f"_LayerAllowlist(patterns={self._patterns!r})"


def _normalize_layer_allowlist(
    layer_allowlist: Iterable[str] | None,
) -> _LayerAllowlist | None:
    if layer_allowlist is None:
        return None
    special_tokens = {"ALL", "*", "<ALL>"}
    normalized: list[str] = []
    for value in layer_allowlist:
        if value is None:
            continue
        if isinstance(value, str):
            raw_values = value.split(",")
        else:
            raw_values = [value]
        for item in raw_values:
            text = str(item).strip()
            if not text:
                continue
            upper = text.upper()
            if upper in special_tokens:
                return None
            normalized.append(upper)
    return _LayerAllowlist(normalized)


@lru_cache(maxsize=1)
def _load_app_module():
    import importlib

    return importlib.import_module("appV5")


@lru_cache(maxsize=None)
def _resolve_app_callable(name: str) -> Callable[..., Any] | None:
    try:
        module = _load_app_module()
    except Exception:
        return None
    return getattr(module, name, None)


def _describe_helper(helper: Any) -> str:
    if helper is None:
        return "None"
    name = getattr(helper, "__name__", None)
    if isinstance(name, str):
        return name
    return repr(helper)


def _print_helper_debug(tag: str, helper: Any) -> None:
    try:
        helper_desc = _describe_helper(helper)
    except Exception:
        helper_desc = repr(helper)
    print(f"[EXTRACT] {tag} helper: {helper_desc}")


def _debug_entities_enabled() -> bool:
    value = os.environ.get("CAD_QUOTER_DEBUG_ENTITIES", "").strip().lower()
    if not value:
        return False
    return value not in {"0", "false", "no"}


def _split_mtext_plain_text(text: Any) -> list[str]:
    if text is None:
        return []
    try:
        raw = str(text)
    except Exception:
        raw = text if isinstance(text, str) else ""
    if not raw:
        return []
    candidate = raw.replace("\r\n", "\n").replace("\r", "\n")
    candidate = _MTEXT_BREAK_RE.sub("\n", candidate)
    parts = []
    for piece in candidate.split("\n"):
        cleaned = piece.strip()
        if cleaned:
            parts.append(cleaned)
    return parts


_HOLE_ACTION_TOKEN_PATTERN = (
    r"(Ø|⌀|C['’]?BORE|COUNTER\s*BORE|DRILL|TAP|N\.?P\.?T|NPT|THRU|JIG\s*GRIND)"
)
_ADMIN_ROW_DROP_RE = re.compile(
    r"\b(SEE\s+SHEET|BREAK\s+ALL|RADIUS|DEBURR|TOLERANCE|SCALE|TITLE|DETAIL|FINISH|NOTE)\b",
    re.IGNORECASE,
)
_NUMERIC_LADDER_RE = re.compile(r"^(?:\d+\s+){8,}\d+$")
_FRAGMENT_SPLIT_RE = re.compile(r";|(?<=\))\s+(?=\d+\))")
_INCH_MARK_REF_RE = re.compile(r"\b(\d+(?:\.\d+)?)(?:\s*\"|[ ]?in\b)", re.IGNORECASE)
_DIA_SYMBOL_INLINE_RE = re.compile(r"[Ø⌀]\s*(\d+(?:\.\d+)?)")
_LETTER_DRILL_REF_RE = re.compile(r"\b([A-HJ-NP-Z])\"?\b")
_NUMBERED_THREAD_REF_RE = re.compile(r"#\d+\s*-\s*\d+", re.IGNORECASE)
_NUMBER_DRILL_REF_RE = re.compile(r"#\d+\b")
_PIPE_NPT_REF_RE = re.compile(
    r"\b((?:\d+\/\d+|\d+(?:\.\d+)?))\s*-\s*(N\.?P\.?T\.?)",
    re.IGNORECASE,
)
_THREAD_CALL_OUT_RE = re.compile(r"\b(\d+\/\d+|M\d+(?:\.\d+)?)-\d+\b", re.IGNORECASE)
_ROW_ANCHOR_RE = re.compile(r"^\(\s*(\d{1,3})\s*\)\s+", re.IGNORECASE)
_ROW_QUANTITY_PATTERNS = [
    _ROW_ANCHOR_RE,
    re.compile(r"^\s*(\d+)\s*[x×]\b", re.IGNORECASE),
    re.compile(r"^\s*(?:QTY|QTY\.|QTY:)\s*(\d+)\b", re.IGNORECASE),
    re.compile(r"^\s*(\d+)\s*(?:REQD|REQUIRED|RE'?D)\b", re.IGNORECASE),
    re.compile(rf"^\s*(\d+)\b(?=.*{_HOLE_ACTION_TOKEN_PATTERN})", re.IGNORECASE),
]
_ROW_QUANTITY_FLEX_PATTERNS = [
    re.compile(r"\b(\d+)\s*[x×]\b", re.IGNORECASE),
    re.compile(r"\b(?:QTY|QTY\.|QTY:)\s*(\d+)\b", re.IGNORECASE),
    re.compile(r"\b(\d+)\s*(?:REQD|REQUIRED|RE'?D)\b", re.IGNORECASE),
    re.compile(r"\(\s*(\d+)\s*\)"),
]
_FALLBACK_LEADING_QTY_RE = re.compile(r"^\(\d+\)\s*")
_FALLBACK_JJ_NOISE_RE = re.compile(r"\bJ\s+J\b", re.IGNORECASE)
_FALLBACK_ETCH_NOISE_RE = re.compile(r"\bETCH ON DETAIL\b(?:\.)?", re.IGNORECASE)
_RE_TEXT_ROW_START = _ROW_ANCHOR_RE
_LETTER_CODE_ROW_RE = re.compile(r"^\s*[A-Z]\s*(?:[-.:|]|$)")
_HOLE_ACTION_TOKEN_RE = re.compile(_HOLE_ACTION_TOKEN_PATTERN, re.IGNORECASE)
_DIAMETER_PREFIX_RE = re.compile(
    r"(?:Ø|⌀|DIA(?:\.\b|\b))\s*(\d+\s*/\s*\d+|\d*\.\d+|\.\d+|\d+)",
    re.IGNORECASE,
)
_DIAMETER_SUFFIX_RE = re.compile(
    r"(\d+\s*/\s*\d+|\d*\.\d+|\.\d+|\d+)\s*(?:Ø|⌀|DIA(?:\.\b|\b))",
    re.IGNORECASE,
)
_MTEXT_ALIGN_RE = re.compile(r"\\A\d;", re.IGNORECASE)
_MTEXT_BREAK_RE = re.compile(r"\\P", re.IGNORECASE)
_CANDIDATE_TOKEN_RE = re.compile(
    r"(TAP\b|DRILL\b|THRU\b|N\.P\.T\b|NPT\b|C['’]?BORE\b|COUNTER\s*BORE\b|"
    r"JIG\s+GRIND\b|AS\s+SHOWN\b|FROM\s+BACK\b|FROM\s+FRONT\b|BOTH\s+SIDES\b)",
    re.IGNORECASE,
)
_COLUMN_TOKEN_RE = re.compile(
    r"(TAP|DRILL|THRU|C['’]?BORE|COUNTER\s*BORE|N\.?P\.?T|NPT|Ø|JIG)",
    re.IGNORECASE,
)
_QSTRIPE_CANDIDATE_RE = re.compile(
    r"(^\(?\d{1,3}\)?$|^\d{1,3}[x×]$|^QTY[:.]?$)",
    re.IGNORECASE,
)
_ROI_ANCHOR_RE = re.compile(
    r"(HOLE\s+CHART|HOLE\s+TABLE|QTY|SIZE|DIA|Ø|⌀|TAP|DRILL|THRU|C['’]?BORE|"
    r"COUNTER\s*BORE|N\.?P\.?T|JIG)",
    re.IGNORECASE,
)
_TITLE_AXIS_DROP_RE = re.compile(
    r"(GENTITLE|TITLE|DRAWING|SHEET|SCALE|REV|DWG|DATE)",
    re.IGNORECASE,
)
_SEE_SHEET_DROP_RE = re.compile(r"(SEE\s+SHEET|SEE\s+DETAIL)", re.IGNORECASE)
_AXIS_ZERO_PAIR_RE = re.compile(r"^[A-Z]\s+[A-Z]\s+0\.0{3,}\b")
_AXIS_ZERO_SINGLE_RE = re.compile(r"^0\.0{3,}\s+[XY]\b", re.IGNORECASE)
_SMALL_INT_TOKEN_RE = re.compile(r"\b\d+\b")
_FRACTION_RE = re.compile(r"\b\d+\s*/\s*\d+\b")
_DECIMAL_RE = re.compile(r"\b(?:\d+\.\d+|\.\d+)\b")
_DECIMAL_3PLUS_RE = re.compile(r"\b\d+\.\d{3,}\b")
_BAND_KEEP_TOKEN_RE = re.compile(
    r"(Ø|⌀|TAP|DRILL|C['’]?BORE|COUNTER\s*BORE|CSINK|N\.?P\.?T|THREAD|#\d+-\d+|\d/\d|\d\.\d{3,})",
    re.IGNORECASE,
)
_MAX_INSERT_DEPTH = 3

_BAND_QTY_FALLBACK_PATTERNS = [
    re.compile(r"^\(\s*(?P<qty>\d+)\s*\)"),
    re.compile(r"(^|\s)(?P<qty>\d+)\s*(?:X|×)(\s|$)", re.IGNORECASE),
    re.compile(r"(^|\s)QTY[:=\s]*(?P<qty>\d+)(\s|$)", re.IGNORECASE),
    re.compile(r"(\s|^)RE(?:Q'D|QD|QUIRED)[:=\s]*(?P<qty>\d+)(\s|$)", re.IGNORECASE),
]

_LAST_TEXT_TABLE_DEBUG: dict[str, Any] | None = None
_PROMOTED_ROWS_LOGGED = False


def _promoted_rows_preview_limit() -> int:
    raw_value = os.environ.get("CAD_QUOTER_SHOW_ROWS")
    if raw_value in (None, ""):
        return 0
    try:
        limit = int(float(str(raw_value).strip()))
    except Exception:
        return 0
    return max(limit, 0)


def _clean_cell_text(value: Any) -> str:
    if value is None:
        return ""
    return " ".join(str(value).split())


_QTY_PREFIX = re.compile(r"^\(\d+\)\s*")


def _clean_desc_text(value: Any) -> str:
    if value is None:
        return ""
    text = str(value)
    cleaned = _QTY_PREFIX.sub("", text)
    cleaned = cleaned.rstrip("; ")
    cleaned = re.sub(r"\s+", " ", cleaned).strip()
    return cleaned


def _normalize_for_dedupe(value: Any) -> str:
    return _clean_cell_text(value).upper()


def _classify_promoted_row(desc_upper: str) -> str:
    if not desc_upper:
        return "note"
    tap_tokens = ("TAP", "THREAD", "NPT", "N.P.T", "NPTF", "NPS")
    counterbore_tokens = ("COUNTERBORE", "COUNTER BORE", "C'BORE", "CBORE", "SPOTFACE", "SPOT FACE")
    drill_tokens = (
        "DRILL",
        "THRU",
        "Ø",
        "⌀",
        "DIA",
        "CSK",
        "C'SINK",
        "COUNTERSINK",
        "SPOT",
        "REAM",
        "JIG GRIND",
        "CENTER DRILL",
        "C DRILL",
        "C’DRILL",
    )
    if any(token in desc_upper for token in tap_tokens):
        return "tap"
    if any(token in desc_upper for token in counterbore_tokens):
        return "counterbore"
    drill_hit = any(token in desc_upper for token in drill_tokens)
    if ("NOTE" in desc_upper or desc_upper.startswith("SEE ")) and not drill_hit:
        return "note"
    return "drill"


def _prepare_columnar_promoted_rows(
    table_info: Mapping[str, Any] | None,
) -> tuple[list[dict[str, Any]], int]:
    rows_raw = _normalize_table_rows(table_info.get("rows") if isinstance(table_info, Mapping) else None)
    seen: set[tuple[int, str, str, str]] = set()
    grouped: dict[str, list[dict[str, Any]]] = {
        "tap": [],
        "counterbore": [],
        "drill": [],
    }
    for row in rows_raw:
        if not isinstance(row, Mapping):
            continue
        qty_raw = row.get("qty")
        try:
            qty_val = int(float(qty_raw or 0))
        except Exception:
            qty_val = 0
        if qty_val <= 0:
            continue
        desc_clean = _clean_desc_text(row.get("desc"))
        ref_clean = _clean_cell_text(row.get("ref"))
        side_clean = _clean_cell_text(row.get("side"))
        dedupe_key = (
            qty_val,
            _normalize_for_dedupe(ref_clean),
            _normalize_for_dedupe(side_clean),
            _normalize_for_dedupe(desc_clean),
        )
        if dedupe_key in seen:
            continue
        seen.add(dedupe_key)
        prepared_row: dict[str, Any] = dict(row)
        prepared_row["qty"] = qty_val
        prepared_row["desc"] = desc_clean
        prepared_row["ref"] = ref_clean
        if side_clean:
            prepared_row["side"] = side_clean
        elif "side" in prepared_row:
            prepared_row.pop("side")
        prepared_row["hole"] = _clean_cell_text(row.get("hole"))
        row_type = _classify_promoted_row(_normalize_for_dedupe(desc_clean))
        if row_type == "note":
            continue
        grouped[row_type].append(prepared_row)
    ordered_rows: list[dict[str, Any]] = []
    for kind in ("tap", "counterbore", "drill"):
        ordered_rows.extend(grouped[kind])
    qty_sum = sum(row.get("qty", 0) for row in ordered_rows if isinstance(row.get("qty"), int))
    return (ordered_rows, qty_sum)


def _print_promoted_rows_once(rows: Iterable[Mapping[str, Any]]) -> None:
    global _PROMOTED_ROWS_LOGGED
    if _PROMOTED_ROWS_LOGGED:
        return
    limit = _promoted_rows_preview_limit()
    if limit <= 0:
        return
    materialized = [dict(row) for row in rows if isinstance(row, Mapping)]
    if not materialized:
        return
    count = min(limit, len(materialized))
    print(f"[EXTRACT] promoted rows preview_count={count}")
    for idx, row in enumerate(materialized[:count]):
        qty_display = row.get("qty")
        ref_display = row.get("ref") or "-"
        side_display = row.get("side") or "-"
        desc_display = row.get("desc") or ""
        print(
            "[EXTRACT] promoted row[{idx:02d}] qty={qty} ref={ref} side={side} desc={desc}".format(
                idx=idx,
                qty=qty_display,
                ref=ref_display,
                side=side_display,
                desc=desc_display,
            )
        )
    _PROMOTED_ROWS_LOGGED = True


def _score_table(info: Mapping[str, Any] | None) -> tuple[int, int, int]:
    if not isinstance(info, Mapping):
        return (0, 0, 0)
    rows = info.get("rows") or []
    header_ok = 1 if info.get("header_validated") else 0
    return (header_ok, _sum_qty(rows), len(rows))


def _sum_qty(rows: Iterable[Mapping[str, Any]] | None) -> int:
    total = 0
    if not rows:
        return total
    for row in rows:
        if not isinstance(row, Mapping):
            continue
        qty_val = row.get("qty")
        try:
            total += int(float(qty_val or 0))
        except Exception:
            continue
    return total


def read_acad_table(
    doc, layer_allowlist: Iterable[str] | None = _DEFAULT_LAYER_ALLOWLIST
) -> dict[str, Any]:
    helper = _resolve_app_callable("hole_count_from_acad_table")
    _print_helper_debug("acad", helper)
    if callable(helper):
        module = None
        try:
            module = inspect.getmodule(helper)
        except Exception:
            module = None
        if module is None:
            try:
                module = _load_app_module()
            except Exception:
                module = None
        sentinel = object()
        prev_allow = sentinel
        prev_depth = sentinel
        if module is not None:
            try:
                prev_allow = getattr(module, "_ACAD_LAYER_ALLOW_OVERRIDE")
            except AttributeError:
                prev_allow = sentinel
            setattr(module, "_ACAD_LAYER_ALLOW_OVERRIDE", layer_allowlist)
            try:
                prev_depth = getattr(module, "_ACAD_DEPTH_MAX_OVERRIDE")
            except AttributeError:
                prev_depth = sentinel
            depth_override = None
            if feature_flags and isinstance(feature_flags, Mapping):
                depth_override = feature_flags.get("acad_depth_max")
            setattr(module, "_ACAD_DEPTH_MAX_OVERRIDE", depth_override)
        try:
            result = helper(doc) or {}
        except Exception as exc:
            print(f"[EXTRACT] acad helper error: {exc}")
            raise
        finally:
            if module is not None:
                if prev_allow is sentinel:
                    try:
                        delattr(module, "_ACAD_LAYER_ALLOW_OVERRIDE")
                    except AttributeError:
                        pass
                else:
                    setattr(module, "_ACAD_LAYER_ALLOW_OVERRIDE", prev_allow)
                if prev_depth is sentinel:
                    try:
                        delattr(module, "_ACAD_DEPTH_MAX_OVERRIDE")
                    except AttributeError:
                        pass
                else:
                    setattr(module, "_ACAD_DEPTH_MAX_OVERRIDE", prev_depth)
        if isinstance(result, Mapping):
            return dict(result)
        return {}

    allowlist = _normalize_layer_allowlist(layer_allowlist)
    hits = scan_tables_everywhere(doc)
    if not hits:
        return {}

    global _LAST_ACAD_TABLE_SCAN
    scan_tables_meta: list[dict[str, Any]] = []
    if isinstance(_LAST_ACAD_TABLE_SCAN, Mapping):
        raw_tables = _LAST_ACAD_TABLE_SCAN.get("tables")
        if isinstance(raw_tables, list):
            scan_tables_meta = raw_tables

    table_candidates: list[dict[str, Any]] = []

    for hit in hits:
        rows, table_info = _rows_from_acad_table_with_info(
            hit.table, transform=hit.transform
        )
        row_count = int(table_info.get("row_count") or len(rows) or 0)
        sum_qty_val = table_info.get("sum_qty")
        try:
            sum_qty_int = int(sum_qty_val)
        except Exception:
            sum_qty_int = _sum_qty(rows)
        layer_upper = hit.layer.upper() if hit.layer else ""
        header_valid = bool(table_info.get("header_valid"))
        families_raw = table_info.get("families")
        families = dict(families_raw) if isinstance(families_raw, Mapping) else {}
        bbox = table_info.get("bbox")
        median_height = table_info.get("median_height")
        roi_hint: dict[str, Any] | None = None
        if isinstance(bbox, (list, tuple)) and len(bbox) == 4:
            try:
                xmin = float(bbox[0])
                xmax = float(bbox[1])
                ymin = float(bbox[2])
                ymax = float(bbox[3])
            except Exception:
                xmin = xmax = ymin = ymax = 0.0
            else:
                try:
                    median_height_float = float(median_height or 0.0)
                except Exception:
                    median_height_float = 0.0
                pad = 2.0 * median_height_float if median_height_float > 0 else 6.0
                roi_hint = {
                    "source": "ACAD_TABLE",
                    "handle": hit.handle,
                    "layer": hit.layer,
                    "bbox": [xmin, xmax, ymin, ymax],
                    "pad": pad,
                    "median_height": median_height_float,
                }
                if hit.name:
                    roi_hint["name"] = hit.name

        candidate = {
            "rows": rows,
            "row_count": row_count,
            "sum_qty": sum_qty_int,
            "layer": hit.layer,
            "layer_upper": layer_upper,
            "owner": hit.owner,
            "handle": hit.handle,
            "n_rows": table_info.get("n_rows"),
            "n_cols": table_info.get("n_cols"),
            "families": families,
            "roi_hint": roi_hint,
            "cell_centers": table_info.get("cell_centers"),
            "header_valid": header_valid,
        }
        if rows:
            table_candidates.append(candidate)

        if 0 <= hit.scan_index < len(scan_tables_meta):
            scan_entry = scan_tables_meta[hit.scan_index]
            if isinstance(scan_entry, dict):
                scan_entry.setdefault("owner", hit.owner)
                scan_entry.setdefault("layer", hit.layer)
                scan_entry.setdefault("handle", hit.handle)
                scan_entry["rows"] = row_count
                scan_entry["cols"] = table_info.get("n_cols") or scan_entry.get("cols", 0)
                scan_entry["sum_qty"] = sum_qty_int
                scan_entry["header_valid"] = header_valid


    if isinstance(_LAST_ACAD_TABLE_SCAN, dict):
        _LAST_ACAD_TABLE_SCAN["tables"] = scan_tables_meta
        _LAST_ACAD_TABLE_SCAN["tables_found"] = len(hits)

    if not table_candidates:
        return {}

    header_candidates = [cand for cand in table_candidates if cand.get("header_valid")]
    if not header_candidates:
        return {}

    if allowlist is not None:
        filtered = [cand for cand in header_candidates if cand.get("layer_upper") in allowlist]
    else:
        filtered = list(header_candidates)
    if not filtered:
        filtered = header_candidates

    best_candidate = max(
        filtered,
        key=lambda cand: (int(cand.get("row_count") or 0), int(cand.get("sum_qty") or 0)),
    )

    best_rows = list(best_candidate.get("rows") or [])
    if not best_rows:
        return {}

    sum_qty = int(best_candidate.get("sum_qty") or _sum_qty(best_rows))
    result: dict[str, Any] = {
        "rows": best_rows,
        "hole_count": sum_qty,
        "sum_qty": sum_qty,
        "provenance_holes": "HOLE TABLE",
        "layer": best_candidate.get("layer"),
        "owner": best_candidate.get("owner"),
        "handle": best_candidate.get("handle"),
        "n_rows": best_candidate.get("n_rows"),
        "n_cols": best_candidate.get("n_cols"),
        "source": "acad_table",
        "header_validated": True,
    }

    families_map = best_candidate.get("families")
    if isinstance(families_map, Mapping) and families_map:
        result["hole_diam_families_in"] = dict(families_map)

    roi_hint = best_candidate.get("roi_hint")
    if isinstance(roi_hint, Mapping):
        result["roi_hint"] = dict(roi_hint)

    cell_centers = best_candidate.get("cell_centers")
    if isinstance(cell_centers, list) and cell_centers:
        result["cell_centers"] = cell_centers

    print(
        "[ACAD-TABLE] chosen handle={handle} layer={layer} owner={owner} rows={rows} qty_sum={qty}".format(
            handle=result.get("handle") or "-",
            layer=result.get("layer") or "-",
            owner=result.get("owner") or "-",
            rows=len(best_rows),
            qty=sum_qty,
        )
    )

    return result



def _collect_table_text_lines(
    doc: Any,
    *,
    layout_filters: Mapping[str, Any] | Iterable[str] | str | None = None,
) -> list[str]:
    lines: list[str] = []
    seen_markers: set[int] = set()
    if doc is None:
        return lines

    try:
        spaces = iter_layouts(doc, layout_filters, log=False)
    except RuntimeError:
        raise

    for _name, space in spaces:
        if space is None:
            continue
        query = getattr(space, "query", None)
        if not callable(query):
            continue
        marker = id(space)
        if marker in seen_markers:
            continue
        seen_markers.add(marker)
        try:
            entities = list(query("TEXT, MTEXT, RTEXT"))
        except Exception:
            continue
        for entity in entities:
            fragments = list(_iter_entity_text_fragments(entity))
            for fragment, _ in fragments:
                normalized = _normalize_table_fragment(fragment)
                if normalized:
                    lines.append(normalized)
    return lines


def ensure_text_stream(
    doc_or_path: Any, log: Callable[[str], None] | None = None
) -> tuple[Any, list[str]]:
    """Run the text collector and retry via DXF conversion when needed."""

    def _log(message: str) -> None:
        if callable(log):
            try:
                log(message)
            except Exception:  # pragma: no cover - defensive logging
                pass

    doc_candidate = doc_or_path
    try:
        lines = _collect_table_text_lines(doc_candidate)
    except Exception:
        lines = []

    if lines:
        return doc_candidate, lines

    path_obj: Path | None = None
    if isinstance(doc_or_path, (str, os.PathLike)):
        try:
            path_obj = Path(doc_or_path)
        except Exception:
            path_obj = None
    else:
        for attr in ("filename", "filepath", "file_path", "_filename"):
            candidate = getattr(doc_or_path, attr, None)
            if not candidate:
                continue
            try:
                path_obj = Path(candidate)
            except Exception:
                continue
            if path_obj:
                break

    if path_obj is None or path_obj.suffix.lower() != ".dwg":
        return doc_candidate, lines

    try:
        dxf_path = convert_dwg_to_dxf(str(path_obj), out_ver="ACAD2013")
    except Exception as exc:  # pragma: no cover - defensive logging
        _log(f"[FALLBACK] text-stream convert failed path={path_obj} err={exc}")
        return doc_candidate, lines

    _log(
        "[FALLBACK] text-stream source={src} dxf={dst}".format(
            src=path_obj, dst=dxf_path
        )
    )

    fallback_doc: Any | None = None
    try:
        ezdxf_mod = geometry.require_ezdxf()
        readfile = getattr(ezdxf_mod, "readfile", None)
        if callable(readfile):
            fallback_doc = readfile(str(dxf_path))
    except Exception as exc:  # pragma: no cover - defensive logging
        _log(f"[FALLBACK] text-stream read err={exc}")
        fallback_doc = None

    if fallback_doc is None:
        return doc_candidate, lines

    doc_candidate = fallback_doc
    try:
        lines = _collect_table_text_lines(doc_candidate)
    except Exception:
        lines = []
    return doc_candidate, lines


def _resolve_follow_sheet_layout(
    token: str, layout_names: Iterable[str]
) -> tuple[str, str | None, bool]:
    normalized = re.sub(r"[^A-Z0-9]", "", str(token or "")).upper()
    if not normalized:
        target_label = "SHEET ()"
        return (target_label, None, False)

    target_label = f"SHEET ({normalized})"

    lookup: dict[str, str] = {}
    for name in layout_names:
        if not isinstance(name, str):
            continue
        stripped = name.strip()
        if not stripped:
            continue
        lookup.setdefault(stripped.upper(), stripped)

    target_upper = target_label.upper()
    if target_upper in lookup:
        return (target_label, lookup[target_upper], True)

    alt_labels: list[str] = []
    if normalized.isdigit():
        trimmed = normalized.lstrip("0") or "0"
        if trimmed != normalized:
            alt_labels.append(f"SHEET ({trimmed})")
        alt_labels.append(f"SHEET {normalized}")
        if trimmed != normalized:
            alt_labels.append(f"SHEET {trimmed}")
        alt_labels.append(trimmed)
    else:
        alt_labels.append(f"SHEET {normalized}")
        alt_labels.append(normalized)

    seen: set[str] = set()
    for candidate in alt_labels:
        candidate_upper = candidate.upper()
        if candidate_upper in seen:
            continue
        seen.add(candidate_upper)
        if candidate_upper in lookup:
            return (target_label, lookup[candidate_upper], True)

    for upper_name, original in lookup.items():
        if normalized and normalized in upper_name:
            return (target_label, original, True)

    return (target_label, None, False)


def _count_tables_for_layout_name(layout_name: str) -> int:
    layout_upper = str(layout_name or "").strip().upper()
    if not layout_upper:
        return 0
    snapshot = _LAST_ACAD_TABLE_SCAN
    if not isinstance(snapshot, Mapping):
        return 0
    raw_tables = snapshot.get("tables")
    if not isinstance(raw_tables, list):
        return 0
    suffixes = (f":{layout_upper}",)
    count = 0
    for entry in raw_tables:
        if not isinstance(entry, Mapping):
            continue
        owner_upper = str(entry.get("owner") or "").strip().upper()
        if not owner_upper:
            continue
        if owner_upper == layout_upper:
            count += 1
            continue
        if any(owner_upper.endswith(suffix) for suffix in suffixes):
            count += 1
    return count


def _extract_layer(entity: Any) -> str:
    dxf_obj = getattr(entity, "dxf", None)
    layer_name = None
    if dxf_obj is not None:
        layer_name = getattr(dxf_obj, "layer", None)
    if not layer_name:
        layer_name = getattr(entity, "layer", None)
    try:
        return str(layer_name or "").strip()
    except Exception:
        return ""


def _normalize_table_fragment(fragment: str) -> str:
    if not isinstance(fragment, str):
        fragment = str(fragment)
    cleaned = fragment.replace("%%C", "Ø").replace("%%c", "Ø")
    cleaned = _MTEXT_ALIGN_RE.sub("", cleaned)
    cleaned = _MTEXT_BREAK_RE.sub(" ", cleaned)
    cleaned = cleaned.replace("|", " |")
    cleaned = cleaned.replace("\\~", "~")
    cleaned = cleaned.replace("\\`", "`")
    cleaned = cleaned.replace("\\", " ")
    return " ".join(cleaned.split())


def _iter_entity_text_fragments(entity: Any) -> Iterable[tuple[str, bool]]:
    dxftype = None
    try:
        dxftype = entity.dxftype()
    except Exception:
        dxftype = None
    kind = str(dxftype or "").upper()
    if kind == "MTEXT":
        plain_text = getattr(entity, "plain_text", None)
        content = None
        if callable(plain_text):
            try:
                content = plain_text()
            except Exception:
                content = None
        if content is None:
            content = getattr(entity, "text", "")
        for piece in _split_mtext_plain_text(content):
            yield (piece, True)
    elif kind == "TEXT":
        dxf_obj = getattr(entity, "dxf", None)
        raw_text = getattr(dxf_obj, "text", "") if dxf_obj is not None else ""
        if not raw_text:
            raw_text = getattr(entity, "text", "")
        try:
            base = str(raw_text)
        except Exception:
            base = raw_text if isinstance(raw_text, str) else ""
        for piece in base.splitlines():
            if piece.strip():
                yield (piece, False)
    elif kind == "MLEADER":
        context = getattr(entity, "context", None)
        if context is None:
            return
        mtext = getattr(context, "mtext", None)
        if mtext is None:
            raw_text = getattr(context, "text", "")
            try:
                base = str(raw_text)
            except Exception:
                base = raw_text if isinstance(raw_text, str) else ""
            for piece in base.splitlines():
                if piece.strip():
                    yield (piece, True)
            return
        plain_text = getattr(mtext, "plain_text", None)
        content = None
        if callable(plain_text):
            try:
                content = plain_text()
            except Exception:
                content = None
        if content is None:
            content = getattr(mtext, "text", "")
        try:
            base = str(content)
        except Exception:
            base = content if isinstance(content, str) else ""
        for piece in base.splitlines():
            if piece.strip():
                yield (piece, True)
    elif kind in {"ATTRIB", "ATTDEF"}:
        dxf_obj = getattr(entity, "dxf", None)
        candidates: list[Any] = []
        if dxf_obj is not None:
            for attr in ("text", "value", "tag", "prompt", "default"):
                candidates.append(getattr(dxf_obj, attr, None))
        for attr in ("text", "value", "tag", "prompt", "default"):
            candidates.append(getattr(entity, attr, None))
        for raw in candidates:
            if not raw:
                continue
            try:
                text_value = str(raw)
            except Exception:
                text_value = raw if isinstance(raw, str) else ""
            for piece in text_value.splitlines():
                if piece.strip():
                    yield (piece, False)
    elif kind == "RTEXT":
        def _flatten_text_values(value: Any) -> Iterable[str]:
            if value is None:
                return []
            if isinstance(value, str):
                return [value]
            if isinstance(value, (bytes, bytearray)):
                try:
                    return [value.decode("utf-8")]
                except Exception:
                    try:
                        return [value.decode("latin-1")]
                    except Exception:
                        return []
            if isinstance(value, Mapping):
                results: list[str] = []
                for candidate in value.values():
                    results.extend(_flatten_text_values(candidate))
                return results
            if isinstance(value, Iterable) and not isinstance(value, (str, bytes, bytearray)):
                results: list[str] = []
                for item in value:
                    if isinstance(item, tuple) and len(item) >= 2:
                        results.extend(_flatten_text_values(item[1]))
                    else:
                        results.extend(_flatten_text_values(item))
                return results
            try:
                text = str(value)
            except Exception:
                return []
            return [text]

        seen_fragments: set[str] = set()
        collected: list[str] = []

        def _collect_text(value: Any) -> None:
            for fragment in _flatten_text_values(value):
                cleaned = fragment.strip()
                if not cleaned:
                    continue
                if cleaned in seen_fragments:
                    continue
                seen_fragments.add(cleaned)
                collected.append(cleaned)

        dxf_obj = getattr(entity, "dxf", None)
        for source in (entity, dxf_obj):
            if source is None:
                continue
            for attr in (
                "raw_content",
                "raw_text",
                "stored_text",
                "text",
                "value",
                "content",
                "string",
            ):
                _collect_text(getattr(source, attr, None))
            plain_text = getattr(source, "plain_text", None)
            if callable(plain_text):
                try:
                    _collect_text(plain_text())
                except Exception:
                    pass

        get_xdata = getattr(entity, "get_xdata", None)
        if callable(get_xdata):
            for app in ("RTEXT", "ACAD_RTEXT", "ACAD_REACTORS", "ACAD"):
                try:
                    _collect_text(get_xdata(app))
                except Exception:
                    continue

        for attr_name in ("xdata", "extended_data", "appdata"):
            _collect_text(getattr(entity, attr_name, None))

        if not collected:
            raw_text = getattr(entity, "text", "")
            if not raw_text and dxf_obj is not None:
                raw_text = getattr(dxf_obj, "text", "")
            _collect_text(raw_text)

        if not collected:
            return

        longest = max(collected, key=len, default="")
        if not longest:
            return

        pieces = _split_mtext_plain_text(longest)
        if not pieces:
            pieces = [longest]
        for piece in pieces:
            cleaned_piece = piece.strip()
            if cleaned_piece:
                yield (cleaned_piece, True)
    else:
        raw_text = getattr(entity, "text", "")
        if not raw_text:
            return
        try:
            base = str(raw_text)
        except Exception:
            base = raw_text if isinstance(raw_text, str) else ""
        for piece in base.splitlines():
            if piece.strip():
                yield (piece, False)


def _parse_number_token(token: str) -> float | None:
    text = (token or "").strip()
    if not text:
        return None
    if "/" in text:
        try:
            return float(Fraction(text))
        except Exception:
            return None
    if text.startswith("."):
        text = "0" + text
    try:
        return float(text)
    except Exception:
        return None


def _format_ref_value(value: float) -> str:
    return f"{value:.4f}\""


def _has_candidate_token(text: str) -> bool:
    if not text:
        return False
    if _CANDIDATE_TOKEN_RE.search(text):
        return True
    if "Ø" in text or "⌀" in text:
        return True
    if '"' in text:
        return True
    if _FRACTION_RE.search(text):
        return True
    if _DECIMAL_RE.search(text):
        return True
    return False


def _match_row_quantity(text: str) -> re.Match[str] | None:
    candidate = text or ""
    return _ROW_ANCHOR_RE.match(candidate)


def _search_flexible_quantity(text: str) -> re.Match[str] | None:
    candidate = text or ""
    for pattern in _ROW_QUANTITY_FLEX_PATTERNS:
        match = pattern.search(candidate)
        if match:
            return match
    return None


def _is_letter_code_row_start(text: str, next_text: str | None = None) -> bool:
    if not text:
        return False
    match = _LETTER_CODE_ROW_RE.match(text)
    if not match:
        return False
    remainder = text[match.end() :]
    if _HOLE_ACTION_TOKEN_RE.search(remainder):
        return True
    if next_text and _HOLE_ACTION_TOKEN_RE.search(next_text):
        return True
    return False


def _is_row_start(text: str, *, next_text: str | None = None) -> bool:
    if not text:
        return False
    return bool(_ROW_ANCHOR_RE.match(text))


def _roi_is_row_starter(text: str) -> bool:
    if not text:
        return False
    return bool(_ROW_ANCHOR_RE.match(text))


def _roi_is_admin_noise(text: str) -> bool:
    if not text:
        return False
    return bool(_ADMIN_ROW_DROP_RE.search(text))


def _roi_is_numeric_ladder(text: str) -> bool:
    if not text:
        return False
    return bool(_NUMERIC_LADDER_RE.match(text))


def _normalize_candidate_text(text: Any) -> str:
    try:
        base = str(text or "")
    except Exception:
        base = ""
    return " ".join(base.split())


def _is_numeric_ladder_line(text: str) -> bool:
    return bool(_NUMERIC_LADDER_RE.match(text or ""))


def _should_drop_candidate_line(text: Any) -> bool:
    normalized = _normalize_candidate_text(text)
    if not normalized:
        return False
    if _is_numeric_ladder_line(normalized):
        return True
    return bool(_ADMIN_ROW_DROP_RE.search(normalized))


def _extract_drill_size(segment: str) -> str | None:
    if not segment or not _DRILL_TOKEN_RE.search(segment):
        return None
    for pattern in _DRILL_SIZE_PATTERNS:
        match = pattern.search(segment)
        if not match:
            continue
        size_text = match.group(match.lastindex or 1)
        if not size_text:
            continue
        cleaned = re.sub(r"\s+", " ", str(size_text)).strip()
        cleaned = cleaned.strip("'\"")
        cleaned = cleaned.replace("Ø", "Ø").replace("⌀", "Ø")
        cleaned = cleaned.strip()
        if cleaned:
            return cleaned
    return None


def classify_op_row(desc: str | None) -> list[dict[str, Any]]:
    """Return operation descriptors parsed from ``desc``.

    Each descriptor contains ``kind`` (one of the manifest buckets), ``qty``
    (initialized to ``0`` and expected to be overridden by callers), and an
    optional ``size`` token for sized drill operations.
    """

    if not desc:
        return []
    try:
        text = str(desc)
    except Exception:
        return []
    segments = [part.strip() for part in _OPS_SEGMENT_SPLIT_RE.split(text) if part.strip()]
    if not segments:
        segments = [text.strip()]

    results: list[dict[str, Any]] = []
    for segment in segments:
        if not segment:
            continue
        kinds: list[tuple[str, str | None]] = []
        is_npt = bool(_NPT_TOKEN_RE.search(segment))
        is_cdrill = bool(_COUNTERDRILL_TOKEN_RE.search(segment))
        has_thread_tap = bool(_THREAD_TOKEN_RE.search(segment))
        has_tap_word = bool(_TAP_TOKEN_RE.search(segment))
        if is_npt:
            kinds.append(("npt", None))
        if is_npt or has_tap_word or has_thread_tap:
            kinds.append(("tap", None))
        if _COUNTERBORE_TOKEN_RE.search(segment):
            kinds.append(("cbore", None))
        if _COUNTERSINK_TOKEN_RE.search(segment):
            kinds.append(("csink", None))
        if is_cdrill:
            kinds.append(("cdrill", None))
        if _JIG_GRIND_TOKEN_RE.search(segment):
            kinds.append(("jig_grind", None))
        if _SPOT_TOKEN_RE.search(segment):
            kinds.append(("spot", None))
        drill_size = None if is_cdrill else _extract_drill_size(segment)
        if drill_size:
            kinds.append(("drill", drill_size))

        if not kinds:
            kinds.append(("unknown", None))

        seen_local: set[str] = set()
        for kind, size_text in kinds:
            if kind in seen_local and not size_text:
                continue
            seen_local.add(kind)
            results.append({"kind": kind, "qty": 0, "size": size_text})

    return results


def _coerce_positive_int(value: Any) -> int | None:
    try:
        candidate = int(round(float(value)))
    except Exception:
        return None
    return candidate if candidate > 0 else None


def _hole_sets_total(candidate: Any) -> tuple[int, bool]:
    total = 0
    found = False
    if isinstance(candidate, Mapping):
        if "hole_sets" in candidate:
            return _hole_sets_total(candidate.get("hole_sets"))
        qty_val = _coerce_positive_int(candidate.get("qty"))
        if qty_val is not None:
            total += qty_val
            found = True
        return (total, found)
    if isinstance(candidate, Iterable) and not isinstance(candidate, (str, bytes, bytearray)):
        for item in candidate:
            subtotal, subfound = _hole_sets_total(item)
            total += subtotal
            found = found or subfound
        return (total, found)
    qty_val = _coerce_positive_int(candidate)
    if qty_val is not None:
        return (qty_val, True)
    return (0, False)


def ops_manifest(
    chart_rows: Iterable[Mapping[str, Any]] | None,
    hole_sets: Any = None,
) -> dict[str, Any]:
    """Return a normalized operation manifest from chart rows and geometry."""

    table_totals: dict[str, int] = {key: 0 for key in _OPS_MANIFEST_KEYS}
    row_count = 0
    sized_drill_qty = 0

    if chart_rows is not None:
        for row in chart_rows:
            if not isinstance(row, Mapping):
                continue
            qty = _coerce_positive_int(row.get("qty")) or 0
            if qty <= 0:
                continue
            row_count += 1
            desc_value = row.get("desc") or row.get("description") or row.get("text")
            operations = classify_op_row(desc_value)
            if not operations:
                table_totals["unknown"] += qty
                continue
            seen = set()
            for op in operations:
                kind = str(op.get("kind") or "unknown").strip().lower()
                if kind not in _OPS_MANIFEST_KEYS:
                    kind = "unknown"
                if kind == "unknown" and kind in seen:
                    continue
                table_totals[kind] += qty
                seen.add(kind)
                if kind == "drill":
                    sized_drill_qty += qty

    geom_total, geom_found = _hole_sets_total(hole_sets)
    geom_drill_total = geom_total if geom_found else 0
    geom_unsized = max(geom_drill_total - sized_drill_qty, 0)

    total_totals = dict(table_totals)
    if geom_found:
        total_totals["drill"] = sized_drill_qty + geom_unsized
    manifest: dict[str, Any] = {
        "table": table_totals,
        "total": total_totals,
        "chart_row_count": row_count,
    }
    if geom_found:
        manifest["geom"] = {"drill": geom_drill_total, "residual_drill": geom_unsized}
        manifest["geom_drill_count"] = geom_drill_total
    manifest["chart_drill_sized"] = sized_drill_qty
    return manifest


def _norm_row_key(row: Mapping[str, Any] | Any) -> tuple[int, str]:
    qty_value: Any = None
    desc_source: str = ""
    if isinstance(row, Mapping):
        qty_value = row.get("qty")
        desc_source = str(row.get("desc") or "")
    else:
        qty_value = getattr(row, "qty", None)
        desc_source = str(getattr(row, "desc", "") or "")
    try:
        qty_int = int(float(qty_value or 0))
    except Exception:
        qty_int = 0
    desc_normalized = " ".join(desc_source.split()).upper()
    return (qty_int, desc_normalized)


def _unique_rows_in_order(
    row_sources: Iterable[Iterable[Mapping[str, Any]] | None]
) -> tuple[list[dict[str, Any]], int]:
    unique_rows: list[dict[str, Any]] = []
    seen: set[tuple[int, str]] = set()
    dropped = 0
    for source in row_sources:
        if not source:
            continue
        for row in source:
            if not isinstance(row, Mapping):
                continue
            key = _norm_row_key(row)
            if key in seen:
                dropped += 1
                continue
            seen.add(key)
            unique_rows.append(dict(row))
    return unique_rows, dropped


def _combine_text_rows(
    anchor_rows: Iterable[Mapping[str, Any]] | None,
    primary_rows: Iterable[Mapping[str, Any]] | None,
    roi_rows: Iterable[Mapping[str, Any]] | None,
) -> tuple[list[dict[str, Any]], int, bool]:
    authoritative_rows: list[dict[str, Any]] = []
    if anchor_rows:
        for row in anchor_rows:
            if isinstance(row, Mapping):
                authoritative_rows.append(dict(row))
        if authoritative_rows:
            return authoritative_rows, 0, True

    merged: list[dict[str, Any]] = []
    seen: set[tuple[int, str]] = set()
    dedup_dropped = 0
    for source in (primary_rows, roi_rows):
        if not source:
            continue
        for row in source:
            if not isinstance(row, Mapping):
                continue
            key = _norm_row_key(row)
            if key in seen:
                dedup_dropped += 1
                continue
            seen.add(key)
            merged.append(dict(row))
    return merged, dedup_dropped, False


def _compute_anchor_height(entries: Iterable[Mapping[str, Any]]) -> tuple[float, int]:
    heights: list[float] = []
    count = 0
    for entry in entries:
        text_value = entry.get("normalized_text") or entry.get("text") or ""
        normalized = _normalize_candidate_text(text_value)
        if not _ROW_ANCHOR_RE.match(normalized):
            continue
        height_val = entry.get("height")
        if not isinstance(height_val, (int, float)):
            continue
        height_float = float(height_val)
        if height_float <= 0:
            continue
        heights.append(height_float)
        count += 1
    if not heights:
        return (0.0, 0)
    try:
        anchor_height = float(statistics.median(heights))
    except Exception:
        anchor_height = float(heights[0])
    return (anchor_height, count)


def _filter_entries_by_anchor_height(
    entries: Iterable[Mapping[str, Any]],
    *,
    anchor_height: float,
    tolerance: float = 0.4,
) -> list[Mapping[str, Any]]:
    effective_anchor = float(anchor_height or 0.0)
    if effective_anchor > 0:
        effective_anchor = max(effective_anchor, _GEO_H_ANCHOR_MIN)
    lower = max(effective_anchor * (1.0 - tolerance), _GEO_H_ANCHOR_HARD_MIN)
    upper = effective_anchor * (1.0 + tolerance)
    filtered: list[Mapping[str, Any]] = []
    if effective_anchor <= 0:
        return list(entries)
    for entry in entries:
        height_val = entry.get("height")
        if not isinstance(height_val, (int, float)):
            filtered.append(entry)
            continue
        height_float = float(height_val)
        if height_float <= 0:
            filtered.append(entry)
            continue
        if lower <= height_float <= upper:
            filtered.append(entry)
    return filtered


def _extract_row_quantity_and_remainder(text: str) -> tuple[int | None, str]:
    base = (text or "").strip()
    if not base:
        return (None, "")

    primary_match = _match_row_quantity(base)
    if primary_match:
        qty_text = primary_match.group(1)
        try:
            qty_val = int(qty_text)
        except Exception:
            qty_val = None
        remainder = base[primary_match.end() :].strip()
        return (qty_val, remainder)

    return (None, base)


def _extract_column_quantity_and_remainder(text: str) -> tuple[int | None, str]:
    base = (text or "").strip()
    if not base:
        return (None, "")

    def _match_any(candidate: str) -> re.Match[str] | None:
        for pattern in _ROW_QUANTITY_PATTERNS:
            match = pattern.search(candidate)
            if match:
                return match
        return None

    def _strip_span(source: str, span: tuple[int, int]) -> str:
        start, end = span
        return (source[:start] + " " + source[end:]).strip()

    primary_match = _match_any(base)
    if primary_match:
        qty_text = primary_match.group(1)
        try:
            qty_val = int(qty_text)
        except Exception:
            qty_val = None
        remainder = base[primary_match.end() :].strip()
        return (qty_val, remainder)

    letter_match = _LETTER_CODE_ROW_RE.match(base)
    if letter_match:
        remainder_body = base[letter_match.end() :].lstrip(" -.:|")
        remainder_match = _match_any(remainder_body)
        if remainder_match:
            qty_text = remainder_match.group(1)
            try:
                qty_val = int(qty_text)
            except Exception:
                qty_val = None
            remainder = remainder_body[remainder_match.end() :].strip()
            return (qty_val, remainder)
        flexible = _search_flexible_quantity(remainder_body)
        if flexible:
            qty_text = flexible.group(1)
            try:
                qty_val = int(qty_text)
            except Exception:
                qty_val = None
            remainder = _strip_span(remainder_body, flexible.span())
            return (qty_val, remainder)

    flexible_match = _search_flexible_quantity(base)
    if flexible_match:
        qty_text = flexible_match.group(1)
        try:
            qty_val = int(qty_text)
        except Exception:
            qty_val = None
        remainder = _strip_span(base, flexible_match.span())
        return (qty_val, remainder)

    bare_match = re.match(r"^\s*(\d+)\b", base)
    if bare_match and _HOLE_ACTION_TOKEN_RE.search(base):
        qty_text = bare_match.group(1)
        try:
            qty_val = int(qty_text)
        except Exception:
            qty_val = None
        remainder = base[bare_match.end() :].strip()
        return (qty_val, remainder)

    return (None, base)


def _extract_band_quantity(text: str) -> tuple[int | None, str]:
    candidate = " ".join((text or "").split())
    if not candidate:
        return (None, "")
    for pattern in _BAND_QTY_FALLBACK_PATTERNS:
        match = pattern.search(candidate)
        if not match:
            continue
        qty_text = match.group("qty") if "qty" in match.groupdict() else None
        if not qty_text:
            continue
        try:
            qty_val = int(qty_text)
        except Exception:
            continue
        start, end = match.span()
        remainder = (candidate[:start] + " " + candidate[end:]).strip()
        return (qty_val, remainder)
    return (None, candidate)


def _extract_row_reference(desc: str) -> tuple[str, float | None]:
    search_space = desc or ""
    diameter = _extract_diameter(search_space)
    if diameter is not None and 0 < diameter <= 10:
        return (_format_ref_value(diameter), diameter)

    thread_match = _THREAD_CALL_OUT_RE.search(search_space)
    if thread_match:
        return (thread_match.group(0).upper(), None)

    pipe_match = _PIPE_NPT_REF_RE.search(search_space)
    if pipe_match:
        numeric_part = pipe_match.group(1)
        suffix = pipe_match.group(2)
        compact = f"{numeric_part}-{suffix}".upper().replace(" ", "")
        return (compact, None)

    numbered_thread = _NUMBERED_THREAD_REF_RE.search(search_space)
    if numbered_thread:
        raw_value = numbered_thread.group(0)
        normalized = raw_value.upper().replace(" ", "")
        return (normalized, None)

    number_drill = _NUMBER_DRILL_REF_RE.search(search_space)
    if number_drill:
        return (number_drill.group(0).upper(), None)

    letter_drill = _LETTER_DRILL_REF_RE.search(search_space)
    if letter_drill:
        return (letter_drill.group(1).upper(), None)

    inch_match = _INCH_MARK_REF_RE.search(search_space)
    if inch_match:
        value = _parse_number_token(inch_match.group(1))
        if value is not None and 0 < value <= 10:
            return (_format_ref_value(value), value)

    dia_inline = _DIA_SYMBOL_INLINE_RE.search(search_space)
    if dia_inline:
        value = _parse_number_token(dia_inline.group(1))
        if value is not None and 0 < value <= 10:
            return (_format_ref_value(value), value)

    for match in _FRACTION_RE.finditer(search_space):
        value = _parse_number_token(match.group(0))
        if value is not None and 0 < value <= 10:
            return (_format_ref_value(value), value)
    for match in _DECIMAL_RE.finditer(search_space):
        value = _parse_number_token(match.group(0))
        if value is not None and 0 < value <= 10:
            return (_format_ref_value(value), value)
    return ("", None)


def _detect_row_side(desc: str) -> str:
    upper = (desc or "").upper()
    if "BOTH SIDES" in upper or ("FRONT" in upper and "BACK" in upper):
        return "both"
    if "FROM BACK" in upper:
        return "back"
    if "FROM FRONT" in upper:
        return "front"
    return ""


def _merge_table_lines(lines: Iterable[str]) -> list[str]:
    merged: list[str] = []
    current: list[str] = []
    for raw_line in lines:
        candidate = " ".join(str(raw_line or "").split()).strip()
        if not candidate:
            continue
        if _roi_is_admin_noise(candidate) or _roi_is_numeric_ladder(candidate):
            continue
        if _roi_is_row_starter(candidate):
            if current:
                merged.append(" ".join(current))
            current = [candidate]
            continue
        if current:
            current.append(candidate)
    if current:
        merged.append(" ".join(current))
    return merged


def _extract_diameter(text: str) -> float | None:
    search_space = text or ""
    match = _DIAMETER_PREFIX_RE.search(search_space)
    if not match:
        match = _DIAMETER_SUFFIX_RE.search(search_space)
    if not match:
        return None
    return _parse_number_token(match.group(1))



def _truncate_cell_preview(text: str, limit: int = 60) -> str:
    if len(text) <= limit:
        return text
    if limit <= 3:
        return text[:limit]
    return text[: limit - 3] + "..."


def _cell_has_ref_marker(text: str) -> bool:
    if not text:
        return False
    candidate = text.strip()
    if "Ø" in candidate or "⌀" in candidate or '"' in candidate:
        return True
    if _FRACTION_RE.search(candidate):
        return True
    if _DECIMAL_RE.search(candidate):
        return True
    return False


def _build_columnar_table_from_panel_entries(
    entries: list[dict[str, Any]],
    *,
    roi_hint: Mapping[str, Any] | None = None,
) -> tuple[dict[str, Any] | None, dict[str, Any]]:
    def _percentile(values: list[float], fraction: float) -> float:
        if not values:
            return 0.0
        ordered = sorted(values)
        if len(ordered) == 1:
            return ordered[0]
        position = (len(ordered) - 1) * fraction
        lower = math.floor(position)
        upper = math.ceil(position)
        if lower == upper:
            return ordered[int(position)]
        lower_val = ordered[lower]
        upper_val = ordered[upper]
        return lower_val + (upper_val - lower_val) * (position - lower)

    records: list[dict[str, Any]] = []
    for entry in entries:
        text_value = (entry.get("normalized_text") or entry.get("text") or "").strip()
        if not text_value:
            continue
        x_val = entry.get("x")
        y_val = entry.get("y")
        try:
            x_float = float(x_val)
            y_float = float(y_val)
        except Exception:
            continue
        record = {
            "layout": entry.get("layout_name"),
            "from_block": bool(entry.get("from_block")),
            "x": x_float,
            "y": y_float,
            "text": text_value,
            "height": entry.get("height"),
        }
        records.append(record)

    if not records:
        return (
            None,
            {
                "rows_txt_fallback": [],
                "qty_col": None,
                "ref_col": None,
                "desc_col": None,
                "roi": None,
                "row_debug": [],
                "columns": [],
            },
        )

    base_records = list(records)
    records_all = list(base_records)
    roi_bounds: dict[str, float] | None = None
    roi_info: dict[str, Any] | None = None
    roi_median_height = 0.0
    follow_sheet_requests: dict[str, Any] = {}

    if isinstance(roi_hint, Mapping):
        bbox = roi_hint.get("bbox")
        if isinstance(bbox, (list, tuple)) and len(bbox) == 4:
            try:
                xmin = float(bbox[0])
                xmax = float(bbox[1])
                ymin = float(bbox[2])
                ymax = float(bbox[3])
            except Exception:
                xmin = xmax = ymin = ymax = 0.0
            else:
                pad = 0.0
                try:
                    pad = float(roi_hint.get("pad") or 0.0)
                except Exception:
                    pad = 0.0
                expanded_xmin = xmin - pad
                expanded_xmax = xmax + pad
                expanded_ymin = ymin - pad
                expanded_ymax = ymax + pad
                filtered = [
                    rec
                    for rec in base_records
                    if expanded_xmin <= rec["x"] <= expanded_xmax
                    and expanded_ymin <= rec["y"] <= expanded_ymax
                ]
                if filtered:
                    records_all = filtered
                roi_bounds = {
                    "xmin": xmin,
                    "xmax": xmax,
                    "ymin": ymin,
                    "ymax": ymax,
                    "dx": pad,
                    "dy": pad,
                    "clusters": 1,
                    "anchors": 0,
                }
                kept_count = len(filtered)
                source = str(roi_hint.get("source") or "ACAD_TABLE")
                roi_info = {
                    "source": source,
                    "bbox": [xmin, xmax, ymin, ymax],
                    "pad": pad,
                    "kept": kept_count,
                }
                try:
                    roi_median_height = float(roi_hint.get("median_height") or 0.0)
                except Exception:
                    roi_median_height = 0.0
                handle = roi_hint.get("handle")
                layer = roi_hint.get("layer")
                block_name = roi_hint.get("name")
                if block_name is not None:
                    roi_info["name"] = block_name
                if source.upper() == "BLOCK":
                    print(
                        "[ROI] seeded_from=BLOCK name={name} layer={layer} "
                        "box=[{xmin:.1f}..{xmax:.1f}, {ymin:.1f}..{ymax:.1f}]".format(
                            name=block_name or handle or "-",
                            layer=layer or "-",
                            xmin=xmin,
                            xmax=xmax,
                            ymin=ymin,
                            ymax=ymax,
                        )
                    )
                else:
                    print(
                        "[ROI] seeded_from={src} handle={handle} layer={layer} "
                        "box=[{xmin:.1f}..{xmax:.1f}, {ymin:.1f}..{ymax:.1f}]".format(
                            src=source,
                            handle=handle,
                            layer=layer or "-",
                            xmin=xmin,
                            xmax=xmax,
                            ymin=ymin,
                            ymax=ymax,
                        )
                    )

    all_height_values = [
        float(rec["height"])
        for rec in records_all
        if isinstance(rec.get("height"), (int, float)) and float(rec["height"]) > 0
    ]
    median_height_all = (
        statistics.median(all_height_values) if all_height_values else 0.0
    )
    if roi_median_height <= 0:
        roi_median_height = median_height_all
    anchor_lines = [rec for rec in records_all if _ROI_ANCHOR_RE.search(rec["text"])]
    filtered_records = records_all
    if roi_bounds is None and anchor_lines:
        anchor_count = len(anchor_lines)
        sorted_anchors = sorted(anchor_lines, key=lambda rec: -rec["y"])
        clusters: list[list[dict[str, Any]]] = []
        if sorted_anchors:
            if anchor_count >= 4:
                height_values = [
                    float(rec["height"])
                    for rec in sorted_anchors
                    if isinstance(rec.get("height"), (int, float))
                    and float(rec["height"]) > 0
                ]
                anchor_y_diffs = [
                    abs(sorted_anchors[idx]["y"] - sorted_anchors[idx - 1]["y"])
                    for idx in range(1, len(sorted_anchors))
                    if abs(sorted_anchors[idx]["y"] - sorted_anchors[idx - 1]["y"]) > 0
                ]
                if height_values:
                    median_height = statistics.median(height_values)
                    y_anchor_eps = 1.8 * median_height if median_height > 0 else 0.0
                    roi_median_height = median_height
                elif anchor_y_diffs:
                    median_diff = statistics.median(anchor_y_diffs)
                    y_anchor_eps = 0.5 * median_diff if median_diff > 0 else 0.0
                else:
                    y_anchor_eps = 0.0
                y_anchor_eps = max(6.0, y_anchor_eps)
                current_cluster: list[dict[str, Any]] | None = None
                prev_anchor: dict[str, Any] | None = None
                for anchor in sorted_anchors:
                    if current_cluster is None:
                        current_cluster = [anchor]
                        clusters.append(current_cluster)
                        prev_anchor = anchor
                        continue
                    prev_y = prev_anchor["y"] if prev_anchor is not None else None
                    if prev_y is not None and abs(anchor["y"] - prev_y) <= y_anchor_eps:
                        current_cluster.append(anchor)
                    else:
                        current_cluster = [anchor]
                        clusters.append(current_cluster)
                    prev_anchor = anchor
            if not clusters:
                clusters = [sorted_anchors]

        def _cluster_span(cluster: list[dict[str, Any]]) -> float:
            if not cluster:
                return 0.0
            y_vals = [rec["y"] for rec in cluster]
            return max(y_vals) - min(y_vals) if len(y_vals) > 1 else 0.0

        chosen_cluster = clusters[0] if clusters else []
        best_size = len(chosen_cluster)
        best_span = _cluster_span(chosen_cluster)
        for cluster in clusters[1:]:
            size = len(cluster)
            span = _cluster_span(cluster)
            if size > best_size or (size == best_size and span < best_span):
                chosen_cluster = cluster
                best_size = size
                best_span = span

        if not chosen_cluster:
            chosen_cluster = sorted_anchors
        cluster_xmin = min(rec["x"] for rec in chosen_cluster)
        cluster_xmax = max(rec["x"] for rec in chosen_cluster)
        cluster_ymin = min(rec["y"] for rec in chosen_cluster)
        cluster_ymax = max(rec["y"] for rec in chosen_cluster)
        base_dx = 18.0 * median_height_all if median_height_all > 0 else 0.0
        base_dy = 24.0 * median_height_all if median_height_all > 0 else 0.0
        dx = max(40.0, base_dx)
        dy = max(50.0, base_dy)
        if roi_median_height and roi_median_height > 0:
            dx = max(dx, 18.0 * roi_median_height)
            dy = max(dy, 24.0 * roi_median_height)
        expanded_xmin = cluster_xmin - dx
        expanded_xmax = cluster_xmax + dx
        expanded_ymin = cluster_ymin - dy
        expanded_ymax = cluster_ymax + dy
        filtered_records = [
            rec
            for rec in records_all
            if expanded_xmin <= rec["x"] <= expanded_xmax
            and expanded_ymin <= rec["y"] <= expanded_ymax
        ]
        clusters_count = len(clusters) or 1
        roi_bounds = {
            "xmin": cluster_xmin,
            "xmax": cluster_xmax,
            "ymin": cluster_ymin,
            "ymax": cluster_ymax,
            "dx": dx,
            "dy": dy,
            "clusters": clusters_count,
            "anchors": anchor_count,
        }
        roi_info = {
            "anchors": anchor_count,
            "clusters": clusters_count,
            "bbox": [cluster_xmin, cluster_xmax, cluster_ymin, cluster_ymax],
            "total": len(records_all),
        }
    records = list(filtered_records)

    def _prepare_records(values: list[dict[str, Any]]) -> tuple[list[dict[str, Any]], float]:
        ordered = list(values)
        ordered.sort(key=lambda item: (-item["y"], item["x"]))
        height_vals = [
            float(rec["height"])
            for rec in ordered
            if isinstance(rec.get("height"), (int, float)) and float(rec["height"]) > 0
        ]
        y_offsets = [
            abs(ordered[idx]["y"] - ordered[idx - 1]["y"])
            for idx in range(1, len(ordered))
            if abs(ordered[idx]["y"] - ordered[idx - 1]["y"]) > 0
        ]
        median_val = statistics.median(height_vals) if height_vals else 0.0
        if (median_val is None or median_val <= 0) and roi_median_height > 0:
            median_val = roi_median_height
        if (median_val is None or median_val <= 0) and median_height_all > 0:
            median_val = median_height_all
        if (median_val is None or median_val <= 0) and y_offsets:
            median_val = statistics.median(y_offsets)
        if median_val is None or median_val <= 0:
            median_val = 4.0
        return ordered, median_val

    records, median_h = _prepare_records(records)

    if roi_bounds is not None:
        desired_dx = max(roi_bounds["dx"], 18.0 * median_h)
        desired_dy = max(roi_bounds["dy"], 24.0 * median_h)
        if desired_dx > roi_bounds["dx"] + 1e-6 or desired_dy > roi_bounds["dy"] + 1e-6:
            expanded_xmin = roi_bounds["xmin"] - desired_dx
            expanded_xmax = roi_bounds["xmax"] + desired_dx
            expanded_ymin = roi_bounds["ymin"] - desired_dy
            expanded_ymax = roi_bounds["ymax"] + desired_dy
            filtered_records = [
                rec
                for rec in records_all
                if expanded_xmin <= rec["x"] <= expanded_xmax
                and expanded_ymin <= rec["y"] <= expanded_ymax
            ]
            roi_bounds["dx"] = desired_dx
            roi_bounds["dy"] = desired_dy
            records, median_h = _prepare_records(filtered_records)
        expanded_xmin = roi_bounds["xmin"] - roi_bounds["dx"]
        expanded_xmax = roi_bounds["xmax"] + roi_bounds["dx"]
        expanded_ymin = roi_bounds["ymin"] - roi_bounds["dy"]
        expanded_ymax = roi_bounds["ymax"] + roi_bounds["dy"]
        kept_count = len(records)
        if roi_info is None:
            roi_info = {}
        roi_info.update(
            {
                "expanded": [expanded_xmin, expanded_xmax, expanded_ymin, expanded_ymax],
                "kept": kept_count,
                "median_h": median_h,
                "anchors": int(roi_bounds.get("anchors", 0.0)),
                "clusters": int(roi_bounds.get("clusters", 0.0)) or 1,
            }
        )
        print(
            "[ROI] anchors={count} clusters={clusters} chosen_span=[{ymax:.1f}..{ymin:.1f}] "
            "bbox=[{xmin:.1f}..{xmax:.1f}] expanded=[{xmin_exp:.1f}..{xmax_exp:.1f},{ymin_exp:.1f}..{ymax_exp:.1f}]".format(
                count=int(roi_bounds.get("anchors", 0.0)),
                clusters=int(roi_bounds.get("clusters", 0.0)) or 1,
                ymax=roi_bounds["ymax"],
                ymin=roi_bounds["ymin"],
                xmin=roi_bounds["xmin"],
                xmax=roi_bounds["xmax"],
                xmin_exp=expanded_xmin,
                xmax_exp=expanded_xmax,
                ymin_exp=expanded_ymin,
                ymax_exp=expanded_ymax,
            )
        )
        print(
            f"[ROI] median_h={median_h:.2f} expand=({roi_bounds['dx']:.1f},{roi_bounds['dy']:.1f})"
        )
        print(
            f"[ROI] raw_lines -> roi_lines: {len(records_all)} -> {kept_count}"
        )

    y_gap = 0.75 * median_h if median_h > 0 else 4.0
    if y_gap <= 0:
        y_gap = 4.0

    normalized_cells: list[tuple[float, float, float, str]] = []
    for record in records:
        text_value = str(record.get("text") or "").strip()
        if not text_value:
            continue
        x_raw = record.get("x")
        y_raw = record.get("y")
        if not isinstance(x_raw, (int, float)) or not isinstance(y_raw, (int, float)):
            continue
        height_raw = record.get("height")
        if isinstance(height_raw, (int, float)) and float(height_raw) > 0:
            height_val = float(height_raw)
        else:
            height_val = median_h if median_h > 0 else median_height_all or 4.0
        normalized_cells.append((float(x_raw), float(y_raw), float(height_val), text_value))

    if not normalized_cells:
        debug_info = {
            "rows_txt_fallback": [],
            "median_h": median_h,
            "roi": roi_info,
            "row_gap": y_gap,
            "columns": [],
        }
        return (None, debug_info)

    class _RowBuffer:
        __slots__ = ("cells", "y_values")

        def __init__(self, cell: tuple[float, float, float, str]) -> None:
            self.cells: list[tuple[float, float, float, str]] = [cell]
            self.y_values: list[float] = [cell[1]]

        def add(self, cell: tuple[float, float, float, str]) -> None:
            self.cells.append(cell)
            self.y_values.append(cell[1])

        @property
        def center(self) -> float:
            return sum(self.y_values) / len(self.y_values)

    sorted_cells = sorted(normalized_cells, key=lambda item: (-item[1], item[0]))
    row_buffers: list[_RowBuffer] = []
    for cell in sorted_cells:
        if not row_buffers:
            row_buffers.append(_RowBuffer(cell))
            continue
        current = row_buffers[-1]
        if abs(cell[1] - current.center) <= y_gap:
            current.add(cell)
            continue
        row_buffers.append(_RowBuffer(cell))

    def _row_span(buffer: _RowBuffer) -> float:
        xs = [cell[0] for cell in buffer.cells]
        if len(xs) < 2:
            return 0.0
        return max(xs) - min(xs)

    def _column_centers_from_rows(rows: list[_RowBuffer]) -> list[float]:
        if not rows:
            return []
        span_target = max(rows, key=lambda row: (len(row.cells), _row_span(row)))
        xs_sorted = sorted(cell[0] for cell in span_target.cells)
        centers: list[float] = []
        min_gap = max(2.0, 0.4 * (median_h if median_h > 0 else median_height_all or 4.0))
        for x_val in xs_sorted:
            if not centers:
                centers.append(x_val)
                continue
            if abs(x_val - centers[-1]) <= min_gap:
                centers[-1] = (centers[-1] + x_val) / 2.0
            else:
                centers.append(x_val)
        if not centers:
            centers = xs_sorted
        return centers

    column_centers = _column_centers_from_rows(row_buffers)
    if not column_centers:
        column_centers = sorted({cell[0] for cell in sorted_cells})

    def _snap_row(buffer: _RowBuffer, centers: list[float]) -> tuple[list[str], list[list[tuple[float, float, float, str]]]]:
        if not centers:
            return [], []
        assignments: list[list[tuple[float, float, float, str]]] = [
            [] for _ in centers
        ]
        for cell in sorted(buffer.cells, key=lambda item: item[0]):
            nearest_index = min(
                range(len(centers)),
                key=lambda idx: (abs(cell[0] - centers[idx]), idx),
            )
            assignments[nearest_index].append(cell)
        cell_texts = [
            " ".join(part[3] for part in bucket).strip() if bucket else ""
            for bucket in assignments
        ]
        return cell_texts, assignments

    snapped_rows: list[dict[str, Any]] = []
    for row_index, buffer in enumerate(row_buffers):
        cell_texts, assignments = _snap_row(buffer, column_centers)
        if not cell_texts and buffer.cells:
            cell_texts = [" ".join(part[3] for part in sorted(buffer.cells, key=lambda item: item[0])).strip()]
        row_center_y = sum(buffer.y_values) / len(buffer.y_values)
        snapped_rows.append(
            {
                "index": row_index,
                "y": row_center_y,
                "cells": cell_texts,
                "assignments": assignments,
            }
        )

    if not snapped_rows:
        debug_info = {
            "rows_txt_fallback": [],
            "median_h": median_h,
            "roi": roi_info,
            "row_gap": y_gap,
            "columns": column_centers,
        }
        return (None, debug_info)

    def _header_hits(cells: list[str]) -> dict[str, int]:
        hits: dict[str, int] = {}
        for idx, cell_text in enumerate(cells):
            upper = cell_text.upper()
            if not upper:
                continue
            if "QTY" in upper or "QUANTITY" in upper:
                hits.setdefault("qty", idx)
            if "DESC" in upper or "DESCRIPTION" in upper:
                hits.setdefault("desc", idx)
            if "SIDE" in upper or "FACE" in upper:
                hits.setdefault("side", idx)
            if any(token in upper for token in ("Ø", "⌀", "DIA", "REF")):
                hits.setdefault("ref", idx)
            if "HOLE" in upper or re.search(r"ID", upper):
                hits.setdefault("hole", idx)
        return hits

    header_rows: dict[int, dict[str, int]] = {}
    header_cols: dict[str, int] = {}
    for row in snapped_rows:
        hits = _header_hits(row.get("cells", []))
        if not hits:
            continue
        if "qty" not in hits and len(hits) < 2:
            continue
        header_rows[row["index"]] = hits
        for field, col_idx in hits.items():
            header_cols.setdefault(field, col_idx)

    header_row_indices = set(header_rows)
    column_count = len(column_centers)

    def _normalize_cell(text: str) -> str:
        return " ".join(text.split())

    column_metrics: list[dict[str, Any]] = []
    for col_idx in range(column_count):
        values = []
        for row in snapped_rows:
            cells = row.get("cells", [])
            if col_idx < len(cells):
                values.append(cells[col_idx])
        non_empty = [value.strip() for value in values if value and value.strip()]
        numeric_hits = sum(1 for value in non_empty if _parse_qty_cell_text(value) is not None)
        qty_hits = sum(1 for value in non_empty if _ROW_QUANTITY_PATTERNS[0].match(value))
        ref_hits = sum(1 for value in non_empty if _cell_has_ref_marker(value))
        side_hits = sum(1 for value in non_empty if _detect_row_side(value))
        avg_len = statistics.mean(len(value) for value in non_empty) if non_empty else 0.0
        column_metrics.append(
            {
                "non_empty": len(non_empty),
                "numeric_hits": numeric_hits,
                "qty_hits": qty_hits,
                "ref_hits": ref_hits,
                "side_hits": side_hits,
                "avg_len": avg_len,
            }
        )

    qty_col = header_cols.get("qty")
    if qty_col is None and column_metrics:
        candidate = max(
            range(column_count),
            key=lambda idx: (
                column_metrics[idx]["qty_hits"],
                column_metrics[idx]["numeric_hits"],
                column_metrics[idx]["non_empty"],
                -idx,
            ),
        )
        if column_metrics[candidate]["qty_hits"] > 0 or column_metrics[candidate]["numeric_hits"] > 0:
            qty_col = candidate

    ref_col = header_cols.get("ref")
    if ref_col is None and column_metrics:
        ref_candidates = [idx for idx in range(column_count) if idx != qty_col]
        if not ref_candidates:
            ref_candidates = list(range(column_count))
        candidate = max(
            ref_candidates,
            key=lambda idx: (
                column_metrics[idx]["ref_hits"],
                column_metrics[idx]["non_empty"],
                -idx,
            ),
        )
        if column_metrics[candidate]["ref_hits"] > 0:
            ref_col = candidate

    side_col = header_cols.get("side")
    if side_col is None and column_metrics:
        side_candidates = [
            idx
            for idx in range(column_count)
            if idx not in {qty_col, ref_col}
        ]
        if not side_candidates:
            side_candidates = list(range(column_count))
        candidate = max(
            side_candidates,
            key=lambda idx: (
                column_metrics[idx]["side_hits"],
                column_metrics[idx]["non_empty"],
                -idx,
            ),
        )
        if column_metrics[candidate]["side_hits"] > 0:
            side_col = candidate

    desc_col = header_cols.get("desc")
    occupied = {idx for idx in (qty_col, ref_col, side_col) if isinstance(idx, int)}
    if desc_col is None and column_metrics:
        candidates = [idx for idx in range(column_count) if idx not in occupied]
        if not candidates:
            candidates = list(range(column_count))
        desc_col = max(
            candidates,
            key=lambda idx: (
                column_metrics[idx]["avg_len"],
                column_metrics[idx]["non_empty"],
                -idx,
            ),
        )

    row_debug_entries = [
        {
            "index": row["index"],
            "y": row["y"],
            "cells": row.get("cells", []),
        }
        for row in snapped_rows
    ]

    base_rows: list[dict[str, Any]] = []
    base_row_keys: set[tuple[int, str]] = set()

    for row in snapped_rows:
        row_index = row["index"]
        if row_index in header_row_indices:
            continue
        cells = [cell.strip() for cell in row.get("cells", [])]
        if not any(cells):
            continue
        qty_text = ""
        if isinstance(qty_col, int) and qty_col < len(cells):
            qty_text = cells[qty_col]
        qty_val = _parse_qty_cell_text(qty_text) if qty_text else None
        desc_idx = desc_col if isinstance(desc_col, int) else None
        desc_text = cells[desc_idx] if desc_idx is not None and desc_idx < len(cells) else ""
        combined_text = " ".join(value for value in cells if value)
        inline_qty_detail: dict[str, Any] | None = None
        if (
            isinstance(desc_idx, int)
            and desc_idx == qty_col
            and desc_text
        ):
            inline_qty_val, inline_remainder = _extract_column_quantity_and_remainder(desc_text)
            if inline_qty_val is not None and inline_qty_val > 0:
                inline_qty_detail = {
                    "value": int(inline_qty_val),
                    "source": "desc",
                    "remainder": inline_remainder.strip(),
                }
                if inline_qty_detail["remainder"]:
                    desc_text = inline_qty_detail["remainder"]
                if qty_val is None or qty_val <= 0:
                    qty_val = inline_qty_val
        if qty_val is None or qty_val <= 0:
            source = None
            inline_qty_val = None
            remainder = ""
            if desc_text:
                inline_qty_val, remainder = _extract_column_quantity_and_remainder(desc_text)
            source = "desc"
            if inline_qty_val is None or inline_qty_val <= 0:
                inline_qty_val, remainder = _extract_column_quantity_and_remainder(combined_text)
                source = "combined"
            if inline_qty_val is not None and inline_qty_val > 0:
                qty_val = inline_qty_val
                inline_qty_detail = {
                    "value": int(inline_qty_val),
                    "source": source,
                    "remainder": remainder.strip(),
                }
                if not desc_text or (desc_idx == qty_col and inline_qty_detail["remainder"]):
                    desc_text = inline_qty_detail["remainder"] or desc_text
        if qty_val is None or qty_val <= 0:
            continue
        try:
            qty_int = int(qty_val)
        except Exception:
            continue
        if qty_int <= 0:
            continue
        if not desc_text:
            fallback_parts = [
                value
                for idx, value in enumerate(cells)
                if idx != qty_col and value
            ]
            desc_text = " ".join(fallback_parts) if fallback_parts else combined_text
        desc_text = _normalize_cell(desc_text)
        ref_idx = header_cols.get("ref", ref_col)
        ref_cell_text = (
            cells[ref_idx]
            if isinstance(ref_idx, int) and ref_idx < len(cells)
            else ""
        )
        ref_text, ref_value = _extract_row_reference(ref_cell_text or desc_text)
        if not ref_text:
            alt_ref_text, alt_ref_value = _extract_row_reference(desc_text)
            if alt_ref_text:
                ref_text = alt_ref_text
            if ref_value is None and alt_ref_value is not None:
                ref_value = alt_ref_value
        side_idx = header_cols.get("side", side_col)
        side_cell_text = (
            cells[side_idx]
            if isinstance(side_idx, int) and side_idx < len(cells)
            else ""
        )
        side_value = _detect_row_side(" ".join(filter(None, [side_cell_text, desc_text])))
        row_entry: dict[str, Any] = {
            "hole": "",
            "qty": qty_int,
            "desc": desc_text,
            "ref": ref_text or "",
        }
        if side_value:
            row_entry["side"] = side_value
        if inline_qty_detail:
            row_entry["inline_qty"] = inline_qty_detail
        dedupe_key = (qty_int, " ".join(desc_text.split()).upper())
        if dedupe_key in base_row_keys:
            continue
        base_row_keys.add(dedupe_key)
        base_rows.append(row_entry)
        preview_cols = ", ".join(
            f"{idx}:{_truncate_cell_preview(value)}" for idx, value in enumerate(cells)
        )
        print(
            f"[TABLE-R] row#{row_index} qty={qty_int} cols=[{preview_cols}]"
        )

    rows_output: list[dict[str, Any]] = [dict(row_entry) for row_entry in base_rows]

    if not rows_output:
        debug_info = {
            "rows_txt_fallback": [],
            "median_h": median_h,
            "roi": roi_info,
            "row_gap": y_gap,
            "columns": column_centers,
            "header_rows": sorted(header_row_indices),
            "header_cols": header_cols,
        }
        return (None, debug_info)

    qty_sum = sum(int(row.get("qty") or 0) for row in rows_output)
    families: dict[str, int] = {}
    for row_entry in rows_output:
        ref_text, ref_value = _extract_row_reference(row_entry.get("ref") or row_entry.get("desc") or "")
        if ref_text:
            row_entry["ref"] = ref_text
        if ref_value is not None:
            key = f"{ref_value:.4f}".rstrip("0").rstrip(".")
            families[key] = families.get(key, 0) + int(row_entry.get("qty", 0))

    table_info: dict[str, Any] = {
        "rows": rows_output,
        "hole_count": qty_sum,
        "sum_qty": qty_sum,
        "provenance_holes": "HOLE TABLE",
        "source": "text_table",
    }
    if families:
        table_info["hole_diam_families_in"] = families

    debug_info = {
        "rows_txt_fallback": rows_output,
        "median_h": median_h,
        "row_gap": y_gap,
        "columns": column_centers,
        "header_rows": sorted(header_row_indices),
        "header_cols": header_cols,
        "qty_col": qty_col,
        "ref_col": ref_col,
        "desc_col": desc_col,
        "side_col": side_col,
        "qty_sum": qty_sum,
        "row_debug": row_debug_entries,
    }
    if roi_info is not None:
        debug_info["roi"] = roi_info
    return (table_info, debug_info)


def _extract_mechanical_table_from_blocks(doc: Any) -> Mapping[str, Any] | None:
    helper = _resolve_app_callable("extract_hole_table_from_text")
    if not callable(helper):
        return None

    blocks_section = getattr(doc, "blocks", None)
    if blocks_section is None:
        return None

    try:
        block_iter = list(blocks_section)
    except Exception:
        block_iter = []

    def _is_mechanical_name(name: str) -> bool:
        upper = name.upper()
        return upper.startswith("AM_") or upper.startswith("*U")

    def _extract_text(entity: Any) -> str:
        if entity is None:
            return ""
        plain = getattr(entity, "plain_text", None)
        text_value: Any = None
        if callable(plain):
            try:
                text_value = plain()
            except Exception:
                text_value = None
        if not text_value:
            dxf_obj = getattr(entity, "dxf", None)
            text_value = getattr(dxf_obj, "text", None) if dxf_obj is not None else None
        try:
            return str(text_value).strip()
        except Exception:
            return ""

    def _extract_xy(entity: Any) -> tuple[float | None, float | None]:
        if entity is None:
            return (None, None)
        dxf_obj = getattr(entity, "dxf", None)
        point = None
        for source in (entity, dxf_obj):
            if source is None:
                continue
            for attr in ("insert", "alignment_point", "align_point", "start", "position"):
                candidate = getattr(source, attr, None)
                if candidate is not None:
                    point = candidate
                    break
            if point is not None:
                break
        if point is None:
            return (None, None)

        def _coerce(value: Any, attr: str | None = None) -> float | None:
            target = value
            if attr is not None:
                target = getattr(value, attr, None)
            if target is None:
                return None
            try:
                return float(target)
            except Exception:
                return None

        if hasattr(point, "xyz"):
            try:
                x_val, y_val, _ = point.xyz
                return (float(x_val), float(y_val))
            except Exception:
                return (None, None)

        for accessor in ((0, 1), ("x", "y")):
            if isinstance(accessor[0], int):
                try:
                    x_val = float(point[accessor[0]])  # type: ignore[index]
                except Exception:
                    x_val = None
            else:
                x_val = _coerce(point, accessor[0])
            if isinstance(accessor[1], int):
                try:
                    y_val = float(point[accessor[1]])  # type: ignore[index]
                except Exception:
                    y_val = None
            else:
                y_val = _coerce(point, accessor[1])
            if x_val is not None or y_val is not None:
                return (x_val, y_val)
        return (None, None)

    def _extract_height(entity: Any) -> float | None:
        dxf_obj = getattr(entity, "dxf", None)
        candidates: list[Any] = []
        if dxf_obj is not None:
            candidates.extend(
                getattr(dxf_obj, attr, None) for attr in ("height", "char_height", "text_height")
            )
        candidates.append(getattr(entity, "height", None))
        for candidate in candidates:
            if candidate is None:
                continue
            try:
                value = float(candidate)
            except Exception:
                continue
            if value > 0:
                return value
        return None

    best_result: Mapping[str, Any] | None = None
    best_rows = 0

    for block in block_iter:
        name = getattr(block, "name", None)
        if not isinstance(name, str):
            continue
        if not _is_mechanical_name(name):
            continue
        try:
            entities = list(block)
        except Exception:
            entities = []
        texts: list[dict[str, Any]] = []
        for entity in entities:
            try:
                kind = entity.dxftype()
            except Exception:
                kind = None
            if str(kind or "").upper() not in {"TEXT", "MTEXT", "RTEXT"}:
                continue
            text_value = _extract_text(entity)
            if not text_value:
                continue
            x_val, y_val = _extract_xy(entity)
            height_val = _extract_height(entity)
            texts.append(
                {
                    "text": text_value,
                    "x": x_val,
                    "y": y_val,
                    "height": height_val,
                }
            )
        headers_detected: list[str] = []
        if texts:
            heights = [item["height"] for item in texts if isinstance(item.get("height"), (int, float))]
            median_height = statistics.median(heights) if heights else None
            y_tol = max((median_height or 0.0) * 2.0, 0.25)
            clusters: list[dict[str, Any]] = []
            for entry in texts:
                y_val = entry.get("y")
                if not isinstance(y_val, (int, float)):
                    continue
                upper = str(entry.get("text") or "").upper()
                tokens: set[str] = set()
                if "HOLE" in upper:
                    tokens.add("HOLE")
                if "REF" in upper or "Ø" in upper or "DIA" in upper:
                    tokens.add("REF")
                if "QTY" in upper or "QUANTITY" in upper:
                    tokens.add("QTY")
                if "DESC" in upper or "DESCRIPTION" in upper:
                    tokens.add("DESC")
                if not tokens:
                    continue
                placed = False
                for cluster in clusters:
                    center = cluster["y"]
                    if center is not None and abs(float(y_val) - float(center)) <= y_tol:
                        cluster["tokens"].update(tokens)
                        cluster["values"].append(entry)
                        placed = True
                        break
                if not placed:
                    clusters.append(
                        {
                            "y": float(y_val),
                            "tokens": set(tokens),
                            "values": [entry],
                        }
                    )
            clusters = [c for c in clusters if len(c["tokens"]) >= 1]
            best_cluster = None
            for cluster in clusters:
                if len(cluster["tokens"]) >= 3:
                    if best_cluster is None or len(cluster["tokens"]) > len(best_cluster["tokens"]):
                        best_cluster = cluster
            if best_cluster is not None:
                headers_detected = sorted(best_cluster["tokens"])
        headers_display = f"{headers_detected}" if headers_detected else "[]"
        print(f"[AMTABLE] block={name} texts={len(texts)} headers={headers_display}")
        if len(headers_detected) < 3:
            continue

        class _BlockTextEntity:
            __slots__ = ("dxf", "_kind", "_text")

            def __init__(self, record: Mapping[str, Any]):
                self._text = str(record.get("text") or "")
                self._kind = "MTEXT"
                x_val = record.get("x")
                y_val = record.get("y")
                if not isinstance(x_val, (int, float)):
                    x_val = 0.0
                if not isinstance(y_val, (int, float)):
                    y_val = 0.0
                self.dxf = SimpleNamespace(
                    text=self._text,
                    insert=SimpleNamespace(
                        x=float(x_val),
                        y=float(y_val),
                        xyz=(float(x_val), float(y_val), 0.0),
                    ),
                )

            def dxftype(self) -> str:
                return self._kind

            def plain_text(self) -> str:
                return self._text

        class _BlockTextSpace:
            __slots__ = ("_entities",)

            def __init__(self, records: Iterable[Mapping[str, Any]]):
                self._entities = [
                    _BlockTextEntity(rec)
                    for rec in records
                    if str(rec.get("text") or "").strip()
                ]

            def query(self, _pattern: str):
                return list(self._entities)

        class _BlockLayouts:
            __slots__ = ()

            def names_in_taborder(self):
                return []

            def get(self, _name: str):
                return SimpleNamespace(entity_space=None)

        class _BlockDoc:
            __slots__ = ("_space", "layouts")

            def __init__(self, records: Iterable[Mapping[str, Any]]):
                self._space = _BlockTextSpace(records)
                self.layouts = _BlockLayouts()

            def modelspace(self):
                return self._space

        fake_doc = _BlockDoc(texts)
        try:
            candidate = helper(fake_doc)
        except Exception:
            candidate = None
        if isinstance(candidate, Mapping) and candidate.get("rows"):
            row_count = len(candidate.get("rows", []))
            if row_count > best_rows:
                best_rows = row_count
                best_result = dict(candidate)

    return best_result


def _fallback_text_table(lines: Iterable[str]) -> dict[str, Any]:
    merged = _merge_table_lines(lines)
    rows: list[dict[str, Any]] = []
    families: dict[str, int] = {}
    total_qty = 0

    for entry in merged:
        qty_val, remainder = _extract_row_quantity_and_remainder(entry)
        if qty_val is None or qty_val <= 0:
            continue
        normalized_desc = " ".join(entry.split())
        if not normalized_desc:
            continue
        remainder_clean = " ".join(remainder.split())
        desc_text = remainder_clean or normalized_desc
        desc_text = _FALLBACK_LEADING_QTY_RE.sub("", desc_text).strip()
        rows.append({"hole": "", "ref": "", "qty": qty_val, "desc": desc_text})
        total_qty += qty_val

        ref_text, ref_value = _extract_row_reference(remainder_clean or normalized_desc)
        if ref_text:
            rows[-1]["ref"] = ref_text
        side = _detect_row_side(normalized_desc)
        if side:
            rows[-1]["side"] = side
        if ref_value is not None:
            key = f"{ref_value:.4f}".rstrip("0").rstrip(".")
            families[key] = families.get(key, 0) + qty_val

    if not rows:
        return {}

    result: dict[str, Any] = {"rows": rows, "hole_count": total_qty}
    if families:
        result["hole_diam_families_in"] = families
    result["provenance_holes"] = "HOLE TABLE"
    result["source"] = "text_table"
    return result


def _publish_fallback_from_rows_txt(rows_txt: Iterable[Any]) -> dict[str, Any]:
    parsed_rows: list[dict[str, Any]] = []
    families: dict[str, int] = {}
    total_qty = 0
    seen_keys: set[tuple[int, str]] = set()

    for raw_line in rows_txt:
        try:
            base_text = str(raw_line)
        except Exception:
            base_text = ""
        normalized = " ".join(base_text.split())
        if not normalized:
            continue
        qty_val, remainder = _extract_row_quantity_and_remainder(normalized)
        if qty_val is None or qty_val <= 0:
            continue
        try:
            qty_int = int(qty_val)
        except Exception:
            continue
        if qty_int <= 0:
            continue
        side_hint = _detect_row_side(normalized)
        desc_value_raw = remainder.strip() or normalized
        desc_value = _FALLBACK_LEADING_QTY_RE.sub("", desc_value_raw)
        desc_value = _FALLBACK_JJ_NOISE_RE.sub("", desc_value)
        desc_value = _FALLBACK_ETCH_NOISE_RE.sub("", desc_value)
        desc_value = " ".join(desc_value.split()).strip()
        if not desc_value:
            continue
        ref_text, ref_value = _extract_row_reference(desc_value)
        has_action = bool(_HOLE_ACTION_TOKEN_RE.search(desc_value))
        has_reference = bool(ref_text or (ref_value is not None))
        if not has_action and not has_reference:
            continue
        side_value = _detect_row_side(desc_value) or side_hint
        normalized_key = (qty_int, " ".join(desc_value.split()).upper())
        if normalized_key in seen_keys:
            continue
        seen_keys.add(normalized_key)
        row: dict[str, Any] = {
            "hole": "",
            "qty": qty_int,
            "desc": desc_value,
            "ref": ref_text or "",
        }
        if side_value:
            row["side"] = side_value
        parsed_rows.append(row)
        total_qty += qty_int
        if ref_value is not None:
            key = f"{ref_value:.4f}".rstrip("0").rstrip(".")
            families[key] = families.get(key, 0) + qty_int

    if not parsed_rows:
        return {}

    result: dict[str, Any] = {
        "rows": parsed_rows,
        "hole_count": total_qty,
        "provenance_holes": "HOLE TABLE (fallback)",
        "source": "text_table",
    }
    if families:
        result["hole_diam_families_in"] = families
    return result


def read_text_table(
    doc,
    *,
    layer_allowlist: Iterable[str] | None = _DEFAULT_LAYER_ALLOWLIST,
    roi_hint: Mapping[str, Any] | None = None,
    block_name_allowlist: Iterable[str] | None = None,
    block_name_regex: Iterable[str] | str | None = None,
    layer_include_regex: Iterable[str] | str | None = None,
    layer_exclude_regex: Iterable[str] | str | None = DEFAULT_TEXT_LAYER_EXCLUDE_REGEX,
    layout_filters: Mapping[str, Any] | Iterable[str] | str | None = None,
    debug_layouts: bool = False,
    debug_scan: bool = False,
) -> dict[str, Any]:
    helper = _resolve_app_callable("extract_hole_table_from_text")
    _print_helper_debug("text", helper)
    global _LAST_TEXT_TABLE_DEBUG, _PROMOTED_ROWS_LOGGED
    _LAST_TEXT_TABLE_DEBUG = {
        "candidates": [],
        "rows": [],
        "raw_lines": [],
        "roi_hint": roi_hint,
        "roi": None,
        "preferred_blocks": [],
        "row_debug": [],
        "columns": [],
        "bands": [],
        "layout_filters": layout_filters,
    }
    debug_scan_enabled = bool(debug_scan)
    roi_hint_effective: Mapping[str, Any] | None = roi_hint
    resolved_allowlist = _normalize_layer_allowlist(layer_allowlist)
    normalized_block_allow = _normalize_block_allowlist(block_name_allowlist)
    block_regex_patterns = _compile_block_name_patterns(block_name_regex)
    allow_all_layouts, layout_filter_patterns = _parse_layout_filter(layout_filters)
    if isinstance(_LAST_TEXT_TABLE_DEBUG, dict):
        _LAST_TEXT_TABLE_DEBUG["layout_filters"] = {
            "all_layouts": allow_all_layouts,
            "patterns": list(layout_filter_patterns),
        }
        _LAST_TEXT_TABLE_DEBUG["debug_scan_requested"] = debug_scan_enabled

    def _compile_layer_patterns(
        patterns: Iterable[str] | str | None,
    ) -> list[re.Pattern[str]]:
        compiled: list[re.Pattern[str]] = []
        if isinstance(patterns, str):
            pattern_iter: Iterable[str] = [patterns]
        elif patterns is None:
            pattern_iter = []
        else:
            pattern_iter = patterns
        for candidate in pattern_iter:
            if not isinstance(candidate, str):
                continue
            text = candidate.strip()
            if not text:
                continue
            try:
                compiled.append(re.compile(text, re.IGNORECASE))
            except re.error as exc:
                print(f"[TEXT-SCAN] layer regex error pattern={text!r} err={exc}")
        return compiled

    include_patterns = _compile_layer_patterns(layer_include_regex)
    exclude_patterns = _compile_layer_patterns(layer_exclude_regex)
    include_display = [pattern.pattern for pattern in include_patterns]
    exclude_display = [pattern.pattern for pattern in exclude_patterns]
    allowlist_display = (
        "None"
        if resolved_allowlist is None
        else "{" + ",".join(sorted(resolved_allowlist) or []) + "}"
    )
    if isinstance(_LAST_TEXT_TABLE_DEBUG, dict):
        _LAST_TEXT_TABLE_DEBUG["layer_regex_include"] = list(include_display)
        _LAST_TEXT_TABLE_DEBUG["layer_regex_exclude"] = list(exclude_display)
        _LAST_TEXT_TABLE_DEBUG["debug_layouts_requested"] = bool(debug_layouts)
    table_lines: list[str] | None = None
    fallback_candidate: Mapping[str, Any] | None = None
    best_candidate: Mapping[str, Any] | None = None
    best_score: tuple[int, int] = (0, 0)
    text_rows_info: dict[str, Any] | None = None
    merged_rows: list[str] = []
    parsed_rows: list[dict[str, Any]] = []
    columnar_table_info: dict[str, Any] | None = None
    columnar_debug_info: dict[str, Any] | None = None
    anchor_rows_primary: list[dict[str, Any]] = []
    anchor_is_authoritative = False
    roi_rows_primary: list[dict[str, Any]] = []
    rows_txt_initial = 0
    confidence_high = False
    anchor_authoritative_result: dict[str, Any] | None = None

    helper_missing = helper is None
    if helper_missing and isinstance(_LAST_TEXT_TABLE_DEBUG, dict):
        _LAST_TEXT_TABLE_DEBUG["layer_counts_pre"] = {}

    def _analyze_helper_signature(func: Callable[..., Any]) -> tuple[bool, bool]:
        needs_lines = False
        allows_lines = False
        try:
            signature = inspect.signature(func)
        except (TypeError, ValueError):
            return (needs_lines, allows_lines)
        positional: list[inspect.Parameter] = []
        for parameter in signature.parameters.values():
            if parameter.kind is inspect.Parameter.VAR_POSITIONAL:
                allows_lines = True
                continue
            if parameter.kind in (
                inspect.Parameter.POSITIONAL_ONLY,
                inspect.Parameter.POSITIONAL_OR_KEYWORD,
            ):
                positional.append(parameter)
        if len(positional) >= 2:
            allows_lines = True
            required = [
                param
                for param in positional
                if param.default is inspect._empty
            ]
            if len(required) >= 2:
                needs_lines = True
        return (needs_lines, allows_lines)

    def ensure_lines() -> list[str]:
        nonlocal table_lines, text_rows_info, merged_rows, parsed_rows
        nonlocal columnar_table_info, columnar_debug_info, roi_hint_effective
        nonlocal rows_txt_initial, doc, resolved_allowlist
        nonlocal anchor_rows_primary, roi_rows_primary, anchor_authoritative_result
        nonlocal anchor_is_authoritative
        if table_lines is not None:
            return table_lines

        text_stream_doc, text_stream_lines = ensure_text_stream(doc, log=print)
        if text_stream_doc is not None:
            doc = text_stream_doc
        fallback_stream_lines = list(text_stream_lines or [])
        follow_sheet_target_layouts: list[str] = []
        collected_entries: list[dict[str, Any]] = []
        candidate_entries: list[dict[str, Any]] = []
        entries_by_layout: defaultdict[int, list[dict[str, Any]]] = defaultdict(list)
        layout_names: dict[int, str] = {}
        layout_order: list[int] = []
        see_sheet_hint_text: str | None = None
        see_sheet_hint_logged = False
        ordered_layout_lines: list[tuple[str, str]] = []
        combined_fallback_lines: list[str] = []
        fallback_layout_names: list[str] = []
        fallback_follow_entries: list[dict[str, Any]] = []
        layout_line_map: dict[str, list[str]] = {}

        def _filter_and_dedupe_row_texts(row_texts: Iterable[str]) -> list[str]:
            filtered: list[str] = []
            seen: set[tuple[str, str]] = set()
            for raw_text in row_texts:
                candidate = " ".join(str(raw_text or "").split()).strip()
                if not candidate:
                    continue
                if _ADMIN_ROW_DROP_RE.search(candidate):
                    continue
                match = _ROW_QUANTITY_PATTERNS[0].match(candidate)
                if not match:
                    continue
                qty_token = match.group(1)
                remainder = candidate[match.end() :].strip()
                normalized_desc = " ".join(remainder.split()).upper()
                key = (qty_token, normalized_desc)
                if key in seen:
                    continue
                seen.add(key)
                filtered.append(candidate)
            return filtered

        def _perform_text_scan(
            current_allowlist: _LayerAllowlist | None,
            *,
            ignore_regex_excludes: bool = False,
        ) -> tuple[int, int, int]:
            nonlocal table_lines, text_rows_info, merged_rows, parsed_rows
            nonlocal columnar_table_info, columnar_debug_info, roi_hint_effective, rows_txt_initial
            nonlocal anchor_rows_primary, roi_rows_primary, anchor_authoritative_result
            nonlocal anchor_is_authoritative
            nonlocal allowlist_display, follow_sheet_target_layouts
            nonlocal collected_entries, candidate_entries, entries_by_layout, layout_names
            nonlocal layout_order, see_sheet_hint_text, see_sheet_hint_logged
            collected_entries = []
            candidate_entries = []
            entries_by_layout = defaultdict(list)
            layout_names = {}
            layout_order = []
            merged_rows = []
            parsed_rows = []
            text_rows_info = None
            rows_txt_initial = 0
            anchor_rows_primary = []
            roi_rows_primary = []
            hint_logged = False
            attrib_count = 0
            mleader_count = 0
            preferred_block_names: list[str] = []
            preferred_block_rois: list[dict[str, Any]] = []
            block_height_samples: defaultdict[str, list[float]] = defaultdict(list)
            block_stats: defaultdict[str, dict[str, Any]] = defaultdict(
                lambda: {"texts": 0, "att": 0, "nested_inserts": 0}
            )
            layout_names_seen: list[str] = []
            layout_names_seen_set: set[str] = set()
            scanned_layers_map: dict[str, str] = {}
            follow_sheet_directive: dict[str, Any] | None = None
            follow_sheet_directives: list[dict[str, Any]] = []
            follow_sheet_target_layouts = []
            follow_sheet_target_layout: str | None = None
            follow_sheet_requests: dict[str, dict[str, Any]] = {}
            layout_lookup: dict[str, Any] = {}
            layout_name_lookup: dict[str, Any] = {}
            layout_index_lookup: dict[str, int] = {}
            visited_layout_keys: set[tuple[str, str]] = set()
            all_layout_names: set[str] = set()
            expanded_layouts: list[str] = []
    
            allowlist_display = (
                "None"
                if current_allowlist is None
                else "{" + ",".join(sorted(current_allowlist) or []) + "}"
            )
    
            if doc is None:
                table_lines = []
                return (0, 0, 0)
    
            def _lookup_layer_count(counts: Mapping[str, int], target: str) -> int:
                total = 0
                for name, value in counts.items():
                    try:
                        candidate = str(name or "").upper()
                    except Exception:
                        candidate = str(name).upper() if name is not None else ""
                    if candidate == target:
                        try:
                            total += int(value)
                        except Exception:
                            continue
                return total
    
            def _scan_layout_body(
                layout_index: int,
                layout_name: Any,
                layout_obj: Any,
                *,
                source: str = "initial",
            ) -> bool:
                nonlocal follow_sheet_directive
    
                name_text = str(layout_name or "")
                name_clean = name_text.strip()
                key_upper = name_clean.upper()
                if isinstance(layout_name, str):
                    all_layout_names.add(layout_name)
                unique_key = (source, key_upper or f"#{layout_index}")
                if unique_key in visited_layout_keys:
                    return False
                visited_layout_keys.add(unique_key)
    
                if source != "block" and key_upper:
                    layout_lookup[key_upper] = layout_obj
                    layout_name_lookup.setdefault(key_upper, name_clean or layout_name)
                    layout_index_lookup.setdefault(key_upper, layout_index)
    
                layout_names[layout_index] = layout_name
                if layout_name not in layout_names_seen_set:
                    layout_names_seen_set.add(layout_name)
                    layout_names_seen.append(layout_name)
                if layout_index not in layout_order:
                    layout_order.append(layout_index)
    
                layout_str = str(layout_name or "")
                layout_label = layout_str.strip() or "-"
                display_name = layout_name if layout_name else layout_label
                if source == "follow":
                    display_name = f"{display_name} [FOLLOW]"
                elif source == "block":
                    display_name = f"{display_name} [BLOCK]"
                elif layout_obj is None:
                    display_name = f"{display_name} [UNRESOLVED]"
                expanded_layouts.append(display_name)
    
                if layout_obj is None:
                    return False
                return True
    
            def _extract_coords(entity: Any) -> tuple[float | None, float | None]:
                insert = None
                dxf_obj = getattr(entity, "dxf", None)
                if dxf_obj is not None:
                    insert = getattr(dxf_obj, "insert", None)
                if insert is None:
                    insert = getattr(entity, "insert", None)
                x_val: float | None = None
                y_val: float | None = None
                if insert is not None:
                    x_val = getattr(insert, "x", None)
                    y_val = getattr(insert, "y", None)
                    if (x_val is None or y_val is None) and hasattr(insert, "__iter__"):
                        try:
                            parts = list(insert)
                        except Exception:
                            parts = []
                        if x_val is None and len(parts) >= 1:
                            x_val = parts[0]
                        if y_val is None and len(parts) >= 2:
                            y_val = parts[1]
                try:
                    x_float = float(x_val) if x_val is not None else None
                except Exception:
                    x_float = None
                try:
                    y_float = float(y_val) if y_val is not None else None
                except Exception:
                    y_float = None
                return (x_float, y_float)
    
            def _extract_text_height(entity: Any) -> float | None:
                dxf_obj = getattr(entity, "dxf", None)
                height_candidates: list[Any] = []
                if dxf_obj is not None:
                    for attr in ("height", "char_height", "text_height", "thickness"):
                        height_candidates.append(getattr(dxf_obj, attr, None))
                height_candidates.append(getattr(entity, "height", None))
                for candidate in height_candidates:
                    if candidate is None:
                        continue
                    try:
                        value = float(candidate)
                    except Exception:
                        continue
                    if value > 0:
                        return value
                return None
    
            debug_enabled = _debug_entities_enabled()
    
            block_stats: dict[str, dict[str, int]] = {}
    
            def _block_stats_entry(name: str | None) -> dict[str, int]:
                key = (name or "").strip()
                entry = block_stats.get(key)
                if entry is None:
                    entry = {"texts": 0, "att": 0, "nested_inserts": 0}
                    block_stats[key] = entry
                return entry
    
            def _scan_layout_entities(
                layout_index: int,
                layout_name: Any,
                layout_obj: Any,
                *,
                source: str = "initial",
            ) -> bool:
                nonlocal hint_logged, attrib_count, mleader_count, follow_sheet_directive
                nonlocal follow_sheet_directives
                if not _scan_layout_body(layout_index, layout_name, layout_obj, source=source):
                    return False
    
                layout_str = str(layout_name or "")
                layout_label = layout_str.strip() or "-"
                layout_tables = _count_tables_for_layout_name(layout_str)
                query = getattr(layout_obj, "query", None)
                base_entities: list[Any] = []
                layer_extractor = globals().get("_extract_layer")
                if callable(query):
                    try:
                        base_entities = list(query("TEXT, MTEXT, RTEXT, MLEADER, INSERT"))
                    except Exception:
                        base_entities = []
                    if not base_entities:
                        for spec in ("TEXT", "MTEXT", "RTEXT", "MLEADER", "INSERT"):
                            try:
                                base_entities.extend(list(query(spec)))
                            except Exception:
                                continue
                if not base_entities:
                    try:
                        base_entities = list(layout_obj)
                    except Exception:
                        base_entities = []
                if not base_entities:
                    if _TRACE_ACAD:
                        print(f"[LAYOUT] {layout_label} texts=0/0 tables={layout_tables}")
                    return False
    
                seen_entities: set[int] = set()
                text_fragments = 0
                mtext_fragments = 0
                kept_count = 0
                from_blocks_count = 0
                counter = 0
    
                flattened_entities = list(flatten_entities(layout_obj, depth=_MAX_INSERT_DEPTH))
                if not flattened_entities and base_entities:
                    for entity in base_entities:
                        flattened_entities.append(
                            FlattenedEntity(
                                entity=entity,
                                transform=_IDENTITY_TRANSFORM,
                                from_block=False,
                                block_name=None,
                                block_stack=tuple(),
                                depth=0,
                                layer="",
                                layer_upper="",
                                effective_layer="",
                                effective_layer_upper="",
                            )
                        )
    
                for flattened in flattened_entities:
                    entity = flattened.entity
                    parent_effective_layer = getattr(flattened, "parent_effective_layer", None)
                    active_block = getattr(flattened, "block_name", None)
                    from_block = bool(getattr(flattened, "from_block", False))
                    marker = id(entity)
                    if marker in seen_entities:
                        continue
                    seen_entities.add(marker)
                    parent_effective_layer = flattened.effective_layer
                    active_block = flattened.block_name
                    from_block = bool(flattened.from_block)
                    try:
                        dxftype = entity.dxftype()
                    except Exception:
                        dxftype = None
                    kind = str(dxftype or "").upper()
                    parent_effective_layer = getattr(flattened, "effective_layer", None)
                    from_block = bool(getattr(flattened, "from_block", False))
                    active_block = getattr(flattened, "block_name", None)
                    layer_name = _extract_layer(entity)
                    layer_upper = layer_name.upper() if layer_name else ""
                    effective_layer = layer_name
                    effective_layer_upper = layer_upper
                    if not effective_layer_upper or effective_layer_upper == "0":
                        candidate = parent_effective_layer or layer_name or ""
                        effective_layer = candidate
                        effective_layer_upper = candidate.upper() if candidate else ""
                    if kind in {"TEXT", "MTEXT", "ATTRIB", "ATTDEF", "MLEADER", "RTEXT"}:
                        entity_type = "ATTRIB" if kind in {"ATTRIB", "ATTDEF"} else kind
                        coords = _extract_coords(entity)
                        coords = _apply_transform_point(flattened.transform, coords)
                        text_height = _extract_text_height(entity)
                        if isinstance(text_height, (int, float)):
                            text_height = float(text_height) * _transform_scale_hint(flattened.transform)
                        counted_block_text = False
                        counted_block_attr = False
                        for fragment, is_mtext in _iter_entity_text_fragments(entity):
                            normalized = _normalize_table_fragment(fragment)
                            if not normalized:
                                continue
                            normalized_upper = normalized.upper()
                            if kind in {"ATTRIB", "ATTDEF"}:
                                attrib_count += 1
                                if active_block and not counted_block_attr:
                                    _block_stats_entry(active_block)["att"] += 1
                                    counted_block_attr = True
                            elif kind == "MLEADER":
                                mleader_count += 1
                            if active_block and not counted_block_text and kind not in {"ATTRIB", "ATTDEF"}:
                                _block_stats_entry(active_block)["texts"] += 1
                                counted_block_text = True
                            if (
                                not hint_logged
                                and "SEE SHEET 2 FOR HOLE CHART" in normalized_upper
                            ):
                                print(
                                    "[HINT] Chart may live on an alternate sheet/block; ensure its INSERT is present and not on a frozen/off layer."
                                )
                                hint_logged = True
                            match = _FOLLOW_SHEET_DIRECTIVE_RE.search(normalized)
                            if match:
                                directive_entry = {
                                    "layout": layout_name,
                                    "token": match.group("target"),
                                    "text": normalized,
                                }
                                follow_sheet_directive = directive_entry
                                follow_sheet_directives.append(directive_entry)
                            entry = {
                                "layout_index": layout_index,
                                "layout_name": layout_name,
                                "text": normalized,
                                "x": coords[0],
                                "y": coords[1],
                                "order": counter,
                                "from_block": from_block,
                                "height": text_height,
                                "layer": layer_name,
                                "layer_upper": layer_upper,
                                "effective_layer": effective_layer,
                                "effective_layer_upper": effective_layer_upper,
                                "block_name": active_block,
                                "block_stack": list(flattened.block_stack),
                                "entity_type": entity_type,
                            }
                            counter += 1
                            collected_entries.append(entry)
                            entries_by_layout[layout_index].append(entry)
                            layer_token = effective_layer or layer_name
                            if layer_token:
                                upper_token = layer_token.upper()
                                if upper_token and upper_token not in scanned_layers_map:
                                    scanned_layers_map[upper_token] = layer_token
                            kept_count += 1
                            if _TRACE_ACAD and active_block:
                                stats_entry = _block_stats_entry(active_block)
                                if kind in {"ATTRIB", "ATTDEF"}:
                                    stats_entry["att"] += 1
                                else:
                                    stats_entry["texts"] += 1
                            if (
                                active_block
                                and isinstance(text_height, (int, float))
                                and float(text_height) > 0
                            ):
                                block_height_samples[active_block].append(float(text_height))
                            if is_mtext:
                                mtext_fragments += 1
                            else:
                                text_fragments += 1
                            if from_block:
                                from_blocks_count += 1
                    elif kind == "INSERT":
                        dxf_obj = getattr(entity, "dxf", None)
                        block_name = None
                        if dxf_obj is not None:
                            block_name = getattr(dxf_obj, "name", None)
                        if block_name is None:
                            block_name = getattr(entity, "name", None)
                        name_str = block_name.strip() if isinstance(block_name, str) else None
                        if active_block:
                            _block_stats_entry(active_block)["nested_inserts"] += 1
                        if name_str:
                            _block_stats_entry(name_str)
                        is_preferred_block = False
                        if name_str:
                            name_upper = name_str.upper()
                            if name_upper in normalized_block_allow:
                                is_preferred_block = True
                            elif any(pattern.search(name_str) for pattern in block_regex_patterns):
                                is_preferred_block = True
                            elif _PREFERRED_BLOCK_NAME_RE.search(name_str):
                                is_preferred_block = True
                        if is_preferred_block and name_str:
                            if name_str not in preferred_block_names:
                                preferred_block_names.append(name_str)
                            bbox = _compute_entity_bbox(
                                entity,
                                include_virtual=True,
                                transform=flattened.transform,
                            )
                            if bbox is not None:
                                try:
                                    xmin, xmax, ymin, ymax = (
                                        float(bbox[0]),
                                        float(bbox[1]),
                                        float(bbox[2]),
                                        float(bbox[3]),
                                    )
                                except Exception:
                                    xmin = xmax = ymin = ymax = 0.0
                                bbox_entry = [xmin, xmax, ymin, ymax]
                                preferred_block_rois.append(
                                    {
                                        "name": name_str,
                                        "layer": effective_layer or layer_name,
                                        "bbox": bbox_entry,
                                        "block_stack": list(flattened.block_stack),
                                        "from_block": flattened.from_block,
                                    }
                                )
    
                print(
                    f"[TEXT-SCAN] layout={layout_name} text={text_fragments} "
                    f"mtext={mtext_fragments} kept={kept_count} from_blocks={from_blocks_count}"
                )
                if _TRACE_ACAD:
                    print(
                        f"[LAYOUT] {layout_label} texts={text_fragments}/{mtext_fragments} "
                        f"tables={layout_tables}"
                    )
                return True
    
            try:
                initial_layouts = iter_layouts(doc, layout_filters)
            except RuntimeError:
                table_lines = []
                raise
    
            if isinstance(_LAST_TEXT_TABLE_DEBUG, dict):
                _LAST_TEXT_TABLE_DEBUG["layout_sequence"] = [
                    str(name or "") for name, _ in initial_layouts
                ]
    
            for name, _ in initial_layouts:
                if isinstance(name, str):
                    all_layout_names.add(name)
    
            layouts_manager = getattr(doc, "layouts", None)
            raw_names = getattr(layouts_manager, "names", None) if layouts_manager is not None else None
            if raw_names is not None:
                try:
                    names_iter = raw_names() if callable(raw_names) else raw_names
                except Exception:
                    names_iter = None
                if names_iter is not None:
                    try:
                        for candidate in names_iter:
                            if isinstance(candidate, str):
                                all_layout_names.add(candidate)
                    except Exception:
                        pass
    
            get_layout = getattr(layouts_manager, "get", None) if layouts_manager is not None else None
            layout_queue: deque[tuple[int, Any, Any, str]] = deque(
                (index, layout_name, layout_obj, "initial")
                for index, (layout_name, layout_obj) in enumerate(initial_layouts)
            )
            next_layout_index = len(initial_layouts)
            queued_layout_names: set[str] = {
                _normalize_layout_key(layout_name)
                for layout_name, _layout_obj in initial_layouts
            }
    
            def _enqueue_follow_layout(name: str) -> None:
                nonlocal next_layout_index
                normalized = _normalize_layout_key(name)
                layout_obj = None
                if callable(get_layout):
                    try:
                        layout_obj = get_layout(name)
                    except Exception:
                        layout_obj = None
                if normalized in queued_layout_names:
                    return
                queued_layout_names.add(normalized)
                layout_queue.append((next_layout_index, name, layout_obj, "follow"))
                next_layout_index += 1
    
            def _update_follow_targets() -> None:
                nonlocal follow_sheet_target_layouts
                if not (follow_sheet_directive or follow_sheet_target_layout):
                    return
                catalog = list(dict.fromkeys(name for name in all_layout_names if isinstance(name, str)))
                if not catalog:
                    catalog = layout_names_seen if layout_names_seen else list(layout_names.values())
                new_targets: list[str] = []
                token_value = None
                if isinstance(follow_sheet_directive, Mapping):
                    token_value = follow_sheet_directive.get("token")
                if token_value:
                    target_label, resolved_layout, resolved_found = _resolve_follow_sheet_layout(
                        token_value or "", catalog
                    )
                    follow_sheet_requests[target_label] = {
                        "token": token_value,
                        "target": target_label,
                        "resolved": resolved_layout,
                        "found": resolved_found,
                    }
                    if resolved_layout and resolved_found:
                        new_targets.append(resolved_layout)
                if follow_sheet_target_layout:
                    new_targets.append(follow_sheet_target_layout)
                if new_targets:
                    existing = set(follow_sheet_target_layouts)
                    for target in new_targets:
                        if target not in existing:
                            follow_sheet_target_layouts.append(target)
                            existing.add(target)
    
            while layout_queue:
                layout_index, layout_name, layout_obj, source = layout_queue.popleft()
                if not _scan_layout_entities(layout_index, layout_name, layout_obj, source=source):
                    continue
                _update_follow_targets()
                for target_layout in follow_sheet_target_layouts:
                    _enqueue_follow_layout(target_layout)
    
            if isinstance(_LAST_TEXT_TABLE_DEBUG, dict):
                _LAST_TEXT_TABLE_DEBUG["layouts"] = list(expanded_layouts)
                _LAST_TEXT_TABLE_DEBUG["follow_sheet_targets"] = list(follow_sheet_target_layouts)
    
            if _TRACE_ACAD and block_stats:
                for block_name, stats in block_stats.items():
                    display_name = block_name or "-"
                    print(
                        f"[BLOCK] {display_name} texts={stats['texts']} "
                        f"att={stats['att']} nested_inserts={stats['nested_inserts']}"
                    )
    
            if preferred_block_names:
                print(f"[TEXT-SCAN] preferred_blocks={preferred_block_names}")
            _LAST_TEXT_TABLE_DEBUG["preferred_blocks"] = list(preferred_block_names)
            _LAST_TEXT_TABLE_DEBUG["attrib_lines"] = attrib_count
            _LAST_TEXT_TABLE_DEBUG["mleader_lines"] = mleader_count
            print(
                f"[TEXT-SCAN] attrib_lines={attrib_count} mleader_lines={mleader_count} "
                f"depth_max={_MAX_INSERT_DEPTH} allow_layers={allowlist_display}"
            )
    
            def _format_layer_summary(counts: Mapping[str, int]) -> str:
                if not counts:
                    return "{}"
                top = sorted(counts.items(), key=lambda item: (-item[1], item[0]))[:5]
                return "{" + ", ".join(f"{name or '-'}:{count}" for name, count in top) + "}"
    
            def _count_layers(entries: Iterable[Mapping[str, Any]]) -> dict[str, int]:
                counts: dict[str, int] = defaultdict(int)
                for entry in entries:
                    layer_key = str(
                        entry.get("effective_layer")
                        or entry.get("layer")
                        or "",
                    ).strip()
                    counts[layer_key] += 1
                return dict(counts)
    
            def _count_layouts(entries: Iterable[Mapping[str, Any]]) -> dict[str, int]:
                counts: dict[str, int] = defaultdict(int)
                for entry in entries:
                    layout_key = str(
                        entry.get("layout_name")
                        or entry.get("layout_index")
                        or "",
                    ).strip()
                    counts[layout_key] += 1
                return dict(counts)
    
            layer_counts_pre = _count_layers(collected_entries)
            total_layer_hits = sum(layer_counts_pre.values())
            if total_layer_hits == 0:
                if isinstance(_LAST_TEXT_TABLE_DEBUG, dict):
                    _LAST_TEXT_TABLE_DEBUG["layer_counts_pre"] = dict(layer_counts_pre)
                    _LAST_TEXT_TABLE_DEBUG["layout_counts_pre"] = {}
                    _LAST_TEXT_TABLE_DEBUG["scanned_layers"] = sorted(
                        scanned_layers_map.values(), key=lambda value: value.upper()
                    )
                    _LAST_TEXT_TABLE_DEBUG["scanned_layouts"] = list(layout_names_seen)
                raise RuntimeError("No text found before layer filtering…")
            layout_counts_pre = _count_layouts(collected_entries)
            if debug_scan_enabled:
                layout_display = ", ".join(
                    str(name) for name in layout_names_seen if isinstance(name, str)
                )
                if not layout_display:
                    layout_display = "-"
                print(f"[TEXT-SCAN] layouts=[{layout_display}]")
                layout_type_counts: dict[str, Counter[str]] = {}
                for layout_index, layout_entries in entries_by_layout.items():
                    layout_name = layout_names.get(layout_index, layout_index)
                    name_str = str(layout_name)
                    counter = layout_type_counts.setdefault(name_str, Counter())
                    for entry in layout_entries:
                        entry_type = str(entry.get("entity_type") or "")
                        if entry_type == "ATTDEF":
                            entry_type = "ATTRIB"
                        if entry_type:
                            counter[entry_type] += 1
                preferred_types = ("TEXT", "MTEXT", "ATTRIB", "MLEADER", "RTEXT")
                reported: set[str] = set()
                for layout_name in layout_names_seen:
                    name_str = str(layout_name)
                    counter = layout_type_counts.get(name_str, Counter())
                    parts = [f"{type_name}={int(counter.get(type_name, 0))}" for type_name in preferred_types]
                    print(
                        "[TEXT-SCAN] layout={name} {summary}".format(
                            name=name_str or "-",
                            summary=" ".join(parts),
                        )
                    )
                    reported.add(name_str)
                for extra_name in sorted(set(layout_type_counts) - reported):
                    counter = layout_type_counts.get(extra_name, Counter())
                    parts = [f"{type_name}={int(counter.get(type_name, 0))}" for type_name in preferred_types]
                    print(
                        "[TEXT-SCAN] layout={name} {summary}".format(
                            name=extra_name or "-",
                            summary=" ".join(parts),
                        )
                    )
            print(f"[TEXT-SCAN] kept_by_layer(pre)={_format_layer_summary(layer_counts_pre)}")
            if isinstance(_LAST_TEXT_TABLE_DEBUG, dict):
                _LAST_TEXT_TABLE_DEBUG["layer_counts_pre"] = dict(layer_counts_pre)
                _LAST_TEXT_TABLE_DEBUG["layout_counts_pre"] = dict(layout_counts_pre)
                _LAST_TEXT_TABLE_DEBUG["scanned_layers"] = sorted(
                    scanned_layers_map.values(), key=lambda value: value.upper()
                )
                _LAST_TEXT_TABLE_DEBUG["scanned_layouts"] = list(layout_names_seen)
                if debug_scan_enabled:
                    _LAST_TEXT_TABLE_DEBUG["layout_entity_counts"] = {
                        name: {key: int(value) for key, value in counter.items()}
                        for name, counter in layout_type_counts.items()
                    }
    
            if include_patterns or exclude_patterns:
                def _matches_any(patterns: list[re.Pattern[str]], values: list[str]) -> bool:
                    for pattern in patterns:
                        for value in values:
                            if value and pattern.search(value):
                                return True
                    return False

                regex_filtered: list[dict[str, Any]] = []
                active_exclude_patterns = [] if ignore_regex_excludes else list(exclude_patterns)
                for entry in collected_entries:
                    layer_text = str(
                        entry.get("effective_layer")
                        or entry.get("layer")
                        or "",
                    )
                    upper_text = str(
                        entry.get("effective_layer_upper")
                        or entry.get("layer_upper")
                        or layer_text.upper()
                    )
                    values = [layer_text, upper_text]
                    include_ok = True
                    if include_patterns:
                        include_ok = _matches_any(include_patterns, values)
                    exclude_hit = False
                    if include_ok and active_exclude_patterns:
                        exclude_hit = _matches_any(active_exclude_patterns, values)
                    if include_ok and not exclude_hit:
                        regex_filtered.append(entry)
                kept = len(regex_filtered)
                dropped = len(collected_entries) - kept
                print(
                    "[LAYER] regex include={incl} exclude={excl} kept={kept} dropped={dropped}".format(
                        incl=include_display or "-",
                        excl=exclude_display or "-",
                        kept=kept,
                        dropped=dropped,
                    )
                )
                collected_entries = regex_filtered
                layer_counts_regex = _count_layers(collected_entries)
                layout_counts_regex = _count_layouts(collected_entries)
                if isinstance(_LAST_TEXT_TABLE_DEBUG, dict):
                    _LAST_TEXT_TABLE_DEBUG["layer_counts_post_regex"] = dict(layer_counts_regex)
                    _LAST_TEXT_TABLE_DEBUG["layout_counts_post_regex"] = dict(layout_counts_regex)
    
            if current_allowlist is not None:
                filtered_entries = []
                filtered_by_layout: defaultdict[int, list[dict[str, Any]]] = defaultdict(list)
                for entry in collected_entries:
                    layout_idx = entry.get("layout_index")
                    try:
                        layout_key = int(layout_idx)
                    except Exception:
                        layout_key = 0
                    filtered_by_layout[layout_key].append(entry)
                for layout_index in layout_order:
                    layout_entries = filtered_by_layout.get(layout_index, [])
                    if not layout_entries:
                        continue
                    layout_name = layout_names.get(layout_index, str(layout_index))
                    kept_for_layout = [
                        entry
                        for entry in layout_entries
                        if not (entry.get("effective_layer_upper") or "")
                        or (entry.get("effective_layer_upper") or "")
                        in current_allowlist
                    ]
                    kept_count = len(kept_for_layout)
                    if kept_count > 0:
                        print(
                            "[LAYER] layout={layout} allow={allow} kept={count}".format(
                                layout=layout_name,
                                allow=allowlist_display,
                                count=kept_count,
                            )
                        )
                        filtered_entries.extend(kept_for_layout)
                    else:
                        print(
                            "[LAYER] layout={layout} allow={allow} kept=0 (using regex-filtered set)".format(
                                layout=layout_name,
                                allow=allowlist_display,
                            )
                        )
                        filtered_entries.extend(layout_entries)
            else:
                filtered_entries = list(collected_entries)
    
            layer_counts_post = _count_layers(filtered_entries)
            layout_counts_post = _count_layouts(filtered_entries)
            print(f"[TEXT-SCAN] kept_by_layer(post)={_format_layer_summary(layer_counts_post)}")
    
            am_bor_pre_count = _lookup_layer_count(layer_counts_pre, "AM_BOR")
            am_bor_post_count = _lookup_layer_count(layer_counts_post, "AM_BOR")
            am_bor_drop_count = max(am_bor_pre_count - am_bor_post_count, 0)
    
            collected_entries = filtered_entries
            if isinstance(_LAST_TEXT_TABLE_DEBUG, dict):
                _LAST_TEXT_TABLE_DEBUG["layer_counts_post_allow"] = dict(layer_counts_post)
                _LAST_TEXT_TABLE_DEBUG["layout_counts_post_allow"] = dict(layout_counts_post)
                _LAST_TEXT_TABLE_DEBUG["collected_entities"] = [
                    {
                        "layout": str(entry.get("layout_name") or ""),
                        "layer": str(
                            entry.get("effective_layer")
                            or entry.get("layer")
                            or ""
                        ),
                        "type": str(entry.get("entity_type") or ""),
                        "x": entry.get("x"),
                        "y": entry.get("y"),
                        "height": entry.get("height"),
                        "text": str(entry.get("text") or ""),
                    }
                    for entry in collected_entries
                ]
    
            if roi_hint_effective is None and preferred_block_rois:
                block_hint: Mapping[str, Any] | None = None
                for block_info in preferred_block_rois:
                    bbox = block_info.get("bbox")
                    if not bbox:
                        continue
                    name = block_info.get("name")
                    layer = block_info.get("layer")
                    heights = block_height_samples.get(str(name) if name else "")
                    median_height = (
                        statistics.median(heights)
                        if heights
                        else 0.0
                    )
                    pad = 2.0 * median_height if median_height > 0 else 6.0
                    block_hint = {
                        "source": "BLOCK",
                        "name": name,
                        "layer": layer,
                        "bbox": [
                            float(bbox[0]),
                            float(bbox[1]),
                            float(bbox[2]),
                            float(bbox[3]),
                        ],
                        "pad": pad,
                        "median_height": median_height,
                    }
                    break
                if block_hint is not None:
                    roi_hint_effective = block_hint
                    _LAST_TEXT_TABLE_DEBUG["roi_hint"] = dict(block_hint)
                    bbox_vals = block_hint.get("bbox")
                    if (
                        isinstance(bbox_vals, (list, tuple))
                        and len(bbox_vals) == 4
                        and all(isinstance(val, (int, float)) for val in bbox_vals)
                    ):
                        print(
                            "[ROI] seeded_from=BLOCK name={name} layer={layer} box=[{xmin:.1f}..{xmax:.1f}, {ymin:.1f}..{ymax:.1f}]".format(
                                name=block_hint.get("name") or "-",
                                layer=block_hint.get("layer") or "-",
                                xmin=float(bbox_vals[0]),
                                xmax=float(bbox_vals[1]),
                                ymin=float(bbox_vals[2]),
                                ymax=float(bbox_vals[3]),
                            )
                        )
    
            if follow_sheet_target_layout:
                follow_sheet_target_layouts.append(follow_sheet_target_layout)
            follow_sheet_target_layouts = list(dict.fromkeys(follow_sheet_target_layouts))
            if isinstance(_LAST_TEXT_TABLE_DEBUG, dict):
                _LAST_TEXT_TABLE_DEBUG["follow_sheet_targets"] = list(follow_sheet_target_layouts)
    
            if follow_sheet_requests:
                info_entries: list[dict[str, Any]] = []
                for request in follow_sheet_requests.values():
                    token_value = request.get("token")
                    target_label = request.get("target") or (
                        f"SHEET ({token_value})" if token_value else "SHEET ()"
                    )
                    resolved_layout = request.get("resolved")
                    resolved_found = bool(request.get("found")) and bool(resolved_layout)
                    print(
                        f"[HINT] follow-sheet target=\"{target_label}\" found={resolved_found}"
                    )
                    info_map = {
                        "target": target_label,
                        "resolved": resolved_layout if resolved_found else None,
                        "texts": 0,
                        "tables": 0,
                    }
                    if resolved_found and resolved_layout:
                        target_upper = str(resolved_layout).strip().upper()
                        texts_count = sum(
                            1
                            for entry in collected_entries
                            if str(entry.get("layout_name") or "").strip().upper()
                            == target_upper
                        )
                        tables_count = _count_tables_for_layout_name(resolved_layout)
                        print(
                            f"[LAYOUT] {resolved_layout} texts={texts_count} tables={tables_count}"
                        )
                        info_map["texts"] = texts_count
                        info_map["tables"] = tables_count
                    info_entries.append(info_map)
                if isinstance(_LAST_TEXT_TABLE_DEBUG, dict):
                    if len(info_entries) == 1:
                        _LAST_TEXT_TABLE_DEBUG["follow_sheet_info"] = info_entries[0]
                    else:
                        _LAST_TEXT_TABLE_DEBUG["follow_sheet_info"] = info_entries
    
            if not collected_entries:
                fallback_lines = _collect_table_text_lines(doc, layout_filters=layout_filters)
                if fallback_lines:
                    combined_fallback_lines = list(fallback_lines)
                combined_fallback_lines = [
                    " ".join(str(line or "").split())
                    for line in combined_fallback_lines
                    if str(line or "").strip()
                ]
    
                fallback_entries: list[dict[str, Any]] = []
                if ordered_layout_lines:
                    entries_by_layout = defaultdict(list)
                    layout_names = {}
                    layout_order = []
                    for idx, (layout_label, text_value) in enumerate(ordered_layout_lines):
                        layout_key = layout_label or "FALLBACK"
                        layout_index_effective = layout_index_map.setdefault(
                            layout_key, len(layout_index_map)
                        )
                        if layout_index_effective not in layout_order:
                            layout_order.append(layout_index_effective)
                        layout_names[layout_index_effective] = layout_key
                        entry = {
                            "layout_index": layout_index_effective,
                            "layout_name": layout_key,
                            "text": text_value,
                            "x": None,
                            "y": None,
                            "order": idx,
                            "from_block": False,
                            "height": None,
                            "layer": "",
                            "layer_upper": "",
                            "effective_layer": "",
                            "effective_layer_upper": "",
                            "block_name": None,
                            "block_stack": [],
                        }
                        fallback_entries.append(entry)
                        entries_by_layout[layout_index_effective].append(entry)
                elif combined_fallback_lines:
                    entries_by_layout = defaultdict(list)
                    layout_names = {}
                    layout_order = []
                    for idx, text_value in enumerate(combined_fallback_lines):
                        entry = {
                            "layout_index": 0,
                            "layout_name": "FALLBACK",
                            "text": text_value,
                            "x": None,
                            "y": None,
                            "order": idx,
                            "from_block": False,
                            "height": None,
                            "layer": "",
                            "layer_upper": "",
                            "effective_layer": "",
                            "effective_layer_upper": "",
                            "block_name": None,
                            "block_stack": [],
                        }
                        fallback_entries.append(entry)
                    if fallback_entries:
                        entries_by_layout[0] = list(fallback_entries)
                        layout_names[0] = "FALLBACK"
                        layout_order.append(0)
    
                if fallback_entries:
                    collected_entries = fallback_entries
                    if isinstance(_LAST_TEXT_TABLE_DEBUG, dict):
                        if ordered_layout_lines or combined_fallback_lines:
                            debug_lines = [
                                text for _, text in ordered_layout_lines
                            ] or combined_fallback_lines
                            _LAST_TEXT_TABLE_DEBUG["fallback_text_stream"] = list(debug_lines)
                        debug_layouts = list(_LAST_TEXT_TABLE_DEBUG.get("layouts") or [])
                        for name in fallback_layout_names or ["FALLBACK"]:
                            if name and name not in debug_layouts:
                                debug_layouts.append(name)
                        _LAST_TEXT_TABLE_DEBUG["layouts"] = debug_layouts
                        if fallback_follow_entries:
                            info_entries: list[dict[str, Any]] = []
                            for follow_entry in fallback_follow_entries:
                                target_label = follow_entry.get("target")
                                resolved_layout = follow_entry.get("resolved")
                                resolved_found = bool(follow_entry.get("found")) and bool(
                                    resolved_layout
                                )
                                info_map = {
                                    "target": target_label,
                                    "resolved": resolved_layout if resolved_found else None,
                                    "texts": len(
                                        layout_line_map.get(
                                            resolved_layout or target_label or "", []
                                        )
                                    ),
                                    "tables": 0,
                                }
                                info_entries.append(info_map)
                            if info_entries:
                                if len(info_entries) == 1:
                                    _LAST_TEXT_TABLE_DEBUG["follow_sheet_info"] = info_entries[0]
                                else:
                                    _LAST_TEXT_TABLE_DEBUG["follow_sheet_info"] = info_entries
                                targets_payload = []
                                for info in info_entries:
                                    resolved = info.get("resolved") or info.get("target")
                                    if resolved and resolved not in targets_payload:
                                        targets_payload.append(resolved)
                                if targets_payload:
                                    existing_targets = _LAST_TEXT_TABLE_DEBUG.get(
                                        "follow_sheet_targets"
                                    )
                                    if isinstance(existing_targets, list):
                                        targets = list(existing_targets)
                                    elif existing_targets:
                                        targets = [existing_targets]
                                    else:
                                        targets = []
                                    for candidate in targets_payload:
                                        if candidate not in targets:
                                            targets.append(candidate)
                                    _LAST_TEXT_TABLE_DEBUG["follow_sheet_targets"] = targets
                else:
                    _LAST_TEXT_TABLE_DEBUG["rows_txt_count"] = 0
                    _LAST_TEXT_TABLE_DEBUG["text_row_count"] = 0
                    table_lines = []
                    print("[TEXT-SCAN] rows_txt count=0")
                    print("[TEXT-SCAN] parsed rows: 0")
                    return (0, 0, 0)
    
            def _entry_sort_key(entry: dict[str, Any]) -> tuple[float, float, int, int]:
                x_val = entry.get("x")
                y_val = entry.get("y")
                try:
                    y_key = -float(y_val) if y_val is not None else float("inf")
                except Exception:
                    y_key = float("inf")
                try:
                    x_key = float(x_val) if x_val is not None else float("inf")
                except Exception:
                    x_key = float("inf")
                return (y_key, x_key, int(entry.get("layout_index", 0)), int(entry.get("order", 0)))
    
            collected_entries.sort(key=_entry_sort_key)
    
            candidate_entries = []
            row_active = False
            continuation_budget = 0
            for idx, entry in enumerate(collected_entries):
                stripped = entry.get("text", "").strip()
                if not stripped:
                    row_active = False
                    continuation_budget = 0
                    continue
                if _ADMIN_ROW_DROP_RE.search(stripped):
                    row_active = False
                    continuation_budget = 0
                    continue
                next_text = (
                    collected_entries[idx + 1].get("text", "")
                    if idx + 1 < len(collected_entries)
                    else None
                )
                row_start = _is_row_start(stripped, next_text=next_text)
                token_hit = _has_candidate_token(stripped)
                keep_line = False
                if row_start:
                    row_active = True
                    continuation_budget = 3
                    keep_line = True
                elif token_hit:
                    keep_line = True
                    if row_active:
                        continuation_budget = max(continuation_budget, 1)
                    row_active = row_active or token_hit
                elif row_active and continuation_budget > 0:
                    keep_line = True
                    continuation_budget -= 1
                else:
                    row_active = False
                    continuation_budget = 0
                if keep_line:
                    candidate_entries.append(entry)
    
            if debug_enabled and candidate_entries:
                limit = min(40, len(candidate_entries))
                print(f"[TEXT-SCAN] candidates[0..{limit - 1}]:")
                for idx, entry in enumerate(candidate_entries[:40]):
                    x_val = entry.get("x")
                    y_val = entry.get("y")
                    if isinstance(x_val, (int, float)):
                        x_display = f"{float(x_val):.3f}"
                    else:
                        x_display = "-"
                    if isinstance(y_val, (int, float)):
                        y_display = f"{float(y_val):.3f}"
                    else:
                        y_display = "-"
                    block_display = entry.get("block_name") or "-"
                    print(
                        f"  [{idx:02d}] (x={x_display} y={y_display}) block={block_display} "
                        f"text=\"{entry.get('text', '')}\""
                    )
    
            normalized_entries: list[dict[str, Any]] = []
            normalized_lines: list[str] = []
            for entry in candidate_entries:
                raw_line = str(entry.get("text", ""))
                match = _match_row_quantity(raw_line)
                if match:
                    prefix = raw_line[: match.start()].strip(" |")
                    suffix = raw_line[match.end() :].strip()
                    row_token = match.group(0).strip()
                    parts = [row_token]
                    if prefix:
                        parts.append(prefix)
                    if suffix:
                        parts.append(suffix)
                    normalized_line = " ".join(parts)
                else:
                    normalized_line = raw_line
                normalized_line = " ".join(normalized_line.split())
                if _should_drop_candidate_line(normalized_line):
                    normalized_upper = normalized_line.upper()
                    if (
                        "SEE SHEET" in normalized_upper
                        and "HOLE CHART" in normalized_upper
                        and see_sheet_hint_text is None
                    ):
                        see_sheet_hint_text = normalized_line
                        directive = _FOLLOW_SHEET_DIRECTIVE_RE.search(normalized_line)
                        if directive:
                            follow_sheet_target_layout = directive.group("target")
                    continue
                entry_copy = dict(entry)
                entry_copy["normalized_text"] = normalized_line
                normalized_entries.append(entry_copy)
                normalized_lines.append(normalized_line)

            candidate_entries = normalized_entries
            table_lines = normalized_lines

            anchor_height, anchor_count = _compute_anchor_height(candidate_entries)
            print(f"[TEXT-SCAN] anchors={anchor_count} h_anchor={anchor_height:.2f}")
            total_by_height = len(candidate_entries)
            if anchor_height > 0 and candidate_entries:
                filtered_entries = _filter_entries_by_anchor_height(
                    candidate_entries, anchor_height=anchor_height
                )
                kept_count = len(filtered_entries)
                if kept_count != total_by_height:
                    candidate_entries = [dict(entry) for entry in filtered_entries]
                    table_lines = [
                        str(entry.get("normalized_text") or "") for entry in candidate_entries
                    ]
                total_kept = len(candidate_entries)
            else:
                total_kept = total_by_height
            print(f"[TEXT-SCAN] kept_by_height={total_kept}/{total_by_height}")
    
            debug_candidates: list[dict[str, Any]] = []
            for entry in candidate_entries:
                debug_candidates.append(
                    {
                        "layout": entry.get("layout_name"),
                        "in_block": bool(entry.get("from_block")),
                        "block": entry.get("block_name"),
                        "x": entry.get("x"),
                        "y": entry.get("y"),
                        "text": entry.get("normalized_text")
                        or entry.get("text")
                        or "",
                    }
                )
            _LAST_TEXT_TABLE_DEBUG["candidates"] = debug_candidates
    
            current_row: list[str] = []
            for idx, entry in enumerate(candidate_entries):
                line = entry.get("normalized_text", "").strip()
                if not line:
                    continue
                if _ADMIN_ROW_DROP_RE.search(line):
                    continue
                next_line = (
                    candidate_entries[idx + 1].get("normalized_text", "")
                    if idx + 1 < len(candidate_entries)
                    else None
                )
                if _is_row_start(line, next_text=next_line):
                    if current_row:
                        merged_rows.append(" ".join(current_row))
                    current_row = [line]
                elif current_row:
                    current_row.append(line)
            if current_row:
                merged_rows.append(" ".join(current_row))

            merged_rows = _filter_and_dedupe_row_texts(merged_rows)
            rows_txt_initial = len(merged_rows)
            _LAST_TEXT_TABLE_DEBUG["rows_txt_count"] = rows_txt_initial
            _LAST_TEXT_TABLE_DEBUG["rows_txt_lines"] = list(merged_rows)

            if (
                see_sheet_hint_text
                and not see_sheet_hint_logged
                and rows_txt_initial > 0
            ):
                preview = see_sheet_hint_text
                if len(preview) > 60:
                    preview = preview[:57] + "..."
                print(
                    f"[TEXT-SCAN] hint: HOLE CHART may be on another sheet (\"{preview}\") "
                    f"rows here={rows_txt_initial}"
                )
                see_sheet_hint_logged = True

            return (am_bor_pre_count, am_bor_post_count, am_bor_drop_count)

        am_bor_pre_count, am_bor_post_count, am_bor_drop_count = _perform_text_scan(
            resolved_allowlist
        )
        def _parse_rows(row_texts: list[str]) -> tuple[list[dict[str, Any]], dict[str, int], int]:
            families: dict[str, int] = {}
            parsed: list[dict[str, Any]] = []
            total = 0
            seen_keys: set[tuple[int, str]] = set()
            for row_text in row_texts:
                text_value = " ".join((row_text or "").split()).strip()
                if not text_value:
                    continue
                if _ADMIN_ROW_DROP_RE.search(text_value):
                    continue
                match = _ROW_QUANTITY_PATTERNS[0].match(text_value)
                if not match:
                    continue
                qty_text = match.group(1)
                try:
                    qty_val = int(qty_text)
                except Exception:
                    continue
                if qty_val <= 0:
                    continue
                remainder = text_value[match.end() :].strip()
                desc_value = " ".join(remainder.split()) or text_value
                if _ADMIN_ROW_DROP_RE.search(desc_value):
                    continue
                side_value = _detect_row_side(text_value) or _detect_row_side(desc_value)
                ref_text, ref_value = _extract_row_reference(desc_value)
                normalized_key = (qty_val, " ".join(desc_value.split()).upper())
                if normalized_key in seen_keys:
                    continue
                seen_keys.add(normalized_key)
                row_dict: dict[str, Any] = {
                    "hole": "",
                    "qty": qty_val,
                    "desc": desc_value,
                    "ref": ref_text or "",
                }
                if side_value:
                    row_dict["side"] = side_value
                parsed.append(row_dict)
                total += qty_val
                if ref_value is not None:
                    key = f"{ref_value:.4f}".rstrip("0").rstrip(".")
                    families[key] = families.get(key, 0) + qty_val
            return (parsed, families, total)

        parsed_rows, families, total_qty = _parse_rows(merged_rows)
        anchor_rows_primary = list(parsed_rows)
        anchor_qty_total = _sum_qty(anchor_rows_primary)
        anchor_is_authoritative = len(anchor_rows_primary) >= 2
        anchor_mode = "authoritative" if anchor_is_authoritative else "fallback"
        print(
            f"[TEXT-SCAN] pass=anchor rows={len(anchor_rows_primary)} ({anchor_mode})"
        )

        if anchor_is_authoritative:
            anchor_payload_rows = [dict(row) for row in anchor_rows_primary]
            anchor_authoritative_result = {
                "rows": anchor_payload_rows,
                "hole_count": anchor_qty_total,
                "provenance_holes": "HOLE TABLE",
                "source": "text_table",
                "header_validated": True,
                "anchor_authoritative": True,
            }
            text_rows_info = dict(anchor_authoritative_result)
            if isinstance(_LAST_TEXT_TABLE_DEBUG, dict):
                _LAST_TEXT_TABLE_DEBUG["anchor_authoritative"] = True
            return (am_bor_pre_count, am_bor_post_count, am_bor_drop_count)

        if follow_sheet_target_layouts:
            follow_debug_entries: list[dict[str, Any]] = []
            for follow_layout in follow_sheet_target_layouts:
                target_upper = str(follow_layout).strip().upper()
                follow_entries: list[dict[str, Any]] = []
                for entry in collected_entries:
                    layout_value = str(entry.get("layout_name") or "").strip()
                    if layout_value.upper() != target_upper:
                        continue
                    text_value = str(entry.get("text") or "").strip()
                    if not text_value:
                        continue
                    follow_entries.append(
                        {
                            "layout_name": layout_value,
                            "from_block": bool(entry.get("from_block")),
                            "x": entry.get("x"),
                            "y": entry.get("y"),
                            "height": entry.get("height"),
                            "text": text_value,
                            "normalized_text": text_value,
                        }
                    )
                if not follow_entries:
                    continue
                follow_candidate, follow_debug_payload = _build_columnar_table_from_entries(
                    follow_entries, roi_hint=roi_hint_effective
                )
                if isinstance(follow_debug_payload, Mapping):
                    follow_debug_entry = dict(follow_debug_payload)
                    follow_debug_entry["layout"] = follow_layout
                    follow_debug_entries.append(follow_debug_entry)
                candidate_score = _score_table(follow_candidate)
                existing_score = _score_table(columnar_table_info)
                if candidate_score > existing_score:
                    columnar_table_info = follow_candidate
                    if isinstance(follow_debug_payload, Mapping):
                        columnar_debug_info = dict(follow_debug_payload)
            if follow_debug_entries and isinstance(_LAST_TEXT_TABLE_DEBUG, dict):
                if len(follow_debug_entries) == 1:
                    _LAST_TEXT_TABLE_DEBUG["follow_sheet_debug"] = follow_debug_entries[0]
                else:
                    _LAST_TEXT_TABLE_DEBUG["follow_sheet_debug"] = follow_debug_entries

        def _cluster_entries_by_y(
            entries: list[dict[str, Any]]
        ) -> list[list[dict[str, Any]]]:
            valid = [entry for entry in entries if entry.get("normalized_text")]
            if not valid:
                return []

            def _estimate_eps(values: list[dict[str, Any]]) -> float:
                y_values: list[float] = []
                for item in values:
                    y_val = item.get("y")
                    if isinstance(y_val, (int, float)):
                        y_values.append(float(y_val))
                if len(y_values) >= 2:
                    diffs = [abs(y_values[i] - y_values[i + 1]) for i in range(len(y_values) - 1)]
                    diffs = [diff for diff in diffs if diff > 0]
                    if diffs:
                        median_diff = statistics.median(diffs)
                        if median_diff > 0:
                            return max(4.0, median_diff * 0.75)
                return 8.0

            eps = _estimate_eps(valid)
            for _ in range(3):
                clusters: list[list[dict[str, Any]]] = []
                current: list[dict[str, Any]] | None = None
                prev_y: float | None = None
                for entry in valid:
                    y_val = entry.get("y")
                    y_float = float(y_val) if isinstance(y_val, (int, float)) else None
                    if current is None:
                        current = [entry]
                        clusters.append(current)
                        prev_y = y_float
                        continue
                    if y_float is None or prev_y is None or abs(y_float - prev_y) > eps:
                        current = [entry]
                        clusters.append(current)
                    else:
                        current.append(entry)
                    prev_y = y_float if y_float is not None else prev_y
                if not clusters:
                    return []
                avg_cluster_size = len(valid) / len(clusters)
                if avg_cluster_size >= 1.5 or eps >= 24.0:
                    return clusters
                eps *= 1.5
            return clusters

        def _clusters_to_rows(clusters: list[list[dict[str, Any]]]) -> list[str]:
            rows: list[str] = []
            for cluster in clusters:
                def _x_key(value: Any) -> float:
                    try:
                        return float(value)
                    except Exception:
                        return float("inf")

                ordered = sorted(
                    cluster,
                    key=lambda item: (
                        _x_key(item.get("x")),
                        int(item.get("order", 0)),
                    ),
                )
                parts = [str(item.get("normalized_text", "")).strip() for item in ordered]
                row_text = " ".join(part for part in parts if part)
                row_text = " ".join(row_text.split())
                if not row_text:
                    continue
                if not _HOLE_ACTION_TOKEN_RE.search(row_text):
                    continue
                rows.append(row_text)
            return rows

        if len(parsed_rows) < 8:
            clusters = _cluster_entries_by_y(candidate_entries)
            fallback_rows = _clusters_to_rows(clusters)
            fallback_rows = [row for row in fallback_rows if row]
            fallback_rows = _filter_and_dedupe_row_texts(fallback_rows)
            fallback_parsed, fallback_families, fallback_qty = _parse_rows(fallback_rows)
            print(
                f"[TEXT-SCAN] fallback clusters={len(clusters)} "
                f"chosen_rows={len(fallback_parsed)} qty_sum={fallback_qty}"
            )
            if fallback_parsed and (
                (fallback_qty, len(fallback_parsed))
                > (total_qty, len(parsed_rows))
            ):
                merged_rows = fallback_rows
                parsed_rows = fallback_parsed
                families = fallback_families
                total_qty = fallback_qty

        if merged_rows and len(parsed_rows) == len(merged_rows):
            for idx, fallback_text in enumerate(merged_rows):
                if idx >= len(parsed_rows):
                    break
                fallback_clean = " ".join(str(fallback_text or "").split())
                if not fallback_clean:
                    continue
                current_desc = str(parsed_rows[idx].get("desc") or "")
                if len(fallback_clean) > len(current_desc):
                    if (
                        _RE_TEXT_ROW_START.match(fallback_clean)
                        and not _RE_TEXT_ROW_START.match(current_desc)
                    ):
                        continue
                    leading_token = fallback_clean.split("|", 1)[0].strip()
                    if (
                        leading_token
                        and len(leading_token) == 1
                        and leading_token.isalpha()
                        and not current_desc.startswith(f"{leading_token} |")
                    ):
                        continue
                    parsed_rows[idx]["desc"] = fallback_clean

        if rows_txt_initial > 0 and not parsed_rows:
            print("[PATH-GUARD] rows_txt>0 but text_rows==0; forcing band/column pass")

        chart_lines: list[dict[str, Any]] = []
        sheet_lines: list[dict[str, Any]] = []
        model_lines: list[dict[str, Any]] = []
        other_lines: list[dict[str, Any]] = []
        for entry in collected_entries:
            text_value = str(entry.get("text") or "").strip()
            if not text_value:
                continue
            record = {
                "layout_name": entry.get("layout_name"),
                "from_block": bool(entry.get("from_block")),
                "block_name": entry.get("block_name"),
                "x": entry.get("x"),
                "y": entry.get("y"),
                "height": entry.get("height"),
                "text": text_value,
                "normalized_text": text_value,
            }
            layout_name = str(entry.get("layout_name") or "")
            lower_name = layout_name.lower()
            if "chart" in lower_name:
                chart_lines.append(record)
            elif "sheet" in lower_name:
                sheet_lines.append(record)
            elif lower_name == "model":
                model_lines.append(record)
            else:
                other_lines.append(record)
        raw_lines = chart_lines + sheet_lines + model_lines
        if not raw_lines:
            raw_lines = list(other_lines)
        _LAST_TEXT_TABLE_DEBUG["raw_lines"] = [
            {
                "layout": item.get("layout_name"),
                "in_block": bool(item.get("from_block")),
                "block": item.get("block_name"),
                "x": item.get("x"),
                "y": item.get("y"),
                "text": item.get("text"),
            }
            for item in raw_lines
        ]
        block_count = sum(1 for item in raw_lines if item.get("from_block"))
        print(
            "[COLUMN] raw_lines total={total} (chart={chart} sheet={sheet} "
            "model={model}) blocks={blocks}".format(
                total=len(raw_lines),
                chart=len(chart_lines),
                sheet=len(sheet_lines),
                model=len(model_lines),
                blocks=block_count,
            )
        )
        if raw_lines:
            table_candidate, debug_payload = _build_columnar_table_from_entries(
                raw_lines, roi_hint=roi_hint_effective
            )
            columnar_table_info = table_candidate
            columnar_debug_info = debug_payload
            if isinstance(debug_payload, Mapping):
                _LAST_TEXT_TABLE_DEBUG["row_debug"] = list(
                    debug_payload.get("row_debug", [])
                )
                _LAST_TEXT_TABLE_DEBUG["columns"] = list(
                    debug_payload.get("columns", [])
                )
                _LAST_TEXT_TABLE_DEBUG["rows"] = list(
                    debug_payload.get("rows_txt_fallback", [])
                )
                _LAST_TEXT_TABLE_DEBUG["bands"] = []
                if "roi" in debug_payload:
                    _LAST_TEXT_TABLE_DEBUG["roi"] = debug_payload.get("roi")

        _LAST_TEXT_TABLE_DEBUG["rows_txt_count"] = len(merged_rows)
        _LAST_TEXT_TABLE_DEBUG["rows_txt_lines"] = list(merged_rows)
        print(f"[TEXT-SCAN] rows_txt count={len(merged_rows)}")
        for idx, row_text in enumerate(merged_rows[:3]):
            print(f"  [{idx:02d}] {row_text}")

        _LAST_TEXT_TABLE_DEBUG["text_row_count"] = len(parsed_rows)
        print(f"[TEXT-SCAN] parsed rows: {len(parsed_rows)}")
        for idx, row in enumerate(parsed_rows[:3]):
            ref_val = row.get("ref") or ""
            side_val = row.get("side") or ""
            desc_val = row.get("desc") or ""
            if len(desc_val) > 80:
                desc_val = desc_val[:77] + "..."
            print(
                f"  [{idx:02d}] qty={row.get('qty')} ref={ref_val or '-'} "
                f"side={side_val or '-'} desc={desc_val}"
            )

        if parsed_rows:
            text_rows_info = {
                "rows": parsed_rows,
                "hole_count": total_qty,
                "provenance_holes": "HOLE TABLE",
            }
            if families:
                text_rows_info["hole_diam_families_in"] = families
        else:
            text_rows_info = None

        return table_lines

    def _log_and_normalize(label: str, result: Any) -> tuple[dict[str, Any] | None, tuple[int, int]]:
        rows_list: list[Any] = []
        candidate_map: dict[str, Any] | None = None
        if isinstance(result, Mapping):
            candidate_map = dict(result)
            rows_value = candidate_map.get("rows")
            if isinstance(rows_value, list):
                rows_list = rows_value
            elif isinstance(rows_value, Iterable) and not isinstance(
                rows_value, (str, bytes, bytearray)
            ):
                rows_list = list(rows_value)
                candidate_map["rows"] = rows_list
            else:
                rows_list = []
                candidate_map["rows"] = rows_list
        qty_total = _sum_qty(rows_list)
        row_count = len(rows_list)
        print(f"[TEXT-SCAN] helper={label} rows={row_count} qty={qty_total}")
        return candidate_map, (qty_total, row_count)

    lines = ensure_lines()
    if not lines:
        lines = _collect_table_text_lines(doc, layout_filters=layout_filters)

    def _line_confident(text: str) -> bool:
        stripped = str(text or "").strip()
        if not stripped:
            return False
        if re.match(r"^\(\d+\)|^\d+[xX]?", stripped):
            return True
        upper = stripped.upper()
        if any(token in upper for token in ("Ø", "⌀", "TAP", "C'BORE", "C’BORE", "DRILL", "N.P.T", "NPT")):
            return True
        return False

    candidate_lines = merged_rows if merged_rows else lines
    confidence_high = any(_line_confident(line) for line in candidate_lines)
    _LAST_TEXT_TABLE_DEBUG["confidence_high"] = bool(confidence_high)
    force_columnar = False

    if isinstance(text_rows_info, Mapping):
        fallback_candidate = text_rows_info
        scan_score = _score_table(text_rows_info)
        if scan_score[1] > 0 and scan_score > best_score:
            best_candidate = text_rows_info
            best_score = scan_score

    if callable(helper):
        needs_lines, allows_lines = _analyze_helper_signature(helper)
        use_lines = needs_lines or allows_lines
        args: list[Any] = [doc]
        if use_lines:
            args.append(lines)
        try:
            helper_result = helper(*args)
        except TypeError as exc:
            if use_lines and allows_lines and not needs_lines:
                try:
                    helper_result = helper(doc)
                    use_lines = False
                except Exception as inner_exc:
                    print(f"[EXTRACT] text helper error: {inner_exc}")
                    raise
            else:
                print(f"[EXTRACT] text helper error: {exc}")
                raise
        except Exception as exc:
            print(f"[EXTRACT] text helper error: {exc}")
            raise
        helper_map, helper_score = _log_and_normalize(
            "extract_hole_table_from_text", helper_result or {}
        )
        if helper_map is not None:
            if fallback_candidate is None:
                fallback_candidate = helper_map
            if helper_score[1] > 0 and helper_score > best_score:
                best_candidate = helper_map
                best_score = helper_score
            if (
                helper_score[1] == 0
                and rows_txt_initial >= 2
                and confidence_high
            ):
                force_columnar = True
                print(
                    "[PATH-GUARD] helper_rows=0 but rows_txt>=2; forcing band/column fallback"
                )

    legacy_helper = _resolve_app_callable("hole_count_from_text_table")
    _print_helper_debug("text_alt", legacy_helper)
    if callable(legacy_helper):
        needs_lines, allows_lines = _analyze_helper_signature(legacy_helper)
        use_lines = needs_lines or allows_lines
        args: list[Any] = [doc]
        if use_lines:
            args.append(lines)
        try:
            legacy_result = legacy_helper(*args)
        except TypeError as exc:
            if use_lines and allows_lines and not needs_lines:
                try:
                    legacy_result = legacy_helper(doc)
                    use_lines = False
                except Exception as inner_exc:
                    print(f"[EXTRACT] text helper error: {inner_exc}")
                    raise
            else:
                print(f"[EXTRACT] text helper error: {exc}")
                raise
        except Exception as exc:
            print(f"[EXTRACT] text helper error: {exc}")
            raise
        legacy_map, legacy_score = _log_and_normalize(
            "hole_count_from_text_table", legacy_result or {}
        )
        if legacy_map is not None:
            if fallback_candidate is None:
                fallback_candidate = legacy_map
            if legacy_score[1] > 0 and legacy_score > best_score:
                best_candidate = legacy_map
                best_score = legacy_score

    primary_result: dict[str, Any] | None = None
    if isinstance(anchor_authoritative_result, Mapping):
        primary_result = dict(anchor_authoritative_result)
    elif isinstance(best_candidate, Mapping):
        primary_result = dict(best_candidate)
    elif isinstance(text_rows_info, Mapping):
        primary_result = dict(text_rows_info)
    elif isinstance(fallback_candidate, Mapping):
        primary_result = dict(fallback_candidate)

    _PROMOTED_ROWS_LOGGED = False

    columnar_result: dict[str, Any] | None = None
    column_selected = False
    roi_rows_primary: list[dict[str, Any]] = []
    if not anchor_is_authoritative:
        if isinstance(columnar_table_info, Mapping):
            columnar_result = dict(columnar_table_info)
            promoted_rows, promoted_qty_sum = _prepare_columnar_promoted_rows(
                columnar_result
            )
            columnar_result["rows"] = promoted_rows
            if promoted_qty_sum > 0:
                columnar_result["hole_count"] = promoted_qty_sum
            columnar_result["source_label"] = "text_table (column-mode+stripe)"

        if columnar_result:
            existing_score = _score_table(primary_result)
            fallback_score = _score_table(columnar_result)
            if fallback_score[1] > 0 and (
                fallback_score > existing_score or force_columnar
            ):
                primary_result = columnar_result
                column_selected = True
                _print_promoted_rows_once(columnar_result.get("rows", []))

        roi_rows_primary = (
            _normalize_table_rows(columnar_result.get("rows"))
            if columnar_result
            else []
        )
        print(f"[TEXT-SCAN] pass=roi rows={len(roi_rows_primary)}")

    if primary_result is None:
        fallback = _fallback_text_table(lines)
        if fallback:
            rows = fallback.get("rows")
            if isinstance(rows, list):
                for row in rows:
                    if not isinstance(row, Mapping):
                        continue
                    desc_val = row.get("desc")
                    if isinstance(desc_val, str):
                        cleaned = _FALLBACK_LEADING_QTY_RE.sub("", desc_val).strip()
                        if cleaned:
                            cleaned = re.sub(r"^[A-Z]\s*\|\s*", "", cleaned)
                            cleaned = re.sub(r"\|\s*\(\d+\)\s*", "| ", cleaned)
                        if cleaned:
                            row["desc"] = cleaned
            fallback["provenance_holes"] = "HOLE TABLE"
            _LAST_TEXT_TABLE_DEBUG["rows"] = list(fallback.get("rows", []))
            return fallback
        _LAST_TEXT_TABLE_DEBUG["rows"] = []
        return {}

    primary_rows = _normalize_table_rows(primary_result.get("rows"))
    merged_unique_rows, dedup_dropped, anchor_authoritative = _combine_text_rows(
        anchor_rows_primary,
        primary_rows,
        roi_rows_primary,
    )
    if not anchor_authoritative:
        print(f"[TEXT-SCAN] merge_dedup final_rows={len(merged_unique_rows)}")
        print(f"[TEXT-SCAN] dedup dropped={dedup_dropped}")
    primary_result = dict(primary_result)
    primary_result["rows"] = merged_unique_rows
    final_qty_sum = _sum_qty(merged_unique_rows)
    if final_qty_sum > 0:
        primary_result["hole_count"] = final_qty_sum

    if column_selected:
        primary_result.setdefault("source", "text_table")
    if isinstance(columnar_debug_info, Mapping):
        row_debug_payload = columnar_debug_info.get("row_debug", [])
        columns_payload = columnar_debug_info.get("columns", [])

        def _as_list(value: Any) -> list[Any]:
            if isinstance(value, list):
                return list(value)
            if isinstance(value, Iterable) and not isinstance(value, (str, bytes, bytearray)):
                return list(value)
            if value in (None, ""):
                return []
            return [value]

        _LAST_TEXT_TABLE_DEBUG["row_debug"] = _as_list(row_debug_payload)
        _LAST_TEXT_TABLE_DEBUG["columns"] = _as_list(columns_payload)
        _LAST_TEXT_TABLE_DEBUG["bands"] = []
    else:
        _LAST_TEXT_TABLE_DEBUG.setdefault("row_debug", [])
        _LAST_TEXT_TABLE_DEBUG.setdefault("columns", [])
        _LAST_TEXT_TABLE_DEBUG.setdefault("bands", [])
    rows_materialized = list(primary_result.get("rows", []))
    if confidence_high and rows_materialized:
        primary_result["confidence_high"] = True
        if len(rows_materialized) >= 3 and not primary_result.get("header_validated"):
            primary_result["header_validated"] = True
    _LAST_TEXT_TABLE_DEBUG["rows"] = rows_materialized
    return primary_result


def _cluster_panel_entries(
    entries: list[dict[str, Any]],
    *,
    roi_hint: Mapping[str, Any] | None = None,
) -> list[dict[str, Any]]:
    if not entries:
        return []

    usable_records: list[dict[str, Any]] = []
    for idx, entry in enumerate(entries):
        text_value = (entry.get("normalized_text") or entry.get("text") or "").strip()
        if not text_value:
            continue
        x_val = entry.get("x")
        y_val = entry.get("y")
        try:
            x_float = float(x_val)
            y_float = float(y_val)
        except Exception:
            continue
        record = {
            "index": idx,
            "layout": entry.get("layout_name"),
            "from_block": bool(entry.get("from_block")),
            "block_name": entry.get("block_name"),
            "x": x_float,
            "y": y_float,
            "text": text_value,
            "height": entry.get("height"),
        }
        usable_records.append(record)

    if not usable_records:
        return []

    def _filter_entries(bounds: Mapping[str, float]) -> list[dict[str, Any]]:
        xmin = float(bounds.get("xmin", 0.0))
        xmax = float(bounds.get("xmax", 0.0))
        ymin = float(bounds.get("ymin", 0.0))
        ymax = float(bounds.get("ymax", 0.0))
        dx = float(bounds.get("dx", 0.0) or 0.0)
        dy = float(bounds.get("dy", 0.0) or 0.0)
        expanded_xmin = xmin - dx
        expanded_xmax = xmax + dx
        expanded_ymin = ymin - dy
        expanded_ymax = ymax + dy
        filtered: list[dict[str, Any]] = []
        for entry in entries:
            x_val = entry.get("x")
            y_val = entry.get("y")
            try:
                x_float = float(x_val)
                y_float = float(y_val)
            except Exception:
                continue
            if (
                expanded_xmin <= x_float <= expanded_xmax
                and expanded_ymin <= y_float <= expanded_ymax
            ):
                filtered.append(entry)
        return filtered

    all_heights = [
        float(rec["height"])
        for rec in usable_records
        if isinstance(rec.get("height"), (int, float)) and float(rec["height"]) > 0
    ]
    median_height_all = statistics.median(all_heights) if all_heights else 0.0

    def _compute_bounds(
        cluster: list[dict[str, Any]],
        *,
        median_hint: float = 0.0,
    ) -> tuple[dict[str, float], float]:
        xs = [rec["x"] for rec in cluster]
        ys = [rec["y"] for rec in cluster]
        xmin = min(xs)
        xmax = max(xs)
        ymin = min(ys)
        ymax = max(ys)
        base_dx = 18.0 * median_height_all if median_height_all > 0 else 0.0
        base_dy = 24.0 * median_height_all if median_height_all > 0 else 0.0
        dx = max(40.0, base_dx)
        dy = max(50.0, base_dy)
        if median_hint and median_hint > 0:
            dx = max(dx, 18.0 * median_hint)
            dy = max(dy, 24.0 * median_hint)
        bounds = {
            "xmin": xmin,
            "xmax": xmax,
            "ymin": ymin,
            "ymax": ymax,
            "dx": dx,
            "dy": dy,
        }
        return bounds, median_hint

    def _summarize_meta(panel_entries: list[dict[str, Any]]) -> tuple[str | None, str | None]:
        layout_counter: Counter[str] = Counter()
        block_counter: Counter[str] = Counter()
        for item in panel_entries:
            layout_value = str(item.get("layout_name") or "").strip()
            block_value = str(item.get("block_name") or "").strip()
            if layout_value:
                layout_counter[layout_value] += 1
            if block_value:
                block_counter[block_value] += 1
        layout_name = layout_counter.most_common(1)[0][0] if layout_counter else None
        block_name = block_counter.most_common(1)[0][0] if block_counter else None
        return layout_name, block_name

    panels: list[dict[str, Any]] = []
    seen_keys: set[tuple[Any, ...]] = set()

    def _register_panel(
        *,
        source: str,
        bounds: Mapping[str, float],
        entries_subset: list[dict[str, Any]],
        roi_info: Mapping[str, Any] | None = None,
        metadata: Mapping[str, Any] | None = None,
        median_hint: float = 0.0,
    ) -> None:
        if not entries_subset:
            return
        key = (
            source,
            round(float(bounds.get("xmin", 0.0)), 1),
            round(float(bounds.get("xmax", 0.0)), 1),
            round(float(bounds.get("ymin", 0.0)), 1),
            round(float(bounds.get("ymax", 0.0)), 1),
        )
        if key in seen_keys:
            return
        seen_keys.add(key)
        layout_name, block_name = _summarize_meta(entries_subset)
        meta_payload = {
            "source": source,
            "layout": layout_name,
            "block": block_name,
        }
        if metadata:
            for k, v in metadata.items():
                if v is None or v == "":
                    continue
                meta_payload.setdefault(k, v)
        pad_val = max(float(bounds.get("dx", 0.0) or 0.0), float(bounds.get("dy", 0.0) or 0.0))
        roi_hint_payload: dict[str, Any] = {
            "source": source,
            "bbox": [
                float(bounds.get("xmin", 0.0)),
                float(bounds.get("xmax", 0.0)),
                float(bounds.get("ymin", 0.0)),
                float(bounds.get("ymax", 0.0)),
            ],
            "pad": pad_val,
        }
        if median_hint and median_hint > 0:
            roi_hint_payload["median_height"] = median_hint
        panel_entry = {
            "entries": list(entries_subset),
            "meta": meta_payload,
            "bounds": dict(bounds),
            "roi_info": dict(roi_info) if isinstance(roi_info, Mapping) else None,
            "roi_hint": roi_hint_payload,
        }
        panels.append(panel_entry)

    roi_median_height = 0.0
    if isinstance(roi_hint, Mapping):
        bbox = roi_hint.get("bbox")
        if isinstance(bbox, (list, tuple)) and len(bbox) == 4:
            try:
                xmin = float(bbox[0])
                xmax = float(bbox[1])
                ymin = float(bbox[2])
                ymax = float(bbox[3])
            except Exception:
                xmin = xmax = ymin = ymax = 0.0
            try:
                pad_val = float(roi_hint.get("pad") or 0.0)
            except Exception:
                pad_val = 0.0
            bounds = {
                "xmin": xmin,
                "xmax": xmax,
                "ymin": ymin,
                "ymax": ymax,
                "dx": pad_val,
                "dy": pad_val,
            }
            roi_median_height = 0.0
            try:
                roi_median_height = float(roi_hint.get("median_height") or 0.0)
            except Exception:
                roi_median_height = 0.0
            subset = _filter_entries(bounds)
            if subset:
                source_label = str(roi_hint.get("source") or "ROI_HINT")
                roi_info = {
                    "source": source_label,
                    "bbox": [xmin, xmax, ymin, ymax],
                    "pad": pad_val,
                    "kept": len(subset),
                }
                metadata = {
                    "block": roi_hint.get("name"),
                    "layer": roi_hint.get("layer"),
                }
                _register_panel(
                    source=source_label,
                    bounds=bounds,
                    entries_subset=subset,
                    roi_info=roi_info,
                    metadata=metadata,
                    median_hint=roi_median_height,
                )

    anchor_lines = [rec for rec in usable_records if _ROI_ANCHOR_RE.search(rec["text"])]
    if anchor_lines:
        sorted_anchors = sorted(anchor_lines, key=lambda rec: -rec["y"])
        anchor_count = len(sorted_anchors)
        clusters: list[list[dict[str, Any]]] = []
        if sorted_anchors:
            height_values = [
                float(rec["height"])
                for rec in sorted_anchors
                if isinstance(rec.get("height"), (int, float)) and float(rec["height"]) > 0
            ]
            anchor_y_diffs = [
                abs(sorted_anchors[idx]["y"] - sorted_anchors[idx - 1]["y"])
                for idx in range(1, len(sorted_anchors))
                if abs(sorted_anchors[idx]["y"] - sorted_anchors[idx - 1]["y"]) > 0
            ]
            if height_values:
                median_height = statistics.median(height_values)
                roi_median_height = median_height
                y_anchor_eps = 1.8 * median_height if median_height > 0 else 0.0
            elif anchor_y_diffs:
                median_diff = statistics.median(anchor_y_diffs)
                y_anchor_eps = 0.5 * median_diff if median_diff > 0 else 0.0
            else:
                y_anchor_eps = 0.0
            y_anchor_eps = max(6.0, y_anchor_eps)
            current_cluster: list[dict[str, Any]] | None = None
            prev_anchor: dict[str, Any] | None = None
            for anchor in sorted_anchors:
                if current_cluster is None:
                    current_cluster = [anchor]
                    clusters.append(current_cluster)
                    prev_anchor = anchor
                    continue
                prev_y = prev_anchor["y"] if prev_anchor is not None else None
                if prev_y is not None and abs(anchor["y"] - prev_y) <= y_anchor_eps:
                    current_cluster.append(anchor)
                else:
                    current_cluster = [anchor]
                    clusters.append(current_cluster)
                prev_anchor = anchor
        for cluster_index, cluster in enumerate(clusters):
            if not cluster:
                continue
            bounds, median_hint = _compute_bounds(cluster, median_hint=roi_median_height)
            entries_subset = _filter_entries(bounds)
            roi_info = {
                "anchors": len(cluster),
                "clusters": len(clusters),
                "bbox": [
                    bounds["xmin"],
                    bounds["xmax"],
                    bounds["ymin"],
                    bounds["ymax"],
                ],
                "total": len(usable_records),
                "cluster_index": cluster_index,
            }
            metadata = {
                "anchors": len(cluster),
                "cluster_index": cluster_index,
            }
            _register_panel(
                source="ANCHOR_CLUSTER",
                bounds=bounds,
                entries_subset=entries_subset,
                roi_info=roi_info,
                metadata=metadata,
                median_hint=median_hint,
            )

    block_groups: defaultdict[tuple[str, str], list[dict[str, Any]]] = defaultdict(list)
    for rec in usable_records:
        if not rec.get("from_block"):
            continue
        block_name = str(rec.get("block_name") or "").strip()
        if not block_name:
            continue
        layout_name = str(rec.get("layout") or "").strip()
        block_groups[(layout_name, block_name)].append(rec)
    for (layout_name, block_name), records_block in block_groups.items():
        if not records_block:
            continue
        heights = [
            float(rec.get("height"))
            for rec in records_block
            if isinstance(rec.get("height"), (int, float)) and float(rec.get("height")) > 0
        ]
        median_hint = statistics.median(heights) if heights else median_height_all
        bounds, median_val = _compute_bounds(records_block, median_hint=median_hint)
        entries_subset = _filter_entries(bounds)
        if not entries_subset:
            continue
        roi_info = {
            "source": "BLOCK_GROUP",
            "bbox": [
                bounds["xmin"],
                bounds["xmax"],
                bounds["ymin"],
                bounds["ymax"],
            ],
            "block": block_name,
            "layout": layout_name,
            "count": len(entries_subset),
        }
        metadata = {
            "block": block_name,
            "layout": layout_name,
        }
        _register_panel(
            source="BLOCK_GROUP",
            bounds=bounds,
            entries_subset=entries_subset,
            roi_info=roi_info,
            metadata=metadata,
            median_hint=median_val,
        )

    if not panels:
        layout_name, block_name = _summarize_meta(entries)
        fallback_meta = {
            "source": "FALLBACK",
            "layout": layout_name,
            "block": block_name,
        }
        fallback_hint = roi_hint if isinstance(roi_hint, Mapping) else None
        panels.append(
            {
                "entries": list(entries),
                "meta": fallback_meta,
                "bounds": None,
                "roi_info": None,
                "roi_hint": dict(fallback_hint) if isinstance(fallback_hint, Mapping) else None,
            }
        )

    return panels


def _build_columnar_table_from_entries(
    entries: list[dict[str, Any]],
    *,
    roi_hint: Mapping[str, Any] | None = None,
) -> tuple[dict[str, Any] | None, dict[str, Any]]:
    panels = _cluster_panel_entries(entries, roi_hint=roi_hint)
    if len(panels) <= 1:
        sole_panel = panels[0] if panels else None
        panel_hint = sole_panel.get("roi_hint") if sole_panel else roi_hint
        panel_entries = sole_panel.get("entries") if sole_panel else entries
        return _build_columnar_table_from_panel_entries(
            list(panel_entries or []),
            roi_hint=panel_hint,
        )

    panel_results: list[dict[str, Any]] = []
    for idx, panel in enumerate(panels):
        panel_entries = list(panel.get("entries") or [])
        panel_hint = panel.get("roi_hint")
        candidate, debug_payload = _build_columnar_table_from_panel_entries(
            panel_entries,
            roi_hint=panel_hint,
        )
        normalized_rows = _normalize_table_rows(candidate.get("rows")) if candidate else []
        panel_debug = {
            "index": idx,
            "rows": len(normalized_rows),
        }
        meta = panel.get("meta") or {}
        panel_debug.update({k: v for k, v in meta.items() if v not in (None, "")})
        if isinstance(debug_payload, Mapping):
            panel_debug["roi"] = debug_payload.get("roi") or panel.get("roi_info")
        elif panel.get("roi_info") is not None:
            panel_debug["roi"] = panel.get("roi_info")
        panel_results.append(
            {
                "candidate": candidate,
                "debug": debug_payload,
                "rows": normalized_rows,
                "panel": panel,
                "panel_debug": panel_debug,
            }
        )

    best_candidate: dict[str, Any] | None = None
    best_debug: dict[str, Any] | None = None
    for result in panel_results:
        candidate = result.get("candidate")
        debug_payload = result.get("debug")
        if candidate is None:
            if best_candidate is None and isinstance(debug_payload, Mapping):
                best_debug = dict(debug_payload)
            continue
        if best_candidate is None or _score_table(candidate) > _score_table(best_candidate):
            best_candidate = candidate
            best_debug = dict(debug_payload) if isinstance(debug_payload, Mapping) else None

    merged_rows: list[dict[str, Any]] = []
    seen_row_keys: set[tuple[Any, ...]] = set()
    for result in panel_results:
        for row in result.get("rows", []):
            qty_val = row.get("qty")
            try:
                qty_key = int(qty_val) if qty_val is not None else None
            except Exception:
                qty_key = None
            desc_value = " ".join(str(row.get("desc") or "").split())
            key = (qty_key, desc_value.upper())
            if key in seen_row_keys:
                continue
            seen_row_keys.add(key)
            merged_rows.append(dict(row))

    if best_candidate is None:
        # Fallback to the highest scoring panel even if no candidate produced rows
        for result in panel_results:
            candidate = result.get("candidate")
            if candidate is not None:
                best_candidate = candidate
                best_debug = dict(result.get("debug") or {})
                break

    if best_candidate is None:
        return _build_columnar_table_from_panel_entries(entries, roi_hint=roi_hint)

    combined_candidate = dict(best_candidate)
    if merged_rows:
        combined_candidate["rows"] = merged_rows
        qty_total = 0
        for row in merged_rows:
            qty_val = row.get("qty")
            try:
                qty_int = int(qty_val)
            except Exception:
                qty_int = 0
            if qty_int > 0:
                qty_total += qty_int
        if qty_total > 0:
            combined_candidate["hole_count"] = qty_total

    aggregated_debug: dict[str, Any] = {}
    if isinstance(best_debug, Mapping):
        aggregated_debug.update(best_debug)
    aggregated_debug["panels"] = [result["panel_debug"] for result in panel_results]

    return combined_candidate, aggregated_debug


def _normalize_table_rows(rows_value: Any) -> list[dict[str, Any]]:
    if isinstance(rows_value, list):
        source = rows_value
    elif isinstance(rows_value, Iterable) and not isinstance(rows_value, (str, bytes, bytearray)):
        source = list(rows_value)
    else:
        return []
    normalized: list[dict[str, Any]] = []
    for row in source:
        if isinstance(row, Mapping):
            normalized.append(dict(row))
    return normalized


def _qty_to_text(value: Any) -> str | None:
    if value is None:
        return None
    if isinstance(value, Fraction):
        if value.denominator == 1:
            return str(value.numerator)
        return str(value)
    if isinstance(value, (int,)):
        return str(int(value))
    if isinstance(value, float):
        if not math.isfinite(value):
            return None
        rounded = int(round(value))
        if abs(rounded - value) < 1e-6:
            return str(rounded)
        return str(value)
    text = str(value).strip()
    return text or None


def _format_chart_lines_from_rows(rows: Iterable[Mapping[str, Any]]) -> list[str]:
    chart_lines: list[str] = []
    for row in rows:
        if not isinstance(row, Mapping):
            continue
        desc = str(row.get("desc") or "").strip()
        if desc:
            cleaned_desc = " ".join(desc.split())
        else:
            cleaned_desc = ""
        qty_text = _qty_to_text(row.get("qty"))
        if cleaned_desc:
            if not cleaned_desc.startswith("(") and qty_text:
                line = f"({qty_text}) {cleaned_desc}"
            else:
                line = cleaned_desc
        else:
            parts: list[str] = []
            if qty_text:
                parts.append(f"({qty_text})")
            hole_val = str(row.get("hole") or "").strip()
            if hole_val:
                parts.append(hole_val)
            ref_val = str(row.get("ref") or "").strip()
            if ref_val:
                parts.append(ref_val)
            side_val = str(row.get("side") or "").strip()
            if side_val:
                parts.append(side_val)
            extra_desc = str(row.get("desc") or "").strip()
            if extra_desc:
                parts.append(extra_desc)
            line = " ".join(part for part in parts if part)
        line = " ".join(line.split())
        if line:
            chart_lines.append(line)
    return chart_lines


def read_geo(doc) -> dict[str, Any]:
    acad_info_raw = read_acad_table(doc) or {}
    acad_info = dict(acad_info_raw) if isinstance(acad_info_raw, Mapping) else {}
    acad_rows = _normalize_table_rows(acad_info.get("rows"))
    if acad_rows:
        acad_info["rows"] = acad_rows

    best_info: dict[str, Any] = dict(acad_info) if acad_rows else {}
    text_info: dict[str, Any] = {}

    if acad_rows:
        text_info_raw = read_text_table(doc) or {}
        if isinstance(text_info_raw, Mapping):
            text_info = dict(text_info_raw)
            text_rows = _normalize_table_rows(text_info.get("rows"))
            if text_rows:
                text_info["rows"] = text_rows
            chosen = choose_better_table(acad_info, text_info)
            if isinstance(chosen, Mapping):
                best_info = dict(chosen)
    else:
        text_info_raw = read_text_table(doc) or {}
        if isinstance(text_info_raw, Mapping):
            text_info = dict(text_info_raw)
            text_rows = _normalize_table_rows(text_info.get("rows"))
            if text_rows:
                text_info["rows"] = text_rows
            best_info = dict(text_info)

    rows = _normalize_table_rows(best_info.get("rows"))
    if not rows and text_info:
        rows = _normalize_table_rows(text_info.get("rows"))
        if rows:
            best_info = dict(text_info)

    if rows:
        best_info["rows"] = rows

    hole_count_val: Any = best_info.get("hole_count")
    if hole_count_val is None:
        hole_count = _sum_qty(rows)
    else:
        try:
            hole_count = int(float(hole_count_val))
        except Exception:
            hole_count = _sum_qty(rows)

    provenance = best_info.get("provenance_holes")
    if not provenance and text_info:
        provenance = text_info.get("provenance_holes")
    if not provenance:
        provenance = "HOLE TABLE" if rows else "HOLE TABLE (TEXT_FALLBACK)"

    families_val = best_info.get("hole_diam_families_in")
    if not isinstance(families_val, Mapping) and text_info:
        families_val = text_info.get("hole_diam_families_in")
    families = dict(families_val) if isinstance(families_val, Mapping) else None

    chart_lines = _format_chart_lines_from_rows(rows)

    result: dict[str, Any] = {
        "rows": rows,
        "hole_count": hole_count,
        "provenance_holes": provenance,
        "chart_lines": chart_lines,
    }
    if families is not None:
        result["hole_diam_families_in"] = families

    return result


def choose_better_table(a: Mapping[str, Any] | None, b: Mapping[str, Any] | None) -> Mapping[str, Any]:
    helper = _resolve_app_callable("_choose_better")
    if callable(helper):
        try:
            chosen = helper(a, b)
        except Exception:
            chosen = None
        if isinstance(chosen, Mapping):
            return chosen
        if isinstance(chosen, list):
            return {"rows": list(chosen)}
    score_a = _score_table(a)
    score_b = _score_table(b)
    candidate = a if score_a >= score_b else b
    if isinstance(candidate, Mapping):
        return candidate
    return {}


def _format_chart_line(row: Mapping[str, Any]) -> str:
    qty_val = row.get("qty") if isinstance(row, Mapping) else None
    try:
        qty = int(float(qty_val or 0))
    except Exception:
        qty = 0
    ref_raw = row.get("ref") if isinstance(row, Mapping) else None
    ref_text = str(ref_raw) if ref_raw not in (None, "") else "-"
    side_raw = row.get("side") if isinstance(row, Mapping) else None
    if isinstance(side_raw, str) and side_raw.strip():
        side_text = side_raw.strip().upper()
    else:
        side_text = "-"
    desc_source = None
    if isinstance(row, Mapping):
        for key in ("desc", "description", "text", "hole"):
            value = row.get(key)
            if value:
                desc_source = value
                break
    desc_text = "-"
    if desc_source is not None:
        desc_text = " ".join(str(desc_source).split()) or "-"
    return f"qty={qty} ref={ref_text} side={side_text} desc={desc_text}"


def _normalize_table_info(info: Mapping[str, Any] | None) -> dict[str, Any]:
    if not isinstance(info, Mapping):
        return {}
    normalized: dict[str, Any] = dict(info)
    rows_raw = normalized.get("rows")
    if isinstance(rows_raw, list):
        rows_list = [dict(row) if isinstance(row, Mapping) else row for row in rows_raw]
    elif isinstance(rows_raw, Iterable) and not isinstance(rows_raw, (str, bytes, bytearray)):
        rows_list = [dict(row) if isinstance(row, Mapping) else row for row in rows_raw]
    else:
        rows_list = []
    normalized["rows"] = rows_list

    hole_count_raw = normalized.get("hole_count")
    try:
        hole_count = int(float(hole_count_raw))
    except Exception:
        hole_count = 0
    if hole_count <= 0:
        hole_count = _sum_qty(row for row in rows_list if isinstance(row, Mapping))
    normalized["hole_count"] = hole_count

    families = normalized.get("hole_diam_families_in")
    if isinstance(families, Mapping):
        normalized["hole_diam_families_in"] = dict(families)
    else:
        normalized["hole_diam_families_in"] = {}

    provenance = normalized.get("provenance_holes")
    if hole_count and not provenance:
        normalized["provenance_holes"] = "HOLE TABLE"

    chart_lines_raw = normalized.get("chart_lines")
    chart_lines: list[str] = []
    if isinstance(chart_lines_raw, Iterable) and not isinstance(
        chart_lines_raw, (str, bytes, bytearray)
    ):
        for entry in chart_lines_raw:
            text = str(entry).strip()
            if text:
                chart_lines.append(text)
    if not chart_lines:
        chart_lines = [
            _format_chart_line(row)
            for row in rows_list
            if isinstance(row, Mapping)
        ]
    normalized["chart_lines"] = chart_lines

    return normalized


def read_geo(doc) -> dict[str, Any]:
    acad_info = read_acad_table(doc) or {}
    text_info = read_text_table(doc) or {}
    best_info = choose_better_table(acad_info, text_info)

    candidates: list[Mapping[str, Any]] = []
    seen_ids: set[int] = set()
    for candidate in (best_info, text_info, acad_info):
        if isinstance(candidate, Mapping):
            key = id(candidate)
            if key not in seen_ids:
                seen_ids.add(key)
                candidates.append(candidate)

    for candidate in candidates:
        normalized = _normalize_table_info(candidate)
        if normalized.get("rows"):
            return normalized

    return {}


def split_actions(desc: str) -> list[str]:
    if not desc:
        return []
    pieces: list[str] = []
    for fragment in _OPS_SEGMENT_SPLIT_RE.split(str(desc)):
        cleaned = fragment.strip(" ;")
        if cleaned:
            pieces.append(cleaned)
    return pieces


def classify_action(fragment: str) -> dict[str, Any]:
    text = " ".join(str(fragment or "").split()).strip()
    upper = text.upper()
    result: dict[str, Any] = {
        "kind": "unknown",
        "qty": 1,
        "size": None,
        "side": _detect_row_side(text),
        "npt": False,
    }
    if not text:
        return result

    if _TAP_TOKEN_RE.search(upper) or _THREAD_TOKEN_RE.search(upper) or _NPT_TOKEN_RE.search(upper):
        result["kind"] = "tap"
        if _NPT_TOKEN_RE.search(upper):
            result["npt"] = True
        return result

    if _COUNTERBORE_TOKEN_RE.search(upper):
        result["kind"] = "cbore"
        return result

    if _COUNTERDRILL_TOKEN_RE.search(upper):
        result["kind"] = "cdrill"
        return result

    if _COUNTERSINK_TOKEN_RE.search(upper):
        result["kind"] = "csink"
        return result

    if _JIG_GRIND_TOKEN_RE.search(upper):
        result["kind"] = "jig_grind"
        return result

    if _SPOT_TOKEN_RE.search(upper) and not _TAP_TOKEN_RE.search(upper):
        result["kind"] = "spot"
        return result

    if _DRILL_TOKEN_RE.search(upper):
        drill_size: str | None = None
        for pattern in _DRILL_SIZE_PATTERNS:
            match = pattern.search(text)
            if not match:
                continue
            token = match.group(1) if match.lastindex else match.group(0)
            if token:
                drill_size = str(token).strip()
                break
        result["kind"] = "drill"
        if drill_size:
            result["size"] = drill_size
        return result

    return result


def _normalize_geom_holes_payload(
    geom_holes: Any = None, hole_sets: Any = None
) -> dict[str, Any]:
    groups_counter: defaultdict[float, int] = defaultdict(int)
    total_candidates: list[int] = []

    def _ingest_group(entry: Mapping[str, Any]) -> None:
        dia_candidate = (
            entry.get("dia_in")
            or entry.get("diam_in")
            or entry.get("diameter_in")
            or entry.get("diam")
            or entry.get("dia")
        )
        qty_candidate = (
            entry.get("count")
            or entry.get("qty")
            or entry.get("quantity")
            or entry.get("total")
        )
        try:
            dia_value = float(dia_candidate)
        except Exception:
            return
        try:
            qty_value = int(float(qty_candidate))
        except Exception:
            return
        if qty_value <= 0 or dia_value <= 0:
            return
        dia_key = round(dia_value, 4)
        groups_counter[dia_key] += qty_value

    def _ingest_source(source: Any) -> None:
        if source is None:
            return
        if isinstance(source, Mapping):
            total_val = source.get("total")
            if total_val not in (None, ""):
                try:
                    total_candidates.append(int(float(total_val)))
                except Exception:
                    pass
            for key in ("hole_count", "hole_count_geom", "hole_count_geom_dedup"):
                value = source.get(key)
                if value not in (None, ""):
                    try:
                        total_candidates.append(int(float(value)))
                    except Exception:
                        continue
            groups_val = source.get("groups") or source.get("hole_groups")
            if isinstance(groups_val, Sequence):
                for item in groups_val:
                    if isinstance(item, Mapping):
                        _ingest_group(item)
            families = source.get("hole_diam_families_in")
            if isinstance(families, Mapping):
                for dia_text, qty_val in families.items():
                    try:
                        dia_value = float(dia_text)
                        qty_value = int(float(qty_val))
                    except Exception:
                        continue
                    if qty_value > 0 and dia_value > 0:
                        dia_key = round(dia_value, 4)
                        groups_counter[dia_key] += qty_value
            for key in ("sets", "hole_sets"):
                alt = source.get(key)
                if isinstance(alt, Sequence):
                    for item in alt:
                        if isinstance(item, Mapping):
                            _ingest_group(item)
        elif isinstance(source, Sequence):
            for item in source:
                if isinstance(item, Mapping):
                    _ingest_group(item)

    _ingest_source(geom_holes)
    _ingest_source(hole_sets)

    groups = [
        {"dia_in": float(dia_key), "count": count}
        for dia_key, count in sorted(groups_counter.items())
        if count > 0
    ]
    total = sum(entry["count"] for entry in groups)
    if total <= 0 and total_candidates:
        total = max(total_candidates)
    return {"groups": groups, "total": total}


def ops_manifest(
    chart_rows: Iterable[Mapping[str, Any]] | None,
    geom_holes: Mapping[str, Any] | None = None,
    *,
    hole_sets: Any = None,
) -> dict[str, Any]:
    table_keys = ("drill", "tap", "cbore", "cdrill", "csink", "jig_grind", "spot")
    table_counts: dict[str, int] = {key: 0 for key in table_keys}
    details: dict[str, Any] = {"npt": 0, "drill_sized": 0, "drill_sizes": {}}

    rows_iter = chart_rows or []
    for row in rows_iter:
        if not isinstance(row, Mapping):
            continue
        qty_val = row.get("qty")
        try:
            qty = int(float(qty_val or 0))
        except Exception:
            qty = 0
        if qty <= 0:
            continue
        desc_source = None
        for key in ("desc", "description", "text", "hole"):
            if key in row and row[key]:
                desc_source = row[key]
                break
        desc_text = str(desc_source or "")
        fragments = split_actions(desc_text) or [desc_text]
        for fragment in fragments:
            action = classify_action(fragment)
            kind = action.get("kind") or ""
            if kind not in table_counts:
                continue
            table_counts[kind] += qty
            if kind == "tap" and action.get("npt"):
                details["npt"] += qty
            if kind == "drill":
                size_token = action.get("size")
                if size_token:
                    details["drill_sized"] += qty
                    size_map = details.setdefault("drill_sizes", {})
                    size_map[size_token] = size_map.get(size_token, 0) + qty

    geom_info = _normalize_geom_holes_payload(geom_holes, hole_sets)
    geom_total = int(geom_info.get("total") or 0)
    sized_drill_qty = int(details.get("drill_sized") or 0)
    geom_residual = max(geom_total - sized_drill_qty, 0) if geom_total and sized_drill_qty else geom_total

    total_counts = dict(table_counts)
    if geom_total > 0:
        total_counts["drill"] = geom_residual if sized_drill_qty else geom_total
    else:
        total_counts["drill"] = table_counts.get("drill", 0)

    manifest = {
        "table": table_counts,
        "geom": {"drill": geom_total, "groups": geom_info.get("groups", [])},
        "total": total_counts,
        "details": details,
    }
    if sized_drill_qty and geom_total:
        manifest["geom"]["residual_drill"] = geom_residual
    return manifest


def geom_hole_census(doc: Any) -> dict[str, Any]:
    blocks_included = 0
    blocks_skipped = 0
    groups_counter: defaultdict[float, int] = defaultdict(int)

    try:
        msp = doc.modelspace()
    except Exception:
        layouts = getattr(doc, "layouts", None)
        layout_get = getattr(layouts, "get", None) if layouts is not None else None
        if callable(layout_get):
            try:
                msp = layout_get("Model")
            except Exception:
                msp = None
        else:
            msp = None
        if msp is None:
            print(
                "[GEOM] counted circles: total=0 from model=0 paperspace=0 "
                "blocks_included=0 blocks_skipped=0"
            )
            return {"groups": [], "total": 0}

    units = detect_units_scale(doc)
    to_in = float(units.get("to_in") or 1.0)
    exclude_patterns = [
        re.compile(pattern, re.IGNORECASE) for pattern in DEFAULT_TEXT_LAYER_EXCLUDE_REGEX
    ]
<<<<<<< HEAD
=======
    groups_counter: defaultdict[float, int] = defaultdict(int)
    seen_circle_keys: set[tuple[float, float, float]] = set()
    total_candidates = 0
>>>>>>> f01cbf17

    def _allow_block(name: str | None) -> bool:
        nonlocal blocks_included, blocks_skipped
        if not name:
            return True
        if _GEOM_BLOCK_EXCLUDE_RE.match(name):
            blocks_skipped += 1
            return False
        blocks_included += 1
        return True

    for flattened in flatten_entities(
        msp, depth=_MAX_INSERT_DEPTH, include_block=_allow_block
    ):
        entity = flattened.entity
        try:
            dxftype = entity.dxftype()
        except Exception:
            continue
        if str(dxftype or "").upper() != "CIRCLE":
            continue
        dxf_obj = getattr(entity, "dxf", None)
        layer_upper = (
            getattr(flattened, "effective_layer_upper", "")
            or getattr(flattened, "layer_upper", "")
        )
        if layer_upper:
            if any(pattern.search(layer_upper) for pattern in exclude_patterns):
                continue
        radius_val = getattr(dxf_obj, "radius", None)
        if radius_val is None:
            radius_val = getattr(entity, "radius", None)
        if not isinstance(radius_val, (int, float)):
            continue
        center_obj = getattr(dxf_obj, "center", None)
        if center_obj is None:
            center_obj = getattr(entity, "center", None)
        center_coords = _point3d(center_obj)
        if center_coords is None:
            continue
        cx_raw, cy_raw, cz_raw = center_coords
        if not math.isfinite(cz_raw) or abs(cz_raw) > _GEO_CIRCLE_Z_ABS_MAX:
            continue
        tx, ty = _apply_transform_point(flattened.transform, (cx_raw, cy_raw))
        if tx is None or ty is None:
            continue
        if not (math.isfinite(tx) and math.isfinite(ty)):
            continue
        normal_candidate = getattr(dxf_obj, "extrusion", None)
        if normal_candidate is None:
            normal_candidate = getattr(dxf_obj, "normal", None)
        if normal_candidate is None:
            normal_candidate = getattr(entity, "extrusion", None)
        if normal_candidate is None:
            normal_candidate = getattr(entity, "normal", None)
        if not _is_positive_z_normal(normal_candidate):
            continue
        scaled_radius = float(radius_val) * _transform_scale_hint(flattened.transform)
        diameter_in = 2.0 * scaled_radius * to_in
        if not math.isfinite(diameter_in) or diameter_in <= 0:
            continue
        if diameter_in < _GEO_CIRCLE_DIAM_MIN_IN:
            continue
        if _GEO_CIRCLE_DIAM_MAX_IN and diameter_in > _GEO_CIRCLE_DIAM_MAX_IN:
            continue
        total_candidates += 1
        dedup_key = (
            round(float(tx), _GEO_CIRCLE_DEDUP_DIGITS),
            round(float(ty), _GEO_CIRCLE_DEDUP_DIGITS),
            round(float(diameter_in), _GEO_CIRCLE_DEDUP_DIGITS),
        )
        if dedup_key in seen_circle_keys:
            continue
        seen_circle_keys.add(dedup_key)
        dia_key = round(diameter_in, 4)
        groups_counter[dia_key] += 1

    unique_count = len(seen_circle_keys)
    if total_candidates or unique_count:
        print(f"[GEOM] unique circles after dedup: {unique_count} (was {total_candidates})")

    groups = [
        {"dia_in": float(diameter), "count": count}
        for diameter, count in sorted(groups_counter.items())
        if count > 0
    ]
    total = sum(entry["count"] for entry in groups)
    circle_total = sum(groups_counter.values())
    model_circles = circle_total
    print(
        "[GEOM] counted circles: total={} from model={} paperspace=0 "
        "blocks_included={} blocks_skipped={}".format(
            circle_total, model_circles, blocks_included, blocks_skipped
        )
    )
    return {"groups": groups, "total": total}


def promote_table_to_geo(
    geo: dict[str, Any],
    table_info: Mapping[str, Any],
    source_tag: str,
    *,
    log_publish: bool = True,
    geom_holes: Mapping[str, Any] | None = None,
) -> None:
    helper = _resolve_app_callable("_persist_rows_and_totals")
    if callable(helper):
        try:
            helper(geo, table_info, src=source_tag)
            return
        except Exception:
            pass
    if not isinstance(table_info, Mapping):
        return
    rows = table_info.get("rows") or []
    if not rows:
        return
    ops_summary = geo.setdefault("ops_summary", {})
    ops_summary["rows"] = list(rows)
    ops_summary["source"] = source_tag
    qty_sum = _sum_qty(rows)
    manifest = ops_manifest(rows, geom_holes=geom_holes)
    if manifest:
        ops_summary["manifest"] = manifest
        totals_map = manifest.get("total")
        if isinstance(totals_map, Mapping):
            ops_summary["totals"] = dict(totals_map)
    if source_tag == "text_table" and qty_sum > 0:
        geo["hole_count"] = qty_sum
        provenance = geo.setdefault("provenance", {})
        if isinstance(provenance, Mapping) and not isinstance(provenance, dict):
            provenance = dict(provenance)
            geo["provenance"] = provenance
        if isinstance(provenance, dict):
            provenance["holes"] = "HOLE TABLE"
        if log_publish:
            print(
                f"[PATH] publish=text_table rows={len(rows)} qty_sum={qty_sum}"
            )
    hole_count = table_info.get("hole_count")
    if qty_sum > 0:
        hole_count = qty_sum
    try:
        geo["hole_count"] = int(hole_count)
    except Exception:
        pass
    provenance = geo.setdefault("provenance", {})
    provenance["holes"] = "HOLE TABLE"


def extract_hole_table(
    doc_or_path: Any,
    *,
    opts: Mapping[str, Any] | None = None,
) -> dict[str, Any]:
    """Return standardized hole-table data for downstream pricing/app usage."""

    options = dict(opts or {})

    doc = doc_or_path
    if isinstance(doc_or_path, (str, os.PathLike, Path)):
        use_oda = bool(options.pop("use_oda", True))
        oda_version = options.pop("oda_version", None)
        path_obj = Path(doc_or_path)
        doc = _load_doc_for_path(path_obj, use_oda=use_oda, out_ver=oda_version)

    if doc is None:
        return {
            "chart_rows": [],
            "hole_count_table": 0,
            "provenance": "HOLE TABLE",
            "layouts_seen": [],
            "layer_policy": {"include": "-", "exclude": "-"},
        }

    allowed_keys = {
        "layer_allowlist",
        "roi_hint",
        "block_name_allowlist",
        "block_name_regex",
        "layer_include_regex",
        "layer_exclude_regex",
        "layout_filters",
        "debug_layouts",
        "debug_scan",
    }
    read_kwargs = {key: value for key, value in options.items() if key in allowed_keys}

    try:
        table_info = read_text_table(doc, **read_kwargs) or {}
    except NoTextRowsError:
        table_info = {}

    rows = _normalize_table_rows(table_info.get("rows"))
    chart_rows: list[dict[str, Any]] = []
    for row in rows:
        qty_val = 0
        try:
            qty_val = int(float(row.get("qty") or 0))
        except Exception:
            qty_val = 0
        desc_text = " ".join(str(row.get("desc") or "").split())
        if qty_val <= 0 and not desc_text:
            continue
        row_payload: dict[str, Any] = {}
        if qty_val > 0:
            row_payload["qty"] = qty_val
        if desc_text:
            row_payload["desc"] = desc_text
        ref_text = str(row.get("ref") or "").strip()
        if ref_text:
            row_payload["ref"] = ref_text
        side_text = str(row.get("side") or "").strip()
        if side_text:
            row_payload["side"] = side_text
        if not row_payload:
            continue
        chart_rows.append(row_payload)

    hole_count_table = sum(int(row.get("qty", 0)) for row in chart_rows)

    debug_snapshot = get_last_text_table_debug() or {}
    layout_candidates: list[str] = []
    if isinstance(debug_snapshot, Mapping):
        for key in ("scanned_layouts", "layouts"):
            raw_value = debug_snapshot.get(key)
            if isinstance(raw_value, list):
                for item in raw_value:
                    text = str(item or "").strip()
                    if text:
                        layout_candidates.append(text)
    layouts_seen: list[str] = []
    seen_layouts: set[str] = set()
    for name in layout_candidates:
        if name in seen_layouts:
            continue
        seen_layouts.add(name)
        layouts_seen.append(name)

    include_patterns: list[str] = []
    exclude_patterns: list[str] = []
    if isinstance(debug_snapshot, Mapping):
        raw_include = debug_snapshot.get("layer_regex_include")
        raw_exclude = debug_snapshot.get("layer_regex_exclude")
        if isinstance(raw_include, list):
            include_patterns = [str(item) for item in raw_include if str(item or "").strip()]
        if isinstance(raw_exclude, list):
            exclude_patterns = [str(item) for item in raw_exclude if str(item or "").strip()]
    if not exclude_patterns:
        exclude_patterns = [pattern for pattern in DEFAULT_TEXT_LAYER_EXCLUDE_REGEX if pattern]

    def _pattern_display(patterns: list[str]) -> str:
        if not patterns:
            return "-"
        return ", ".join(patterns)

    layer_policy = {
        "include": _pattern_display(include_patterns),
        "exclude": _pattern_display(exclude_patterns),
    }

    provenance = "HOLE TABLE"

    return {
        "chart_rows": chart_rows,
        "hole_count_table": hole_count_table,
        "provenance": provenance,
        "layouts_seen": layouts_seen,
        "layer_policy": layer_policy,
    }


def extract_geometry(doc) -> dict[str, Any]:
    helper = _resolve_app_callable("_build_geo_from_ezdxf_doc")
    if callable(helper):
        try:
            geo = helper(doc)
        except Exception:
            geo = None
        if isinstance(geo, Mapping):
            return dict(geo)
    return {}


def _load_doc_for_path(path: Path, *, use_oda: bool, out_ver: str | None = None) -> Any:
    global _LAST_DXF_FALLBACK_INFO
    _LAST_DXF_FALLBACK_INFO = None
    ezdxf_mod = geometry.require_ezdxf()
    readfile = getattr(ezdxf_mod, "readfile", None)
    if not callable(readfile):
        raise AttributeError("ezdxf module does not expose a callable readfile")
    lower_suffix = path.suffix.lower()
    oda_version = _normalize_oda_version(out_ver)
    if lower_suffix == ".dwg":
        if use_oda and _HAS_ODAFC:
            odafc_mod = None
            try:
                odafc_mod = _ezdxf_vendor.require_odafc()
            except Exception:
                odafc_mod = None
            if odafc_mod is not None:
                odaread = getattr(odafc_mod, "readfile", None)
                if callable(odaread):
                    return odaread(str(path))
        target_version = oda_version or "ACAD2018"
        dxf_path: str | None = None
        try:
            if oda_version:
                dxf_path = convert_dwg_to_dxf(str(path), out_ver=oda_version)
            else:
                dxf_path = convert_dwg_to_dxf(str(path), quiet=True)
        except Exception as exc:
            out_display = dxf_path or "-"
            error_text = str(exc)
            print(
                f"[DXF-FALLBACK] try={target_version} ok=False out={out_display} err={error_text}"
            )
            _LAST_DXF_FALLBACK_INFO = {
                "version": target_version,
                "path": str(path),
                "ok": False,
                "error": error_text,
            }
            raise
        ok = bool(dxf_path) and os.path.exists(dxf_path)
        out_display = dxf_path or "-"
        if oda_version or not ok:
            print(f"[DXF-FALLBACK] try={target_version} ok={ok} out={out_display}")
            _LAST_DXF_FALLBACK_INFO = {
                "version": target_version,
                "path": str(out_display),
                "ok": ok,
            }
        else:
            _LAST_DXF_FALLBACK_INFO = None
        if not ok:
            raise AssertionError(
                f"ODA fallback {target_version} did not produce a DXF at {out_display}"
            )
        return readfile(out_display)
    return readfile(str(path))


def _ensure_ops_summary_map(candidate: Any) -> dict[str, Any]:
    if isinstance(candidate, Mapping):
        return dict(candidate)
    return {}


def _best_geo_hole_count(geo: Mapping[str, Any]) -> int | None:
    for key in ("hole_count", "hole_count_geom", "hole_count_geom_dedup", "hole_count_geom_raw"):
        value = geo.get(key) if isinstance(geo, Mapping) else None
        try:
            val_int = int(float(value))
        except Exception:
            val_int = 0
        if val_int > 0:
            return val_int
    return None


def read_geo(
    doc: Any,
    *,
    prefer_table: bool = True,
    feature_flags: Mapping[str, Any] | None = None,
    force_text: bool = False,
    pipeline: str = "auto",
    allow_geom: bool = False,
    layer_allowlist: Iterable[str] | None = _DEFAULT_LAYER_ALLOWLIST,
    block_name_allowlist: Iterable[str] | None = None,
    block_name_regex: Iterable[str] | str | None = None,
    layer_include_regex: Iterable[str] | str | None = None,
    layer_exclude_regex: Iterable[str] | str | None = DEFAULT_TEXT_LAYER_EXCLUDE_REGEX,
    layout_filters: Mapping[str, Any] | Iterable[str] | str | None = None,
    debug_layouts: bool = False,
    debug_scan: bool = False,
) -> dict[str, Any]:
    """Process a loaded DXF/DWG document into GEO payload details.

    Args:
        pipeline: Extraction pipeline to run. ``"auto"`` tries ACAD first and
            falls back to TEXT, ``"acad"`` and ``"text"`` force a specific path,
            and ``"geom"`` publishes geometry-derived rows directly.
        allow_geom: When ``True``, geometry rows may be emitted even when the
            pipeline is set to ``"auto"``.
    """

    del feature_flags  # placeholder for future feature toggles
    pipeline_normalized = str(pipeline or "auto").strip().lower()
    if pipeline_normalized not in {"auto", "acad", "text", "geom"}:
        pipeline_normalized = "auto"
    allow_geom_rows = bool(allow_geom or pipeline_normalized == "geom")
    geo = extract_geometry(doc)
    if not isinstance(geo, dict):
        geo = {}

    geom_census = geom_hole_census(doc)
    if isinstance(geo, dict):
        geo["geom_holes"] = geom_census
    state = ExtractionState()

    use_tables = bool(
        prefer_table and pipeline_normalized in {"auto", "acad", "text"}
    )
    run_acad = pipeline_normalized in {"auto", "acad"}
    run_text = pipeline_normalized in {"auto", "text"}

    existing_ops_summary = geo.get("ops_summary") if isinstance(geo, Mapping) else {}
    provenance = geo.get("provenance") if isinstance(geo, Mapping) else {}
    provenance_holes = None
    if isinstance(provenance, Mapping):
        provenance_holes = provenance.get("holes")
    existing_source = ""
    if isinstance(existing_ops_summary, Mapping):
        existing_source = str(existing_ops_summary.get("source") or "")
    existing_is_table = bool(
        use_tables
        and (
            (existing_source and "table" in existing_source.lower())
            or (isinstance(provenance_holes, str) and provenance_holes.upper() == "HOLE TABLE")
        )
    )
    if existing_is_table and isinstance(existing_ops_summary, Mapping):
        current_table_info = dict(existing_ops_summary)
        rows = current_table_info.get("rows")
        if isinstance(rows, Iterable) and not isinstance(rows, list):
            current_table_info["rows"] = list(rows)
    else:
        current_table_info = {}

    acad_info: Mapping[str, Any] | dict[str, Any]
    if run_acad:
        try:
            acad_info = read_acad_table(doc, layer_allowlist=layer_allowlist) or {}
        except TypeError as exc:
            if "layer_allowlist" in str(exc):
                try:
                    acad_info = read_acad_table(doc) or {}
                except Exception:
                    acad_info = {}
            else:
                raise
        except Exception:
            acad_info = {}
    else:
        acad_info = {}
    acad_roi_hint: Mapping[str, Any] | None = None
    if isinstance(acad_info, Mapping):
        roi_candidate = acad_info.get("roi_hint")
        acad_roi_hint = roi_candidate if isinstance(roi_candidate, Mapping) else None
    text_layer_allowlist = layer_allowlist
    if text_layer_allowlist is _DEFAULT_LAYER_ALLOWLIST:
        text_layer_allowlist = None
    elif isinstance(text_layer_allowlist, Iterable) and not isinstance(
        text_layer_allowlist, (str, bytes, bytearray)
    ):
        try:
            if set(text_layer_allowlist) == set(_DEFAULT_LAYER_ALLOWLIST):
                text_layer_allowlist = None
        except TypeError:
            pass
    anchor_auto_publish = False
    if run_text:
        try:
            text_info = read_text_table(
                doc,
                layer_allowlist=text_layer_allowlist,
                roi_hint=acad_roi_hint,
                block_name_allowlist=block_name_allowlist,
                block_name_regex=block_name_regex,
                layer_include_regex=layer_include_regex,
                layer_exclude_regex=layer_exclude_regex,
                layout_filters=layout_filters,
                debug_layouts=debug_layouts,
                debug_scan=debug_scan,
            ) or {}
        except TypeError as exc:
            message = str(exc)
            if any(
                key in message
                for key in ("layer_allowlist", "roi_hint", "layout_filters", "debug_scan")
            ):
                try:
                    text_info = read_text_table(doc) or {}
                except RuntimeError:
                    raise
                except Exception:
                    text_info = {}
            else:
                raise
        except RuntimeError:
            raise
        except Exception:
            text_info = {}
    else:
        text_info = {}

    if isinstance(text_info, Mapping) and text_info.get("anchor_authoritative"):
        state.anchor_authoritative = True
        state.published = True
        anchor_auto_publish = True

    acad_rows_list: list[dict[str, Any]] = []
    if isinstance(acad_info, Mapping):
        acad_info = dict(acad_info)
        acad_rows_list = _normalize_table_rows(acad_info.get("rows"))
        acad_info["rows"] = acad_rows_list
    else:
        acad_info = {}
    acad_rows = len(acad_rows_list)
    if not run_acad:
        print("[PATH] acad=skip (pipeline=text/geom)")
    elif acad_rows == 0:
        print("[PATH] acad=0 (no tables found)")

    text_rows_list: list[dict[str, Any]] = []
    if isinstance(text_info, Mapping):
        text_info = dict(text_info)
        text_rows_list = _normalize_table_rows(text_info.get("rows"))
        text_info["rows"] = text_rows_list
    else:
        text_info = {}
    text_rows = len(text_rows_list)
    debug_snapshot = get_last_text_table_debug() or {}
    rows_txt_debug = 0
    if isinstance(debug_snapshot, Mapping):
        try:
            rows_txt_debug = int(float(debug_snapshot.get("rows_txt_count") or 0))
        except Exception:
            rows_txt_debug = 0
    rows_txt_lines: list[str] = []
    if isinstance(debug_snapshot, Mapping):
        raw_rows_txt = debug_snapshot.get("rows_txt_lines")
        candidates: Iterable[Any]
        if isinstance(raw_rows_txt, list):
            candidates = raw_rows_txt
        elif isinstance(raw_rows_txt, Iterable) and not isinstance(
            raw_rows_txt, (str, bytes, bytearray)
        ):
            candidates = list(raw_rows_txt)
        else:
            candidates = []
        for item in candidates:
            try:
                text_candidate = str(item)
            except Exception:
                text_candidate = ""
            normalized_candidate = " ".join(text_candidate.split())
            if normalized_candidate:
                rows_txt_lines.append(normalized_candidate)
    if run_text:
        print(f"[PATH] text=run (rows_txt={rows_txt_debug})")
    else:
        print("[PATH] text=skip (pipeline=acad/geom)")
    print(f"[EXTRACT] acad_rows={acad_rows} text_rows={text_rows}")

    publish_info: dict[str, Any] | None = None
    publish_source_tag: str | None = None
    fallback_info: dict[str, Any] | None = None
    fallback_rows_list: list[dict[str, Any]] = []
    fallback_qty_sum = 0
    if rows_txt_lines:
        fallback_candidate = _publish_fallback_from_rows_txt(rows_txt_lines)
        if isinstance(fallback_candidate, Mapping) and fallback_candidate.get("rows"):
            fallback_info = dict(fallback_candidate)
            fallback_rows_list = _normalize_table_rows(fallback_info.get("rows"))
            fallback_info["rows"] = fallback_rows_list
            fallback_qty_sum = _sum_qty(fallback_rows_list)
    no_text_rows_available = bool(
        use_tables
        and run_acad
        and run_text
        and acad_rows == 0
        and text_rows == 0
        and not fallback_rows_list
        and rows_txt_debug == 0
        and not allow_geom_rows
    )
    if no_text_rows_available:
        raise NoTextRowsError()
    force_text_mode = bool(
        run_text and force_text and fallback_info and fallback_rows_list
    )
    fallback_selected = False
    auto_text_fallback = bool(
        run_text
        and fallback_info
        and fallback_rows_list
        and (not run_acad or acad_rows == 0)
        and text_rows == 0
        and rows_txt_lines
    )
    if run_text and auto_text_fallback:
        publish_info = fallback_info
        publish_source_tag = "text_table"
        fallback_selected = True
    elif run_text and force_text_mode:
        publish_info = fallback_info
        publish_source_tag = "text_table"
        fallback_selected = True
    elif run_acad and acad_rows_list:
        publish_info = acad_info
        publish_source_tag = "acad_table"
    elif run_text and text_rows_list:
        publish_info = text_info
        publish_source_tag = "text_table"
    elif run_text and fallback_info and fallback_rows_list:
        publish_info = fallback_info
        publish_source_tag = "text_table"
        fallback_selected = True

    score_a = _score_table(acad_info)
    score_b = _score_table(text_info)
    score_c = _score_table(fallback_info)
    best_table = publish_info or choose_better_table(acad_info, text_info)
    if fallback_info and fallback_rows_list:
        best_score = _score_table(best_table) if isinstance(best_table, Mapping) else (0, 0, 0)
        if score_c > best_score:
            best_table = fallback_info
    if publish_info is None and isinstance(best_table, Mapping) and best_table.get("rows"):
        publish_info = dict(best_table)
        publish_info["rows"] = _normalize_table_rows(publish_info.get("rows"))
        if run_acad and best_table is acad_info:
            publish_source_tag = "acad_table"
        else:
            publish_source_tag = "text_table"
    publish_rows: list[dict[str, Any]] = []
    if isinstance(publish_info, Mapping):
        publish_rows = list(publish_info.get("rows") or [])
    skip_acad = bool(
        publish_rows
        and publish_source_tag
        and str(publish_source_tag).lower() == "text_table"
    )
    if pipeline_normalized in {"text", "geom"}:
        skip_acad = True
    if fallback_selected and fallback_rows_list:
        print(
            f"[TEXT-FALLBACK] promoted rows={len(fallback_rows_list)} "
            f"qty_sum={fallback_qty_sum} source=text"
        )

    table_used = False
    source_tag = publish_source_tag
    existing_score = _score_table(current_table_info)
    publish_score = _score_table(publish_info) if isinstance(publish_info, Mapping) else (0, 0, 0)
    if use_tables and publish_info and publish_rows:
        can_promote = False
        if not existing_is_table:
            can_promote = True
        elif publish_score > existing_score:
            can_promote = True
        elif (
            publish_info is text_info
            and acad_rows == 0
            and text_rows > 0
        ):
            can_promote = True
        if can_promote:
            promote_table_to_geo(
                geo,
                publish_info,
                publish_source_tag or "text_table",
                log_publish=False,
                geom_holes=geom_census,
            )
            table_used = True
            if publish_source_tag and publish_source_tag == "text_table":
                _print_promoted_rows_once(publish_rows)

    if not isinstance(best_table, Mapping) or not best_table.get("rows"):
        best_table = publish_info or best_table

    ops_summary = _ensure_ops_summary_map(geo.get("ops_summary"))
    geo["ops_summary"] = ops_summary
    rows = ops_summary.get("rows")
    if not isinstance(rows, list):
        if isinstance(rows, Iterable):
            rows = list(rows)
        else:
            rows = []
    if not table_used and existing_is_table:
        table_used = bool(rows)

    qty_sum = 0
    if table_used:
        qty_sum = _sum_qty(rows)
    elif publish_rows:
        qty_sum = _sum_qty(publish_rows)
        ops_summary["rows"] = list(publish_rows)
        if publish_source_tag:
            ops_summary["source"] = publish_source_tag
        if publish_source_tag == "text_table":
            provenance = geo.setdefault("provenance", {})
            if isinstance(provenance, Mapping) and not isinstance(provenance, dict):
                provenance = dict(provenance)
                geo["provenance"] = provenance
            if isinstance(provenance, dict):
                provenance["holes"] = "HOLE TABLE"
            manifest_payload = ops_manifest(publish_rows, geom_holes=geom_census)
            if manifest_payload:
                ops_summary["manifest"] = manifest_payload
                totals_map = manifest_payload.get("total")
                if isinstance(totals_map, Mapping):
                    ops_summary["totals"] = dict(totals_map)
            geo["hole_count"] = qty_sum
    else:
        geometry_rows_present = bool(rows)
        if geometry_rows_present and not allow_geom_rows:
            ops_summary.pop("rows", None)
            rows = []
            if pipeline_normalized == "auto":
                print(
                    "[PATH] geom suppressed (use --pipeline geom or --allow-geom)"
                )
            ops_summary["source"] = pipeline_normalized
        else:
            if not geometry_rows_present:
                ops_summary.pop("rows", None)
                rows = []
            if geometry_rows_present and allow_geom_rows:
                ops_summary["source"] = "geom"
                qty_sum = _sum_qty(rows)
            else:
                ops_summary["source"] = pipeline_normalized

    if not table_used and not publish_rows:
        hole_count = _best_geo_hole_count(geo)
        if hole_count:
            geo["hole_count"] = hole_count

    if publish_rows and not table_used:
        try:
            hole_total = publish_info.get("hole_count") if isinstance(publish_info, Mapping) else None
            if hole_total in (None, ""):
                hole_total = qty_sum
            geo["hole_count"] = int(float(hole_total))
        except Exception:
            geo["hole_count"] = qty_sum

    if (table_used or publish_rows) and source_tag:
        ops_summary["source"] = source_tag
    totals = ops_summary.get("totals")
    if isinstance(totals, Mapping):
        ops_summary["totals"] = dict(totals)

    rows_for_log: list[Mapping[str, Any]] | list[Any]
    if table_used:
        rows_for_log = ops_summary.get("rows") or []
        if not isinstance(rows_for_log, list) and isinstance(rows_for_log, Iterable):
            rows_for_log = list(rows_for_log)
        qty_sum = _sum_qty(rows_for_log)
    elif publish_rows:
        rows_for_log = list(publish_rows)
        qty_sum = _sum_qty(rows_for_log)
    else:
        rows_for_log = rows
        if not isinstance(rows_for_log, list):
            if isinstance(rows_for_log, Iterable):
                rows_for_log = list(rows_for_log)
            else:
                rows_for_log = []
        if not rows_for_log and text_rows:
            rows_for_log = list(text_rows_list)

    manifest_rows = ops_summary.get("rows")
    if not isinstance(manifest_rows, list):
        manifest_rows = rows_for_log
    manifest_payload = ops_manifest(manifest_rows, geom_holes=geom_census)
    if manifest_payload:
        ops_summary["manifest"] = manifest_payload
        totals_map = manifest_payload.get("total")
        if isinstance(totals_map, Mapping):
            ops_summary["totals"] = dict(totals_map)

        def _format_ops_counts(counts: Mapping[str, Any]) -> str:
            display_order = (
                ("drill", "Drill"),
                ("tap", "Tap"),
                ("cbore", "C'bore"),
                ("cdrill", "C'drill"),
                ("jig_grind", "Jig"),
                ("csink", "C'sink"),
                ("spot", "Spot"),
            )
            parts: list[str] = []
            for key, label in display_order:
                value = counts.get(key)
                try:
                    value_int = int(float(value))
                except Exception:
                    continue
                parts.append(f"{label} {value_int}")
            if not parts:
                parts.append("Drill 0")
            return " | ".join(parts)

        table_counts = manifest_payload.get("table") if isinstance(manifest_payload, Mapping) else {}
        geom_counts = manifest_payload.get("geom") if isinstance(manifest_payload, Mapping) else {}
        total_counts = manifest_payload.get("total") if isinstance(manifest_payload, Mapping) else {}
        geom_display = {"drill": geom_counts.get("drill", 0)} if isinstance(geom_counts, Mapping) else {"drill": 0}
        print(f"[OPS] table: {_format_ops_counts(table_counts)}")
        print(f"[OPS] geom : {_format_ops_counts(geom_display)}")
        print(f"[OPS] total: {_format_ops_counts(total_counts)}")
    source_display = ops_summary.get("source") if isinstance(ops_summary, Mapping) else None
    source_lower = str(source_display or "").lower()
    if source_lower == "text_table":
        skip_acad = True
        publish_path = "text_table"
    elif source_lower == "acad_table":
        publish_path = "acad_table"
    elif source_lower:
        publish_path = source_lower
    else:
        publish_path = "geom"
    if not state.published or anchor_auto_publish:
        print(
            f"[PATH] publish={publish_path} rows={len(rows_for_log)} qty_sum={qty_sum}"
        )
        state.published = True
    print(
        f"[EXTRACT] published rows={len(rows_for_log)} qty_sum={qty_sum} "
        f"source={ops_summary.get('source')}"
    )
    provenance_holes = None
    if isinstance(publish_info, Mapping):
        provenance_holes = publish_info.get("provenance_holes")
    if not provenance_holes:
        provenance = geo.get("provenance")
        if isinstance(provenance, Mapping):
            provenance_holes = provenance.get("holes")
    print(f"[EXTRACT] provenance={provenance_holes}")

    debug_payload = get_last_text_table_debug() or {}
    hole_count_val: int | None | float = None
    if isinstance(publish_info, Mapping):
        hole_count_val = publish_info.get("hole_count")
    if hole_count_val in (None, ""):
        try:
            hole_count_val = geo.get("hole_count") if isinstance(geo, Mapping) else None
        except Exception:
            hole_count_val = None
    if hole_count_val in (None, ""):
        hole_count_val = _best_geo_hole_count(geo) if isinstance(geo, Mapping) else None
    try:
        if hole_count_val not in (None, ""):
            hole_count_val = int(float(hole_count_val))
    except Exception:
        pass

    payload_rows: list[Mapping[str, Any]] = []
    if isinstance(rows_for_log, list):
        payload_rows = rows_for_log
    elif isinstance(rows_for_log, Iterable):
        payload_rows = list(rows_for_log)

    families_map: dict[str, int] | None = None
    candidates_for_families: list[Mapping[str, Any]] = []
    seen_ids: set[int] = set()
    for candidate in (publish_info, best_table, text_info, acad_info, current_table_info):
        if not isinstance(candidate, Mapping):
            continue
        marker = id(candidate)
        if marker in seen_ids:
            continue
        seen_ids.add(marker)
        candidates_for_families.append(candidate)
    for candidate in candidates_for_families:
        families_val = candidate.get("hole_diam_families_in")
        if isinstance(families_val, Mapping) and families_val:
            normalized_families: dict[str, int] = {}
            for key, value in families_val.items():
                try:
                    normalized_families[str(key)] = int(value)
                except Exception:
                    continue
            if normalized_families:
                families_map = normalized_families
                break

    chart_lines = [
        _format_chart_line(row) for row in payload_rows if isinstance(row, Mapping)
    ]

    table_used = table_used or bool(publish_rows)

    result_payload = {
        "geo": geo,
        "ops_summary": ops_summary,
        "rows": payload_rows,
        "qty_sum": qty_sum,
        "hole_count": hole_count_val,
        "provenance_holes": provenance_holes,
        "table_used": table_used,
        "source": ops_summary.get("source") if isinstance(ops_summary, Mapping) else None,
        "debug_payload": debug_payload,
        "chart_lines": chart_lines,
        "skip_acad": skip_acad,
    }

    if geom_census:
        result_payload["geom_holes"] = geom_census

    if families_map is not None:
        result_payload["hole_diam_families_in"] = families_map

    return result_payload


def _read_geo_payload_from_path(
    path_obj: Path,
    *,
    prefer_table: bool = True,
    use_oda: bool = True,
    feature_flags: Mapping[str, Any] | None = None,
    force_text: bool = False,
    pipeline: str = "auto",
    allow_geom: bool = False,
    layer_allowlist: Iterable[str] | None = _DEFAULT_LAYER_ALLOWLIST,
    block_name_allowlist: Iterable[str] | None = None,
    block_name_regex: Iterable[str] | str | None = None,
    layer_include_regex: Iterable[str] | str | None = None,
    layer_exclude_regex: Iterable[str] | str | None = DEFAULT_TEXT_LAYER_EXCLUDE_REGEX,
    debug_layouts: bool = False,
) -> dict[str, Any]:
    try:
        doc = _load_doc_for_path(path_obj, use_oda=use_oda)
    except Exception as exc:  # pragma: no cover - defensive logging
        print(f"[EXTRACT] failed to load document: {exc}")
        return {"error": str(exc)}

    payload = read_geo(
        doc,
        prefer_table=prefer_table,
        feature_flags=feature_flags,
        force_text=force_text,
        pipeline=pipeline,
        allow_geom=allow_geom,
        layer_allowlist=layer_allowlist,
        block_name_allowlist=block_name_allowlist,
        block_name_regex=block_name_regex,
        layer_include_regex=layer_include_regex,
        layer_exclude_regex=layer_exclude_regex,
        debug_layouts=debug_layouts,
    )

    if isinstance(payload, Mapping) and payload.get("skip_acad"):
        return payload

    scan_info = get_last_acad_table_scan() or {}
    tables_found = 0
    try:
        tables_found = int(scan_info.get("tables_found", 0))  # type: ignore[arg-type]
    except Exception:
        tables_found = 0
    log_last_dxf_fallback(tables_found)
    published_rows_obj = payload.get("rows") if isinstance(payload, Mapping) else None
    if isinstance(published_rows_obj, Iterable) and not isinstance(
        published_rows_obj, list
    ):
        published_rows_list = list(published_rows_obj)
    elif isinstance(published_rows_obj, list):
        published_rows_list = published_rows_obj
    else:
        published_rows_list = []
    if published_rows_list:
        return payload
    if tables_found == 0 and path_obj.suffix.lower() == ".dwg":
        fallback_versions = [
            "ACAD2000",
            "ACAD2004",
            "ACAD2007",
            "ACAD2013",
            "ACAD2018",
        ]
        for version in fallback_versions:
            oda_version = _normalize_oda_version(version) or version
            print(f"[ACAD-TABLE] trying DXF fallback version={oda_version}")
            try:
                fallback_doc = _load_doc_for_path(
                    path_obj, use_oda=use_oda, out_ver=oda_version
                )
            except Exception as exc:
                print(f"[ACAD-TABLE] DXF fallback {oda_version} failed: {exc}")
                continue
            mechanical_table = _extract_mechanical_table_from_blocks(fallback_doc)
            fallback_geom_census = geom_hole_census(fallback_doc)
            payload = read_geo(
                fallback_doc,
                prefer_table=prefer_table,
                feature_flags=feature_flags,
                force_text=force_text,
                pipeline=pipeline,
                allow_geom=allow_geom,
                layer_allowlist=layer_allowlist,
                block_name_allowlist=block_name_allowlist,
                block_name_regex=block_name_regex,
            )
            if isinstance(mechanical_table, Mapping) and mechanical_table.get("rows"):
                existing_rows_obj = payload.get("rows")
                if isinstance(existing_rows_obj, list):
                    existing_rows = existing_rows_obj
                elif isinstance(existing_rows_obj, Iterable):
                    existing_rows = list(existing_rows_obj)
                else:
                    existing_rows = []
                if not existing_rows:
                    geo_obj = payload.get("geo")
                    if isinstance(geo_obj, dict):
                        promote_table_to_geo(
                            geo_obj,
                            mechanical_table,
                            "text",
                            geom_holes=fallback_geom_census,
                        )
                        ops_summary_obj = geo_obj.get("ops_summary")
                        ops_summary = dict(ops_summary_obj) if isinstance(ops_summary_obj, Mapping) else {}
                        payload["ops_summary"] = ops_summary
                        rows_obj = ops_summary.get("rows")
                        if isinstance(rows_obj, list):
                            rows_list = rows_obj
                        elif isinstance(rows_obj, Iterable):
                            rows_list = list(rows_obj)
                        else:
                            rows_list = []
                        payload["rows"] = rows_list
                        qty_sum = _sum_qty(rows_list)
                        payload["qty_sum"] = qty_sum
                        hole_count_val = mechanical_table.get("hole_count")
                        if isinstance(hole_count_val, (int, float)) and hole_count_val > 0:
                            try:
                                hole_count_int = int(float(hole_count_val))
                            except Exception:
                                hole_count_int = qty_sum
                        else:
                            hole_count_int = qty_sum
                        payload["hole_count"] = hole_count_int
                        try:
                            geo_obj["hole_count"] = hole_count_int
                        except Exception:
                            pass
                        payload["table_used"] = True
                        payload["source"] = ops_summary.get("source")
                        payload["provenance_holes"] = mechanical_table.get(
                            "provenance_holes", payload.get("provenance_holes")
                        )
                        payload["chart_lines"] = [
                            _format_chart_line(row)
                            for row in rows_list
                            if isinstance(row, Mapping)
                        ]
            scan_info = get_last_acad_table_scan() or {}
            try:
                tables_found = int(scan_info.get("tables_found", 0))
            except Exception:
                tables_found = 0
            log_last_dxf_fallback(tables_found)
            if tables_found:
                break
    return payload


def extract_geo_from_path(
    path: str,
    *,
    prefer_table: bool = True,
    use_oda: bool = True,
    feature_flags: Mapping[str, Any] | None = None,
    force_text: bool = False,
    pipeline: str = "auto",
    allow_geom: bool = False,
    layer_allowlist: Iterable[str] | None = _DEFAULT_LAYER_ALLOWLIST,
    block_name_allowlist: Iterable[str] | None = None,
    block_name_regex: Iterable[str] | str | None = None,
    layer_include_regex: Iterable[str] | str | None = None,
    layer_exclude_regex: Iterable[str] | str | None = DEFAULT_TEXT_LAYER_EXCLUDE_REGEX,
    debug_layouts: bool = False,
) -> dict[str, Any]:
    """Load DWG/DXF at ``path`` and return a GEO dictionary."""

    path_obj = Path(path)
    payload = _read_geo_payload_from_path(
        path_obj,
        prefer_table=prefer_table,
        use_oda=use_oda,
        feature_flags=feature_flags,
        force_text=force_text,
        pipeline=pipeline,
        allow_geom=allow_geom,
        layer_allowlist=layer_allowlist,
        block_name_allowlist=block_name_allowlist,
        block_name_regex=block_name_regex,
        layer_include_regex=layer_include_regex,
        layer_exclude_regex=layer_exclude_regex,
        debug_layouts=debug_layouts,
    )
    if "error" in payload:
        return {"error": payload["error"]}
    geo = payload.get("geo")
    if isinstance(geo, dict):
        return geo
    return {}


def extract_geo_from_path(
    path: str,
    *,
    prefer_table: bool = True,
    use_oda: bool = True,
    feature_flags: Mapping[str, Any] | None = None,
    force_text: bool = False,
    pipeline: str = "auto",
    allow_geom: bool = False,
    layer_allowlist: Iterable[str] | None = _DEFAULT_LAYER_ALLOWLIST,
    block_name_allowlist: Iterable[str] | None = None,
    block_name_regex: Iterable[str] | str | None = None,
    layer_include_regex: Iterable[str] | str | None = None,
    layer_exclude_regex: Iterable[str] | str | None = DEFAULT_TEXT_LAYER_EXCLUDE_REGEX,
    debug_layouts: bool = False,
) -> dict[str, Any]:
    """Load DWG/DXF at ``path`` and return a GEO dictionary."""

    path_obj = Path(path)
    return _read_geo_payload_from_path(
        path_obj,
        prefer_table=prefer_table,
        use_oda=use_oda,
        feature_flags=feature_flags,
        force_text=force_text,
        pipeline=pipeline,
        allow_geom=allow_geom,
        layer_allowlist=layer_allowlist,
        block_name_allowlist=block_name_allowlist,
        block_name_regex=block_name_regex,
        layer_include_regex=layer_include_regex,
        layer_exclude_regex=layer_exclude_regex,
        debug_layouts=debug_layouts,
    )


def get_last_text_table_debug() -> dict[str, Any] | None:
    if isinstance(_LAST_TEXT_TABLE_DEBUG, dict):
        return _LAST_TEXT_TABLE_DEBUG
    return None


def get_last_acad_table_scan() -> dict[str, Any] | None:
    if isinstance(_LAST_ACAD_TABLE_SCAN, Mapping):
        scan: dict[str, Any] = dict(_LAST_ACAD_TABLE_SCAN)
        tables = scan.get("tables")
        if isinstance(tables, list):
            normalized: list[dict[str, Any]] = []
            for entry in tables:
                if isinstance(entry, Mapping):
                    normalized.append(dict(entry))
                else:
                    normalized.append({"value": entry})
            scan["tables"] = normalized
        return scan
    return None


__all__ = [
    "NoTextRowsError",
    "NO_TEXT_ROWS_MESSAGE",
    "read_geo",
    "extract_geo_from_path",
    "read_acad_table",
    "rows_from_acad_table",
    "read_geo",
    "read_text_table",
    "read_geo",
    "choose_better_table",
    "promote_table_to_geo",
    "extract_hole_table",
    "extract_geometry",
    "read_geo",
    "get_last_text_table_debug",
    "get_last_acad_table_scan",
    "set_trace_acad",
    "log_last_dxf_fallback",
    "DEFAULT_TEXT_LAYER_EXCLUDE_REGEX",
]<|MERGE_RESOLUTION|>--- conflicted
+++ resolved
@@ -7431,12 +7431,9 @@
     exclude_patterns = [
         re.compile(pattern, re.IGNORECASE) for pattern in DEFAULT_TEXT_LAYER_EXCLUDE_REGEX
     ]
-<<<<<<< HEAD
-=======
     groups_counter: defaultdict[float, int] = defaultdict(int)
     seen_circle_keys: set[tuple[float, float, float]] = set()
     total_candidates = 0
->>>>>>> f01cbf17
 
     def _allow_block(name: str | None) -> bool:
         nonlocal blocks_included, blocks_skipped
