"""Isolated GEO extraction helpers for DWG/DXF sources."""

from __future__ import annotations

from collections import Counter, defaultdict, deque
from collections.abc import Iterable, Mapping, Sequence
from dataclasses import dataclass
from fractions import Fraction
import inspect
import math
from functools import lru_cache
import os
from pathlib import Path
import re
import statistics
from typing import Any, Callable
from fnmatch import fnmatchcase

from cad_quoter import geometry
from cad_quoter.geometry import convert_dwg_to_dxf
from cad_quoter.geometry.dxf_enrich import detect_units_scale
from cad_quoter.vendors import ezdxf as _ezdxf_vendor


NO_TEXT_ROWS_MESSAGE = "No text found before filtering; use --dump-ents to inspect."


class NoTextRowsError(RuntimeError):
    """Raised when neither ACAD nor text pipelines yield usable rows."""

    def __init__(self, message: str = NO_TEXT_ROWS_MESSAGE) -> None:
        super().__init__(message)


TransformMatrix = tuple[float, float, float, float, float, float]


@dataclass(slots=True)
class FlattenedEntity:
    """Metadata wrapper for entities yielded by :func:`flatten_entities`."""

    entity: Any
    transform: TransformMatrix
    from_block: bool
    block_name: str | None
    block_stack: tuple[str, ...]
    depth: int
    layer: str
    layer_upper: str
    effective_layer: str
    effective_layer_upper: str


_IDENTITY_TRANSFORM: TransformMatrix = (1.0, 0.0, 0.0, 0.0, 1.0, 0.0)


_OPS_SEGMENT_SPLIT_RE = re.compile(r"[;•]+")
_TAP_TOKEN_RE = re.compile(r"\bTAP\b", re.IGNORECASE)
_NPT_TOKEN_RE = re.compile(r"\bN\.?P\.?T\.?\b", re.IGNORECASE)
_THREAD_TOKEN_RE = re.compile(
    r"(?:#\s*\d+\s*-\s*\d+|\b\d+\s*/\s*\d+\s*-\s*\d+\b|\b\d+\s*-\s*\d+\b)",
    re.IGNORECASE,
)
_COUNTERBORE_TOKEN_RE = re.compile(
    r"\b(?:C['’]?\s*BORE|CBORE|COUNTER\s*BORE)\b",
    re.IGNORECASE,
)
_COUNTERSINK_TOKEN_RE = re.compile(
    r"\b(?:C['’]?\s*SINK|CSK|COUNTERSINK|COUNTER\s*SINK)\b",
    re.IGNORECASE,
)
_COUNTERDRILL_TOKEN_RE = re.compile(
    r"\b(?:C['’]?\s*DRILL|COUNTER\s*DRILL|CTR\s*DRILL)\b",
    re.IGNORECASE,
)
_JIG_GRIND_TOKEN_RE = re.compile(
    r"\b(?:JIG\s*GRIND|JIG[-\s]?GROUND|JG)\b",
    re.IGNORECASE,
)
_SPOT_TOKEN_RE = re.compile(r"\bSPOT\b", re.IGNORECASE)
_DRILL_TOKEN_RE = re.compile(r"\bDRILL\b", re.IGNORECASE)
_DRILL_SIZE_PATTERNS: tuple[re.Pattern[str], ...] = (
    re.compile(r"#\s*(\d+)", re.IGNORECASE),
    re.compile(r"NO\.?\s*(\d+)", re.IGNORECASE),
    re.compile(r"LETTER\s+([A-Z])", re.IGNORECASE),
    re.compile(r'"([A-Z])"'),
    re.compile(r"R\s*\(([^)]+)\)", re.IGNORECASE),
    re.compile(r"[\u00D8\u2300\u2A00⌀]\s*([0-9]+(?:\.[0-9]+)?)", re.IGNORECASE),
    re.compile(r"([0-9]+(?:\.[0-9]+)?)\s*(?:IN\.?|MM|\"|DIA|DIAM)\b", re.IGNORECASE),
    re.compile(r"\b([0-9]+\s*/\s*[0-9]+)\b"),
    re.compile(r"\b([A-Z])\b(?=[^A-Z0-9]*(?:DRILL|HOLE))", re.IGNORECASE),
    re.compile(r"\(([^(]*?([0-9]+(?:\.[0-9]+)?)[^)]*)\)", re.IGNORECASE),
)
_OPS_MANIFEST_KEYS = (
    "tap",
    "cbore",
    "cdrill",
    "csink",
    "drill",
    "jig_grind",
    "spot",
    "npt",
    "unknown",
)


def _matrix_multiply(a: TransformMatrix, b: TransformMatrix) -> TransformMatrix:
    """Return the matrix product ``a @ b`` for affine 2D transforms."""

    a00, a01, a02, a10, a11, a12 = a
    b00, b01, b02, b10, b11, b12 = b
    return (
        a00 * b00 + a01 * b10,
        a00 * b01 + a01 * b11,
        a00 * b02 + a01 * b12 + a02,
        a10 * b00 + a11 * b10,
        a10 * b01 + a11 * b11,
        a10 * b02 + a11 * b12 + a12,
    )


def _matrix_chain(*matrices: TransformMatrix) -> TransformMatrix:
    """Compose ``matrices`` left→right into a single transform."""

    transform = _IDENTITY_TRANSFORM
    for matrix in matrices:
        transform = _matrix_multiply(transform, matrix)
    return transform


def _matrix_translate(tx: float, ty: float) -> TransformMatrix:
    return (1.0, 0.0, float(tx), 0.0, 1.0, float(ty))


def _matrix_scale(sx: float, sy: float) -> TransformMatrix:
    return (float(sx), 0.0, 0.0, 0.0, float(sy), 0.0)


def _matrix_rotate(rad: float) -> TransformMatrix:
    cos_a = math.cos(rad)
    sin_a = math.sin(rad)
    return (cos_a, -sin_a, 0.0, sin_a, cos_a, 0.0)


def _apply_transform_point(
    matrix: TransformMatrix, point: tuple[float | None, float | None]
) -> tuple[float | None, float | None]:
    x_val, y_val = point
    if not isinstance(x_val, (int, float)) or not isinstance(y_val, (int, float)):
        return (None, None)
    x = float(x_val)
    y = float(y_val)
    m00, m01, m02, m10, m11, m12 = matrix
    return (m00 * x + m01 * y + m02, m10 * x + m11 * y + m12)


def _transform_scale_hint(matrix: TransformMatrix) -> float:
    """Return an approximate scale factor encoded by ``matrix``."""

    m00, m01, _m02, m10, m11, _m12 = matrix
    scale_x = math.hypot(m00, m10)
    scale_y = math.hypot(m01, m11)
    candidates = [value for value in (scale_x, scale_y) if value > 0]
    if not candidates:
        return 1.0
    try:
        return float(statistics.median(candidates))
    except Exception:
        return candidates[0]


def _coerce_float(value: Any, default: float = 0.0) -> float:
    try:
        return float(value)
    except Exception:
        return float(default)


def _point2d(value: Any) -> tuple[float, float] | None:
    if value is None:
        return None
    if hasattr(value, "xyz"):
        try:
            x_val, y_val, _ = value.xyz
            return (float(x_val), float(y_val))
        except Exception:
            return None
    for accessor in (("x", "y"), (0, 1)):
        try:
            x_candidate = getattr(value, accessor[0]) if isinstance(accessor[0], str) else value[accessor[0]]
        except Exception:
            x_candidate = None
        try:
            y_candidate = getattr(value, accessor[1]) if isinstance(accessor[1], str) else value[accessor[1]]
        except Exception:
            y_candidate = None
        if x_candidate is None and y_candidate is None:
            continue
        try:
            x_float = float(x_candidate) if x_candidate is not None else 0.0
            y_float = float(y_candidate) if y_candidate is not None else 0.0
        except Exception:
            continue
        return (x_float, y_float)
    try:
        sequence = list(value)
    except Exception:
        return None
    if len(sequence) >= 2:
        try:
            return (float(sequence[0]), float(sequence[1]))
        except Exception:
            return None
    return None


def _point3d(value: Any) -> tuple[float, float, float] | None:
    if value is None:
        return None
    if hasattr(value, "xyz"):
        try:
            x_val, y_val, z_val = value.xyz
            return (float(x_val), float(y_val), float(z_val))
        except Exception:
            return None
    for accessor in (("x", "y", "z"), (0, 1, 2)):
        coords: list[float] = []
        missing = True
        for key in accessor:
            try:
                candidate = getattr(value, key) if isinstance(key, str) else value[key]
            except Exception:
                candidate = None
            if candidate is None:
                coords.append(0.0)
            else:
                missing = False
                try:
                    coords.append(float(candidate))
                except Exception:
                    coords = []
                    break
        if coords and not missing:
            try:
                x_val, y_val, z_val = coords
                return (x_val, y_val, z_val)
            except Exception:
                continue
    return None


def _is_positive_z_normal(candidate: Any, tol: float = 1e-6) -> bool:
    vector = _point3d(candidate)
    if vector is None:
        return True
    nx, ny, nz = vector
    magnitude = math.sqrt(nx * nx + ny * ny + nz * nz)
    if not math.isfinite(magnitude) or magnitude <= 0.0:
        return False
    nx /= magnitude
    ny /= magnitude
    nz /= magnitude
    if nz <= tol:
        return False
    if abs(nx) > tol or abs(ny) > tol:
        return False
    return True


def _iter_insert_attributes(entity: Any) -> Iterable[Any]:
    attr_seen: set[int] = set()
    for attr_name in ("attribs", "attribs_raw"):
        attr_value = getattr(entity, attr_name, None)
        if attr_value is None:
            continue
        if callable(attr_value):
            try:
                attr_iterable = attr_value()
            except Exception:
                continue
        else:
            attr_iterable = attr_value
        if attr_iterable is None:
            continue
        try:
            iterator = list(attr_iterable)
        except Exception:
            iterator = [attr_iterable]
        for attr_entity in iterator:
            if attr_entity is None:
                continue
            marker = id(attr_entity)
            if marker in attr_seen:
                continue
            attr_seen.add(marker)
            yield attr_entity


def flatten_entities(
    layout: Any,
    depth: int = 5,
    *,
    include_block: Callable[[str | None], bool] | None = None,
) -> Iterable[FlattenedEntity]:
    """Yield entities from ``layout`` with accumulated block transforms.

    Args:
        include_block: Optional predicate invoked for each ``INSERT`` block
            reference. When provided, recursion into the block's entities is
            skipped unless the predicate returns ``True`` for the block name.
    """

    if layout is None:
        return

    max_depth = max(int(depth), 0)
    doc = getattr(layout, "doc", None)

    def _iter_container(container: Any) -> list[Any]:
        if container is None:
            return []
        try:
            return list(container)
        except Exception:
            result: list[Any] = []
            try:
                iterator = iter(container)
            except Exception:
                query = getattr(container, "query", None)
                if callable(query):
                    for spec in ("TEXT, MTEXT, RTEXT, MLEADER, INSERT", "*"):
                        try:
                            result = list(query(spec))
                        except Exception:
                            continue
                        if result:
                            break
                return result
            for item in iterator:
                result.append(item)
            return result

    def _extract_block_name(entity: Any) -> str | None:
        dxf_obj = getattr(entity, "dxf", None)
        name = None
        if dxf_obj is not None:
            name = getattr(dxf_obj, "name", None)
        if name is None:
            name = getattr(entity, "name", None)
        if not isinstance(name, str):
            return None
        text = name.strip()
        return text or None

    def _resolve_block_layout(entity: Any) -> Any | None:
        block_layout = None
        block_attr = getattr(entity, "block", None)
        if callable(block_attr):
            try:
                block_layout = block_attr()
            except Exception:
                block_layout = None
        if block_layout is not None:
            return block_layout
        name = _extract_block_name(entity)
        if not name:
            return None
        candidates: list[Any] = []
        for source in (getattr(entity, "doc", None), doc):
            if source is None:
                continue
            blocks = getattr(source, "blocks", None)
            if blocks is None:
                continue
            get_block = getattr(blocks, "get", None)
            if callable(get_block):
                try:
                    layout_obj = get_block(name)
                except Exception:
                    layout_obj = None
                if layout_obj is not None:
                    candidates.append(layout_obj)
        return candidates[0] if candidates else None

    def _block_base_point(block_layout: Any) -> tuple[float, float] | None:
        if block_layout is None:
            return None
        for source in (
            getattr(block_layout, "block", None),
            getattr(block_layout, "dxf", None),
            block_layout,
        ):
            if source is None:
                continue
            for attr in ("base_point", "insert", "origin"):
                coords = _point2d(getattr(source, attr, None))
                if coords is not None:
                    return coords
        return None

    def _insert_local_transform(entity: Any, block_layout: Any) -> TransformMatrix:
        dxf_obj = getattr(entity, "dxf", None)
        insert_point = None
        if dxf_obj is not None:
            insert_point = getattr(dxf_obj, "insert", None)
        if insert_point is None:
            insert_point = getattr(entity, "insert", None)
        insert_xy = _point2d(insert_point) or (0.0, 0.0)

        rotation_deg = 0.0
        if dxf_obj is not None:
            rotation_deg = _coerce_float(getattr(dxf_obj, "rotation", 0.0), 0.0)
        else:
            rotation_deg = _coerce_float(getattr(entity, "rotation", 0.0), 0.0)

        scale_uniform = 1.0
        if dxf_obj is not None:
            scale_uniform = _coerce_float(getattr(dxf_obj, "scale", 1.0), 1.0)
        else:
            scale_uniform = _coerce_float(getattr(entity, "scale", 1.0), 1.0)
        if scale_uniform == 0.0:
            scale_uniform = 1.0

        sx = scale_uniform
        sy = scale_uniform
        if dxf_obj is not None:
            sx_raw = getattr(dxf_obj, "xscale", None)
            sy_raw = getattr(dxf_obj, "yscale", None)
        else:
            sx_raw = getattr(entity, "xscale", None)
            sy_raw = getattr(entity, "yscale", None)
        if sx_raw not in (None, 0):
            sx *= _coerce_float(sx_raw, 1.0)
        if sy_raw not in (None, 0):
            sy *= _coerce_float(sy_raw, sx)
        if sx == 0.0:
            sx = 1.0
        if sy == 0.0:
            sy = sx

        base_point = _block_base_point(block_layout)
        if base_point is None:
            base_point = _point2d(getattr(dxf_obj, "block_base_point", None))

        transform_local = _matrix_chain(
            _matrix_translate(insert_xy[0], insert_xy[1]),
            _matrix_rotate(math.radians(rotation_deg)),
            _matrix_scale(sx, sy),
        )
        if base_point is not None:
            transform_local = _matrix_multiply(
                transform_local, _matrix_translate(-base_point[0], -base_point[1])
            )
        return transform_local

    def _flatten(
        entity: Any,
        transform: TransformMatrix,
        block_stack: tuple[str, ...],
        parent_effective_layer: str | None,
        level: int,
    ) -> Iterable[FlattenedEntity]:
        layer_name = _entity_layer(entity)
        layer_upper = layer_name.upper() if layer_name else ""
        effective_layer = layer_name or ""
        effective_layer_upper = layer_upper
        if not effective_layer_upper or effective_layer_upper == "0":
            candidate = parent_effective_layer or layer_name or ""
            effective_layer = candidate
            effective_layer_upper = candidate.upper() if candidate else ""

        flattened = FlattenedEntity(
            entity=entity,
            transform=transform,
            from_block=bool(block_stack),
            block_name=block_stack[-1] if block_stack else None,
            block_stack=block_stack,
            depth=level,
            layer=layer_name,
            layer_upper=layer_upper,
            effective_layer=effective_layer,
            effective_layer_upper=effective_layer_upper,
        )
        yield flattened

        dxftype = None
        try:
            dxftype = entity.dxftype()
        except Exception:
            dxftype = None
        kind = str(dxftype or "").upper()
        if kind != "INSERT" or level >= max_depth:
            return

        block_name = _extract_block_name(entity)
        if block_name and block_name in block_stack:
            return

        if include_block is not None:
            try:
                allow_block = bool(include_block(block_name))
            except Exception:
                allow_block = True
        else:
            allow_block = True

        if not allow_block:
            return

        block_layout = _resolve_block_layout(entity)
        local_transform = _insert_local_transform(entity, block_layout)
        child_transform = _matrix_multiply(transform, local_transform)
        child_stack = block_stack + (block_name,) if block_name else block_stack
        child_parent_layer = effective_layer or parent_effective_layer

        nested_entities: list[Any] = []
        use_local_transform = True
        if block_layout is not None:
            entity_space = getattr(block_layout, "entity_space", None)
            nested_entities = _iter_container(entity_space if entity_space is not None else block_layout)
        if not nested_entities:
            try:
                nested_entities = list(entity.virtual_entities())
            except Exception:
                nested_entities = []
            else:
                use_local_transform = False

        for child in nested_entities:
            next_transform = child_transform if use_local_transform else transform
            yield from _flatten(child, next_transform, child_stack, child_parent_layer, level + 1)

        for attribute in _iter_insert_attributes(entity):
            yield from _flatten(attribute, child_transform, child_stack, child_parent_layer, level + 1)

    base_entities = _iter_container(layout)
    for entity in base_entities:
        yield from _flatten(entity, _IDENTITY_TRANSFORM, tuple(), None, 0)

_HAS_ODAFC = bool(getattr(geometry, "HAS_ODAFC", False))


def _env_flag(name: str) -> bool:
    value = os.environ.get(name)
    if value is None:
        return False
    text = str(value).strip().lower()
    return text in {"1", "true", "yes", "on"}


_DEFAULT_LAYER_ALLOWLIST = frozenset({"BALLOON"})
_GEO_EXCLUDE_LAYERS_DEFAULT = r"^(AM_BOR|DEFPOINTS|PAPER)$"
_GEO_EXCLUDE_ENV = os.environ.get("GEO_EXCLUDE_LAYERS")
if _GEO_EXCLUDE_ENV:
    merged = ",".join(part for part in _GEO_EXCLUDE_ENV.splitlines())
    exclude_tokens = [token.strip() for token in merged.split(",") if token.strip()]
    if exclude_tokens:
        DEFAULT_TEXT_LAYER_EXCLUDE_REGEX: tuple[str, ...] = tuple(
            token if token.startswith("^") else f"^({token})$" for token in exclude_tokens
        )
    else:
        DEFAULT_TEXT_LAYER_EXCLUDE_REGEX = (_GEO_EXCLUDE_LAYERS_DEFAULT,)
else:
    DEFAULT_TEXT_LAYER_EXCLUDE_REGEX = (_GEO_EXCLUDE_LAYERS_DEFAULT,)
_TEXT_LAYER_EXCLUDE_ENV = os.environ.get("CAD_QUOTER_TEXT_LAYER_EXCLUDE")
if _TEXT_LAYER_EXCLUDE_ENV is not None:
    env_pattern = _TEXT_LAYER_EXCLUDE_ENV.strip()
    if env_pattern:
        if env_pattern.startswith("^"):
            DEFAULT_TEXT_LAYER_EXCLUDE_REGEX = (env_pattern,)
        else:
            DEFAULT_TEXT_LAYER_EXCLUDE_REGEX = (f"^({env_pattern})$",)
    else:
        DEFAULT_TEXT_LAYER_EXCLUDE_REGEX = tuple()

_GEOM_BLOCK_EXCLUDE_RE = re.compile(r"^(TITLE|BORDER|CHART|FRAME|AM_.*)$", re.IGNORECASE)

_GEO_STRICT_ANCHOR = _env_flag("GEO_STRICT_ANCHOR")
try:
    _GEO_H_ANCHOR_MIN = float(os.environ.get("GEO_H_ANCHOR_MIN", "0.10") or 0.10)
except Exception:
    _GEO_H_ANCHOR_MIN = 0.10
_GEO_H_ANCHOR_MIN = max(_GEO_H_ANCHOR_MIN, 0.0)
_GEO_H_ANCHOR_HARD_MIN = 0.04

try:
    _GEO_CIRCLE_DIAM_MIN_IN = float(os.environ.get("GEO_CIRCLE_DIAM_MIN_IN", "0.09") or 0.09)
except Exception:
    _GEO_CIRCLE_DIAM_MIN_IN = 0.09
_GEO_CIRCLE_DIAM_MIN_IN = max(_GEO_CIRCLE_DIAM_MIN_IN, 0.0)

try:
    _GEO_CIRCLE_DIAM_MAX_IN = float(os.environ.get("GEO_CIRCLE_DIAM_MAX_IN", "3.0") or 3.0)
except Exception:
    _GEO_CIRCLE_DIAM_MAX_IN = 3.0
if _GEO_CIRCLE_DIAM_MAX_IN <= 0.0:
    _GEO_CIRCLE_DIAM_MAX_IN = 3.0
if _GEO_CIRCLE_DIAM_MAX_IN < _GEO_CIRCLE_DIAM_MIN_IN:
    _GEO_CIRCLE_DIAM_MAX_IN = _GEO_CIRCLE_DIAM_MIN_IN
_GEO_CIRCLE_Z_ABS_MAX = 1e-6
_GEO_CIRCLE_DEDUP_DIGITS = 3


@dataclass(slots=True)
class ExtractionState:
    published: bool = False
    anchor_authoritative: bool = False

_PREFERRED_BLOCK_NAME_RE = re.compile(r"HOLE.*(?:CHART|TABLE)", re.IGNORECASE)
_FOLLOW_SHEET_DIRECTIVE_RE = re.compile(
    r"SEE\s+(?:SHEET|SHT)\s+(?P<target>[A-Z0-9]+)", re.IGNORECASE
)

_LAST_ACAD_TABLE_SCAN: dict[str, Any] | None = None
_TRACE_ACAD = False
_LAST_DXF_FALLBACK_INFO: dict[str, Any] | None = None


@dataclass(slots=True)
class TableHit:
    """Container describing an AutoCAD table discovered in the drawing."""

    owner: str
    layer: str
    handle: str
    rows: int
    cols: int
    dxftype: str
    table: Any
    source: str
    name: str | None
    scan_index: int
    transform: TransformMatrix = _IDENTITY_TRANSFORM
    block_stack: tuple[str, ...] = ()
    from_block: bool = False


def _get_table_dimension(entity: Any, names: tuple[str, ...]) -> int | None:
    dxf_obj = getattr(entity, "dxf", None)
    for name in names:
        for source in (entity, dxf_obj):
            if source is None:
                continue
            value = getattr(source, name, None)
            if value is None:
                continue
            if callable(value):
                try:
                    value = value()
                except Exception:
                    continue
            try:
                return int(float(value))
            except Exception:
                continue
    return None


def _entity_layer(entity: Any) -> str:
    dxf_obj = getattr(entity, "dxf", None)
    candidates: list[Any] = []
    if dxf_obj is not None:
        candidates.append(getattr(dxf_obj, "layer", None))
    candidates.append(getattr(entity, "layer", None))
    for candidate in candidates:
        if candidate is None:
            continue
        try:
            text = str(candidate).strip()
        except Exception:
            continue
        if text:
            return text
    return ""


def _extract_layer(entity: Any) -> str:
    """Return the best-effort layer name for ``entity``."""

    return _entity_layer(entity)


def _entity_handle(entity: Any) -> str:
    dxf_obj = getattr(entity, "dxf", None)
    for source in (entity, dxf_obj):
        if source is None:
            continue
        handle = getattr(source, "handle", None)
        if handle is None:
            continue
        try:
            text = str(handle).strip()
        except Exception:
            continue
        if text:
            return text
    return ""



def _entity_owner_handle(entity: Any) -> str:
    dxf_obj = getattr(entity, "dxf", None)
    for source in (entity, dxf_obj):
        if source is None:
            continue
        owner = getattr(source, "owner", None)
        if owner is None:
            continue
        try:
            text = str(owner).strip()
        except Exception:
            continue
        if text:
            return text
    return ""



def _normalize_oda_version(version: str | None) -> str | None:
    if version is None:
        return None
    try:
        normalized = str(version).strip().upper()
    except Exception:
        return None
    mapping = {
        "ACAD2000": "ACAD2000",
        "2000": "ACAD2000",
        "ACAD2004": "ACAD2004",
        "2004": "ACAD2004",
        "ACAD2007": "ACAD2007",
        "2007": "ACAD2007",
        "ACAD2013": "ACAD2013",
        "2013": "ACAD2013",
        "ACAD2018": "ACAD2018",
        "2018": "ACAD2018",
    }
    return mapping.get(normalized, normalized)


def _normalize_layout_key(name: str | None) -> str:
    if name is None:
        return ""
    try:
        text = str(name)
    except Exception:
        return ""
    normalized = re.sub(r"\s+", " ", text).strip()
    return normalized.upper()


def _parse_layout_filter(
    layouts_arg: Mapping[str, Any] | Iterable[str] | str | None,
) -> tuple[bool, list[str]]:
    allow_all = True
    patterns: list[str] = []
    if isinstance(layouts_arg, Mapping):
        allow_all = bool(layouts_arg.get("all_layouts", True))
        raw_patterns = layouts_arg.get("patterns")
        if isinstance(raw_patterns, str):
            patterns = [raw_patterns]
        elif isinstance(raw_patterns, Iterable) and not isinstance(
            raw_patterns, (str, bytes, bytearray)
        ):
            patterns = [str(value) for value in raw_patterns if isinstance(value, str)]
        else:
            patterns = []
    elif isinstance(layouts_arg, str):
        allow_all = False
        patterns = [layouts_arg]
    elif isinstance(layouts_arg, Iterable) and not isinstance(
        layouts_arg, (str, bytes, bytearray)
    ):
        allow_all = False
        patterns = [str(value) for value in layouts_arg if isinstance(value, str)]
    cleaned: list[str] = []
    for pattern in patterns:
        text = pattern.strip()
        if text:
            cleaned.append(text)
    if not cleaned and not allow_all:
        allow_all = False
    return (allow_all, cleaned)


def iter_layouts(
    doc: Any,
    layouts_arg: Mapping[str, Any] | Iterable[str] | str | None,
    *,
    log: bool = True,
) -> list[tuple[str, Any]]:
    allow_all, pattern_texts = _parse_layout_filter(layouts_arg)
    layouts: list[tuple[str, Any]] = []
    if doc is None:
        if log:
            print("[TEXT-SCAN] layouts=<none>")
        raise RuntimeError("No DXF/DWG document loaded")

    modelspace = getattr(doc, "modelspace", None)
    if callable(modelspace):
        try:
            space = modelspace()
        except Exception:
            space = None
        if space is not None:
            layouts.append(("Model", space))

    layouts_manager = getattr(doc, "layouts", None)
    names: list[Any] = []
    if layouts_manager is not None:
        raw_names = getattr(layouts_manager, "names", None)
        try:
            if callable(raw_names):
                names_iter = raw_names()  # type: ignore[call-arg]
            else:
                names_iter = raw_names
            names = list(names_iter or [])
        except Exception:
            names = []
        get_layout = getattr(layouts_manager, "get", None)
        for name in names:
            if not isinstance(name, str):
                continue
            if name.lower() == "model":
                continue
            layout_obj = None
            if callable(get_layout):
                try:
                    layout_obj = get_layout(name)
                except Exception:
                    layout_obj = None
            layouts.append((name, layout_obj))

    # Deduplicate layouts by normalized name while preserving order.
    unique_layouts: list[tuple[str, Any]] = []
    seen_names: set[str] = set()
    for name, layout_obj in layouts:
        key = _normalize_layout_key(name)
        if key in seen_names:
            continue
        seen_names.add(key)
        unique_layouts.append((name, layout_obj))
    layouts = unique_layouts

    filtered_layouts = layouts
    if pattern_texts:
        compiled_patterns: list[re.Pattern[str]] = []
        for text in pattern_texts:
            try:
                compiled_patterns.append(re.compile(text, re.IGNORECASE))
            except re.error as exc:
                print(f"[TEXT-SCAN] layout regex error pattern={text!r} err={exc}")
        if compiled_patterns:
            filtered_layouts = []
            for name, layout_obj in layouts:
                label = str(name or "")
                if any(pattern.search(label) for pattern in compiled_patterns):
                    filtered_layouts.append((name, layout_obj))
        else:
            filtered_layouts = []
    elif not allow_all:
        filtered_layouts = []

    names_display = [str(name or "").strip() or "-" for name, _ in filtered_layouts]
    if log:
        display = ", ".join(names_display) if names_display else "<none>"
        print(f"[TEXT-SCAN] layouts={display}")

    if not filtered_layouts:
        raise RuntimeError("No layouts matched the requested filters")

    return filtered_layouts


def set_trace_acad(enabled: bool) -> None:
    """Toggle verbose tracing for AutoCAD table discovery helpers."""

    global _TRACE_ACAD
    _TRACE_ACAD = bool(enabled)


def log_last_dxf_fallback(tables_found: Any) -> None:
    """Emit DXF fallback diagnostics if tracing is enabled."""

    global _LAST_DXF_FALLBACK_INFO
    info = _LAST_DXF_FALLBACK_INFO
    _LAST_DXF_FALLBACK_INFO = None
    if not info or not _TRACE_ACAD:
        return
    version = str(info.get("version") or "").strip() or "-"
    path = str(info.get("path") or "").strip() or "-"
    tables_count = 0
    if isinstance(tables_found, (int, float)):
        tables_count = int(tables_found)
    else:
        try:
            tables_count = int(float(tables_found))
        except Exception:
            tables_count = 0
    ok = info.get("ok") if isinstance(info, Mapping) else None
    ok_display = bool(ok) if isinstance(ok, (bool, int)) else False
    print(
        "[DXF-FALLBACK] version={version} path={path} tables={tables} ok={ok}".format(
            version=version,
            path=path,
            tables=tables_count,
            ok=ok_display,
        )
    )


def scan_tables_everywhere(doc) -> list[TableHit]:
    """Enumerate AutoCAD tables across layouts, paper space, and blocks."""

    global _LAST_ACAD_TABLE_SCAN

    hits: list[TableHit] = []
    scan_tables: list[dict[str, Any]] = []
    layouts_scanned: list[str] = []
    blocks_scanned: list[str] = []

    if doc is None:
        print("[ACAD-TABLE] scanned layouts=0 blocks=0 tables_found=0")
        _LAST_ACAD_TABLE_SCAN = {
            "layouts": [],
            "blocks": [],
            "tables_found": 0,
            "tables": [],
        }
        return hits

    containers: list[tuple[str, str, Any, str | None]] = []

    modelspace = getattr(doc, "modelspace", None)
    if callable(modelspace):
        try:
            ms = modelspace()
        except Exception:
            ms = None
        if ms is not None:
            containers.append(("MODEL", "MODEL", ms, None))
            layouts_scanned.append("MODEL")

    layouts_manager = getattr(doc, "layouts", None)
    if layouts_manager is not None:
        try:
            raw_names = getattr(layouts_manager, "names", None)
            if callable(raw_names):
                names_iter = raw_names()
            else:
                names_iter = raw_names
            layout_names = list(names_iter or [])
        except Exception:
            layout_names = []
        get_layout = getattr(layouts_manager, "get", None)
        for raw_name in layout_names:
            if not isinstance(raw_name, str):
                continue
            name = raw_name.strip() or raw_name
            layout_obj = None
            if callable(get_layout):
                try:
                    layout_obj = get_layout(raw_name)
                except Exception:
                    layout_obj = None
            if layout_obj is None:
                continue
            is_paper = False
            layout_dxf = getattr(layout_obj, "dxf", None)
            if layout_dxf is not None:
                try:
                    is_paper = bool(int(getattr(layout_dxf, "paperspace", 0)))
                except Exception:
                    is_paper = False
            if not is_paper:
                continue
            block_obj = None
            block_method = getattr(layout_obj, "block", None)
            if callable(block_method):
                try:
                    block_obj = block_method()
                except Exception:
                    block_obj = None
            if block_obj is None:
                block_obj = layout_obj
            owner = f"PAPER:{name}"
            containers.append((owner, "PAPER", block_obj, name))
            layouts_scanned.append(name)

    blocks_manager = getattr(doc, "blocks", None)
    block_items: list[tuple[str, Any]] = []
    if blocks_manager is not None:
        try:
            iterator = list(blocks_manager)
        except Exception:
            iterator = []
        for block in iterator:
            if block is None:
                continue
            name = getattr(block, "name", None)
            if name is None and hasattr(block, "dxf"):
                name = getattr(block.dxf, "name", None)
            name_text = str(name).strip() if isinstance(name, str) else None
            block_items.append((name_text or "", block))
        for name_text, block in block_items:
            owner = f"BLOCK:{name_text}" if name_text else "BLOCK"
            containers.append((owner, "BLOCK", block, name_text or None))
            if name_text:
                blocks_scanned.append(name_text)

    seen_entities: set[int] = set()

    for scan_index, (owner_label, source, container, name) in enumerate(containers):
        if container is None:
            continue
        layout_label = name or owner_label
        for flattened in flatten_entities(container, depth=_MAX_INSERT_DEPTH):
            entity = flattened.entity
            try:
                dxftype = str(entity.dxftype()).upper()
            except Exception:
                dxftype = ""
            if dxftype not in {"ACAD_TABLE", "TABLE"}:
                continue
            marker = id(entity)
            if marker in seen_entities:
                continue
            seen_entities.add(marker)
            layer_name = flattened.layer or ""
            handle = _entity_handle(entity)
            owner_handle = _entity_owner_handle(entity)
            rows = _get_table_dimension(
                entity,
                ("n_rows", "row_count", "nrows", "rows"),
            )
            cols = _get_table_dimension(
                entity,
                ("n_cols", "col_count", "ncols", "columns"),
            )
            rows_val = rows if isinstance(rows, int) and rows >= 0 else 0
            cols_val = cols if isinstance(cols, int) and cols >= 0 else 0
            scan_entry = {
                "owner": owner_label,
                "layer": layer_name or "",
                "handle": handle or "",
                "rows": rows_val,
                "cols": cols_val,
                "type": dxftype or "",
                "from_block": flattened.from_block,
                "block_stack": list(flattened.block_stack),
            }
            scan_tables.append(scan_entry)
            if _TRACE_ACAD:
                layout_display = str(layout_label or "").strip() or owner_label
                owner_display = owner_handle or handle or "-"
                layer_display = layer_name or "-"
                print(
                    "[ACAD-TABLE] layout={layout} owner={owner} rows={rows} cols={cols} layer={layer}".format(
                        layout=layout_display,
                        owner=owner_display,
                        rows=rows_val,
                        cols=cols_val,
                        layer=layer_display,
                    )
                )
            hit = TableHit(
                owner=owner_label,
                layer=layer_name or "",
                handle=handle or "",
                rows=rows_val,
                cols=cols_val,
                dxftype=dxftype or "",
                table=entity,
                source=source,
                name=name,
                scan_index=len(scan_tables) - 1,
                transform=flattened.transform,
                block_stack=flattened.block_stack,
                from_block=flattened.from_block,
            )
            hits.append(hit)

    layouts_count = len({name for name in layouts_scanned if name})
    blocks_count = len({name for name in blocks_scanned if name})
    tables_found = len(hits)

    print(
        f"[ACAD-TABLE] scanned layouts={layouts_count} blocks={blocks_count} tables_found={tables_found}"
    )
    for entry in scan_tables:
        print(
            "[ACAD-TABLE] hit owner={owner} layer={layer} handle={handle} rows={rows} cols={cols} type={typ}".format(
                owner=entry.get("owner") or "-",
                layer=entry.get("layer") or "-",
                handle=entry.get("handle") or "-",
                rows=int(entry.get("rows") or 0),
                cols=int(entry.get("cols") or 0),
                typ=entry.get("type") or "-",
            )
        )

    _LAST_ACAD_TABLE_SCAN = {
        "layouts": sorted({name for name in layouts_scanned if name}),
        "blocks": sorted({name for name in blocks_scanned if name}),
        "tables_found": tables_found,
        "tables": scan_tables,
    }

    return hits


def _cell_text(entity: Any, row: int, col: int) -> str:
    text_value = ""
    for method_name in ("text_cell_content", "cell_content"):
        method = getattr(entity, method_name, None)
        if not callable(method):
            continue
        try:
            candidate = method(row, col)
        except Exception:
            continue
        if candidate is None:
            continue
        if isinstance(candidate, (list, tuple)):
            candidate = " ".join(str(part) for part in candidate if part is not None)
        try:
            text_value = str(candidate)
        except Exception:
            text_value = candidate if isinstance(candidate, str) else ""
        if text_value:
            return _normalize_table_fragment(text_value)

    get_cell = getattr(entity, "get_cell", None)
    cell_obj = None
    if callable(get_cell):
        try:
            cell_obj = get_cell(row, col)
        except Exception:
            cell_obj = None
    if cell_obj is not None:
        for attr in ("get_text", "get_plain_text", "get_text_string"):
            method = getattr(cell_obj, attr, None)
            if not callable(method):
                continue
            try:
                candidate = method() or ""
            except Exception:
                continue
            if isinstance(candidate, (list, tuple)):
                candidate = " ".join(str(part) for part in candidate if part is not None)
            try:
                text_value = str(candidate)
            except Exception:
                text_value = candidate if isinstance(candidate, str) else ""
            if text_value:
                break
        if not text_value:
            for attr in ("text", "plain_text", "value", "content"):
                raw = getattr(cell_obj, attr, None)
                if raw is None:
                    continue
                if callable(raw):
                    try:
                        raw = raw()
                    except Exception:
                        continue
                try:
                    text_value = str(raw)
                except Exception:
                    text_value = raw if isinstance(raw, str) else ""
                if text_value:
                    break
    if not text_value:
        for method_name in (
            "get_cell_text",
            "get_display_text",
            "get_text_with_formatting",
            "get_text",
            "cell_text",
        ):
            method = getattr(entity, method_name, None)
            if not callable(method):
                continue
            try:
                candidate = method(row, col) or ""
            except Exception:
                continue
            if isinstance(candidate, (list, tuple)):
                candidate = " ".join(str(part) for part in candidate if part is not None)
            try:
                text_value = str(candidate)
            except Exception:
                text_value = candidate if isinstance(candidate, str) else ""
            if text_value:
                break
    return _normalize_table_fragment(text_value)


def _parse_qty_cell_text(text: str) -> int | None:
    candidate = (text or "").strip()
    if not candidate:
        return None
    for pattern in _BAND_QTY_FALLBACK_PATTERNS:
        match = pattern.search(candidate)
        if not match:
            continue
        groupdict = match.groupdict()
        qty_text = groupdict.get("qty") if groupdict else None
        if not qty_text and match.groups():
            qty_text = match.group(1)
        if not qty_text:
            continue
        try:
            return int(qty_text)
        except Exception:
            continue
    stripped = re.sub(r"^\s*(?:QTY[:.=]?\s*)", "", candidate, flags=re.IGNORECASE)
    stripped = re.sub(r"[()\[\]]", "", stripped)
    stripped = re.sub(r"\b(?:EA|EACH|HOLES?|REQD|REQUIRED)\b", "", stripped, flags=re.IGNORECASE)
    stripped = re.sub(r"[X×]\s*$", "", stripped, flags=re.IGNORECASE).strip()
    if re.fullmatch(r"\d{1,3}", stripped):
        try:
            value = int(stripped)
        except Exception:
            value = None
        if value is not None and value > 0:
            return value
    if _DECIMAL_RE.search(candidate):
        return None
    loose_match = re.search(r"(?<!\d)(\d{1,3})(?!\d)", candidate)
    if loose_match:
        try:
            return int(loose_match.group(1))
        except Exception:
            return None
    return None


def _detect_header_hits(cells: list[str]) -> dict[str, int]:
    header_token_re = re.compile(
        r"(QTY|QUANTITY|DESC|DESCRIPTION|REF|DIA|Ø|⌀|HOLE|ID|SIDE)",
        re.IGNORECASE,
    )
    hits: dict[str, int] = {}
    for idx, cell in enumerate(cells):
        if not cell:
            continue
        upper = cell.upper()
        if "QTY" in upper or "QUANTITY" in upper:
            hits.setdefault("qty", idx)
        if "DESC" in upper or "DESCRIPTION" in upper:
            hits.setdefault("desc", idx)
        if any(token in upper for token in ("Ø", "⌀", "DIA", "REF")):
            hits.setdefault("ref", idx)
        if "HOLE" in upper or re.search(r"\bID\b", upper):
            hits.setdefault("hole", idx)
        if "SIDE" in upper or "FACE" in upper:
            hits.setdefault("side", idx)
    if not hits:
        combined = " ".join(cells)
        if not header_token_re.search(combined):
            return {}
    return hits


def _compute_table_bbox(
    entity: Any, *, transform: TransformMatrix | None = None
) -> tuple[float, float, float, float] | None:
    try:
        virtual_entities = list(entity.virtual_entities())
    except Exception:
        virtual_entities = []
    return _compute_entity_bbox(
        entity,
        include_virtual=True,
        virtual_entities=virtual_entities,
        transform=transform,
    )


def _estimate_text_height(entity: Any, n_rows: int) -> float:
    heights: list[float] = []
    dxf_obj = getattr(entity, "dxf", None)
    if dxf_obj is not None:
        for attr in ("text_height", "char_height", "height"):
            value = getattr(dxf_obj, attr, None)
            if value is None:
                continue
            try:
                height_val = float(value)
            except Exception:
                continue
            if height_val > 0:
                heights.append(height_val)
    get_row_height = getattr(entity, "get_row_height", None)
    if callable(get_row_height):
        sample_rows = min(max(int(n_rows or 0), 0), 20)
        for idx in range(sample_rows):
            try:
                row_height = get_row_height(idx)
            except Exception:
                continue
            try:
                height_val = float(row_height)
            except Exception:
                continue
            if height_val > 0:
                heights.append(height_val)
    if heights:
        try:
            return float(statistics.median(heights))
        except Exception:
            pass
    try:
        default_height = float(getattr(entity, "default_text_height", 0.0))
    except Exception:
        default_height = 0.0
    if default_height > 0:
        return default_height
    return 0.0


def _rows_from_acad_table_with_info(
    entity: Any, *, transform: TransformMatrix | None = None
) -> tuple[list[dict[str, Any]], dict[str, Any]]:
    info: dict[str, Any] = {}
    if entity is None:
        return ([], info)

    n_rows = _get_table_dimension(entity, ("n_rows", "row_count", "nrows", "rows")) or 0
    n_cols = _get_table_dimension(entity, ("n_cols", "col_count", "ncols", "columns")) or 0
    info["n_rows"] = n_rows
    info["n_cols"] = n_cols
    if n_rows <= 0 or n_cols <= 0:
        return ([], info)

    dxf_obj = getattr(entity, "dxf", None)
    insert = getattr(dxf_obj, "insert", None) if dxf_obj is not None else None
    if insert is None:
        insert = getattr(entity, "insert", None)
    base_x = None
    base_y = None
    if insert is not None:
        try:
            base_x = float(getattr(insert, "x", None))
        except Exception:
            base_x = None
        try:
            base_y = float(getattr(insert, "y", None))
        except Exception:
            base_y = None
        if (base_x is None or base_y is None) and hasattr(insert, "__iter__"):
            try:
                parts = list(insert)
            except Exception:
                parts = []
            if base_x is None and len(parts) >= 1:
                try:
                    base_x = float(parts[0])
                except Exception:
                    base_x = None
            if base_y is None and len(parts) >= 2:
                try:
                    base_y = float(parts[1])
                except Exception:
                    base_y = None

    get_cell_extents = getattr(entity, "get_cell_extents", None)
    get_column_width = getattr(entity, "get_column_width", None)
    get_row_height = getattr(entity, "get_row_height", None)

    fallback_col_edges: list[float] | None = None
    if not callable(get_cell_extents) and callable(get_column_width):
        edges: list[float] = [0.0]
        total = 0.0
        for col_idx in range(int(n_cols)):
            width_val = 0.0
            try:
                width_val = float(get_column_width(col_idx) or 0.0)
            except Exception:
                width_val = 0.0
            if not math.isfinite(width_val) or width_val < 0:
                width_val = 0.0
            total += width_val
            edges.append(total)
        if len(edges) == int(n_cols) + 1:
            fallback_col_edges = edges

    fallback_row_edges: list[float] | None = None
    if not callable(get_cell_extents) and callable(get_row_height):
        edges_y: list[float] = [0.0]
        total_y = 0.0
        for row_idx in range(int(n_rows)):
            height_val = 0.0
            try:
                height_val = float(get_row_height(row_idx) or 0.0)
            except Exception:
                height_val = 0.0
            if not math.isfinite(height_val) or height_val < 0:
                height_val = 0.0
            total_y += height_val
            edges_y.append(total_y)
        if len(edges_y) == int(n_rows) + 1:
            fallback_row_edges = edges_y

    def _cell_center_from_extents(row_idx: int, col_idx: int) -> tuple[float, float] | None:
        if callable(get_cell_extents):
            try:
                extents = get_cell_extents(row_idx, col_idx)
            except Exception:
                extents = None
            if extents and len(extents) >= 4:
                try:
                    x_min = float(extents[0])
                    y_min = float(extents[1])
                    x_max = float(extents[2])
                    y_max = float(extents[3])
                except Exception:
                    pass
                else:
                    if (
                        math.isfinite(x_min)
                        and math.isfinite(x_max)
                        and math.isfinite(y_min)
                        and math.isfinite(y_max)
                    ):
                        return ((x_min + x_max) / 2.0, (y_min + y_max) / 2.0)
        if (
            base_x is not None
            and base_y is not None
            and fallback_col_edges
            and fallback_row_edges
            and col_idx + 1 < len(fallback_col_edges)
            and row_idx + 1 < len(fallback_row_edges)
        ):
            x_min = fallback_col_edges[col_idx]
            x_max = fallback_col_edges[col_idx + 1]
            y_top = fallback_row_edges[row_idx]
            y_bottom = fallback_row_edges[row_idx + 1]
            if (
                math.isfinite(x_min)
                and math.isfinite(x_max)
                and math.isfinite(y_top)
                and math.isfinite(y_bottom)
            ):
                x_center = base_x + (x_min + x_max) / 2.0
                y_center = base_y - (y_top + y_bottom) / 2.0
                if math.isfinite(x_center) and math.isfinite(y_center):
                    return (x_center, y_center)
        return None

    table_cells: list[list[str]] = []
    table_centers: list[list[tuple[float, float] | None]] = []
    for row_idx in range(int(n_rows)):
        row_cells: list[str] = []
        row_centers: list[tuple[float, float] | None] = []
        for col_idx in range(int(n_cols)):
            try:
                text_value = _cell_text(entity, row_idx, col_idx)
            except Exception:
                text_value = ""
            row_cells.append(text_value)
            try:
                center_val = _cell_center_from_extents(row_idx, col_idx)
            except Exception:
                center_val = None
            row_centers.append(center_val)
        if any(cell.strip() for cell in row_cells):
            table_cells.append(row_cells)
            table_centers.append(row_centers)

    if table_centers:
        if transform is not None:
            transformed_centers: list[list[tuple[float, float] | None]] = []
            for row_centers in table_centers:
                transformed_row: list[tuple[float, float] | None] = []
                for center in row_centers:
                    if center is None:
                        transformed_row.append(None)
                        continue
                    tx, ty = _apply_transform_point(transform, center)
                    if tx is None or ty is None:
                        transformed_row.append(None)
                    else:
                        transformed_row.append((tx, ty))
                transformed_centers.append(transformed_row)
            info["cell_centers"] = transformed_centers
        else:
            info["cell_centers"] = table_centers
    info["table_cells"] = table_cells
    info["row_count_raw"] = len(table_cells)

    header_map: dict[str, int] = {}
    header_row_idx: int | None = None
    header_valid = False
    for idx, row_cells in enumerate(table_cells):
        hits = _detect_header_hits(row_cells)
        if not hits:
            continue
        header_map = dict(hits)
        header_row_idx = idx
        combined_upper = " ".join(cell.upper() for cell in row_cells if cell)
        has_hole = "HOLE" in combined_upper
        has_desc = "DESC" in combined_upper or "DESCRIPTION" in combined_upper
        has_qty = "QTY" in combined_upper or "QUANTITY" in combined_upper
        has_ref = any(token in combined_upper for token in ("REF", "Ø", "⌀", "DIA"))
        header_valid = has_hole and has_desc and has_qty and has_ref
        break

    info["header_map"] = dict(header_map)
    info["header_row_index"] = header_row_idx
    info["header_valid"] = header_valid

    if "desc" not in header_map and table_cells:
        candidate_indices = list(range(len(table_cells[0])))
        for used in header_map.values():
            if used in candidate_indices:
                candidate_indices.remove(used)
        if candidate_indices:
            header_map["desc"] = max(candidate_indices)

    rows: list[dict[str, Any]] = []
    families: dict[str, int] = {}

    for idx, row_cells in enumerate(table_cells):
        if header_row_idx is not None and idx <= header_row_idx:
            continue
        hits = _detect_header_hits(row_cells)
        if hits:
            continue
        combined_text = " ".join(cell.strip() for cell in row_cells if cell).strip()
        if not combined_text:
            continue
        qty_val = None
        qty_idx = header_map.get("qty")
        if qty_idx is not None and qty_idx < len(row_cells):
            qty_val = _parse_qty_cell_text(row_cells[qty_idx])
        fallback_desc = ""
        combined_qty, combined_remainder = _extract_column_quantity_and_remainder(combined_text)
        if qty_val is None and combined_qty is not None and combined_qty > 0:
            qty_val = combined_qty
            fallback_desc = combined_remainder.strip()
        elif qty_val is not None and combined_qty is not None and qty_val == combined_qty:
            fallback_desc = combined_remainder.strip()
        if qty_val is None or qty_val <= 0:
            continue

        desc_idx = header_map.get("desc")
        desc_text = ""
        if desc_idx is not None and desc_idx < len(row_cells):
            desc_text = row_cells[desc_idx]
        if not desc_text:
            desc_text = fallback_desc
        if not desc_text:
            excluded = {idx for idx in header_map.values() if idx is not None}
            desc_parts = [
                row_cells[col].strip()
                for col in range(len(row_cells))
                if col not in excluded and row_cells[col].strip()
            ]
            desc_text = " ".join(desc_parts)
        desc_text = " ".join((desc_text or "").split())
        if qty_val is not None and desc_text:
            cleaned_desc = re.sub(r"^(?:\(\s*\d+\s*\)|\d+\s*[Xx×])\s+", "", desc_text, count=1)
            if cleaned_desc:
                desc_text = cleaned_desc
        if not desc_text:
            continue

        ref_idx = header_map.get("ref")
        ref_cell_text = row_cells[ref_idx] if ref_idx is not None and ref_idx < len(row_cells) else ""
        ref_cell_ref = _extract_row_reference(ref_cell_text) if ref_cell_text else ("", None)

        hole_idx = header_map.get("hole")
        hole_text = ""
        if hole_idx is not None and hole_idx < len(row_cells):
            raw_hole = row_cells[hole_idx]
            if isinstance(raw_hole, str):
                upper_hole = raw_hole.upper()
                match = re.search(r"\b([A-Z]{1,3})\b", upper_hole)
                if match:
                    hole_text = match.group(1)
                else:
                    hole_text = raw_hole.strip()

        side_idx = header_map.get("side")
        side_cell_text = (
            row_cells[side_idx]
            if side_idx is not None and side_idx < len(row_cells)
            else ""
        )
        base_side = _detect_row_side(" ".join([side_cell_text, desc_text]))

        fragment_desc = " ".join(desc_text.split())
        if not fragment_desc:
            continue
        ref_text, ref_value = _extract_row_reference(fragment_desc)
        if not ref_text and ref_cell_ref[0]:
            ref_text, ref_value = ref_cell_ref
        elif not ref_text and ref_cell_text:
            ref_text = " ".join(ref_cell_text.split())
            ref_value = None
        if qty_val is not None and fragment_desc:
            qty_prefix = re.match(r"^(\d+)\s*[Xx×]\s+(.*)", fragment_desc)
            if qty_prefix:
                prefix_qty = qty_prefix.group(1)
                try:
                    if int(prefix_qty) == int(qty_val):
                        fragment_desc = qty_prefix.group(2).strip()
                except Exception:
                    fragment_desc = qty_prefix.group(2).strip()
        side_value = _detect_row_side(" ".join([fragment_desc, side_cell_text]))
        if not side_value:
            side_value = base_side
        row_entry: dict[str, Any] = {
            "hole": hole_text,
            "qty": qty_val,
            "desc": fragment_desc,
            "ref": ref_text,
        }
        if side_value:
            row_entry["side"] = side_value
        rows.append(row_entry)
        if ref_value is not None:
            key = f"{ref_value:.4f}".rstrip("0").rstrip(".")
            families[key] = families.get(key, 0) + qty_val

    info["families"] = families
    info["row_count"] = len(rows)
    sum_qty = _sum_qty(rows)
    info["sum_qty"] = sum_qty

    bbox = _compute_table_bbox(entity, transform=transform)
    if bbox is not None:
        info["bbox"] = bbox
    median_height = _estimate_text_height(entity, n_rows)
    info["median_height"] = median_height

    return (rows, info)


def rows_from_acad_table(
    entity: Any, *, transform: TransformMatrix | None = None
) -> list[dict[str, Any]]:
    rows, _info = _rows_from_acad_table_with_info(entity, transform=transform)
    return rows


def _normalize_block_allowlist(
    block_allowlist: Iterable[str] | None,
) -> set[str]:
    if block_allowlist is None:
        return set()
    normalized: set[str] = set()
    for value in block_allowlist:
        if value is None:
            continue
        text = str(value).strip()
        if not text:
            continue
        normalized.add(text.upper())
    return normalized


def _compile_block_name_patterns(
    block_patterns: Iterable[str] | str | None,
) -> list[re.Pattern[str]]:
    if block_patterns is None:
        return []
    if isinstance(block_patterns, str):
        candidates: Iterable[str] = [block_patterns]
    else:
        candidates = block_patterns
    compiled: list[re.Pattern[str]] = []
    for value in candidates:
        if value is None:
            continue
        text = str(value).strip()
        if not text:
            continue
        try:
            compiled.append(re.compile(text, re.IGNORECASE))
        except re.error:
            continue
    return compiled


def _gather_entity_points(entity: Any) -> list[tuple[float, float]]:
    points: list[tuple[float, float]] = []

    def _append_value(value: Any) -> None:
        if value is None:
            return
        if hasattr(value, "x") and hasattr(value, "y"):
            try:
                points.append((float(value.x), float(value.y)))
            except Exception:
                return
            return
        if isinstance(value, (tuple, list)):
            if len(value) >= 2:
                try:
                    points.append((float(value[0]), float(value[1])))
                except Exception:
                    pass
            for item in value:
                _append_value(item)

    for source in (getattr(entity, "dxf", None), entity):
        if source is None:
            continue
        for attr in (
            "insert",
            "alignment_point",
            "start",
            "end",
            "center",
            "defpoint",
            "base_point",
            "location",
        ):
            _append_value(getattr(source, attr, None))
    try:
        iterator = iter(entity)
    except Exception:
        iterator = None
    if iterator is not None:
        for item in iterator:
            _append_value(getattr(item, "dxf", None))
            _append_value(item)
    return points


def _compute_entity_bbox(
    entity: Any,
    *,
    include_virtual: bool = False,
    virtual_entities: Iterable[Any] | None = None,
    transform: TransformMatrix | None = None,
) -> tuple[float, float, float, float] | None:
    points = _gather_entity_points(entity)
    if include_virtual:
        if virtual_entities is None:
            try:
                virtual_entities = list(entity.virtual_entities())
            except Exception:
                virtual_entities = []
        for child in virtual_entities or []:
            points.extend(_gather_entity_points(child))
    if transform is not None and points:
        transformed: list[tuple[float, float]] = []
        for x_val, y_val in points:
            try:
                x_float = float(x_val)
                y_float = float(y_val)
            except Exception:
                continue
            tx, ty = _apply_transform_point(transform, (x_float, y_float))
            if tx is None or ty is None:
                continue
            transformed.append((tx, ty))
        points = transformed
    if not points:
        return None
    xs = [pt[0] for pt in points if isinstance(pt[0], (int, float))]
    ys = [pt[1] for pt in points if isinstance(pt[1], (int, float))]
    if not xs or not ys:
        return None
    return (min(xs), max(xs), min(ys), max(ys))


class _LayerAllowlist(Iterable[str]):
    __slots__ = ("_patterns",)

    def __init__(self, patterns: Iterable[str]):
        unique: list[str] = []
        seen: set[str] = set()
        for pattern in patterns:
            upper = pattern.upper()
            if upper in seen:
                continue
            seen.add(upper)
            unique.append(upper)
        self._patterns = tuple(unique)

    def __iter__(self):
        return iter(self._patterns)

    def __contains__(self, value: object) -> bool:  # pragma: no cover - exercised via iteration
        if not self._patterns:
            return False
        text = "" if value is None else str(value)
        candidate = text.upper()
        for pattern in self._patterns:
            if fnmatchcase(candidate, pattern):
                return True
        return False

    def __len__(self) -> int:
        return len(self._patterns)

    def __repr__(self) -> str:  # pragma: no cover - debugging helper
        return f"_LayerAllowlist(patterns={self._patterns!r})"


def _normalize_layer_allowlist(
    layer_allowlist: Iterable[str] | None,
) -> _LayerAllowlist | None:
    if layer_allowlist is None:
        return None
    special_tokens = {"ALL", "*", "<ALL>"}
    normalized: list[str] = []
    for value in layer_allowlist:
        if value is None:
            continue
        if isinstance(value, str):
            raw_values = value.split(",")
        else:
            raw_values = [value]
        for item in raw_values:
            text = str(item).strip()
            if not text:
                continue
            upper = text.upper()
            if upper in special_tokens:
                return None
            normalized.append(upper)
    return _LayerAllowlist(normalized)


@lru_cache(maxsize=1)
def _load_app_module():
    import importlib

    return importlib.import_module("appV5")


@lru_cache(maxsize=None)
def _resolve_app_callable(name: str) -> Callable[..., Any] | None:
    try:
        module = _load_app_module()
    except Exception:
        return None
    return getattr(module, name, None)


def _describe_helper(helper: Any) -> str:
    if helper is None:
        return "None"
    name = getattr(helper, "__name__", None)
    if isinstance(name, str):
        return name
    return repr(helper)


def _print_helper_debug(tag: str, helper: Any) -> None:
    try:
        helper_desc = _describe_helper(helper)
    except Exception:
        helper_desc = repr(helper)
    print(f"[EXTRACT] {tag} helper: {helper_desc}")


def _debug_entities_enabled() -> bool:
    value = os.environ.get("CAD_QUOTER_DEBUG_ENTITIES", "").strip().lower()
    if not value:
        return False
    return value not in {"0", "false", "no"}


def _split_mtext_plain_text(text: Any) -> list[str]:
    if text is None:
        return []
    try:
        raw = str(text)
    except Exception:
        raw = text if isinstance(text, str) else ""
    if not raw:
        return []
    candidate = raw.replace("\r\n", "\n").replace("\r", "\n")
    candidate = _MTEXT_BREAK_RE.sub("\n", candidate)
    parts = []
    for piece in candidate.split("\n"):
        cleaned = piece.strip()
        if cleaned:
            parts.append(cleaned)
    return parts


_HOLE_ACTION_TOKEN_PATTERN = (
    r"(Ø|⌀|C['’]?BORE|COUNTER\s*BORE|DRILL|TAP|N\.?P\.?T|NPT|THRU|JIG\s*GRIND)"
)
_ADMIN_ROW_DROP_RE = re.compile(
    r"\b(SEE\s+SHEET|BREAK\s+ALL|RADIUS|DEBURR|TOLERANCE|SCALE|TITLE|DETAIL|FINISH|NOTE)\b",
    re.IGNORECASE,
)
_NUMERIC_LADDER_RE = re.compile(r"^(?:\d+\s+){8,}\d+$")
_FRAGMENT_SPLIT_RE = re.compile(r";|(?<=\))\s+(?=\d+\))")
_INCH_MARK_REF_RE = re.compile(r"\b(\d+(?:\.\d+)?)(?:\s*\"|[ ]?in\b)", re.IGNORECASE)
_DIA_SYMBOL_INLINE_RE = re.compile(r"[Ø⌀]\s*(\d+(?:\.\d+)?)")
_LETTER_DRILL_REF_RE = re.compile(r"\b([A-HJ-NP-Z])\"?\b")
_NUMBERED_THREAD_REF_RE = re.compile(r"#\d+\s*-\s*\d+", re.IGNORECASE)
_NUMBER_DRILL_REF_RE = re.compile(r"#\d+\b")
_PIPE_NPT_REF_RE = re.compile(
    r"\b((?:\d+\/\d+|\d+(?:\.\d+)?))\s*-\s*(N\.?P\.?T\.?)",
    re.IGNORECASE,
)
_THREAD_CALL_OUT_RE = re.compile(r"\b(\d+\/\d+|M\d+(?:\.\d+)?)-\d+\b", re.IGNORECASE)
_ROW_ANCHOR_RE = re.compile(r"^\(\s*(\d{1,3})\s*\)\s+", re.IGNORECASE)
_ROW_QUANTITY_PATTERNS = [
    _ROW_ANCHOR_RE,
    re.compile(r"^\s*(\d+)\s*[x×]\b", re.IGNORECASE),
    re.compile(r"^\s*(?:QTY|QTY\.|QTY:)\s*(\d+)\b", re.IGNORECASE),
    re.compile(r"^\s*(\d+)\s*(?:REQD|REQUIRED|RE'?D)\b", re.IGNORECASE),
    re.compile(rf"^\s*(\d+)\b(?=.*{_HOLE_ACTION_TOKEN_PATTERN})", re.IGNORECASE),
]
_ROW_QUANTITY_FLEX_PATTERNS = [
    re.compile(r"\b(\d+)\s*[x×]\b", re.IGNORECASE),
    re.compile(r"\b(?:QTY|QTY\.|QTY:)\s*(\d+)\b", re.IGNORECASE),
    re.compile(r"\b(\d+)\s*(?:REQD|REQUIRED|RE'?D)\b", re.IGNORECASE),
    re.compile(r"\(\s*(\d+)\s*\)"),
]
_FALLBACK_LEADING_QTY_RE = re.compile(r"^\(\d+\)\s*")
_FALLBACK_JJ_NOISE_RE = re.compile(r"\bJ\s+J\b", re.IGNORECASE)
_FALLBACK_ETCH_NOISE_RE = re.compile(r"\bETCH ON DETAIL\b(?:\.)?", re.IGNORECASE)
_RE_TEXT_ROW_START = _ROW_ANCHOR_RE
_LETTER_CODE_ROW_RE = re.compile(r"^\s*[A-Z]\s*(?:[-.:|]|$)")
_HOLE_ACTION_TOKEN_RE = re.compile(_HOLE_ACTION_TOKEN_PATTERN, re.IGNORECASE)
_DIAMETER_PREFIX_RE = re.compile(
    r"(?:Ø|⌀|DIA(?:\.\b|\b))\s*(\d+\s*/\s*\d+|\d*\.\d+|\.\d+|\d+)",
    re.IGNORECASE,
)
_DIAMETER_SUFFIX_RE = re.compile(
    r"(\d+\s*/\s*\d+|\d*\.\d+|\.\d+|\d+)\s*(?:Ø|⌀|DIA(?:\.\b|\b))",
    re.IGNORECASE,
)
_MTEXT_ALIGN_RE = re.compile(r"\\A\d;", re.IGNORECASE)
_MTEXT_BREAK_RE = re.compile(r"\\P", re.IGNORECASE)
_CANDIDATE_TOKEN_RE = re.compile(
    r"(TAP\b|DRILL\b|THRU\b|N\.P\.T\b|NPT\b|C['’]?BORE\b|COUNTER\s*BORE\b|"
    r"JIG\s+GRIND\b|AS\s+SHOWN\b|FROM\s+BACK\b|FROM\s+FRONT\b|BOTH\s+SIDES\b)",
    re.IGNORECASE,
)
_COLUMN_TOKEN_RE = re.compile(
    r"(TAP|DRILL|THRU|C['’]?BORE|COUNTER\s*BORE|N\.?P\.?T|NPT|Ø|JIG)",
    re.IGNORECASE,
)
_QSTRIPE_CANDIDATE_RE = re.compile(
    r"(^\(?\d{1,3}\)?$|^\d{1,3}[x×]$|^QTY[:.]?$)",
    re.IGNORECASE,
)
_ROI_ANCHOR_RE = re.compile(
    r"(HOLE\s+CHART|HOLE\s+TABLE|QTY|SIZE|DIA|Ø|⌀|TAP|DRILL|THRU|C['’]?BORE|"
    r"COUNTER\s*BORE|N\.?P\.?T|JIG)",
    re.IGNORECASE,
)
_TITLE_AXIS_DROP_RE = re.compile(
    r"(GENTITLE|TITLE|DRAWING|SHEET|SCALE|REV|DWG|DATE)",
    re.IGNORECASE,
)
_SEE_SHEET_DROP_RE = re.compile(r"(SEE\s+SHEET|SEE\s+DETAIL)", re.IGNORECASE)
_AXIS_ZERO_PAIR_RE = re.compile(r"^[A-Z]\s+[A-Z]\s+0\.0{3,}\b")
_AXIS_ZERO_SINGLE_RE = re.compile(r"^0\.0{3,}\s+[XY]\b", re.IGNORECASE)
_SMALL_INT_TOKEN_RE = re.compile(r"\b\d+\b")
_FRACTION_RE = re.compile(r"\b\d+\s*/\s*\d+\b")
_DECIMAL_RE = re.compile(r"\b(?:\d+\.\d+|\.\d+)\b")
_DECIMAL_3PLUS_RE = re.compile(r"\b\d+\.\d{3,}\b")
_BAND_KEEP_TOKEN_RE = re.compile(
    r"(Ø|⌀|TAP|DRILL|C['’]?BORE|COUNTER\s*BORE|CSINK|N\.?P\.?T|THREAD|#\d+-\d+|\d/\d|\d\.\d{3,})",
    re.IGNORECASE,
)
_MAX_INSERT_DEPTH = 3

_BAND_QTY_FALLBACK_PATTERNS = [
    re.compile(r"^\(\s*(?P<qty>\d+)\s*\)"),
    re.compile(r"(^|\s)(?P<qty>\d+)\s*(?:X|×)(\s|$)", re.IGNORECASE),
    re.compile(r"(^|\s)QTY[:=\s]*(?P<qty>\d+)(\s|$)", re.IGNORECASE),
    re.compile(r"(\s|^)RE(?:Q'D|QD|QUIRED)[:=\s]*(?P<qty>\d+)(\s|$)", re.IGNORECASE),
]

_LAST_TEXT_TABLE_DEBUG: dict[str, Any] | None = None
_PROMOTED_ROWS_LOGGED = False


def _promoted_rows_preview_limit() -> int:
    raw_value = os.environ.get("CAD_QUOTER_SHOW_ROWS")
    if raw_value in (None, ""):
        return 0
    try:
        limit = int(float(str(raw_value).strip()))
    except Exception:
        return 0
    return max(limit, 0)


def _clean_cell_text(value: Any) -> str:
    if value is None:
        return ""
    return " ".join(str(value).split())


_QTY_PREFIX = re.compile(r"^\(\d+\)\s*")


def _clean_desc_text(value: Any) -> str:
    if value is None:
        return ""
    text = str(value)
    cleaned = _QTY_PREFIX.sub("", text)
    cleaned = cleaned.rstrip("; ")
    cleaned = re.sub(r"\s+", " ", cleaned).strip()
    return cleaned


def _normalize_for_dedupe(value: Any) -> str:
    return _clean_cell_text(value).upper()


def _classify_promoted_row(desc_upper: str) -> str:
    if not desc_upper:
        return "note"
    tap_tokens = ("TAP", "THREAD", "NPT", "N.P.T", "NPTF", "NPS")
    counterbore_tokens = ("COUNTERBORE", "COUNTER BORE", "C'BORE", "CBORE", "SPOTFACE", "SPOT FACE")
    drill_tokens = (
        "DRILL",
        "THRU",
        "Ø",
        "⌀",
        "DIA",
        "CSK",
        "C'SINK",
        "COUNTERSINK",
        "SPOT",
        "REAM",
        "JIG GRIND",
        "CENTER DRILL",
        "C DRILL",
        "C’DRILL",
    )
    if any(token in desc_upper for token in tap_tokens):
        return "tap"
    if any(token in desc_upper for token in counterbore_tokens):
        return "counterbore"
    drill_hit = any(token in desc_upper for token in drill_tokens)
    if ("NOTE" in desc_upper or desc_upper.startswith("SEE ")) and not drill_hit:
        return "note"
    return "drill"


def _prepare_columnar_promoted_rows(
    table_info: Mapping[str, Any] | None,
) -> tuple[list[dict[str, Any]], int]:
    rows_raw = _normalize_table_rows(table_info.get("rows") if isinstance(table_info, Mapping) else None)
    seen: set[tuple[int, str, str, str]] = set()
    grouped: dict[str, list[dict[str, Any]]] = {
        "tap": [],
        "counterbore": [],
        "drill": [],
    }
    for row in rows_raw:
        if not isinstance(row, Mapping):
            continue
        qty_raw = row.get("qty")
        try:
            qty_val = int(float(qty_raw or 0))
        except Exception:
            qty_val = 0
        if qty_val <= 0:
            continue
        desc_clean = _clean_desc_text(row.get("desc"))
        ref_clean = _clean_cell_text(row.get("ref"))
        side_clean = _clean_cell_text(row.get("side"))
        dedupe_key = (
            qty_val,
            _normalize_for_dedupe(ref_clean),
            _normalize_for_dedupe(side_clean),
            _normalize_for_dedupe(desc_clean),
        )
        if dedupe_key in seen:
            continue
        seen.add(dedupe_key)
        prepared_row: dict[str, Any] = dict(row)
        prepared_row["qty"] = qty_val
        prepared_row["desc"] = desc_clean
        prepared_row["ref"] = ref_clean
        if side_clean:
            prepared_row["side"] = side_clean
        elif "side" in prepared_row:
            prepared_row.pop("side")
        prepared_row["hole"] = _clean_cell_text(row.get("hole"))
        row_type = _classify_promoted_row(_normalize_for_dedupe(desc_clean))
        if row_type == "note":
            continue
        grouped[row_type].append(prepared_row)
    ordered_rows: list[dict[str, Any]] = []
    for kind in ("tap", "counterbore", "drill"):
        ordered_rows.extend(grouped[kind])
    qty_sum = sum(row.get("qty", 0) for row in ordered_rows if isinstance(row.get("qty"), int))
    return (ordered_rows, qty_sum)


def _print_promoted_rows_once(rows: Iterable[Mapping[str, Any]]) -> None:
    global _PROMOTED_ROWS_LOGGED
    if _PROMOTED_ROWS_LOGGED:
        return
    limit = _promoted_rows_preview_limit()
    if limit <= 0:
        return
    materialized = [dict(row) for row in rows if isinstance(row, Mapping)]
    if not materialized:
        return
    count = min(limit, len(materialized))
    print(f"[EXTRACT] promoted rows preview_count={count}")
    for idx, row in enumerate(materialized[:count]):
        qty_display = row.get("qty")
        ref_display = row.get("ref") or "-"
        side_display = row.get("side") or "-"
        desc_display = row.get("desc") or ""
        print(
            "[EXTRACT] promoted row[{idx:02d}] qty={qty} ref={ref} side={side} desc={desc}".format(
                idx=idx,
                qty=qty_display,
                ref=ref_display,
                side=side_display,
                desc=desc_display,
            )
        )
    _PROMOTED_ROWS_LOGGED = True


def _score_table(info: Mapping[str, Any] | None) -> tuple[int, int, int]:
    if not isinstance(info, Mapping):
        return (0, 0, 0)
    rows = info.get("rows") or []
    header_ok = 1 if info.get("header_validated") else 0
    return (header_ok, _sum_qty(rows), len(rows))


def _sum_qty(rows: Iterable[Mapping[str, Any]] | None) -> int:
    total = 0
    if not rows:
        return total
    for row in rows:
        if not isinstance(row, Mapping):
            continue
        qty_val = row.get("qty")
        try:
            total += int(float(qty_val or 0))
        except Exception:
            continue
    return total


def read_acad_table(
    doc, layer_allowlist: Iterable[str] | None = _DEFAULT_LAYER_ALLOWLIST
) -> dict[str, Any]:
    helper = _resolve_app_callable("hole_count_from_acad_table")
    _print_helper_debug("acad", helper)
    if callable(helper):
        module = None
        try:
            module = inspect.getmodule(helper)
        except Exception:
            module = None
        if module is None:
            try:
                module = _load_app_module()
            except Exception:
                module = None
        sentinel = object()
        prev_allow = sentinel
        prev_depth = sentinel
        if module is not None:
            try:
                prev_allow = getattr(module, "_ACAD_LAYER_ALLOW_OVERRIDE")
            except AttributeError:
                prev_allow = sentinel
            setattr(module, "_ACAD_LAYER_ALLOW_OVERRIDE", layer_allowlist)
            try:
                prev_depth = getattr(module, "_ACAD_DEPTH_MAX_OVERRIDE")
            except AttributeError:
                prev_depth = sentinel
            depth_override = None
            if feature_flags and isinstance(feature_flags, Mapping):
                depth_override = feature_flags.get("acad_depth_max")
            setattr(module, "_ACAD_DEPTH_MAX_OVERRIDE", depth_override)
        try:
            result = helper(doc) or {}
        except Exception as exc:
            print(f"[EXTRACT] acad helper error: {exc}")
            raise
        finally:
            if module is not None:
                if prev_allow is sentinel:
                    try:
                        delattr(module, "_ACAD_LAYER_ALLOW_OVERRIDE")
                    except AttributeError:
                        pass
                else:
                    setattr(module, "_ACAD_LAYER_ALLOW_OVERRIDE", prev_allow)
                if prev_depth is sentinel:
                    try:
                        delattr(module, "_ACAD_DEPTH_MAX_OVERRIDE")
                    except AttributeError:
                        pass
                else:
                    setattr(module, "_ACAD_DEPTH_MAX_OVERRIDE", prev_depth)
        if isinstance(result, Mapping):
            return dict(result)
        return {}

    allowlist = _normalize_layer_allowlist(layer_allowlist)
    hits = scan_tables_everywhere(doc)
    if not hits:
        return {}

    global _LAST_ACAD_TABLE_SCAN
    scan_tables_meta: list[dict[str, Any]] = []
    if isinstance(_LAST_ACAD_TABLE_SCAN, Mapping):
        raw_tables = _LAST_ACAD_TABLE_SCAN.get("tables")
        if isinstance(raw_tables, list):
            scan_tables_meta = raw_tables

    table_candidates: list[dict[str, Any]] = []

    for hit in hits:
        rows, table_info = _rows_from_acad_table_with_info(
            hit.table, transform=hit.transform
        )
        row_count = int(table_info.get("row_count") or len(rows) or 0)
        sum_qty_val = table_info.get("sum_qty")
        try:
            sum_qty_int = int(sum_qty_val)
        except Exception:
            sum_qty_int = _sum_qty(rows)
        layer_upper = hit.layer.upper() if hit.layer else ""
        header_valid = bool(table_info.get("header_valid"))
        families_raw = table_info.get("families")
        families = dict(families_raw) if isinstance(families_raw, Mapping) else {}
        bbox = table_info.get("bbox")
        median_height = table_info.get("median_height")
        roi_hint: dict[str, Any] | None = None
        if isinstance(bbox, (list, tuple)) and len(bbox) == 4:
            try:
                xmin = float(bbox[0])
                xmax = float(bbox[1])
                ymin = float(bbox[2])
                ymax = float(bbox[3])
            except Exception:
                xmin = xmax = ymin = ymax = 0.0
            else:
                try:
                    median_height_float = float(median_height or 0.0)
                except Exception:
                    median_height_float = 0.0
                pad = 2.0 * median_height_float if median_height_float > 0 else 6.0
                roi_hint = {
                    "source": "ACAD_TABLE",
                    "handle": hit.handle,
                    "layer": hit.layer,
                    "bbox": [xmin, xmax, ymin, ymax],
                    "pad": pad,
                    "median_height": median_height_float,
                }
                if hit.name:
                    roi_hint["name"] = hit.name

        candidate = {
            "rows": rows,
            "row_count": row_count,
            "sum_qty": sum_qty_int,
            "layer": hit.layer,
            "layer_upper": layer_upper,
            "owner": hit.owner,
            "handle": hit.handle,
            "n_rows": table_info.get("n_rows"),
            "n_cols": table_info.get("n_cols"),
            "families": families,
            "roi_hint": roi_hint,
            "cell_centers": table_info.get("cell_centers"),
            "header_valid": header_valid,
        }
        if rows:
            table_candidates.append(candidate)

        if 0 <= hit.scan_index < len(scan_tables_meta):
            scan_entry = scan_tables_meta[hit.scan_index]
            if isinstance(scan_entry, dict):
                scan_entry.setdefault("owner", hit.owner)
                scan_entry.setdefault("layer", hit.layer)
                scan_entry.setdefault("handle", hit.handle)
                scan_entry["rows"] = row_count
                scan_entry["cols"] = table_info.get("n_cols") or scan_entry.get("cols", 0)
                scan_entry["sum_qty"] = sum_qty_int
                scan_entry["header_valid"] = header_valid


    if isinstance(_LAST_ACAD_TABLE_SCAN, dict):
        _LAST_ACAD_TABLE_SCAN["tables"] = scan_tables_meta
        _LAST_ACAD_TABLE_SCAN["tables_found"] = len(hits)

    if not table_candidates:
        return {}

    header_candidates = [cand for cand in table_candidates if cand.get("header_valid")]
    if not header_candidates:
        return {}

    if allowlist is not None:
        filtered = [cand for cand in header_candidates if cand.get("layer_upper") in allowlist]
    else:
        filtered = list(header_candidates)
    if not filtered:
        filtered = header_candidates

    best_candidate = max(
        filtered,
        key=lambda cand: (int(cand.get("row_count") or 0), int(cand.get("sum_qty") or 0)),
    )

    best_rows = list(best_candidate.get("rows") or [])
    if not best_rows:
        return {}

    sum_qty = int(best_candidate.get("sum_qty") or _sum_qty(best_rows))
    result: dict[str, Any] = {
        "rows": best_rows,
        "hole_count": sum_qty,
        "sum_qty": sum_qty,
        "provenance_holes": "HOLE TABLE",
        "layer": best_candidate.get("layer"),
        "owner": best_candidate.get("owner"),
        "handle": best_candidate.get("handle"),
        "n_rows": best_candidate.get("n_rows"),
        "n_cols": best_candidate.get("n_cols"),
        "source": "acad_table",
        "header_validated": True,
    }

    families_map = best_candidate.get("families")
    if isinstance(families_map, Mapping) and families_map:
        result["hole_diam_families_in"] = dict(families_map)

    roi_hint = best_candidate.get("roi_hint")
    if isinstance(roi_hint, Mapping):
        result["roi_hint"] = dict(roi_hint)

    cell_centers = best_candidate.get("cell_centers")
    if isinstance(cell_centers, list) and cell_centers:
        result["cell_centers"] = cell_centers

    print(
        "[ACAD-TABLE] chosen handle={handle} layer={layer} owner={owner} rows={rows} qty_sum={qty}".format(
            handle=result.get("handle") or "-",
            layer=result.get("layer") or "-",
            owner=result.get("owner") or "-",
            rows=len(best_rows),
            qty=sum_qty,
        )
    )

    return result



def _collect_table_text_lines(
    doc: Any,
    *,
    layout_filters: Mapping[str, Any] | Iterable[str] | str | None = None,
) -> list[str]:
    lines: list[str] = []
    seen_markers: set[int] = set()
    if doc is None:
        return lines

    try:
        spaces = iter_layouts(doc, layout_filters, log=False)
    except RuntimeError:
        raise

    for _name, space in spaces:
        if space is None:
            continue
        query = getattr(space, "query", None)
        if not callable(query):
            continue
        marker = id(space)
        if marker in seen_markers:
            continue
        seen_markers.add(marker)
        try:
            entities = list(query("TEXT, MTEXT, RTEXT"))
        except Exception:
            continue
        for entity in entities:
            fragments = list(_iter_entity_text_fragments(entity))
            for fragment, _ in fragments:
                normalized = _normalize_table_fragment(fragment)
                if normalized:
                    lines.append(normalized)
    return lines


def ensure_text_stream(
    doc_or_path: Any, log: Callable[[str], None] | None = None
) -> tuple[Any, list[str]]:
    """Run the text collector and retry via DXF conversion when needed."""

    def _log(message: str) -> None:
        if callable(log):
            try:
                log(message)
            except Exception:  # pragma: no cover - defensive logging
                pass

    doc_candidate = doc_or_path
    try:
        lines = _collect_table_text_lines(doc_candidate)
    except Exception:
        lines = []

    if lines:
        return doc_candidate, lines

    path_obj: Path | None = None
    if isinstance(doc_or_path, (str, os.PathLike)):
        try:
            path_obj = Path(doc_or_path)
        except Exception:
            path_obj = None
    else:
        for attr in ("filename", "filepath", "file_path", "_filename"):
            candidate = getattr(doc_or_path, attr, None)
            if not candidate:
                continue
            try:
                path_obj = Path(candidate)
            except Exception:
                continue
            if path_obj:
                break

    if path_obj is None or path_obj.suffix.lower() != ".dwg":
        return doc_candidate, lines

    try:
        dxf_path = convert_dwg_to_dxf(str(path_obj), out_ver="ACAD2013")
    except Exception as exc:  # pragma: no cover - defensive logging
        _log(f"[FALLBACK] text-stream convert failed path={path_obj} err={exc}")
        return doc_candidate, lines

    _log(
        "[FALLBACK] text-stream source={src} dxf={dst}".format(
            src=path_obj, dst=dxf_path
        )
    )

    fallback_doc: Any | None = None
    try:
        ezdxf_mod = geometry.require_ezdxf()
        readfile = getattr(ezdxf_mod, "readfile", None)
        if callable(readfile):
            fallback_doc = readfile(str(dxf_path))
    except Exception as exc:  # pragma: no cover - defensive logging
        _log(f"[FALLBACK] text-stream read err={exc}")
        fallback_doc = None

    if fallback_doc is None:
        return doc_candidate, lines

    doc_candidate = fallback_doc
    try:
        lines = _collect_table_text_lines(doc_candidate)
    except Exception:
        lines = []
    return doc_candidate, lines


def _resolve_follow_sheet_layout(
    token: str, layout_names: Iterable[str]
) -> tuple[str, str | None, bool]:
    normalized = re.sub(r"[^A-Z0-9]", "", str(token or "")).upper()
    if not normalized:
        target_label = "SHEET ()"
        return (target_label, None, False)

    target_label = f"SHEET ({normalized})"

    lookup: dict[str, str] = {}
    for name in layout_names:
        if not isinstance(name, str):
            continue
        stripped = name.strip()
        if not stripped:
            continue
        lookup.setdefault(stripped.upper(), stripped)

    target_upper = target_label.upper()
    if target_upper in lookup:
        return (target_label, lookup[target_upper], True)

    alt_labels: list[str] = []
    if normalized.isdigit():
        trimmed = normalized.lstrip("0") or "0"
        if trimmed != normalized:
            alt_labels.append(f"SHEET ({trimmed})")
        alt_labels.append(f"SHEET {normalized}")
        if trimmed != normalized:
            alt_labels.append(f"SHEET {trimmed}")
        alt_labels.append(trimmed)
    else:
        alt_labels.append(f"SHEET {normalized}")
        alt_labels.append(normalized)

    seen: set[str] = set()
    for candidate in alt_labels:
        candidate_upper = candidate.upper()
        if candidate_upper in seen:
            continue
        seen.add(candidate_upper)
        if candidate_upper in lookup:
            return (target_label, lookup[candidate_upper], True)

    for upper_name, original in lookup.items():
        if normalized and normalized in upper_name:
            return (target_label, original, True)

    return (target_label, None, False)


def _count_tables_for_layout_name(layout_name: str) -> int:
    layout_upper = str(layout_name or "").strip().upper()
    if not layout_upper:
        return 0
    snapshot = _LAST_ACAD_TABLE_SCAN
    if not isinstance(snapshot, Mapping):
        return 0
    raw_tables = snapshot.get("tables")
    if not isinstance(raw_tables, list):
        return 0
    suffixes = (f":{layout_upper}",)
    count = 0
    for entry in raw_tables:
        if not isinstance(entry, Mapping):
            continue
        owner_upper = str(entry.get("owner") or "").strip().upper()
        if not owner_upper:
            continue
        if owner_upper == layout_upper:
            count += 1
            continue
        if any(owner_upper.endswith(suffix) for suffix in suffixes):
            count += 1
    return count


def _extract_layer(entity: Any) -> str:
    dxf_obj = getattr(entity, "dxf", None)
    layer_name = None
    if dxf_obj is not None:
        layer_name = getattr(dxf_obj, "layer", None)
    if not layer_name:
        layer_name = getattr(entity, "layer", None)
    try:
        return str(layer_name or "").strip()
    except Exception:
        return ""


def _normalize_table_fragment(fragment: str) -> str:
    if not isinstance(fragment, str):
        fragment = str(fragment)
    cleaned = fragment.replace("%%C", "Ø").replace("%%c", "Ø")
    cleaned = _MTEXT_ALIGN_RE.sub("", cleaned)
    cleaned = _MTEXT_BREAK_RE.sub(" ", cleaned)
    cleaned = cleaned.replace("|", " |")
    cleaned = cleaned.replace("\\~", "~")
    cleaned = cleaned.replace("\\`", "`")
    cleaned = cleaned.replace("\\", " ")
    return " ".join(cleaned.split())


def _iter_entity_text_fragments(entity: Any) -> Iterable[tuple[str, bool]]:
    dxftype = None
    try:
        dxftype = entity.dxftype()
    except Exception:
        dxftype = None
    kind = str(dxftype or "").upper()
    if kind == "MTEXT":
        plain_text = getattr(entity, "plain_text", None)
        content = None
        if callable(plain_text):
            try:
                content = plain_text()
            except Exception:
                content = None
        if content is None:
            content = getattr(entity, "text", "")
        for piece in _split_mtext_plain_text(content):
            yield (piece, True)
    elif kind == "TEXT":
        dxf_obj = getattr(entity, "dxf", None)
        raw_text = getattr(dxf_obj, "text", "") if dxf_obj is not None else ""
        if not raw_text:
            raw_text = getattr(entity, "text", "")
        try:
            base = str(raw_text)
        except Exception:
            base = raw_text if isinstance(raw_text, str) else ""
        for piece in base.splitlines():
            if piece.strip():
                yield (piece, False)
    elif kind == "MLEADER":
        context = getattr(entity, "context", None)
        if context is None:
            return
        mtext = getattr(context, "mtext", None)
        if mtext is None:
            raw_text = getattr(context, "text", "")
            try:
                base = str(raw_text)
            except Exception:
                base = raw_text if isinstance(raw_text, str) else ""
            for piece in base.splitlines():
                if piece.strip():
                    yield (piece, True)
            return
        plain_text = getattr(mtext, "plain_text", None)
        content = None
        if callable(plain_text):
            try:
                content = plain_text()
            except Exception:
                content = None
        if content is None:
            content = getattr(mtext, "text", "")
        try:
            base = str(content)
        except Exception:
            base = content if isinstance(content, str) else ""
        for piece in base.splitlines():
            if piece.strip():
                yield (piece, True)
    elif kind in {"ATTRIB", "ATTDEF"}:
        dxf_obj = getattr(entity, "dxf", None)
        candidates: list[Any] = []
        if dxf_obj is not None:
            for attr in ("text", "value", "tag", "prompt", "default"):
                candidates.append(getattr(dxf_obj, attr, None))
        for attr in ("text", "value", "tag", "prompt", "default"):
            candidates.append(getattr(entity, attr, None))
        for raw in candidates:
            if not raw:
                continue
            try:
                text_value = str(raw)
            except Exception:
                text_value = raw if isinstance(raw, str) else ""
            for piece in text_value.splitlines():
                if piece.strip():
                    yield (piece, False)
    elif kind == "RTEXT":
        def _flatten_text_values(value: Any) -> Iterable[str]:
            if value is None:
                return []
            if isinstance(value, str):
                return [value]
            if isinstance(value, (bytes, bytearray)):
                try:
                    return [value.decode("utf-8")]
                except Exception:
                    try:
                        return [value.decode("latin-1")]
                    except Exception:
                        return []
            if isinstance(value, Mapping):
                results: list[str] = []
                for candidate in value.values():
                    results.extend(_flatten_text_values(candidate))
                return results
            if isinstance(value, Iterable) and not isinstance(value, (str, bytes, bytearray)):
                results: list[str] = []
                for item in value:
                    if isinstance(item, tuple) and len(item) >= 2:
                        results.extend(_flatten_text_values(item[1]))
                    else:
                        results.extend(_flatten_text_values(item))
                return results
            try:
                text = str(value)
            except Exception:
                return []
            return [text]

        seen_fragments: set[str] = set()
        collected: list[str] = []

        def _collect_text(value: Any) -> None:
            for fragment in _flatten_text_values(value):
                cleaned = fragment.strip()
                if not cleaned:
                    continue
                if cleaned in seen_fragments:
                    continue
                seen_fragments.add(cleaned)
                collected.append(cleaned)

        dxf_obj = getattr(entity, "dxf", None)
        for source in (entity, dxf_obj):
            if source is None:
                continue
            for attr in (
                "raw_content",
                "raw_text",
                "stored_text",
                "text",
                "value",
                "content",
                "string",
            ):
                _collect_text(getattr(source, attr, None))
            plain_text = getattr(source, "plain_text", None)
            if callable(plain_text):
                try:
                    _collect_text(plain_text())
                except Exception:
                    pass

        get_xdata = getattr(entity, "get_xdata", None)
        if callable(get_xdata):
            for app in ("RTEXT", "ACAD_RTEXT", "ACAD_REACTORS", "ACAD"):
                try:
                    _collect_text(get_xdata(app))
                except Exception:
                    continue

        for attr_name in ("xdata", "extended_data", "appdata"):
            _collect_text(getattr(entity, attr_name, None))

        if not collected:
            raw_text = getattr(entity, "text", "")
            if not raw_text and dxf_obj is not None:
                raw_text = getattr(dxf_obj, "text", "")
            _collect_text(raw_text)

        if not collected:
            return

        longest = max(collected, key=len, default="")
        if not longest:
            return

        pieces = _split_mtext_plain_text(longest)
        if not pieces:
            pieces = [longest]
        for piece in pieces:
            cleaned_piece = piece.strip()
            if cleaned_piece:
                yield (cleaned_piece, True)
    else:
        raw_text = getattr(entity, "text", "")
        if not raw_text:
            return
        try:
            base = str(raw_text)
        except Exception:
            base = raw_text if isinstance(raw_text, str) else ""
        for piece in base.splitlines():
            if piece.strip():
                yield (piece, False)


def _parse_number_token(token: str) -> float | None:
    text = (token or "").strip()
    if not text:
        return None
    if "/" in text:
        try:
            return float(Fraction(text))
        except Exception:
            return None
    if text.startswith("."):
        text = "0" + text
    try:
        return float(text)
    except Exception:
        return None


def _format_ref_value(value: float) -> str:
    return f"{value:.4f}\""


def _has_candidate_token(text: str) -> bool:
    if not text:
        return False
    if _CANDIDATE_TOKEN_RE.search(text):
        return True
    if "Ø" in text or "⌀" in text:
        return True
    if '"' in text:
        return True
    if _FRACTION_RE.search(text):
        return True
    if _DECIMAL_RE.search(text):
        return True
    return False


def _match_row_quantity(text: str) -> re.Match[str] | None:
    candidate = text or ""
    return _ROW_ANCHOR_RE.match(candidate)


def _search_flexible_quantity(text: str) -> re.Match[str] | None:
    candidate = text or ""
    for pattern in _ROW_QUANTITY_FLEX_PATTERNS:
        match = pattern.search(candidate)
        if match:
            return match
    return None


def _is_letter_code_row_start(text: str, next_text: str | None = None) -> bool:
    if not text:
        return False
    match = _LETTER_CODE_ROW_RE.match(text)
    if not match:
        return False
    remainder = text[match.end() :]
    if _HOLE_ACTION_TOKEN_RE.search(remainder):
        return True
    if next_text and _HOLE_ACTION_TOKEN_RE.search(next_text):
        return True
    return False


def _is_row_start(text: str, *, next_text: str | None = None) -> bool:
    if not text:
        return False
    return bool(_ROW_ANCHOR_RE.match(text))


def _roi_is_row_starter(text: str) -> bool:
    if not text:
        return False
    return bool(_ROW_ANCHOR_RE.match(text))


def _roi_is_admin_noise(text: str) -> bool:
    if not text:
        return False
    return bool(_ADMIN_ROW_DROP_RE.search(text))


def _roi_is_numeric_ladder(text: str) -> bool:
    if not text:
        return False
    return bool(_NUMERIC_LADDER_RE.match(text))


def _normalize_candidate_text(text: Any) -> str:
    try:
        base = str(text or "")
    except Exception:
        base = ""
    return " ".join(base.split())


def _is_numeric_ladder_line(text: str) -> bool:
    return bool(_NUMERIC_LADDER_RE.match(text or ""))


def _should_drop_candidate_line(text: Any) -> bool:
    normalized = _normalize_candidate_text(text)
    if not normalized:
        return False
    if _is_numeric_ladder_line(normalized):
        return True
    return bool(_ADMIN_ROW_DROP_RE.search(normalized))


def _extract_drill_size(segment: str) -> str | None:
    if not segment or not _DRILL_TOKEN_RE.search(segment):
        return None
    for pattern in _DRILL_SIZE_PATTERNS:
        match = pattern.search(segment)
        if not match:
            continue
        size_text = match.group(match.lastindex or 1)
        if not size_text:
            continue
        cleaned = re.sub(r"\s+", " ", str(size_text)).strip()
        cleaned = cleaned.strip("'\"")
        cleaned = cleaned.replace("Ø", "Ø").replace("⌀", "Ø")
        cleaned = cleaned.strip()
        if cleaned:
            return cleaned
    return None


def classify_op_row(desc: str | None) -> list[dict[str, Any]]:
    """Return operation descriptors parsed from ``desc``.

    Each descriptor contains ``kind`` (one of the manifest buckets), ``qty``
    (initialized to ``0`` and expected to be overridden by callers), and an
    optional ``size`` token for sized drill operations.
    """

    if not desc:
        return []
    try:
        text = str(desc)
    except Exception:
        return []
    segments = [part.strip() for part in _OPS_SEGMENT_SPLIT_RE.split(text) if part.strip()]
    if not segments:
        segments = [text.strip()]

    results: list[dict[str, Any]] = []
    for segment in segments:
        if not segment:
            continue
        kinds: list[tuple[str, str | None]] = []
        is_npt = bool(_NPT_TOKEN_RE.search(segment))
        is_cdrill = bool(_COUNTERDRILL_TOKEN_RE.search(segment))
        has_thread_tap = bool(_THREAD_TOKEN_RE.search(segment))
        has_tap_word = bool(_TAP_TOKEN_RE.search(segment))
        if is_npt:
            kinds.append(("npt", None))
        if is_npt or has_tap_word or has_thread_tap:
            kinds.append(("tap", None))
        if _COUNTERBORE_TOKEN_RE.search(segment):
            kinds.append(("cbore", None))
        if _COUNTERSINK_TOKEN_RE.search(segment):
            kinds.append(("csink", None))
        if is_cdrill:
            kinds.append(("cdrill", None))
        if _JIG_GRIND_TOKEN_RE.search(segment):
            kinds.append(("jig_grind", None))
        if _SPOT_TOKEN_RE.search(segment):
            kinds.append(("spot", None))
        drill_size = None if is_cdrill else _extract_drill_size(segment)
        if drill_size:
            kinds.append(("drill", drill_size))

        if not kinds:
            kinds.append(("unknown", None))

        seen_local: set[str] = set()
        for kind, size_text in kinds:
            if kind in seen_local and not size_text:
                continue
            seen_local.add(kind)
            results.append({"kind": kind, "qty": 0, "size": size_text})

    return results


def _coerce_positive_int(value: Any) -> int | None:
    try:
        candidate = int(round(float(value)))
    except Exception:
        return None
    return candidate if candidate > 0 else None


def _hole_sets_total(candidate: Any) -> tuple[int, bool]:
    total = 0
    found = False
    if isinstance(candidate, Mapping):
        if "hole_sets" in candidate:
            return _hole_sets_total(candidate.get("hole_sets"))
        qty_val = _coerce_positive_int(candidate.get("qty"))
        if qty_val is not None:
            total += qty_val
            found = True
        return (total, found)
    if isinstance(candidate, Iterable) and not isinstance(candidate, (str, bytes, bytearray)):
        for item in candidate:
            subtotal, subfound = _hole_sets_total(item)
            total += subtotal
            found = found or subfound
        return (total, found)
    qty_val = _coerce_positive_int(candidate)
    if qty_val is not None:
        return (qty_val, True)
    return (0, False)


def ops_manifest(
    chart_rows: Iterable[Mapping[str, Any]] | None,
    hole_sets: Any = None,
) -> dict[str, Any]:
    """Return a normalized operation manifest from chart rows and geometry."""

    table_totals: dict[str, int] = {key: 0 for key in _OPS_MANIFEST_KEYS}
    row_count = 0
    sized_drill_qty = 0

    if chart_rows is not None:
        for row in chart_rows:
            if not isinstance(row, Mapping):
                continue
            qty = _coerce_positive_int(row.get("qty")) or 0
            if qty <= 0:
                continue
            row_count += 1
            desc_value = row.get("desc") or row.get("description") or row.get("text")
            operations = classify_op_row(desc_value)
            if not operations:
                table_totals["unknown"] += qty
                continue
            seen = set()
            for op in operations:
                kind = str(op.get("kind") or "unknown").strip().lower()
                if kind not in _OPS_MANIFEST_KEYS:
                    kind = "unknown"
                if kind == "unknown" and kind in seen:
                    continue
                table_totals[kind] += qty
                seen.add(kind)
                if kind == "drill":
                    sized_drill_qty += qty

    geom_total, geom_found = _hole_sets_total(hole_sets)
    geom_drill_total = geom_total if geom_found else 0
    geom_unsized = max(geom_drill_total - sized_drill_qty, 0)

    total_totals = dict(table_totals)
    if geom_found:
        total_totals["drill"] = sized_drill_qty + geom_unsized
    manifest: dict[str, Any] = {
        "table": table_totals,
        "total": total_totals,
        "chart_row_count": row_count,
    }
    if geom_found:
        manifest["geom"] = {"drill": geom_drill_total, "residual_drill": geom_unsized}
        manifest["geom_drill_count"] = geom_drill_total
    manifest["chart_drill_sized"] = sized_drill_qty
    return manifest


def _norm_row_key(row: Mapping[str, Any] | Any) -> tuple[int, str]:
    qty_value: Any = None
    desc_source: str = ""
    if isinstance(row, Mapping):
        qty_value = row.get("qty")
        desc_source = str(row.get("desc") or "")
    else:
        qty_value = getattr(row, "qty", None)
        desc_source = str(getattr(row, "desc", "") or "")
    try:
        qty_int = int(float(qty_value or 0))
    except Exception:
        qty_int = 0
    desc_normalized = " ".join(desc_source.split()).upper()
    return (qty_int, desc_normalized)


def _unique_rows_in_order(
    row_sources: Iterable[Iterable[Mapping[str, Any]] | None]
) -> tuple[list[dict[str, Any]], int]:
    unique_rows: list[dict[str, Any]] = []
    seen: set[tuple[int, str]] = set()
    dropped = 0
    for source in row_sources:
        if not source:
            continue
        for row in source:
            if not isinstance(row, Mapping):
                continue
            key = _norm_row_key(row)
            if key in seen:
                dropped += 1
                continue
            seen.add(key)
            unique_rows.append(dict(row))
    return unique_rows, dropped


def _combine_text_rows(
    anchor_rows: Iterable[Mapping[str, Any]] | None,
    primary_rows: Iterable[Mapping[str, Any]] | None,
    roi_rows: Iterable[Mapping[str, Any]] | None,
) -> tuple[list[dict[str, Any]], int, bool]:
    authoritative_rows: list[dict[str, Any]] = []
    if anchor_rows:
        for row in anchor_rows:
            if isinstance(row, Mapping):
                authoritative_rows.append(dict(row))
        if authoritative_rows:
            return authoritative_rows, 0, True

    merged: list[dict[str, Any]] = []
    seen: set[tuple[int, str]] = set()
    dedup_dropped = 0
    for source in (primary_rows, roi_rows):
        if not source:
            continue
        for row in source:
            if not isinstance(row, Mapping):
                continue
            key = _norm_row_key(row)
            if key in seen:
                dedup_dropped += 1
                continue
            seen.add(key)
            merged.append(dict(row))
    return merged, dedup_dropped, False


def _compute_anchor_height(entries: Iterable[Mapping[str, Any]]) -> tuple[float, int]:
    heights: list[float] = []
    count = 0
    for entry in entries:
        text_value = entry.get("normalized_text") or entry.get("text") or ""
        normalized = _normalize_candidate_text(text_value)
        if not _ROW_ANCHOR_RE.match(normalized):
            continue
        height_val = entry.get("height")
        if not isinstance(height_val, (int, float)):
            continue
        height_float = float(height_val)
        if height_float <= 0:
            continue
        heights.append(height_float)
        count += 1
    if not heights:
        return (0.0, 0)
    try:
        anchor_height = float(statistics.median(heights))
    except Exception:
        anchor_height = float(heights[0])
    return (anchor_height, count)


def _filter_entries_by_anchor_height(
    entries: Iterable[Mapping[str, Any]],
    *,
    anchor_height: float,
    tolerance: float = 0.4,
) -> list[Mapping[str, Any]]:
    effective_anchor = float(anchor_height or 0.0)
    if effective_anchor > 0:
        effective_anchor = max(effective_anchor, _GEO_H_ANCHOR_MIN)
    lower = max(effective_anchor * (1.0 - tolerance), _GEO_H_ANCHOR_HARD_MIN)
    upper = effective_anchor * (1.0 + tolerance)
    filtered: list[Mapping[str, Any]] = []
    if effective_anchor <= 0:
        return list(entries)
    for entry in entries:
        height_val = entry.get("height")
        if not isinstance(height_val, (int, float)):
            filtered.append(entry)
            continue
        height_float = float(height_val)
        if height_float <= 0:
            filtered.append(entry)
            continue
        if lower <= height_float <= upper:
            filtered.append(entry)
    return filtered


def _extract_row_quantity_and_remainder(text: str) -> tuple[int | None, str]:
    base = (text or "").strip()
    if not base:
        return (None, "")

    primary_match = _match_row_quantity(base)
    if primary_match:
        qty_text = primary_match.group(1)
        try:
            qty_val = int(qty_text)
        except Exception:
            qty_val = None
        remainder = base[primary_match.end() :].strip()
        return (qty_val, remainder)

    return (None, base)


def _extract_column_quantity_and_remainder(text: str) -> tuple[int | None, str]:
    base = (text or "").strip()
    if not base:
        return (None, "")

    def _match_any(candidate: str) -> re.Match[str] | None:
        for pattern in _ROW_QUANTITY_PATTERNS:
            match = pattern.search(candidate)
            if match:
                return match
        return None

    def _strip_span(source: str, span: tuple[int, int]) -> str:
        start, end = span
        return (source[:start] + " " + source[end:]).strip()

    primary_match = _match_any(base)
    if primary_match:
        qty_text = primary_match.group(1)
        try:
            qty_val = int(qty_text)
        except Exception:
            qty_val = None
        remainder = base[primary_match.end() :].strip()
        return (qty_val, remainder)

    letter_match = _LETTER_CODE_ROW_RE.match(base)
    if letter_match:
        remainder_body = base[letter_match.end() :].lstrip(" -.:|")
        remainder_match = _match_any(remainder_body)
        if remainder_match:
            qty_text = remainder_match.group(1)
            try:
                qty_val = int(qty_text)
            except Exception:
                qty_val = None
            remainder = remainder_body[remainder_match.end() :].strip()
            return (qty_val, remainder)
        flexible = _search_flexible_quantity(remainder_body)
        if flexible:
            qty_text = flexible.group(1)
            try:
                qty_val = int(qty_text)
            except Exception:
                qty_val = None
            remainder = _strip_span(remainder_body, flexible.span())
            return (qty_val, remainder)

    flexible_match = _search_flexible_quantity(base)
    if flexible_match:
        qty_text = flexible_match.group(1)
        try:
            qty_val = int(qty_text)
        except Exception:
            qty_val = None
        remainder = _strip_span(base, flexible_match.span())
        return (qty_val, remainder)

    bare_match = re.match(r"^\s*(\d+)\b", base)
    if bare_match and _HOLE_ACTION_TOKEN_RE.search(base):
        qty_text = bare_match.group(1)
        try:
            qty_val = int(qty_text)
        except Exception:
            qty_val = None
        remainder = base[bare_match.end() :].strip()
        return (qty_val, remainder)

    return (None, base)


def _extract_band_quantity(text: str) -> tuple[int | None, str]:
    candidate = " ".join((text or "").split())
    if not candidate:
        return (None, "")
    for pattern in _BAND_QTY_FALLBACK_PATTERNS:
        match = pattern.search(candidate)
        if not match:
            continue
        qty_text = match.group("qty") if "qty" in match.groupdict() else None
        if not qty_text:
            continue
        try:
            qty_val = int(qty_text)
        except Exception:
            continue
        start, end = match.span()
        remainder = (candidate[:start] + " " + candidate[end:]).strip()
        return (qty_val, remainder)
    return (None, candidate)


def _extract_row_reference(desc: str) -> tuple[str, float | None]:
    search_space = desc or ""
    diameter = _extract_diameter(search_space)
    if diameter is not None and 0 < diameter <= 10:
        return (_format_ref_value(diameter), diameter)

    thread_match = _THREAD_CALL_OUT_RE.search(search_space)
    if thread_match:
        return (thread_match.group(0).upper(), None)

    pipe_match = _PIPE_NPT_REF_RE.search(search_space)
    if pipe_match:
        numeric_part = pipe_match.group(1)
        suffix = pipe_match.group(2)
        compact = f"{numeric_part}-{suffix}".upper().replace(" ", "")
        return (compact, None)

    numbered_thread = _NUMBERED_THREAD_REF_RE.search(search_space)
    if numbered_thread:
        raw_value = numbered_thread.group(0)
        normalized = raw_value.upper().replace(" ", "")
        return (normalized, None)

    number_drill = _NUMBER_DRILL_REF_RE.search(search_space)
    if number_drill:
        return (number_drill.group(0).upper(), None)

    letter_drill = _LETTER_DRILL_REF_RE.search(search_space)
    if letter_drill:
        return (letter_drill.group(1).upper(), None)

    inch_match = _INCH_MARK_REF_RE.search(search_space)
    if inch_match:
        value = _parse_number_token(inch_match.group(1))
        if value is not None and 0 < value <= 10:
            return (_format_ref_value(value), value)

    dia_inline = _DIA_SYMBOL_INLINE_RE.search(search_space)
    if dia_inline:
        value = _parse_number_token(dia_inline.group(1))
        if value is not None and 0 < value <= 10:
            return (_format_ref_value(value), value)

    for match in _FRACTION_RE.finditer(search_space):
        value = _parse_number_token(match.group(0))
        if value is not None and 0 < value <= 10:
            return (_format_ref_value(value), value)
    for match in _DECIMAL_RE.finditer(search_space):
        value = _parse_number_token(match.group(0))
        if value is not None and 0 < value <= 10:
            return (_format_ref_value(value), value)
    return ("", None)


def _detect_row_side(desc: str) -> str:
    upper = (desc or "").upper()
    if "BOTH SIDES" in upper or ("FRONT" in upper and "BACK" in upper):
        return "both"
    if "FROM BACK" in upper:
        return "back"
    if "FROM FRONT" in upper:
        return "front"
    return ""


def _merge_table_lines(lines: Iterable[str]) -> list[str]:
    merged: list[str] = []
    current: list[str] = []
    for raw_line in lines:
        candidate = " ".join(str(raw_line or "").split()).strip()
        if not candidate:
            continue
        if _roi_is_admin_noise(candidate) or _roi_is_numeric_ladder(candidate):
            continue
        if _roi_is_row_starter(candidate):
            if current:
                merged.append(" ".join(current))
            current = [candidate]
            continue
        if current:
            current.append(candidate)
    if current:
        merged.append(" ".join(current))
    return merged


def _extract_diameter(text: str) -> float | None:
    search_space = text or ""
    match = _DIAMETER_PREFIX_RE.search(search_space)
    if not match:
        match = _DIAMETER_SUFFIX_RE.search(search_space)
    if not match:
        return None
    return _parse_number_token(match.group(1))



def _truncate_cell_preview(text: str, limit: int = 60) -> str:
    if len(text) <= limit:
        return text
    if limit <= 3:
        return text[:limit]
    return text[: limit - 3] + "..."


def _cell_has_ref_marker(text: str) -> bool:
    if not text:
        return False
    candidate = text.strip()
    if "Ø" in candidate or "⌀" in candidate or '"' in candidate:
        return True
    if _FRACTION_RE.search(candidate):
        return True
    if _DECIMAL_RE.search(candidate):
        return True
    return False


def _build_columnar_table_from_panel_entries(
    entries: list[dict[str, Any]],
    *,
    roi_hint: Mapping[str, Any] | None = None,
) -> tuple[dict[str, Any] | None, dict[str, Any]]:
    def _percentile(values: list[float], fraction: float) -> float:
        if not values:
            return 0.0
        ordered = sorted(values)
        if len(ordered) == 1:
            return ordered[0]
        position = (len(ordered) - 1) * fraction
        lower = math.floor(position)
        upper = math.ceil(position)
        if lower == upper:
            return ordered[int(position)]
        lower_val = ordered[lower]
        upper_val = ordered[upper]
        return lower_val + (upper_val - lower_val) * (position - lower)

    records: list[dict[str, Any]] = []
    for entry in entries:
        text_value = (entry.get("normalized_text") or entry.get("text") or "").strip()
        if not text_value:
            continue
        x_val = entry.get("x")
        y_val = entry.get("y")
        try:
            x_float = float(x_val)
            y_float = float(y_val)
        except Exception:
            continue
        record = {
            "layout": entry.get("layout_name"),
            "from_block": bool(entry.get("from_block")),
            "x": x_float,
            "y": y_float,
            "text": text_value,
            "height": entry.get("height"),
        }
        records.append(record)

    if not records:
        return (
            None,
            {
                "rows_txt_fallback": [],
                "qty_col": None,
                "ref_col": None,
                "desc_col": None,
                "roi": None,
                "row_debug": [],
                "columns": [],
            },
        )

    base_records = list(records)
    records_all = list(base_records)
    roi_bounds: dict[str, float] | None = None
    roi_info: dict[str, Any] | None = None
    roi_median_height = 0.0
    follow_sheet_requests: dict[str, Any] = {}

    if isinstance(roi_hint, Mapping):
        bbox = roi_hint.get("bbox")
        if isinstance(bbox, (list, tuple)) and len(bbox) == 4:
            try:
                xmin = float(bbox[0])
                xmax = float(bbox[1])
                ymin = float(bbox[2])
                ymax = float(bbox[3])
            except Exception:
                xmin = xmax = ymin = ymax = 0.0
            else:
                pad = 0.0
                try:
                    pad = float(roi_hint.get("pad") or 0.0)
                except Exception:
                    pad = 0.0
                expanded_xmin = xmin - pad
                expanded_xmax = xmax + pad
                expanded_ymin = ymin - pad
                expanded_ymax = ymax + pad
                filtered = [
                    rec
                    for rec in base_records
                    if expanded_xmin <= rec["x"] <= expanded_xmax
                    and expanded_ymin <= rec["y"] <= expanded_ymax
                ]
                if filtered:
                    records_all = filtered
                roi_bounds = {
                    "xmin": xmin,
                    "xmax": xmax,
                    "ymin": ymin,
                    "ymax": ymax,
                    "dx": pad,
                    "dy": pad,
                    "clusters": 1,
                    "anchors": 0,
                }
                kept_count = len(filtered)
                source = str(roi_hint.get("source") or "ACAD_TABLE")
                roi_info = {
                    "source": source,
                    "bbox": [xmin, xmax, ymin, ymax],
                    "pad": pad,
                    "kept": kept_count,
                }
                try:
                    roi_median_height = float(roi_hint.get("median_height") or 0.0)
                except Exception:
                    roi_median_height = 0.0
                handle = roi_hint.get("handle")
                layer = roi_hint.get("layer")
                block_name = roi_hint.get("name")
                if block_name is not None:
                    roi_info["name"] = block_name
                if source.upper() == "BLOCK":
                    print(
                        "[ROI] seeded_from=BLOCK name={name} layer={layer} "
                        "box=[{xmin:.1f}..{xmax:.1f}, {ymin:.1f}..{ymax:.1f}]".format(
                            name=block_name or handle or "-",
                            layer=layer or "-",
                            xmin=xmin,
                            xmax=xmax,
                            ymin=ymin,
                            ymax=ymax,
                        )
                    )
                else:
                    print(
                        "[ROI] seeded_from={src} handle={handle} layer={layer} "
                        "box=[{xmin:.1f}..{xmax:.1f}, {ymin:.1f}..{ymax:.1f}]".format(
                            src=source,
                            handle=handle,
                            layer=layer or "-",
                            xmin=xmin,
                            xmax=xmax,
                            ymin=ymin,
                            ymax=ymax,
                        )
                    )

    all_height_values = [
        float(rec["height"])
        for rec in records_all
        if isinstance(rec.get("height"), (int, float)) and float(rec["height"]) > 0
    ]
    median_height_all = (
        statistics.median(all_height_values) if all_height_values else 0.0
    )
    if roi_median_height <= 0:
        roi_median_height = median_height_all
    anchor_lines = [rec for rec in records_all if _ROI_ANCHOR_RE.search(rec["text"])]
    filtered_records = records_all
    if roi_bounds is None and anchor_lines:
        anchor_count = len(anchor_lines)
        sorted_anchors = sorted(anchor_lines, key=lambda rec: -rec["y"])
        clusters: list[list[dict[str, Any]]] = []
        if sorted_anchors:
            if anchor_count >= 4:
                height_values = [
                    float(rec["height"])
                    for rec in sorted_anchors
                    if isinstance(rec.get("height"), (int, float))
                    and float(rec["height"]) > 0
                ]
                anchor_y_diffs = [
                    abs(sorted_anchors[idx]["y"] - sorted_anchors[idx - 1]["y"])
                    for idx in range(1, len(sorted_anchors))
                    if abs(sorted_anchors[idx]["y"] - sorted_anchors[idx - 1]["y"]) > 0
                ]
                if height_values:
                    median_height = statistics.median(height_values)
                    y_anchor_eps = 1.8 * median_height if median_height > 0 else 0.0
                    roi_median_height = median_height
                elif anchor_y_diffs:
                    median_diff = statistics.median(anchor_y_diffs)
                    y_anchor_eps = 0.5 * median_diff if median_diff > 0 else 0.0
                else:
                    y_anchor_eps = 0.0
                y_anchor_eps = max(6.0, y_anchor_eps)
                current_cluster: list[dict[str, Any]] | None = None
                prev_anchor: dict[str, Any] | None = None
                for anchor in sorted_anchors:
                    if current_cluster is None:
                        current_cluster = [anchor]
                        clusters.append(current_cluster)
                        prev_anchor = anchor
                        continue
                    prev_y = prev_anchor["y"] if prev_anchor is not None else None
                    if prev_y is not None and abs(anchor["y"] - prev_y) <= y_anchor_eps:
                        current_cluster.append(anchor)
                    else:
                        current_cluster = [anchor]
                        clusters.append(current_cluster)
                    prev_anchor = anchor
            if not clusters:
                clusters = [sorted_anchors]

        def _cluster_span(cluster: list[dict[str, Any]]) -> float:
            if not cluster:
                return 0.0
            y_vals = [rec["y"] for rec in cluster]
            return max(y_vals) - min(y_vals) if len(y_vals) > 1 else 0.0

        chosen_cluster = clusters[0] if clusters else []
        best_size = len(chosen_cluster)
        best_span = _cluster_span(chosen_cluster)
        for cluster in clusters[1:]:
            size = len(cluster)
            span = _cluster_span(cluster)
            if size > best_size or (size == best_size and span < best_span):
                chosen_cluster = cluster
                best_size = size
                best_span = span

        if not chosen_cluster:
            chosen_cluster = sorted_anchors
        cluster_xmin = min(rec["x"] for rec in chosen_cluster)
        cluster_xmax = max(rec["x"] for rec in chosen_cluster)
        cluster_ymin = min(rec["y"] for rec in chosen_cluster)
        cluster_ymax = max(rec["y"] for rec in chosen_cluster)
        base_dx = 18.0 * median_height_all if median_height_all > 0 else 0.0
        base_dy = 24.0 * median_height_all if median_height_all > 0 else 0.0
        dx = max(40.0, base_dx)
        dy = max(50.0, base_dy)
        if roi_median_height and roi_median_height > 0:
            dx = max(dx, 18.0 * roi_median_height)
            dy = max(dy, 24.0 * roi_median_height)
        expanded_xmin = cluster_xmin - dx
        expanded_xmax = cluster_xmax + dx
        expanded_ymin = cluster_ymin - dy
        expanded_ymax = cluster_ymax + dy
        filtered_records = [
            rec
            for rec in records_all
            if expanded_xmin <= rec["x"] <= expanded_xmax
            and expanded_ymin <= rec["y"] <= expanded_ymax
        ]
        clusters_count = len(clusters) or 1
        roi_bounds = {
            "xmin": cluster_xmin,
            "xmax": cluster_xmax,
            "ymin": cluster_ymin,
            "ymax": cluster_ymax,
            "dx": dx,
            "dy": dy,
            "clusters": clusters_count,
            "anchors": anchor_count,
        }
        roi_info = {
            "anchors": anchor_count,
            "clusters": clusters_count,
            "bbox": [cluster_xmin, cluster_xmax, cluster_ymin, cluster_ymax],
            "total": len(records_all),
        }
    records = list(filtered_records)

    def _prepare_records(values: list[dict[str, Any]]) -> tuple[list[dict[str, Any]], float]:
        ordered = list(values)
        ordered.sort(key=lambda item: (-item["y"], item["x"]))
        height_vals = [
            float(rec["height"])
            for rec in ordered
            if isinstance(rec.get("height"), (int, float)) and float(rec["height"]) > 0
        ]
        y_offsets = [
            abs(ordered[idx]["y"] - ordered[idx - 1]["y"])
            for idx in range(1, len(ordered))
            if abs(ordered[idx]["y"] - ordered[idx - 1]["y"]) > 0
        ]
        median_val = statistics.median(height_vals) if height_vals else 0.0
        if (median_val is None or median_val <= 0) and roi_median_height > 0:
            median_val = roi_median_height
        if (median_val is None or median_val <= 0) and median_height_all > 0:
            median_val = median_height_all
        if (median_val is None or median_val <= 0) and y_offsets:
            median_val = statistics.median(y_offsets)
        if median_val is None or median_val <= 0:
            median_val = 4.0
        return ordered, median_val

    records, median_h = _prepare_records(records)

    if roi_bounds is not None:
        desired_dx = max(roi_bounds["dx"], 18.0 * median_h)
        desired_dy = max(roi_bounds["dy"], 24.0 * median_h)
        if desired_dx > roi_bounds["dx"] + 1e-6 or desired_dy > roi_bounds["dy"] + 1e-6:
            expanded_xmin = roi_bounds["xmin"] - desired_dx
            expanded_xmax = roi_bounds["xmax"] + desired_dx
            expanded_ymin = roi_bounds["ymin"] - desired_dy
            expanded_ymax = roi_bounds["ymax"] + desired_dy
            filtered_records = [
                rec
                for rec in records_all
                if expanded_xmin <= rec["x"] <= expanded_xmax
                and expanded_ymin <= rec["y"] <= expanded_ymax
            ]
            roi_bounds["dx"] = desired_dx
            roi_bounds["dy"] = desired_dy
            records, median_h = _prepare_records(filtered_records)
        expanded_xmin = roi_bounds["xmin"] - roi_bounds["dx"]
        expanded_xmax = roi_bounds["xmax"] + roi_bounds["dx"]
        expanded_ymin = roi_bounds["ymin"] - roi_bounds["dy"]
        expanded_ymax = roi_bounds["ymax"] + roi_bounds["dy"]
        kept_count = len(records)
        if roi_info is None:
            roi_info = {}
        roi_info.update(
            {
                "expanded": [expanded_xmin, expanded_xmax, expanded_ymin, expanded_ymax],
                "kept": kept_count,
                "median_h": median_h,
                "anchors": int(roi_bounds.get("anchors", 0.0)),
                "clusters": int(roi_bounds.get("clusters", 0.0)) or 1,
            }
        )
        print(
            "[ROI] anchors={count} clusters={clusters} chosen_span=[{ymax:.1f}..{ymin:.1f}] "
            "bbox=[{xmin:.1f}..{xmax:.1f}] expanded=[{xmin_exp:.1f}..{xmax_exp:.1f},{ymin_exp:.1f}..{ymax_exp:.1f}]".format(
                count=int(roi_bounds.get("anchors", 0.0)),
                clusters=int(roi_bounds.get("clusters", 0.0)) or 1,
                ymax=roi_bounds["ymax"],
                ymin=roi_bounds["ymin"],
                xmin=roi_bounds["xmin"],
                xmax=roi_bounds["xmax"],
                xmin_exp=expanded_xmin,
                xmax_exp=expanded_xmax,
                ymin_exp=expanded_ymin,
                ymax_exp=expanded_ymax,
            )
        )
        print(
            f"[ROI] median_h={median_h:.2f} expand=({roi_bounds['dx']:.1f},{roi_bounds['dy']:.1f})"
        )
        print(
            f"[ROI] raw_lines -> roi_lines: {len(records_all)} -> {kept_count}"
        )

    y_gap = 0.75 * median_h if median_h > 0 else 4.0
    if y_gap <= 0:
        y_gap = 4.0

    normalized_cells: list[tuple[float, float, float, str]] = []
    for record in records:
        text_value = str(record.get("text") or "").strip()
        if not text_value:
            continue
        x_raw = record.get("x")
        y_raw = record.get("y")
        if not isinstance(x_raw, (int, float)) or not isinstance(y_raw, (int, float)):
            continue
        height_raw = record.get("height")
        if isinstance(height_raw, (int, float)) and float(height_raw) > 0:
            height_val = float(height_raw)
        else:
            height_val = median_h if median_h > 0 else median_height_all or 4.0
        normalized_cells.append((float(x_raw), float(y_raw), float(height_val), text_value))

    if not normalized_cells:
        debug_info = {
            "rows_txt_fallback": [],
            "median_h": median_h,
            "roi": roi_info,
            "row_gap": y_gap,
            "columns": [],
        }
        return (None, debug_info)

    class _RowBuffer:
        __slots__ = ("cells", "y_values")

        def __init__(self, cell: tuple[float, float, float, str]) -> None:
            self.cells: list[tuple[float, float, float, str]] = [cell]
            self.y_values: list[float] = [cell[1]]

        def add(self, cell: tuple[float, float, float, str]) -> None:
            self.cells.append(cell)
            self.y_values.append(cell[1])

        @property
        def center(self) -> float:
            return sum(self.y_values) / len(self.y_values)

    sorted_cells = sorted(normalized_cells, key=lambda item: (-item[1], item[0]))
    row_buffers: list[_RowBuffer] = []
    for cell in sorted_cells:
        if not row_buffers:
            row_buffers.append(_RowBuffer(cell))
            continue
        current = row_buffers[-1]
        if abs(cell[1] - current.center) <= y_gap:
            current.add(cell)
            continue
        row_buffers.append(_RowBuffer(cell))

    def _row_span(buffer: _RowBuffer) -> float:
        xs = [cell[0] for cell in buffer.cells]
        if len(xs) < 2:
            return 0.0
        return max(xs) - min(xs)

    def _column_centers_from_rows(rows: list[_RowBuffer]) -> list[float]:
        if not rows:
            return []
        span_target = max(rows, key=lambda row: (len(row.cells), _row_span(row)))
        xs_sorted = sorted(cell[0] for cell in span_target.cells)
        centers: list[float] = []
        min_gap = max(2.0, 0.4 * (median_h if median_h > 0 else median_height_all or 4.0))
        for x_val in xs_sorted:
            if not centers:
                centers.append(x_val)
                continue
            if abs(x_val - centers[-1]) <= min_gap:
                centers[-1] = (centers[-1] + x_val) / 2.0
            else:
                centers.append(x_val)
        if not centers:
            centers = xs_sorted
        return centers

    column_centers = _column_centers_from_rows(row_buffers)
    if not column_centers:
        column_centers = sorted({cell[0] for cell in sorted_cells})

    def _snap_row(buffer: _RowBuffer, centers: list[float]) -> tuple[list[str], list[list[tuple[float, float, float, str]]]]:
        if not centers:
            return [], []
        assignments: list[list[tuple[float, float, float, str]]] = [
            [] for _ in centers
        ]
        for cell in sorted(buffer.cells, key=lambda item: item[0]):
            nearest_index = min(
                range(len(centers)),
                key=lambda idx: (abs(cell[0] - centers[idx]), idx),
            )
            assignments[nearest_index].append(cell)
        cell_texts = [
            " ".join(part[3] for part in bucket).strip() if bucket else ""
            for bucket in assignments
        ]
        return cell_texts, assignments

    snapped_rows: list[dict[str, Any]] = []
    for row_index, buffer in enumerate(row_buffers):
        cell_texts, assignments = _snap_row(buffer, column_centers)
        if not cell_texts and buffer.cells:
            cell_texts = [" ".join(part[3] for part in sorted(buffer.cells, key=lambda item: item[0])).strip()]
        row_center_y = sum(buffer.y_values) / len(buffer.y_values)
        snapped_rows.append(
            {
                "index": row_index,
                "y": row_center_y,
                "cells": cell_texts,
                "assignments": assignments,
            }
        )

    if not snapped_rows:
        debug_info = {
            "rows_txt_fallback": [],
            "median_h": median_h,
            "roi": roi_info,
            "row_gap": y_gap,
            "columns": column_centers,
        }
        return (None, debug_info)

    def _header_hits(cells: list[str]) -> dict[str, int]:
        hits: dict[str, int] = {}
        for idx, cell_text in enumerate(cells):
            upper = cell_text.upper()
            if not upper:
                continue
            if "QTY" in upper or "QUANTITY" in upper:
                hits.setdefault("qty", idx)
            if "DESC" in upper or "DESCRIPTION" in upper:
                hits.setdefault("desc", idx)
            if "SIDE" in upper or "FACE" in upper:
                hits.setdefault("side", idx)
            if any(token in upper for token in ("Ø", "⌀", "DIA", "REF")):
                hits.setdefault("ref", idx)
            if "HOLE" in upper or re.search(r"ID", upper):
                hits.setdefault("hole", idx)
        return hits

    header_rows: dict[int, dict[str, int]] = {}
    header_cols: dict[str, int] = {}
    for row in snapped_rows:
        hits = _header_hits(row.get("cells", []))
        if not hits:
            continue
        if "qty" not in hits and len(hits) < 2:
            continue
        header_rows[row["index"]] = hits
        for field, col_idx in hits.items():
            header_cols.setdefault(field, col_idx)

    header_row_indices = set(header_rows)
    column_count = len(column_centers)

    def _normalize_cell(text: str) -> str:
        return " ".join(text.split())

    column_metrics: list[dict[str, Any]] = []
    for col_idx in range(column_count):
        values = []
        for row in snapped_rows:
            cells = row.get("cells", [])
            if col_idx < len(cells):
                values.append(cells[col_idx])
        non_empty = [value.strip() for value in values if value and value.strip()]
        numeric_hits = sum(1 for value in non_empty if _parse_qty_cell_text(value) is not None)
        qty_hits = sum(1 for value in non_empty if _ROW_QUANTITY_PATTERNS[0].match(value))
        ref_hits = sum(1 for value in non_empty if _cell_has_ref_marker(value))
        side_hits = sum(1 for value in non_empty if _detect_row_side(value))
        avg_len = statistics.mean(len(value) for value in non_empty) if non_empty else 0.0
        column_metrics.append(
            {
                "non_empty": len(non_empty),
                "numeric_hits": numeric_hits,
                "qty_hits": qty_hits,
                "ref_hits": ref_hits,
                "side_hits": side_hits,
                "avg_len": avg_len,
            }
        )

    qty_col = header_cols.get("qty")
    if qty_col is None and column_metrics:
        candidate = max(
            range(column_count),
            key=lambda idx: (
                column_metrics[idx]["qty_hits"],
                column_metrics[idx]["numeric_hits"],
                column_metrics[idx]["non_empty"],
                -idx,
            ),
        )
        if column_metrics[candidate]["qty_hits"] > 0 or column_metrics[candidate]["numeric_hits"] > 0:
            qty_col = candidate

    ref_col = header_cols.get("ref")
    if ref_col is None and column_metrics:
        ref_candidates = [idx for idx in range(column_count) if idx != qty_col]
        if not ref_candidates:
            ref_candidates = list(range(column_count))
        candidate = max(
            ref_candidates,
            key=lambda idx: (
                column_metrics[idx]["ref_hits"],
                column_metrics[idx]["non_empty"],
                -idx,
            ),
        )
        if column_metrics[candidate]["ref_hits"] > 0:
            ref_col = candidate

    side_col = header_cols.get("side")
    if side_col is None and column_metrics:
        side_candidates = [
            idx
            for idx in range(column_count)
            if idx not in {qty_col, ref_col}
        ]
        if not side_candidates:
            side_candidates = list(range(column_count))
        candidate = max(
            side_candidates,
            key=lambda idx: (
                column_metrics[idx]["side_hits"],
                column_metrics[idx]["non_empty"],
                -idx,
            ),
        )
        if column_metrics[candidate]["side_hits"] > 0:
            side_col = candidate

    desc_col = header_cols.get("desc")
    occupied = {idx for idx in (qty_col, ref_col, side_col) if isinstance(idx, int)}
    if desc_col is None and column_metrics:
        candidates = [idx for idx in range(column_count) if idx not in occupied]
        if not candidates:
            candidates = list(range(column_count))
        desc_col = max(
            candidates,
            key=lambda idx: (
                column_metrics[idx]["avg_len"],
                column_metrics[idx]["non_empty"],
                -idx,
            ),
        )

    row_debug_entries = [
        {
            "index": row["index"],
            "y": row["y"],
            "cells": row.get("cells", []),
        }
        for row in snapped_rows
    ]

    base_rows: list[dict[str, Any]] = []
    base_row_keys: set[tuple[int, str]] = set()

    for row in snapped_rows:
        row_index = row["index"]
        if row_index in header_row_indices:
            continue
        cells = [cell.strip() for cell in row.get("cells", [])]
        if not any(cells):
            continue
        qty_text = ""
        if isinstance(qty_col, int) and qty_col < len(cells):
            qty_text = cells[qty_col]
        qty_val = _parse_qty_cell_text(qty_text) if qty_text else None
        desc_idx = desc_col if isinstance(desc_col, int) else None
        desc_text = cells[desc_idx] if desc_idx is not None and desc_idx < len(cells) else ""
        combined_text = " ".join(value for value in cells if value)
        inline_qty_detail: dict[str, Any] | None = None
        if (
            isinstance(desc_idx, int)
            and desc_idx == qty_col
            and desc_text
        ):
            inline_qty_val, inline_remainder = _extract_column_quantity_and_remainder(desc_text)
            if inline_qty_val is not None and inline_qty_val > 0:
                inline_qty_detail = {
                    "value": int(inline_qty_val),
                    "source": "desc",
                    "remainder": inline_remainder.strip(),
                }
                if inline_qty_detail["remainder"]:
                    desc_text = inline_qty_detail["remainder"]
                if qty_val is None or qty_val <= 0:
                    qty_val = inline_qty_val
        if qty_val is None or qty_val <= 0:
            source = None
            inline_qty_val = None
            remainder = ""
            if desc_text:
                inline_qty_val, remainder = _extract_column_quantity_and_remainder(desc_text)
            source = "desc"
            if inline_qty_val is None or inline_qty_val <= 0:
                inline_qty_val, remainder = _extract_column_quantity_and_remainder(combined_text)
                source = "combined"
            if inline_qty_val is not None and inline_qty_val > 0:
                qty_val = inline_qty_val
                inline_qty_detail = {
                    "value": int(inline_qty_val),
                    "source": source,
                    "remainder": remainder.strip(),
                }
                if not desc_text or (desc_idx == qty_col and inline_qty_detail["remainder"]):
                    desc_text = inline_qty_detail["remainder"] or desc_text
        if qty_val is None or qty_val <= 0:
            continue
        try:
            qty_int = int(qty_val)
        except Exception:
            continue
        if qty_int <= 0:
            continue
        if not desc_text:
            fallback_parts = [
                value
                for idx, value in enumerate(cells)
                if idx != qty_col and value
            ]
            desc_text = " ".join(fallback_parts) if fallback_parts else combined_text
        desc_text = _normalize_cell(desc_text)
        ref_idx = header_cols.get("ref", ref_col)
        ref_cell_text = (
            cells[ref_idx]
            if isinstance(ref_idx, int) and ref_idx < len(cells)
            else ""
        )
        ref_text, ref_value = _extract_row_reference(ref_cell_text or desc_text)
        if not ref_text:
            alt_ref_text, alt_ref_value = _extract_row_reference(desc_text)
            if alt_ref_text:
                ref_text = alt_ref_text
            if ref_value is None and alt_ref_value is not None:
                ref_value = alt_ref_value
        side_idx = header_cols.get("side", side_col)
        side_cell_text = (
            cells[side_idx]
            if isinstance(side_idx, int) and side_idx < len(cells)
            else ""
        )
        side_value = _detect_row_side(" ".join(filter(None, [side_cell_text, desc_text])))
        row_entry: dict[str, Any] = {
            "hole": "",
            "qty": qty_int,
            "desc": desc_text,
            "ref": ref_text or "",
        }
        if side_value:
            row_entry["side"] = side_value
        if inline_qty_detail:
            row_entry["inline_qty"] = inline_qty_detail
        dedupe_key = (qty_int, " ".join(desc_text.split()).upper())
        if dedupe_key in base_row_keys:
            continue
        base_row_keys.add(dedupe_key)
        base_rows.append(row_entry)
        preview_cols = ", ".join(
            f"{idx}:{_truncate_cell_preview(value)}" for idx, value in enumerate(cells)
        )
        print(
            f"[TABLE-R] row#{row_index} qty={qty_int} cols=[{preview_cols}]"
        )

    rows_output: list[dict[str, Any]] = [dict(row_entry) for row_entry in base_rows]

    if not rows_output:
        debug_info = {
            "rows_txt_fallback": [],
            "median_h": median_h,
            "roi": roi_info,
            "row_gap": y_gap,
            "columns": column_centers,
            "header_rows": sorted(header_row_indices),
            "header_cols": header_cols,
        }
        return (None, debug_info)

    qty_sum = sum(int(row.get("qty") or 0) for row in rows_output)
    families: dict[str, int] = {}
    for row_entry in rows_output:
        ref_text, ref_value = _extract_row_reference(row_entry.get("ref") or row_entry.get("desc") or "")
        if ref_text:
            row_entry["ref"] = ref_text
        if ref_value is not None:
            key = f"{ref_value:.4f}".rstrip("0").rstrip(".")
            families[key] = families.get(key, 0) + int(row_entry.get("qty", 0))

    table_info: dict[str, Any] = {
        "rows": rows_output,
        "hole_count": qty_sum,
        "sum_qty": qty_sum,
        "provenance_holes": "HOLE TABLE",
        "source": "text_table",
    }
    if families:
        table_info["hole_diam_families_in"] = families

    debug_info = {
        "rows_txt_fallback": rows_output,
        "median_h": median_h,
        "row_gap": y_gap,
        "columns": column_centers,
        "header_rows": sorted(header_row_indices),
        "header_cols": header_cols,
        "qty_col": qty_col,
        "ref_col": ref_col,
        "desc_col": desc_col,
        "side_col": side_col,
        "qty_sum": qty_sum,
        "row_debug": row_debug_entries,
    }
    if roi_info is not None:
        debug_info["roi"] = roi_info
    return (table_info, debug_info)


def _extract_mechanical_table_from_blocks(doc: Any) -> Mapping[str, Any] | None:
    helper = _resolve_app_callable("extract_hole_table_from_text")
    if not callable(helper):
        return None

    blocks_section = getattr(doc, "blocks", None)
    if blocks_section is None:
        return None

    try:
        block_iter = list(blocks_section)
    except Exception:
        block_iter = []

    def _is_mechanical_name(name: str) -> bool:
        upper = name.upper()
        return upper.startswith("AM_") or upper.startswith("*U")

    def _extract_text(entity: Any) -> str:
        if entity is None:
            return ""
        plain = getattr(entity, "plain_text", None)
        text_value: Any = None
        if callable(plain):
            try:
                text_value = plain()
            except Exception:
                text_value = None
        if not text_value:
            dxf_obj = getattr(entity, "dxf", None)
            text_value = getattr(dxf_obj, "text", None) if dxf_obj is not None else None
        try:
            return str(text_value).strip()
        except Exception:
            return ""

    def _extract_xy(entity: Any) -> tuple[float | None, float | None]:
        if entity is None:
            return (None, None)
        dxf_obj = getattr(entity, "dxf", None)
        point = None
        for source in (entity, dxf_obj):
            if source is None:
                continue
            for attr in ("insert", "alignment_point", "align_point", "start", "position"):
                candidate = getattr(source, attr, None)
                if candidate is not None:
                    point = candidate
                    break
            if point is not None:
                break
        if point is None:
            return (None, None)

        def _coerce(value: Any, attr: str | None = None) -> float | None:
            target = value
            if attr is not None:
                target = getattr(value, attr, None)
            if target is None:
                return None
            try:
                return float(target)
            except Exception:
                return None

        if hasattr(point, "xyz"):
            try:
                x_val, y_val, _ = point.xyz
                return (float(x_val), float(y_val))
            except Exception:
                return (None, None)

        for accessor in ((0, 1), ("x", "y")):
            if isinstance(accessor[0], int):
                try:
                    x_val = float(point[accessor[0]])  # type: ignore[index]
                except Exception:
                    x_val = None
            else:
                x_val = _coerce(point, accessor[0])
            if isinstance(accessor[1], int):
                try:
                    y_val = float(point[accessor[1]])  # type: ignore[index]
                except Exception:
                    y_val = None
            else:
                y_val = _coerce(point, accessor[1])
            if x_val is not None or y_val is not None:
                return (x_val, y_val)
        return (None, None)

    def _extract_height(entity: Any) -> float | None:
        dxf_obj = getattr(entity, "dxf", None)
        candidates: list[Any] = []
        if dxf_obj is not None:
            candidates.extend(
                getattr(dxf_obj, attr, None) for attr in ("height", "char_height", "text_height")
            )
        candidates.append(getattr(entity, "height", None))
        for candidate in candidates:
            if candidate is None:
                continue
            try:
                value = float(candidate)
            except Exception:
                continue
            if value > 0:
                return value
        return None

    best_result: Mapping[str, Any] | None = None
    best_rows = 0

    for block in block_iter:
        name = getattr(block, "name", None)
        if not isinstance(name, str):
            continue
        if not _is_mechanical_name(name):
            continue
        try:
            entities = list(block)
        except Exception:
            entities = []
        texts: list[dict[str, Any]] = []
        for entity in entities:
            try:
                kind = entity.dxftype()
            except Exception:
                kind = None
            if str(kind or "").upper() not in {"TEXT", "MTEXT", "RTEXT"}:
                continue
            text_value = _extract_text(entity)
            if not text_value:
                continue
            x_val, y_val = _extract_xy(entity)
            height_val = _extract_height(entity)
            texts.append(
                {
                    "text": text_value,
                    "x": x_val,
                    "y": y_val,
                    "height": height_val,
                }
            )
        headers_detected: list[str] = []
        if texts:
            heights = [item["height"] for item in texts if isinstance(item.get("height"), (int, float))]
            median_height = statistics.median(heights) if heights else None
            y_tol = max((median_height or 0.0) * 2.0, 0.25)
            clusters: list[dict[str, Any]] = []
            for entry in texts:
                y_val = entry.get("y")
                if not isinstance(y_val, (int, float)):
                    continue
                upper = str(entry.get("text") or "").upper()
                tokens: set[str] = set()
                if "HOLE" in upper:
                    tokens.add("HOLE")
                if "REF" in upper or "Ø" in upper or "DIA" in upper:
                    tokens.add("REF")
                if "QTY" in upper or "QUANTITY" in upper:
                    tokens.add("QTY")
                if "DESC" in upper or "DESCRIPTION" in upper:
                    tokens.add("DESC")
                if not tokens:
                    continue
                placed = False
                for cluster in clusters:
                    center = cluster["y"]
                    if center is not None and abs(float(y_val) - float(center)) <= y_tol:
                        cluster["tokens"].update(tokens)
                        cluster["values"].append(entry)
                        placed = True
                        break
                if not placed:
                    clusters.append(
                        {
                            "y": float(y_val),
                            "tokens": set(tokens),
                            "values": [entry],
                        }
                    )
            clusters = [c for c in clusters if len(c["tokens"]) >= 1]
            best_cluster = None
            for cluster in clusters:
                if len(cluster["tokens"]) >= 3:
                    if best_cluster is None or len(cluster["tokens"]) > len(best_cluster["tokens"]):
                        best_cluster = cluster
            if best_cluster is not None:
                headers_detected = sorted(best_cluster["tokens"])
        headers_display = f"{headers_detected}" if headers_detected else "[]"
        print(f"[AMTABLE] block={name} texts={len(texts)} headers={headers_display}")
        if len(headers_detected) < 3:
            continue

        class _BlockTextEntity:
            __slots__ = ("dxf", "_kind", "_text")

            def __init__(self, record: Mapping[str, Any]):
                self._text = str(record.get("text") or "")
                self._kind = "MTEXT"
                x_val = record.get("x")
                y_val = record.get("y")
                if not isinstance(x_val, (int, float)):
                    x_val = 0.0
                if not isinstance(y_val, (int, float)):
                    y_val = 0.0
                self.dxf = SimpleNamespace(
                    text=self._text,
                    insert=SimpleNamespace(
                        x=float(x_val),
                        y=float(y_val),
                        xyz=(float(x_val), float(y_val), 0.0),
                    ),
                )

            def dxftype(self) -> str:
                return self._kind

            def plain_text(self) -> str:
                return self._text

        class _BlockTextSpace:
            __slots__ = ("_entities",)

            def __init__(self, records: Iterable[Mapping[str, Any]]):
                self._entities = [
                    _BlockTextEntity(rec)
                    for rec in records
                    if str(rec.get("text") or "").strip()
                ]

            def query(self, _pattern: str):
                return list(self._entities)

        class _BlockLayouts:
            __slots__ = ()

            def names_in_taborder(self):
                return []

            def get(self, _name: str):
                return SimpleNamespace(entity_space=None)

        class _BlockDoc:
            __slots__ = ("_space", "layouts")

            def __init__(self, records: Iterable[Mapping[str, Any]]):
                self._space = _BlockTextSpace(records)
                self.layouts = _BlockLayouts()

            def modelspace(self):
                return self._space

        fake_doc = _BlockDoc(texts)
        try:
            candidate = helper(fake_doc)
        except Exception:
            candidate = None
        if isinstance(candidate, Mapping) and candidate.get("rows"):
            row_count = len(candidate.get("rows", []))
            if row_count > best_rows:
                best_rows = row_count
                best_result = dict(candidate)

    return best_result


def _fallback_text_table(lines: Iterable[str]) -> dict[str, Any]:
    merged = _merge_table_lines(lines)
    rows: list[dict[str, Any]] = []
    families: dict[str, int] = {}
    total_qty = 0

    for entry in merged:
        qty_val, remainder = _extract_row_quantity_and_remainder(entry)
        if qty_val is None or qty_val <= 0:
            continue
        normalized_desc = " ".join(entry.split())
        if not normalized_desc:
            continue
        remainder_clean = " ".join(remainder.split())
        desc_text = remainder_clean or normalized_desc
        desc_text = _FALLBACK_LEADING_QTY_RE.sub("", desc_text).strip()
        rows.append({"hole": "", "ref": "", "qty": qty_val, "desc": desc_text})
        total_qty += qty_val

        ref_text, ref_value = _extract_row_reference(remainder_clean or normalized_desc)
        if ref_text:
            rows[-1]["ref"] = ref_text
        side = _detect_row_side(normalized_desc)
        if side:
            rows[-1]["side"] = side
        if ref_value is not None:
            key = f"{ref_value:.4f}".rstrip("0").rstrip(".")
            families[key] = families.get(key, 0) + qty_val

    if not rows:
        return {}

    result: dict[str, Any] = {"rows": rows, "hole_count": total_qty}
    if families:
        result["hole_diam_families_in"] = families
    result["provenance_holes"] = "HOLE TABLE"
    result["source"] = "text_table"
    return result


def _publish_fallback_from_rows_txt(rows_txt: Iterable[Any]) -> dict[str, Any]:
    parsed_rows: list[dict[str, Any]] = []
    families: dict[str, int] = {}
    total_qty = 0
    seen_keys: set[tuple[int, str]] = set()

    for raw_line in rows_txt:
        try:
            base_text = str(raw_line)
        except Exception:
            base_text = ""
        normalized = " ".join(base_text.split())
        if not normalized:
            continue
        qty_val, remainder = _extract_row_quantity_and_remainder(normalized)
        if qty_val is None or qty_val <= 0:
            continue
        try:
            qty_int = int(qty_val)
        except Exception:
            continue
        if qty_int <= 0:
            continue
        side_hint = _detect_row_side(normalized)
        desc_value_raw = remainder.strip() or normalized
        desc_value = _FALLBACK_LEADING_QTY_RE.sub("", desc_value_raw)
        desc_value = _FALLBACK_JJ_NOISE_RE.sub("", desc_value)
        desc_value = _FALLBACK_ETCH_NOISE_RE.sub("", desc_value)
        desc_value = " ".join(desc_value.split()).strip()
        if not desc_value:
            continue
        ref_text, ref_value = _extract_row_reference(desc_value)
        has_action = bool(_HOLE_ACTION_TOKEN_RE.search(desc_value))
        has_reference = bool(ref_text or (ref_value is not None))
        if not has_action and not has_reference:
            continue
        side_value = _detect_row_side(desc_value) or side_hint
        normalized_key = (qty_int, " ".join(desc_value.split()).upper())
        if normalized_key in seen_keys:
            continue
        seen_keys.add(normalized_key)
        row: dict[str, Any] = {
            "hole": "",
            "qty": qty_int,
            "desc": desc_value,
            "ref": ref_text or "",
        }
        if side_value:
            row["side"] = side_value
        parsed_rows.append(row)
        total_qty += qty_int
        if ref_value is not None:
            key = f"{ref_value:.4f}".rstrip("0").rstrip(".")
            families[key] = families.get(key, 0) + qty_int

    if not parsed_rows:
        return {}

    result: dict[str, Any] = {
        "rows": parsed_rows,
        "hole_count": total_qty,
        "provenance_holes": "HOLE TABLE (fallback)",
        "source": "text_table",
    }
    if families:
        result["hole_diam_families_in"] = families
    return result


def read_text_table(
    doc,
    *,
    layer_allowlist: Iterable[str] | None = _DEFAULT_LAYER_ALLOWLIST,
    roi_hint: Mapping[str, Any] | None = None,
    block_name_allowlist: Iterable[str] | None = None,
    block_name_regex: Iterable[str] | str | None = None,
    layer_include_regex: Iterable[str] | str | None = None,
    layer_exclude_regex: Iterable[str] | str | None = DEFAULT_TEXT_LAYER_EXCLUDE_REGEX,
    layout_filters: Mapping[str, Any] | Iterable[str] | str | None = None,
    debug_layouts: bool = False,
    debug_scan: bool = False,
) -> dict[str, Any]:
    helper = _resolve_app_callable("extract_hole_table_from_text")
    _print_helper_debug("text", helper)
    global _LAST_TEXT_TABLE_DEBUG, _PROMOTED_ROWS_LOGGED
    _LAST_TEXT_TABLE_DEBUG = {
        "candidates": [],
        "rows": [],
        "raw_lines": [],
        "roi_hint": roi_hint,
        "roi": None,
        "preferred_blocks": [],
        "row_debug": [],
        "columns": [],
        "bands": [],
        "layout_filters": layout_filters,
    }
    debug_scan_enabled = bool(debug_scan)
    roi_hint_effective: Mapping[str, Any] | None = roi_hint
    resolved_allowlist = _normalize_layer_allowlist(layer_allowlist)
    normalized_block_allow = _normalize_block_allowlist(block_name_allowlist)
    block_regex_patterns = _compile_block_name_patterns(block_name_regex)
    allow_all_layouts, layout_filter_patterns = _parse_layout_filter(layout_filters)
    if isinstance(_LAST_TEXT_TABLE_DEBUG, dict):
        _LAST_TEXT_TABLE_DEBUG["layout_filters"] = {
            "all_layouts": allow_all_layouts,
            "patterns": list(layout_filter_patterns),
        }
        _LAST_TEXT_TABLE_DEBUG["debug_scan_requested"] = debug_scan_enabled

    def _compile_layer_patterns(
        patterns: Iterable[str] | str | None,
    ) -> list[re.Pattern[str]]:
        compiled: list[re.Pattern[str]] = []
        if isinstance(patterns, str):
            pattern_iter: Iterable[str] = [patterns]
        elif patterns is None:
            pattern_iter = []
        else:
            pattern_iter = patterns
        for candidate in pattern_iter:
            if not isinstance(candidate, str):
                continue
            text = candidate.strip()
            if not text:
                continue
            try:
                compiled.append(re.compile(text, re.IGNORECASE))
            except re.error as exc:
                print(f"[TEXT-SCAN] layer regex error pattern={text!r} err={exc}")
        return compiled

    include_patterns = _compile_layer_patterns(layer_include_regex)
    exclude_patterns = _compile_layer_patterns(layer_exclude_regex)
    include_display = [pattern.pattern for pattern in include_patterns]
    exclude_display = [pattern.pattern for pattern in exclude_patterns]
    allowlist_display = (
        "None"
        if resolved_allowlist is None
        else "{" + ",".join(sorted(resolved_allowlist) or []) + "}"
    )
    if isinstance(_LAST_TEXT_TABLE_DEBUG, dict):
        _LAST_TEXT_TABLE_DEBUG["layer_regex_include"] = list(include_display)
        _LAST_TEXT_TABLE_DEBUG["layer_regex_exclude"] = list(exclude_display)
        _LAST_TEXT_TABLE_DEBUG["debug_layouts_requested"] = bool(debug_layouts)
    table_lines: list[str] | None = None
    fallback_candidate: Mapping[str, Any] | None = None
    best_candidate: Mapping[str, Any] | None = None
    best_score: tuple[int, int] = (0, 0)
    text_rows_info: dict[str, Any] | None = None
    merged_rows: list[str] = []
    parsed_rows: list[dict[str, Any]] = []
    columnar_table_info: dict[str, Any] | None = None
    columnar_debug_info: dict[str, Any] | None = None
    anchor_rows_primary: list[dict[str, Any]] = []
    anchor_is_authoritative = False
    roi_rows_primary: list[dict[str, Any]] = []
    rows_txt_initial = 0
    confidence_high = False
    anchor_authoritative_result: dict[str, Any] | None = None

    helper_missing = helper is None
    if helper_missing and isinstance(_LAST_TEXT_TABLE_DEBUG, dict):
        _LAST_TEXT_TABLE_DEBUG["layer_counts_pre"] = {}

    def _analyze_helper_signature(func: Callable[..., Any]) -> tuple[bool, bool]:
        needs_lines = False
        allows_lines = False
        try:
            signature = inspect.signature(func)
        except (TypeError, ValueError):
            return (needs_lines, allows_lines)
        positional: list[inspect.Parameter] = []
        for parameter in signature.parameters.values():
            if parameter.kind is inspect.Parameter.VAR_POSITIONAL:
                allows_lines = True
                continue
            if parameter.kind in (
                inspect.Parameter.POSITIONAL_ONLY,
                inspect.Parameter.POSITIONAL_OR_KEYWORD,
            ):
                positional.append(parameter)
        if len(positional) >= 2:
            allows_lines = True
            required = [
                param
                for param in positional
                if param.default is inspect._empty
            ]
            if len(required) >= 2:
                needs_lines = True
        return (needs_lines, allows_lines)

    def ensure_lines() -> list[str]:
        nonlocal table_lines, text_rows_info, merged_rows, parsed_rows
        nonlocal columnar_table_info, columnar_debug_info, roi_hint_effective
        nonlocal rows_txt_initial, doc, resolved_allowlist
        nonlocal anchor_rows_primary, roi_rows_primary, anchor_authoritative_result
        nonlocal anchor_is_authoritative
        if table_lines is not None:
            return table_lines

        text_stream_doc, text_stream_lines = ensure_text_stream(doc, log=print)
        if text_stream_doc is not None:
            doc = text_stream_doc
        fallback_stream_lines = list(text_stream_lines or [])
        follow_sheet_target_layouts: list[str] = []
        collected_entries: list[dict[str, Any]] = []
        candidate_entries: list[dict[str, Any]] = []
        entries_by_layout: defaultdict[int, list[dict[str, Any]]] = defaultdict(list)
        layout_names: dict[int, str] = {}
        layout_order: list[int] = []
        see_sheet_hint_text: str | None = None
        see_sheet_hint_logged = False
        ordered_layout_lines: list[tuple[str, str]] = []
        combined_fallback_lines: list[str] = []
        fallback_layout_names: list[str] = []
        fallback_follow_entries: list[dict[str, Any]] = []
        layout_line_map: dict[str, list[str]] = {}

        def _filter_and_dedupe_row_texts(row_texts: Iterable[str]) -> list[str]:
            filtered: list[str] = []
            seen: set[tuple[str, str]] = set()
            for raw_text in row_texts:
                candidate = " ".join(str(raw_text or "").split()).strip()
                if not candidate:
                    continue
                if _ADMIN_ROW_DROP_RE.search(candidate):
                    continue
                match = _ROW_QUANTITY_PATTERNS[0].match(candidate)
                if not match:
                    continue
                qty_token = match.group(1)
                remainder = candidate[match.end() :].strip()
                normalized_desc = " ".join(remainder.split()).upper()
                key = (qty_token, normalized_desc)
                if key in seen:
                    continue
                seen.add(key)
                filtered.append(candidate)
            return filtered

        def _perform_text_scan(
            current_allowlist: _LayerAllowlist | None,
            *,
            ignore_regex_excludes: bool = False,
        ) -> tuple[int, int, int]:
            nonlocal table_lines, text_rows_info, merged_rows, parsed_rows
            nonlocal columnar_table_info, columnar_debug_info, roi_hint_effective, rows_txt_initial
            nonlocal anchor_rows_primary, roi_rows_primary, anchor_authoritative_result
            nonlocal anchor_is_authoritative
            nonlocal allowlist_display, follow_sheet_target_layouts
            nonlocal collected_entries, candidate_entries, entries_by_layout, layout_names
            nonlocal layout_order, see_sheet_hint_text, see_sheet_hint_logged
            collected_entries = []
            candidate_entries = []
            entries_by_layout = defaultdict(list)
            layout_names = {}
            layout_order = []
            merged_rows = []
            parsed_rows = []
            text_rows_info = None
            rows_txt_initial = 0
            anchor_rows_primary = []
            roi_rows_primary = []
            hint_logged = False
            attrib_count = 0
            mleader_count = 0
            preferred_block_names: list[str] = []
            preferred_block_rois: list[dict[str, Any]] = []
            block_height_samples: defaultdict[str, list[float]] = defaultdict(list)
            block_stats: defaultdict[str, dict[str, Any]] = defaultdict(
                lambda: {"texts": 0, "att": 0, "nested_inserts": 0}
            )
            layout_names_seen: list[str] = []
            layout_names_seen_set: set[str] = set()
            scanned_layers_map: dict[str, str] = {}
            follow_sheet_directive: dict[str, Any] | None = None
            follow_sheet_directives: list[dict[str, Any]] = []
            follow_sheet_target_layouts = []
            follow_sheet_target_layout: str | None = None
            follow_sheet_requests: dict[str, dict[str, Any]] = {}
            layout_lookup: dict[str, Any] = {}
            layout_name_lookup: dict[str, Any] = {}
            layout_index_lookup: dict[str, int] = {}
            visited_layout_keys: set[tuple[str, str]] = set()
            all_layout_names: set[str] = set()
            expanded_layouts: list[str] = []
    
            allowlist_display = (
                "None"
                if current_allowlist is None
                else "{" + ",".join(sorted(current_allowlist) or []) + "}"
            )
    
            if doc is None:
                table_lines = []
                return (0, 0, 0)
    
            def _lookup_layer_count(counts: Mapping[str, int], target: str) -> int:
                total = 0
                for name, value in counts.items():
                    try:
                        candidate = str(name or "").upper()
                    except Exception:
                        candidate = str(name).upper() if name is not None else ""
                    if candidate == target:
                        try:
                            total += int(value)
                        except Exception:
                            continue
                return total
    
            def _scan_layout_body(
                layout_index: int,
                layout_name: Any,
                layout_obj: Any,
                *,
                source: str = "initial",
            ) -> bool:
                nonlocal follow_sheet_directive
    
                name_text = str(layout_name or "")
                name_clean = name_text.strip()
                key_upper = name_clean.upper()
                if isinstance(layout_name, str):
                    all_layout_names.add(layout_name)
                unique_key = (source, key_upper or f"#{layout_index}")
                if unique_key in visited_layout_keys:
                    return False
                visited_layout_keys.add(unique_key)
    
                if source != "block" and key_upper:
                    layout_lookup[key_upper] = layout_obj
                    layout_name_lookup.setdefault(key_upper, name_clean or layout_name)
                    layout_index_lookup.setdefault(key_upper, layout_index)
    
                layout_names[layout_index] = layout_name
                if layout_name not in layout_names_seen_set:
                    layout_names_seen_set.add(layout_name)
                    layout_names_seen.append(layout_name)
                if layout_index not in layout_order:
                    layout_order.append(layout_index)
    
                layout_str = str(layout_name or "")
                layout_label = layout_str.strip() or "-"
                display_name = layout_name if layout_name else layout_label
                if source == "follow":
                    display_name = f"{display_name} [FOLLOW]"
                elif source == "block":
                    display_name = f"{display_name} [BLOCK]"
                elif layout_obj is None:
                    display_name = f"{display_name} [UNRESOLVED]"
                expanded_layouts.append(display_name)
    
                if layout_obj is None:
                    return False
                return True
    
            def _extract_coords(entity: Any) -> tuple[float | None, float | None]:
                insert = None
                dxf_obj = getattr(entity, "dxf", None)
                if dxf_obj is not None:
                    insert = getattr(dxf_obj, "insert", None)
                if insert is None:
                    insert = getattr(entity, "insert", None)
                x_val: float | None = None
                y_val: float | None = None
                if insert is not None:
                    x_val = getattr(insert, "x", None)
                    y_val = getattr(insert, "y", None)
                    if (x_val is None or y_val is None) and hasattr(insert, "__iter__"):
                        try:
                            parts = list(insert)
                        except Exception:
                            parts = []
                        if x_val is None and len(parts) >= 1:
                            x_val = parts[0]
                        if y_val is None and len(parts) >= 2:
                            y_val = parts[1]
                try:
                    x_float = float(x_val) if x_val is not None else None
                except Exception:
                    x_float = None
                try:
                    y_float = float(y_val) if y_val is not None else None
                except Exception:
                    y_float = None
                return (x_float, y_float)
    
            def _extract_text_height(entity: Any) -> float | None:
                dxf_obj = getattr(entity, "dxf", None)
                height_candidates: list[Any] = []
                if dxf_obj is not None:
                    for attr in ("height", "char_height", "text_height", "thickness"):
                        height_candidates.append(getattr(dxf_obj, attr, None))
                height_candidates.append(getattr(entity, "height", None))
                for candidate in height_candidates:
                    if candidate is None:
                        continue
                    try:
                        value = float(candidate)
                    except Exception:
                        continue
                    if value > 0:
                        return value
                return None
    
            debug_enabled = _debug_entities_enabled()
    
            block_stats: dict[str, dict[str, int]] = {}
    
            def _block_stats_entry(name: str | None) -> dict[str, int]:
                key = (name or "").strip()
                entry = block_stats.get(key)
                if entry is None:
                    entry = {"texts": 0, "att": 0, "nested_inserts": 0}
                    block_stats[key] = entry
                return entry
    
            def _scan_layout_entities(
                layout_index: int,
                layout_name: Any,
                layout_obj: Any,
                *,
                source: str = "initial",
            ) -> bool:
                nonlocal hint_logged, attrib_count, mleader_count, follow_sheet_directive
                nonlocal follow_sheet_directives
                if not _scan_layout_body(layout_index, layout_name, layout_obj, source=source):
                    return False
    
                layout_str = str(layout_name or "")
                layout_label = layout_str.strip() or "-"
                layout_tables = _count_tables_for_layout_name(layout_str)
                query = getattr(layout_obj, "query", None)
                base_entities: list[Any] = []
                layer_extractor = globals().get("_extract_layer")
                if callable(query):
                    try:
                        base_entities = list(query("TEXT, MTEXT, RTEXT, MLEADER, INSERT"))
                    except Exception:
                        base_entities = []
                    if not base_entities:
                        for spec in ("TEXT", "MTEXT", "RTEXT", "MLEADER", "INSERT"):
                            try:
                                base_entities.extend(list(query(spec)))
                            except Exception:
                                continue
                if not base_entities:
                    try:
                        base_entities = list(layout_obj)
                    except Exception:
                        base_entities = []
                if not base_entities:
                    if _TRACE_ACAD:
                        print(f"[LAYOUT] {layout_label} texts=0/0 tables={layout_tables}")
                    return False
    
                seen_entities: set[int] = set()
                text_fragments = 0
                mtext_fragments = 0
                kept_count = 0
                from_blocks_count = 0
                counter = 0
    
                flattened_entities = list(flatten_entities(layout_obj, depth=_MAX_INSERT_DEPTH))
                if not flattened_entities and base_entities:
                    for entity in base_entities:
                        flattened_entities.append(
                            FlattenedEntity(
                                entity=entity,
                                transform=_IDENTITY_TRANSFORM,
                                from_block=False,
                                block_name=None,
                                block_stack=tuple(),
                                depth=0,
                                layer="",
                                layer_upper="",
                                effective_layer="",
                                effective_layer_upper="",
                            )
                        )
    
                for flattened in flattened_entities:
                    entity = flattened.entity
                    parent_effective_layer = getattr(flattened, "parent_effective_layer", None)
                    active_block = getattr(flattened, "block_name", None)
                    from_block = bool(getattr(flattened, "from_block", False))
                    marker = id(entity)
                    if marker in seen_entities:
                        continue
                    seen_entities.add(marker)
                    parent_effective_layer = flattened.effective_layer
                    active_block = flattened.block_name
                    from_block = bool(flattened.from_block)
                    try:
                        dxftype = entity.dxftype()
                    except Exception:
                        dxftype = None
                    kind = str(dxftype or "").upper()
                    parent_effective_layer = getattr(flattened, "effective_layer", None)
                    from_block = bool(getattr(flattened, "from_block", False))
                    active_block = getattr(flattened, "block_name", None)
                    layer_name = _extract_layer(entity)
                    layer_upper = layer_name.upper() if layer_name else ""
                    effective_layer = layer_name
                    effective_layer_upper = layer_upper
                    if not effective_layer_upper or effective_layer_upper == "0":
                        candidate = parent_effective_layer or layer_name or ""
                        effective_layer = candidate
                        effective_layer_upper = candidate.upper() if candidate else ""
                    if kind in {"TEXT", "MTEXT", "ATTRIB", "ATTDEF", "MLEADER", "RTEXT"}:
                        entity_type = "ATTRIB" if kind in {"ATTRIB", "ATTDEF"} else kind
                        coords = _extract_coords(entity)
                        coords = _apply_transform_point(flattened.transform, coords)
                        text_height = _extract_text_height(entity)
                        if isinstance(text_height, (int, float)):
                            text_height = float(text_height) * _transform_scale_hint(flattened.transform)
                        counted_block_text = False
                        counted_block_attr = False
                        for fragment, is_mtext in _iter_entity_text_fragments(entity):
                            normalized = _normalize_table_fragment(fragment)
                            if not normalized:
                                continue
                            normalized_upper = normalized.upper()
                            if kind in {"ATTRIB", "ATTDEF"}:
                                attrib_count += 1
                                if active_block and not counted_block_attr:
                                    _block_stats_entry(active_block)["att"] += 1
                                    counted_block_attr = True
                            elif kind == "MLEADER":
                                mleader_count += 1
                            if active_block and not counted_block_text and kind not in {"ATTRIB", "ATTDEF"}:
                                _block_stats_entry(active_block)["texts"] += 1
                                counted_block_text = True
                            if (
                                not hint_logged
                                and "SEE SHEET 2 FOR HOLE CHART" in normalized_upper
                            ):
                                print(
                                    "[HINT] Chart may live on an alternate sheet/block; ensure its INSERT is present and not on a frozen/off layer."
                                )
                                hint_logged = True
                            match = _FOLLOW_SHEET_DIRECTIVE_RE.search(normalized)
                            if match:
                                directive_entry = {
                                    "layout": layout_name,
                                    "token": match.group("target"),
                                    "text": normalized,
                                }
                                follow_sheet_directive = directive_entry
                                follow_sheet_directives.append(directive_entry)
                            entry = {
                                "layout_index": layout_index,
                                "layout_name": layout_name,
                                "text": normalized,
                                "x": coords[0],
                                "y": coords[1],
                                "order": counter,
                                "from_block": from_block,
                                "height": text_height,
                                "layer": layer_name,
                                "layer_upper": layer_upper,
                                "effective_layer": effective_layer,
                                "effective_layer_upper": effective_layer_upper,
                                "block_name": active_block,
                                "block_stack": list(flattened.block_stack),
                                "entity_type": entity_type,
                            }
                            counter += 1
                            collected_entries.append(entry)
                            entries_by_layout[layout_index].append(entry)
                            layer_token = effective_layer or layer_name
                            if layer_token:
                                upper_token = layer_token.upper()
                                if upper_token and upper_token not in scanned_layers_map:
                                    scanned_layers_map[upper_token] = layer_token
                            kept_count += 1
                            if _TRACE_ACAD and active_block:
                                stats_entry = _block_stats_entry(active_block)
                                if kind in {"ATTRIB", "ATTDEF"}:
                                    stats_entry["att"] += 1
                                else:
                                    stats_entry["texts"] += 1
                            if (
                                active_block
                                and isinstance(text_height, (int, float))
                                and float(text_height) > 0
                            ):
                                block_height_samples[active_block].append(float(text_height))
                            if is_mtext:
                                mtext_fragments += 1
                            else:
                                text_fragments += 1
                            if from_block:
                                from_blocks_count += 1
                    elif kind == "INSERT":
                        dxf_obj = getattr(entity, "dxf", None)
                        block_name = None
                        if dxf_obj is not None:
                            block_name = getattr(dxf_obj, "name", None)
                        if block_name is None:
                            block_name = getattr(entity, "name", None)
                        name_str = block_name.strip() if isinstance(block_name, str) else None
                        if active_block:
                            _block_stats_entry(active_block)["nested_inserts"] += 1
                        if name_str:
                            _block_stats_entry(name_str)
                        is_preferred_block = False
                        if name_str:
                            name_upper = name_str.upper()
                            if name_upper in normalized_block_allow:
                                is_preferred_block = True
                            elif any(pattern.search(name_str) for pattern in block_regex_patterns):
                                is_preferred_block = True
                            elif _PREFERRED_BLOCK_NAME_RE.search(name_str):
                                is_preferred_block = True
                        if is_preferred_block and name_str:
                            if name_str not in preferred_block_names:
                                preferred_block_names.append(name_str)
                            bbox = _compute_entity_bbox(
                                entity,
                                include_virtual=True,
                                transform=flattened.transform,
                            )
                            if bbox is not None:
                                try:
                                    xmin, xmax, ymin, ymax = (
                                        float(bbox[0]),
                                        float(bbox[1]),
                                        float(bbox[2]),
                                        float(bbox[3]),
                                    )
                                except Exception:
                                    xmin = xmax = ymin = ymax = 0.0
                                bbox_entry = [xmin, xmax, ymin, ymax]
                                preferred_block_rois.append(
                                    {
                                        "name": name_str,
                                        "layer": effective_layer or layer_name,
                                        "bbox": bbox_entry,
                                        "block_stack": list(flattened.block_stack),
                                        "from_block": flattened.from_block,
                                    }
                                )
    
                print(
                    f"[TEXT-SCAN] layout={layout_name} text={text_fragments} "
                    f"mtext={mtext_fragments} kept={kept_count} from_blocks={from_blocks_count}"
                )
                if _TRACE_ACAD:
                    print(
                        f"[LAYOUT] {layout_label} texts={text_fragments}/{mtext_fragments} "
                        f"tables={layout_tables}"
                    )
                return True
    
            try:
                initial_layouts = iter_layouts(doc, layout_filters)
            except RuntimeError:
                table_lines = []
                raise
    
            if isinstance(_LAST_TEXT_TABLE_DEBUG, dict):
                _LAST_TEXT_TABLE_DEBUG["layout_sequence"] = [
                    str(name or "") for name, _ in initial_layouts
                ]
    
            for name, _ in initial_layouts:
                if isinstance(name, str):
                    all_layout_names.add(name)
    
            layouts_manager = getattr(doc, "layouts", None)
            raw_names = getattr(layouts_manager, "names", None) if layouts_manager is not None else None
            if raw_names is not None:
                try:
                    names_iter = raw_names() if callable(raw_names) else raw_names
                except Exception:
                    names_iter = None
                if names_iter is not None:
                    try:
                        for candidate in names_iter:
                            if isinstance(candidate, str):
                                all_layout_names.add(candidate)
                    except Exception:
                        pass
    
            get_layout = getattr(layouts_manager, "get", None) if layouts_manager is not None else None
            layout_queue: deque[tuple[int, Any, Any, str]] = deque(
                (index, layout_name, layout_obj, "initial")
                for index, (layout_name, layout_obj) in enumerate(initial_layouts)
            )
            next_layout_index = len(initial_layouts)
            queued_layout_names: set[str] = {
                _normalize_layout_key(layout_name)
                for layout_name, _layout_obj in initial_layouts
            }
    
            def _enqueue_follow_layout(name: str) -> None:
                nonlocal next_layout_index
                normalized = _normalize_layout_key(name)
                layout_obj = None
                if callable(get_layout):
                    try:
                        layout_obj = get_layout(name)
                    except Exception:
                        layout_obj = None
                if normalized in queued_layout_names:
                    return
                queued_layout_names.add(normalized)
                layout_queue.append((next_layout_index, name, layout_obj, "follow"))
                next_layout_index += 1
    
            def _update_follow_targets() -> None:
                nonlocal follow_sheet_target_layouts
                if not (follow_sheet_directive or follow_sheet_target_layout):
                    return
                catalog = list(dict.fromkeys(name for name in all_layout_names if isinstance(name, str)))
                if not catalog:
                    catalog = layout_names_seen if layout_names_seen else list(layout_names.values())
                new_targets: list[str] = []
                token_value = None
                if isinstance(follow_sheet_directive, Mapping):
                    token_value = follow_sheet_directive.get("token")
                if token_value:
                    target_label, resolved_layout, resolved_found = _resolve_follow_sheet_layout(
                        token_value or "", catalog
                    )
                    follow_sheet_requests[target_label] = {
                        "token": token_value,
                        "target": target_label,
                        "resolved": resolved_layout,
                        "found": resolved_found,
                    }
                    if resolved_layout and resolved_found:
                        new_targets.append(resolved_layout)
                if follow_sheet_target_layout:
                    new_targets.append(follow_sheet_target_layout)
                if new_targets:
                    existing = set(follow_sheet_target_layouts)
                    for target in new_targets:
                        if target not in existing:
                            follow_sheet_target_layouts.append(target)
                            existing.add(target)
    
            while layout_queue:
                layout_index, layout_name, layout_obj, source = layout_queue.popleft()
                if not _scan_layout_entities(layout_index, layout_name, layout_obj, source=source):
                    continue
                _update_follow_targets()
                for target_layout in follow_sheet_target_layouts:
                    _enqueue_follow_layout(target_layout)
    
            if isinstance(_LAST_TEXT_TABLE_DEBUG, dict):
                _LAST_TEXT_TABLE_DEBUG["layouts"] = list(expanded_layouts)
                _LAST_TEXT_TABLE_DEBUG["follow_sheet_targets"] = list(follow_sheet_target_layouts)
    
            if _TRACE_ACAD and block_stats:
                for block_name, stats in block_stats.items():
                    display_name = block_name or "-"
                    print(
                        f"[BLOCK] {display_name} texts={stats['texts']} "
                        f"att={stats['att']} nested_inserts={stats['nested_inserts']}"
                    )
    
            if preferred_block_names:
                print(f"[TEXT-SCAN] preferred_blocks={preferred_block_names}")
            _LAST_TEXT_TABLE_DEBUG["preferred_blocks"] = list(preferred_block_names)
            _LAST_TEXT_TABLE_DEBUG["attrib_lines"] = attrib_count
            _LAST_TEXT_TABLE_DEBUG["mleader_lines"] = mleader_count
            print(
                f"[TEXT-SCAN] attrib_lines={attrib_count} mleader_lines={mleader_count} "
                f"depth_max={_MAX_INSERT_DEPTH} allow_layers={allowlist_display}"
            )
    
            def _format_layer_summary(counts: Mapping[str, int]) -> str:
                if not counts:
                    return "{}"
                top = sorted(counts.items(), key=lambda item: (-item[1], item[0]))[:5]
                return "{" + ", ".join(f"{name or '-'}:{count}" for name, count in top) + "}"
    
            def _count_layers(entries: Iterable[Mapping[str, Any]]) -> dict[str, int]:
                counts: dict[str, int] = defaultdict(int)
                for entry in entries:
                    layer_key = str(
                        entry.get("effective_layer")
                        or entry.get("layer")
                        or "",
                    ).strip()
                    counts[layer_key] += 1
                return dict(counts)
    
            def _count_layouts(entries: Iterable[Mapping[str, Any]]) -> dict[str, int]:
                counts: dict[str, int] = defaultdict(int)
                for entry in entries:
                    layout_key = str(
                        entry.get("layout_name")
                        or entry.get("layout_index")
                        or "",
                    ).strip()
                    counts[layout_key] += 1
                return dict(counts)
    
            layer_counts_pre = _count_layers(collected_entries)
            total_layer_hits = sum(layer_counts_pre.values())
            if total_layer_hits == 0:
                if isinstance(_LAST_TEXT_TABLE_DEBUG, dict):
                    _LAST_TEXT_TABLE_DEBUG["layer_counts_pre"] = dict(layer_counts_pre)
                    _LAST_TEXT_TABLE_DEBUG["layout_counts_pre"] = {}
                    _LAST_TEXT_TABLE_DEBUG["scanned_layers"] = sorted(
                        scanned_layers_map.values(), key=lambda value: value.upper()
                    )
                    _LAST_TEXT_TABLE_DEBUG["scanned_layouts"] = list(layout_names_seen)
                raise RuntimeError("No text found before layer filtering…")
            layout_counts_pre = _count_layouts(collected_entries)
            if debug_scan_enabled:
                layout_display = ", ".join(
                    str(name) for name in layout_names_seen if isinstance(name, str)
                )
                if not layout_display:
                    layout_display = "-"
                print(f"[TEXT-SCAN] layouts=[{layout_display}]")
                layout_type_counts: dict[str, Counter[str]] = {}
                for layout_index, layout_entries in entries_by_layout.items():
                    layout_name = layout_names.get(layout_index, layout_index)
                    name_str = str(layout_name)
                    counter = layout_type_counts.setdefault(name_str, Counter())
                    for entry in layout_entries:
                        entry_type = str(entry.get("entity_type") or "")
                        if entry_type == "ATTDEF":
                            entry_type = "ATTRIB"
                        if entry_type:
                            counter[entry_type] += 1
                preferred_types = ("TEXT", "MTEXT", "ATTRIB", "MLEADER", "RTEXT")
                reported: set[str] = set()
                for layout_name in layout_names_seen:
                    name_str = str(layout_name)
                    counter = layout_type_counts.get(name_str, Counter())
                    parts = [f"{type_name}={int(counter.get(type_name, 0))}" for type_name in preferred_types]
                    print(
                        "[TEXT-SCAN] layout={name} {summary}".format(
                            name=name_str or "-",
                            summary=" ".join(parts),
                        )
                    )
                    reported.add(name_str)
                for extra_name in sorted(set(layout_type_counts) - reported):
                    counter = layout_type_counts.get(extra_name, Counter())
                    parts = [f"{type_name}={int(counter.get(type_name, 0))}" for type_name in preferred_types]
                    print(
                        "[TEXT-SCAN] layout={name} {summary}".format(
                            name=extra_name or "-",
                            summary=" ".join(parts),
                        )
                    )
            print(f"[TEXT-SCAN] kept_by_layer(pre)={_format_layer_summary(layer_counts_pre)}")
            if isinstance(_LAST_TEXT_TABLE_DEBUG, dict):
                _LAST_TEXT_TABLE_DEBUG["layer_counts_pre"] = dict(layer_counts_pre)
                _LAST_TEXT_TABLE_DEBUG["layout_counts_pre"] = dict(layout_counts_pre)
                _LAST_TEXT_TABLE_DEBUG["scanned_layers"] = sorted(
                    scanned_layers_map.values(), key=lambda value: value.upper()
                )
                _LAST_TEXT_TABLE_DEBUG["scanned_layouts"] = list(layout_names_seen)
                if debug_scan_enabled:
                    _LAST_TEXT_TABLE_DEBUG["layout_entity_counts"] = {
                        name: {key: int(value) for key, value in counter.items()}
                        for name, counter in layout_type_counts.items()
                    }
    
            if include_patterns or exclude_patterns:
                def _matches_any(patterns: list[re.Pattern[str]], values: list[str]) -> bool:
                    for pattern in patterns:
                        for value in values:
                            if value and pattern.search(value):
                                return True
                    return False

                regex_filtered: list[dict[str, Any]] = []
                active_exclude_patterns = [] if ignore_regex_excludes else list(exclude_patterns)
                for entry in collected_entries:
                    layer_text = str(
                        entry.get("effective_layer")
                        or entry.get("layer")
                        or "",
                    )
                    upper_text = str(
                        entry.get("effective_layer_upper")
                        or entry.get("layer_upper")
                        or layer_text.upper()
                    )
                    values = [layer_text, upper_text]
                    include_ok = True
                    if include_patterns:
                        include_ok = _matches_any(include_patterns, values)
                    exclude_hit = False
                    if include_ok and active_exclude_patterns:
                        exclude_hit = _matches_any(active_exclude_patterns, values)
                    if include_ok and not exclude_hit:
                        regex_filtered.append(entry)
                kept = len(regex_filtered)
                dropped = len(collected_entries) - kept
                print(
                    "[LAYER] regex include={incl} exclude={excl} kept={kept} dropped={dropped}".format(
                        incl=include_display or "-",
                        excl=exclude_display or "-",
                        kept=kept,
                        dropped=dropped,
                    )
                )
                collected_entries = regex_filtered
                layer_counts_regex = _count_layers(collected_entries)
                layout_counts_regex = _count_layouts(collected_entries)
                if isinstance(_LAST_TEXT_TABLE_DEBUG, dict):
                    _LAST_TEXT_TABLE_DEBUG["layer_counts_post_regex"] = dict(layer_counts_regex)
                    _LAST_TEXT_TABLE_DEBUG["layout_counts_post_regex"] = dict(layout_counts_regex)
    
            if current_allowlist is not None:
                filtered_entries = []
                filtered_by_layout: defaultdict[int, list[dict[str, Any]]] = defaultdict(list)
                for entry in collected_entries:
                    layout_idx = entry.get("layout_index")
                    try:
                        layout_key = int(layout_idx)
                    except Exception:
                        layout_key = 0
                    filtered_by_layout[layout_key].append(entry)
                for layout_index in layout_order:
                    layout_entries = filtered_by_layout.get(layout_index, [])
                    if not layout_entries:
                        continue
                    layout_name = layout_names.get(layout_index, str(layout_index))
                    kept_for_layout = [
                        entry
                        for entry in layout_entries
                        if not (entry.get("effective_layer_upper") or "")
                        or (entry.get("effective_layer_upper") or "")
                        in current_allowlist
                    ]
                    kept_count = len(kept_for_layout)
                    if kept_count > 0:
                        print(
                            "[LAYER] layout={layout} allow={allow} kept={count}".format(
                                layout=layout_name,
                                allow=allowlist_display,
                                count=kept_count,
                            )
                        )
                        filtered_entries.extend(kept_for_layout)
                    else:
                        print(
                            "[LAYER] layout={layout} allow={allow} kept=0 (using regex-filtered set)".format(
                                layout=layout_name,
                                allow=allowlist_display,
                            )
                        )
                        filtered_entries.extend(layout_entries)
            else:
                filtered_entries = list(collected_entries)
    
            layer_counts_post = _count_layers(filtered_entries)
            layout_counts_post = _count_layouts(filtered_entries)
            print(f"[TEXT-SCAN] kept_by_layer(post)={_format_layer_summary(layer_counts_post)}")
    
            am_bor_pre_count = _lookup_layer_count(layer_counts_pre, "AM_BOR")
            am_bor_post_count = _lookup_layer_count(layer_counts_post, "AM_BOR")
            am_bor_drop_count = max(am_bor_pre_count - am_bor_post_count, 0)
    
            collected_entries = filtered_entries
            if isinstance(_LAST_TEXT_TABLE_DEBUG, dict):
                _LAST_TEXT_TABLE_DEBUG["layer_counts_post_allow"] = dict(layer_counts_post)
                _LAST_TEXT_TABLE_DEBUG["layout_counts_post_allow"] = dict(layout_counts_post)
                _LAST_TEXT_TABLE_DEBUG["collected_entities"] = [
                    {
                        "layout": str(entry.get("layout_name") or ""),
                        "layer": str(
                            entry.get("effective_layer")
                            or entry.get("layer")
                            or ""
                        ),
                        "type": str(entry.get("entity_type") or ""),
                        "x": entry.get("x"),
                        "y": entry.get("y"),
                        "height": entry.get("height"),
                        "text": str(entry.get("text") or ""),
                    }
                    for entry in collected_entries
                ]
    
            if roi_hint_effective is None and preferred_block_rois:
                block_hint: Mapping[str, Any] | None = None
                for block_info in preferred_block_rois:
                    bbox = block_info.get("bbox")
                    if not bbox:
                        continue
                    name = block_info.get("name")
                    layer = block_info.get("layer")
                    heights = block_height_samples.get(str(name) if name else "")
                    median_height = (
                        statistics.median(heights)
                        if heights
                        else 0.0
                    )
                    pad = 2.0 * median_height if median_height > 0 else 6.0
                    block_hint = {
                        "source": "BLOCK",
                        "name": name,
                        "layer": layer,
                        "bbox": [
                            float(bbox[0]),
                            float(bbox[1]),
                            float(bbox[2]),
                            float(bbox[3]),
                        ],
                        "pad": pad,
                        "median_height": median_height,
                    }
                    break
                if block_hint is not None:
                    roi_hint_effective = block_hint
                    _LAST_TEXT_TABLE_DEBUG["roi_hint"] = dict(block_hint)
                    bbox_vals = block_hint.get("bbox")
                    if (
                        isinstance(bbox_vals, (list, tuple))
                        and len(bbox_vals) == 4
                        and all(isinstance(val, (int, float)) for val in bbox_vals)
                    ):
                        print(
                            "[ROI] seeded_from=BLOCK name={name} layer={layer} box=[{xmin:.1f}..{xmax:.1f}, {ymin:.1f}..{ymax:.1f}]".format(
                                name=block_hint.get("name") or "-",
                                layer=block_hint.get("layer") or "-",
                                xmin=float(bbox_vals[0]),
                                xmax=float(bbox_vals[1]),
                                ymin=float(bbox_vals[2]),
                                ymax=float(bbox_vals[3]),
                            )
                        )
    
            if follow_sheet_target_layout:
                follow_sheet_target_layouts.append(follow_sheet_target_layout)
            follow_sheet_target_layouts = list(dict.fromkeys(follow_sheet_target_layouts))
            if isinstance(_LAST_TEXT_TABLE_DEBUG, dict):
                _LAST_TEXT_TABLE_DEBUG["follow_sheet_targets"] = list(follow_sheet_target_layouts)
    
            if follow_sheet_requests:
                info_entries: list[dict[str, Any]] = []
                for request in follow_sheet_requests.values():
                    token_value = request.get("token")
                    target_label = request.get("target") or (
                        f"SHEET ({token_value})" if token_value else "SHEET ()"
                    )
                    resolved_layout = request.get("resolved")
                    resolved_found = bool(request.get("found")) and bool(resolved_layout)
                    print(
                        f"[HINT] follow-sheet target=\"{target_label}\" found={resolved_found}"
                    )
                    info_map = {
                        "target": target_label,
                        "resolved": resolved_layout if resolved_found else None,
                        "texts": 0,
                        "tables": 0,
                    }
                    if resolved_found and resolved_layout:
                        target_upper = str(resolved_layout).strip().upper()
                        texts_count = sum(
                            1
                            for entry in collected_entries
                            if str(entry.get("layout_name") or "").strip().upper()
                            == target_upper
                        )
                        tables_count = _count_tables_for_layout_name(resolved_layout)
                        print(
                            f"[LAYOUT] {resolved_layout} texts={texts_count} tables={tables_count}"
                        )
                        info_map["texts"] = texts_count
                        info_map["tables"] = tables_count
                    info_entries.append(info_map)
                if isinstance(_LAST_TEXT_TABLE_DEBUG, dict):
                    if len(info_entries) == 1:
                        _LAST_TEXT_TABLE_DEBUG["follow_sheet_info"] = info_entries[0]
                    else:
                        _LAST_TEXT_TABLE_DEBUG["follow_sheet_info"] = info_entries
    
            if not collected_entries:
                fallback_lines = _collect_table_text_lines(doc, layout_filters=layout_filters)
                if fallback_lines:
                    combined_fallback_lines = list(fallback_lines)
                combined_fallback_lines = [
                    " ".join(str(line or "").split())
                    for line in combined_fallback_lines
                    if str(line or "").strip()
                ]
    
                fallback_entries: list[dict[str, Any]] = []
                if ordered_layout_lines:
                    entries_by_layout = defaultdict(list)
                    layout_names = {}
                    layout_order = []
                    for idx, (layout_label, text_value) in enumerate(ordered_layout_lines):
                        layout_key = layout_label or "FALLBACK"
                        layout_index_effective = layout_index_map.setdefault(
                            layout_key, len(layout_index_map)
                        )
                        if layout_index_effective not in layout_order:
                            layout_order.append(layout_index_effective)
                        layout_names[layout_index_effective] = layout_key
                        entry = {
                            "layout_index": layout_index_effective,
                            "layout_name": layout_key,
                            "text": text_value,
                            "x": None,
                            "y": None,
                            "order": idx,
                            "from_block": False,
                            "height": None,
                            "layer": "",
                            "layer_upper": "",
                            "effective_layer": "",
                            "effective_layer_upper": "",
                            "block_name": None,
                            "block_stack": [],
                        }
                        fallback_entries.append(entry)
                        entries_by_layout[layout_index_effective].append(entry)
                elif combined_fallback_lines:
                    entries_by_layout = defaultdict(list)
                    layout_names = {}
                    layout_order = []
                    for idx, text_value in enumerate(combined_fallback_lines):
                        entry = {
                            "layout_index": 0,
                            "layout_name": "FALLBACK",
                            "text": text_value,
                            "x": None,
                            "y": None,
                            "order": idx,
                            "from_block": False,
                            "height": None,
                            "layer": "",
                            "layer_upper": "",
                            "effective_layer": "",
                            "effective_layer_upper": "",
                            "block_name": None,
                            "block_stack": [],
                        }
                        fallback_entries.append(entry)
                    if fallback_entries:
                        entries_by_layout[0] = list(fallback_entries)
                        layout_names[0] = "FALLBACK"
                        layout_order.append(0)
    
                if fallback_entries:
                    collected_entries = fallback_entries
                    if isinstance(_LAST_TEXT_TABLE_DEBUG, dict):
                        if ordered_layout_lines or combined_fallback_lines:
                            debug_lines = [
                                text for _, text in ordered_layout_lines
                            ] or combined_fallback_lines
                            _LAST_TEXT_TABLE_DEBUG["fallback_text_stream"] = list(debug_lines)
                        debug_layouts = list(_LAST_TEXT_TABLE_DEBUG.get("layouts") or [])
                        for name in fallback_layout_names or ["FALLBACK"]:
                            if name and name not in debug_layouts:
                                debug_layouts.append(name)
                        _LAST_TEXT_TABLE_DEBUG["layouts"] = debug_layouts
                        if fallback_follow_entries:
                            info_entries: list[dict[str, Any]] = []
                            for follow_entry in fallback_follow_entries:
                                target_label = follow_entry.get("target")
                                resolved_layout = follow_entry.get("resolved")
                                resolved_found = bool(follow_entry.get("found")) and bool(
                                    resolved_layout
                                )
                                info_map = {
                                    "target": target_label,
                                    "resolved": resolved_layout if resolved_found else None,
                                    "texts": len(
                                        layout_line_map.get(
                                            resolved_layout or target_label or "", []
                                        )
                                    ),
                                    "tables": 0,
                                }
                                info_entries.append(info_map)
                            if info_entries:
                                if len(info_entries) == 1:
                                    _LAST_TEXT_TABLE_DEBUG["follow_sheet_info"] = info_entries[0]
                                else:
                                    _LAST_TEXT_TABLE_DEBUG["follow_sheet_info"] = info_entries
                                targets_payload = []
                                for info in info_entries:
                                    resolved = info.get("resolved") or info.get("target")
                                    if resolved and resolved not in targets_payload:
                                        targets_payload.append(resolved)
                                if targets_payload:
                                    existing_targets = _LAST_TEXT_TABLE_DEBUG.get(
                                        "follow_sheet_targets"
                                    )
                                    if isinstance(existing_targets, list):
                                        targets = list(existing_targets)
                                    elif existing_targets:
                                        targets = [existing_targets]
                                    else:
                                        targets = []
                                    for candidate in targets_payload:
                                        if candidate not in targets:
                                            targets.append(candidate)
                                    _LAST_TEXT_TABLE_DEBUG["follow_sheet_targets"] = targets
                else:
                    _LAST_TEXT_TABLE_DEBUG["rows_txt_count"] = 0
                    _LAST_TEXT_TABLE_DEBUG["text_row_count"] = 0
                    table_lines = []
                    print("[TEXT-SCAN] rows_txt count=0")
                    print("[TEXT-SCAN] parsed rows: 0")
                    return (0, 0, 0)
    
            def _entry_sort_key(entry: dict[str, Any]) -> tuple[float, float, int, int]:
                x_val = entry.get("x")
                y_val = entry.get("y")
                try:
                    y_key = -float(y_val) if y_val is not None else float("inf")
                except Exception:
                    y_key = float("inf")
                try:
                    x_key = float(x_val) if x_val is not None else float("inf")
                except Exception:
                    x_key = float("inf")
                return (y_key, x_key, int(entry.get("layout_index", 0)), int(entry.get("order", 0)))
    
            collected_entries.sort(key=_entry_sort_key)
    
            candidate_entries = []
            row_active = False
            continuation_budget = 0
            for idx, entry in enumerate(collected_entries):
                stripped = entry.get("text", "").strip()
                if not stripped:
                    row_active = False
                    continuation_budget = 0
                    continue
                if _ADMIN_ROW_DROP_RE.search(stripped):
                    row_active = False
                    continuation_budget = 0
                    continue
                next_text = (
                    collected_entries[idx + 1].get("text", "")
                    if idx + 1 < len(collected_entries)
                    else None
                )
                row_start = _is_row_start(stripped, next_text=next_text)
                token_hit = _has_candidate_token(stripped)
                keep_line = False
                if row_start:
                    row_active = True
                    continuation_budget = 3
                    keep_line = True
                elif token_hit:
                    keep_line = True
                    if row_active:
                        continuation_budget = max(continuation_budget, 1)
                    row_active = row_active or token_hit
                elif row_active and continuation_budget > 0:
                    keep_line = True
                    continuation_budget -= 1
                else:
                    row_active = False
                    continuation_budget = 0
                if keep_line:
                    candidate_entries.append(entry)
    
            if debug_enabled and candidate_entries:
                limit = min(40, len(candidate_entries))
                print(f"[TEXT-SCAN] candidates[0..{limit - 1}]:")
                for idx, entry in enumerate(candidate_entries[:40]):
                    x_val = entry.get("x")
                    y_val = entry.get("y")
                    if isinstance(x_val, (int, float)):
                        x_display = f"{float(x_val):.3f}"
                    else:
                        x_display = "-"
                    if isinstance(y_val, (int, float)):
                        y_display = f"{float(y_val):.3f}"
                    else:
                        y_display = "-"
                    block_display = entry.get("block_name") or "-"
                    print(
                        f"  [{idx:02d}] (x={x_display} y={y_display}) block={block_display} "
                        f"text=\"{entry.get('text', '')}\""
                    )
    
            normalized_entries: list[dict[str, Any]] = []
            normalized_lines: list[str] = []
            for entry in candidate_entries:
                raw_line = str(entry.get("text", ""))
                match = _match_row_quantity(raw_line)
                if match:
                    prefix = raw_line[: match.start()].strip(" |")
                    suffix = raw_line[match.end() :].strip()
                    row_token = match.group(0).strip()
                    parts = [row_token]
                    if prefix:
                        parts.append(prefix)
                    if suffix:
                        parts.append(suffix)
                    normalized_line = " ".join(parts)
                else:
                    normalized_line = raw_line
                normalized_line = " ".join(normalized_line.split())
                if _should_drop_candidate_line(normalized_line):
                    normalized_upper = normalized_line.upper()
                    if (
                        "SEE SHEET" in normalized_upper
                        and "HOLE CHART" in normalized_upper
                        and see_sheet_hint_text is None
                    ):
                        see_sheet_hint_text = normalized_line
                        directive = _FOLLOW_SHEET_DIRECTIVE_RE.search(normalized_line)
                        if directive:
                            follow_sheet_target_layout = directive.group("target")
                    continue
                entry_copy = dict(entry)
                entry_copy["normalized_text"] = normalized_line
                normalized_entries.append(entry_copy)
                normalized_lines.append(normalized_line)

            candidate_entries = normalized_entries
            table_lines = normalized_lines

            anchor_height, anchor_count = _compute_anchor_height(candidate_entries)
            print(f"[TEXT-SCAN] anchors={anchor_count} h_anchor={anchor_height:.2f}")
            total_by_height = len(candidate_entries)
            if anchor_height > 0 and candidate_entries:
                filtered_entries = _filter_entries_by_anchor_height(
                    candidate_entries, anchor_height=anchor_height
                )
                kept_count = len(filtered_entries)
                if kept_count != total_by_height:
                    candidate_entries = [dict(entry) for entry in filtered_entries]
                    table_lines = [
                        str(entry.get("normalized_text") or "") for entry in candidate_entries
                    ]
                total_kept = len(candidate_entries)
            else:
                total_kept = total_by_height
            print(f"[TEXT-SCAN] kept_by_height={total_kept}/{total_by_height}")
    
            debug_candidates: list[dict[str, Any]] = []
            for entry in candidate_entries:
                debug_candidates.append(
                    {
                        "layout": entry.get("layout_name"),
                        "in_block": bool(entry.get("from_block")),
                        "block": entry.get("block_name"),
                        "x": entry.get("x"),
                        "y": entry.get("y"),
                        "text": entry.get("normalized_text")
                        or entry.get("text")
                        or "",
                    }
                )
            _LAST_TEXT_TABLE_DEBUG["candidates"] = debug_candidates
    
            current_row: list[str] = []
            for idx, entry in enumerate(candidate_entries):
                line = entry.get("normalized_text", "").strip()
                if not line:
                    continue
                if _ADMIN_ROW_DROP_RE.search(line):
                    continue
                next_line = (
                    candidate_entries[idx + 1].get("normalized_text", "")
                    if idx + 1 < len(candidate_entries)
                    else None
                )
                if _is_row_start(line, next_text=next_line):
                    if current_row:
                        merged_rows.append(" ".join(current_row))
                    current_row = [line]
                elif current_row:
                    current_row.append(line)
            if current_row:
                merged_rows.append(" ".join(current_row))

            merged_rows = _filter_and_dedupe_row_texts(merged_rows)
            rows_txt_initial = len(merged_rows)
            _LAST_TEXT_TABLE_DEBUG["rows_txt_count"] = rows_txt_initial
            _LAST_TEXT_TABLE_DEBUG["rows_txt_lines"] = list(merged_rows)

            if (
                see_sheet_hint_text
                and not see_sheet_hint_logged
                and rows_txt_initial > 0
            ):
                preview = see_sheet_hint_text
                if len(preview) > 60:
                    preview = preview[:57] + "..."
                print(
                    f"[TEXT-SCAN] hint: HOLE CHART may be on another sheet (\"{preview}\") "
                    f"rows here={rows_txt_initial}"
                )
                see_sheet_hint_logged = True

            return (am_bor_pre_count, am_bor_post_count, am_bor_drop_count)

        am_bor_pre_count, am_bor_post_count, am_bor_drop_count = _perform_text_scan(
            resolved_allowlist
        )
        def _parse_rows(row_texts: list[str]) -> tuple[list[dict[str, Any]], dict[str, int], int]:
            families: dict[str, int] = {}
            parsed: list[dict[str, Any]] = []
            total = 0
            seen_keys: set[tuple[int, str]] = set()
            for row_text in row_texts:
                text_value = " ".join((row_text or "").split()).strip()
                if not text_value:
                    continue
                if _ADMIN_ROW_DROP_RE.search(text_value):
                    continue
                match = _ROW_QUANTITY_PATTERNS[0].match(text_value)
                if not match:
                    continue
                qty_text = match.group(1)
                try:
                    qty_val = int(qty_text)
                except Exception:
                    continue
                if qty_val <= 0:
                    continue
                remainder = text_value[match.end() :].strip()
                desc_value = " ".join(remainder.split()) or text_value
                if _ADMIN_ROW_DROP_RE.search(desc_value):
                    continue
                side_value = _detect_row_side(text_value) or _detect_row_side(desc_value)
                ref_text, ref_value = _extract_row_reference(desc_value)
                normalized_key = (qty_val, " ".join(desc_value.split()).upper())
                if normalized_key in seen_keys:
                    continue
                seen_keys.add(normalized_key)
                row_dict: dict[str, Any] = {
                    "hole": "",
                    "qty": qty_val,
                    "desc": desc_value,
                    "ref": ref_text or "",
                }
                if side_value:
                    row_dict["side"] = side_value
                parsed.append(row_dict)
                total += qty_val
                if ref_value is not None:
                    key = f"{ref_value:.4f}".rstrip("0").rstrip(".")
                    families[key] = families.get(key, 0) + qty_val
            return (parsed, families, total)

        parsed_rows, families, total_qty = _parse_rows(merged_rows)
        anchor_rows_primary = list(parsed_rows)
        anchor_qty_total = _sum_qty(anchor_rows_primary)
        anchor_is_authoritative = len(anchor_rows_primary) >= 2
        anchor_mode = "authoritative" if anchor_is_authoritative else "fallback"
        print(
            f"[TEXT-SCAN] pass=anchor rows={len(anchor_rows_primary)} ({anchor_mode})"
        )

        if anchor_is_authoritative:
            anchor_payload_rows = [dict(row) for row in anchor_rows_primary]
            anchor_authoritative_result = {
                "rows": anchor_payload_rows,
                "hole_count": anchor_qty_total,
                "provenance_holes": "HOLE TABLE",
                "source": "text_table",
                "header_validated": True,
                "anchor_authoritative": True,
            }
            text_rows_info = dict(anchor_authoritative_result)
            if isinstance(_LAST_TEXT_TABLE_DEBUG, dict):
                _LAST_TEXT_TABLE_DEBUG["anchor_authoritative"] = True
            return (am_bor_pre_count, am_bor_post_count, am_bor_drop_count)

        if follow_sheet_target_layouts:
            follow_debug_entries: list[dict[str, Any]] = []
            for follow_layout in follow_sheet_target_layouts:
                target_upper = str(follow_layout).strip().upper()
                follow_entries: list[dict[str, Any]] = []
                for entry in collected_entries:
                    layout_value = str(entry.get("layout_name") or "").strip()
                    if layout_value.upper() != target_upper:
                        continue
                    text_value = str(entry.get("text") or "").strip()
                    if not text_value:
                        continue
                    follow_entries.append(
                        {
                            "layout_name": layout_value,
                            "from_block": bool(entry.get("from_block")),
                            "x": entry.get("x"),
                            "y": entry.get("y"),
                            "height": entry.get("height"),
                            "text": text_value,
                            "normalized_text": text_value,
                        }
                    )
                if not follow_entries:
                    continue
                follow_candidate, follow_debug_payload = _build_columnar_table_from_entries(
                    follow_entries, roi_hint=roi_hint_effective
                )
                if isinstance(follow_debug_payload, Mapping):
                    follow_debug_entry = dict(follow_debug_payload)
                    follow_debug_entry["layout"] = follow_layout
                    follow_debug_entries.append(follow_debug_entry)
                candidate_score = _score_table(follow_candidate)
                existing_score = _score_table(columnar_table_info)
                if candidate_score > existing_score:
                    columnar_table_info = follow_candidate
                    if isinstance(follow_debug_payload, Mapping):
                        columnar_debug_info = dict(follow_debug_payload)
            if follow_debug_entries and isinstance(_LAST_TEXT_TABLE_DEBUG, dict):
                if len(follow_debug_entries) == 1:
                    _LAST_TEXT_TABLE_DEBUG["follow_sheet_debug"] = follow_debug_entries[0]
                else:
                    _LAST_TEXT_TABLE_DEBUG["follow_sheet_debug"] = follow_debug_entries

        def _cluster_entries_by_y(
            entries: list[dict[str, Any]]
        ) -> list[list[dict[str, Any]]]:
            valid = [entry for entry in entries if entry.get("normalized_text")]
            if not valid:
                return []

            def _estimate_eps(values: list[dict[str, Any]]) -> float:
                y_values: list[float] = []
                for item in values:
                    y_val = item.get("y")
                    if isinstance(y_val, (int, float)):
                        y_values.append(float(y_val))
                if len(y_values) >= 2:
                    diffs = [abs(y_values[i] - y_values[i + 1]) for i in range(len(y_values) - 1)]
                    diffs = [diff for diff in diffs if diff > 0]
                    if diffs:
                        median_diff = statistics.median(diffs)
                        if median_diff > 0:
                            return max(4.0, median_diff * 0.75)
                return 8.0

            eps = _estimate_eps(valid)
            for _ in range(3):
                clusters: list[list[dict[str, Any]]] = []
                current: list[dict[str, Any]] | None = None
                prev_y: float | None = None
                for entry in valid:
                    y_val = entry.get("y")
                    y_float = float(y_val) if isinstance(y_val, (int, float)) else None
                    if current is None:
                        current = [entry]
                        clusters.append(current)
                        prev_y = y_float
                        continue
                    if y_float is None or prev_y is None or abs(y_float - prev_y) > eps:
                        current = [entry]
                        clusters.append(current)
                    else:
                        current.append(entry)
                    prev_y = y_float if y_float is not None else prev_y
                if not clusters:
                    return []
                avg_cluster_size = len(valid) / len(clusters)
                if avg_cluster_size >= 1.5 or eps >= 24.0:
                    return clusters
                eps *= 1.5
            return clusters

        def _clusters_to_rows(clusters: list[list[dict[str, Any]]]) -> list[str]:
            rows: list[str] = []
            for cluster in clusters:
                def _x_key(value: Any) -> float:
                    try:
                        return float(value)
                    except Exception:
                        return float("inf")

                ordered = sorted(
                    cluster,
                    key=lambda item: (
                        _x_key(item.get("x")),
                        int(item.get("order", 0)),
                    ),
                )
                parts = [str(item.get("normalized_text", "")).strip() for item in ordered]
                row_text = " ".join(part for part in parts if part)
                row_text = " ".join(row_text.split())
                if not row_text:
                    continue
                if not _HOLE_ACTION_TOKEN_RE.search(row_text):
                    continue
                rows.append(row_text)
            return rows

        if len(parsed_rows) < 8:
            clusters = _cluster_entries_by_y(candidate_entries)
            fallback_rows = _clusters_to_rows(clusters)
            fallback_rows = [row for row in fallback_rows if row]
            fallback_rows = _filter_and_dedupe_row_texts(fallback_rows)
            fallback_parsed, fallback_families, fallback_qty = _parse_rows(fallback_rows)
            print(
                f"[TEXT-SCAN] fallback clusters={len(clusters)} "
                f"chosen_rows={len(fallback_parsed)} qty_sum={fallback_qty}"
            )
            if fallback_parsed and (
                (fallback_qty, len(fallback_parsed))
                > (total_qty, len(parsed_rows))
            ):
                merged_rows = fallback_rows
                parsed_rows = fallback_parsed
                families = fallback_families
                total_qty = fallback_qty

        if merged_rows and len(parsed_rows) == len(merged_rows):
            for idx, fallback_text in enumerate(merged_rows):
                if idx >= len(parsed_rows):
                    break
                fallback_clean = " ".join(str(fallback_text or "").split())
                if not fallback_clean:
                    continue
                current_desc = str(parsed_rows[idx].get("desc") or "")
                if len(fallback_clean) > len(current_desc):
                    if (
                        _RE_TEXT_ROW_START.match(fallback_clean)
                        and not _RE_TEXT_ROW_START.match(current_desc)
                    ):
                        continue
                    leading_token = fallback_clean.split("|", 1)[0].strip()
                    if (
                        leading_token
                        and len(leading_token) == 1
                        and leading_token.isalpha()
                        and not current_desc.startswith(f"{leading_token} |")
                    ):
                        continue
                    parsed_rows[idx]["desc"] = fallback_clean

        if rows_txt_initial > 0 and not parsed_rows:
            print("[PATH-GUARD] rows_txt>0 but text_rows==0; forcing band/column pass")

        chart_lines: list[dict[str, Any]] = []
        sheet_lines: list[dict[str, Any]] = []
        model_lines: list[dict[str, Any]] = []
        other_lines: list[dict[str, Any]] = []
        for entry in collected_entries:
            text_value = str(entry.get("text") or "").strip()
            if not text_value:
                continue
            record = {
                "layout_name": entry.get("layout_name"),
                "from_block": bool(entry.get("from_block")),
                "block_name": entry.get("block_name"),
                "x": entry.get("x"),
                "y": entry.get("y"),
                "height": entry.get("height"),
                "text": text_value,
                "normalized_text": text_value,
            }
            layout_name = str(entry.get("layout_name") or "")
            lower_name = layout_name.lower()
            if "chart" in lower_name:
                chart_lines.append(record)
            elif "sheet" in lower_name:
                sheet_lines.append(record)
            elif lower_name == "model":
                model_lines.append(record)
            else:
                other_lines.append(record)
        raw_lines = chart_lines + sheet_lines + model_lines
        if not raw_lines:
            raw_lines = list(other_lines)
        _LAST_TEXT_TABLE_DEBUG["raw_lines"] = [
            {
                "layout": item.get("layout_name"),
                "in_block": bool(item.get("from_block")),
                "block": item.get("block_name"),
                "x": item.get("x"),
                "y": item.get("y"),
                "text": item.get("text"),
            }
            for item in raw_lines
        ]
        block_count = sum(1 for item in raw_lines if item.get("from_block"))
        print(
            "[COLUMN] raw_lines total={total} (chart={chart} sheet={sheet} "
            "model={model}) blocks={blocks}".format(
                total=len(raw_lines),
                chart=len(chart_lines),
                sheet=len(sheet_lines),
                model=len(model_lines),
                blocks=block_count,
            )
        )
        if raw_lines:
            table_candidate, debug_payload = _build_columnar_table_from_entries(
                raw_lines, roi_hint=roi_hint_effective
            )
            columnar_table_info = table_candidate
            columnar_debug_info = debug_payload
            if isinstance(debug_payload, Mapping):
                _LAST_TEXT_TABLE_DEBUG["row_debug"] = list(
                    debug_payload.get("row_debug", [])
                )
                _LAST_TEXT_TABLE_DEBUG["columns"] = list(
                    debug_payload.get("columns", [])
                )
                _LAST_TEXT_TABLE_DEBUG["rows"] = list(
                    debug_payload.get("rows_txt_fallback", [])
                )
                _LAST_TEXT_TABLE_DEBUG["bands"] = []
                if "roi" in debug_payload:
                    _LAST_TEXT_TABLE_DEBUG["roi"] = debug_payload.get("roi")

        _LAST_TEXT_TABLE_DEBUG["rows_txt_count"] = len(merged_rows)
        _LAST_TEXT_TABLE_DEBUG["rows_txt_lines"] = list(merged_rows)
        print(f"[TEXT-SCAN] rows_txt count={len(merged_rows)}")
        for idx, row_text in enumerate(merged_rows[:3]):
            print(f"  [{idx:02d}] {row_text}")

        _LAST_TEXT_TABLE_DEBUG["text_row_count"] = len(parsed_rows)
        print(f"[TEXT-SCAN] parsed rows: {len(parsed_rows)}")
        for idx, row in enumerate(parsed_rows[:3]):
            ref_val = row.get("ref") or ""
            side_val = row.get("side") or ""
            desc_val = row.get("desc") or ""
            if len(desc_val) > 80:
                desc_val = desc_val[:77] + "..."
            print(
                f"  [{idx:02d}] qty={row.get('qty')} ref={ref_val or '-'} "
                f"side={side_val or '-'} desc={desc_val}"
            )

        if parsed_rows:
            text_rows_info = {
                "rows": parsed_rows,
                "hole_count": total_qty,
                "provenance_holes": "HOLE TABLE",
            }
            if families:
                text_rows_info["hole_diam_families_in"] = families
        else:
            text_rows_info = None

        return table_lines

    def _log_and_normalize(label: str, result: Any) -> tuple[dict[str, Any] | None, tuple[int, int]]:
        rows_list: list[Any] = []
        candidate_map: dict[str, Any] | None = None
        if isinstance(result, Mapping):
            candidate_map = dict(result)
            rows_value = candidate_map.get("rows")
            if isinstance(rows_value, list):
                rows_list = rows_value
            elif isinstance(rows_value, Iterable) and not isinstance(
                rows_value, (str, bytes, bytearray)
            ):
                rows_list = list(rows_value)
                candidate_map["rows"] = rows_list
            else:
                rows_list = []
                candidate_map["rows"] = rows_list
        qty_total = _sum_qty(rows_list)
        row_count = len(rows_list)
        print(f"[TEXT-SCAN] helper={label} rows={row_count} qty={qty_total}")
        return candidate_map, (qty_total, row_count)

    lines = ensure_lines()
    if not lines:
        lines = _collect_table_text_lines(doc, layout_filters=layout_filters)

    def _line_confident(text: str) -> bool:
        stripped = str(text or "").strip()
        if not stripped:
            return False
        if re.match(r"^\(\d+\)|^\d+[xX]?", stripped):
            return True
        upper = stripped.upper()
        if any(token in upper for token in ("Ø", "⌀", "TAP", "C'BORE", "C’BORE", "DRILL", "N.P.T", "NPT")):
            return True
        return False

    candidate_lines = merged_rows if merged_rows else lines
    confidence_high = any(_line_confident(line) for line in candidate_lines)
    _LAST_TEXT_TABLE_DEBUG["confidence_high"] = bool(confidence_high)
    force_columnar = False

    if isinstance(text_rows_info, Mapping):
        fallback_candidate = text_rows_info
        scan_score = _score_table(text_rows_info)
        if scan_score[1] > 0 and scan_score > best_score:
            best_candidate = text_rows_info
            best_score = scan_score

    if callable(helper):
        needs_lines, allows_lines = _analyze_helper_signature(helper)
        use_lines = needs_lines or allows_lines
        args: list[Any] = [doc]
        if use_lines:
            args.append(lines)
        try:
            helper_result = helper(*args)
        except TypeError as exc:
            if use_lines and allows_lines and not needs_lines:
                try:
                    helper_result = helper(doc)
                    use_lines = False
                except Exception as inner_exc:
                    print(f"[EXTRACT] text helper error: {inner_exc}")
                    raise
            else:
                print(f"[EXTRACT] text helper error: {exc}")
                raise
        except Exception as exc:
            print(f"[EXTRACT] text helper error: {exc}")
            raise
        helper_map, helper_score = _log_and_normalize(
            "extract_hole_table_from_text", helper_result or {}
        )
        if helper_map is not None:
            if fallback_candidate is None:
                fallback_candidate = helper_map
            if helper_score[1] > 0 and helper_score > best_score:
                best_candidate = helper_map
                best_score = helper_score
            if (
                helper_score[1] == 0
                and rows_txt_initial >= 2
                and confidence_high
            ):
                force_columnar = True
                print(
                    "[PATH-GUARD] helper_rows=0 but rows_txt>=2; forcing band/column fallback"
                )

    legacy_helper = _resolve_app_callable("hole_count_from_text_table")
    _print_helper_debug("text_alt", legacy_helper)
    if callable(legacy_helper):
        needs_lines, allows_lines = _analyze_helper_signature(legacy_helper)
        use_lines = needs_lines or allows_lines
        args: list[Any] = [doc]
        if use_lines:
            args.append(lines)
        try:
            legacy_result = legacy_helper(*args)
        except TypeError as exc:
            if use_lines and allows_lines and not needs_lines:
                try:
                    legacy_result = legacy_helper(doc)
                    use_lines = False
                except Exception as inner_exc:
                    print(f"[EXTRACT] text helper error: {inner_exc}")
                    raise
            else:
                print(f"[EXTRACT] text helper error: {exc}")
                raise
        except Exception as exc:
            print(f"[EXTRACT] text helper error: {exc}")
            raise
        legacy_map, legacy_score = _log_and_normalize(
            "hole_count_from_text_table", legacy_result or {}
        )
        if legacy_map is not None:
            if fallback_candidate is None:
                fallback_candidate = legacy_map
            if legacy_score[1] > 0 and legacy_score > best_score:
                best_candidate = legacy_map
                best_score = legacy_score

    primary_result: dict[str, Any] | None = None
    if isinstance(anchor_authoritative_result, Mapping):
        primary_result = dict(anchor_authoritative_result)
    elif isinstance(best_candidate, Mapping):
        primary_result = dict(best_candidate)
    elif isinstance(text_rows_info, Mapping):
        primary_result = dict(text_rows_info)
    elif isinstance(fallback_candidate, Mapping):
        primary_result = dict(fallback_candidate)

    _PROMOTED_ROWS_LOGGED = False

    columnar_result: dict[str, Any] | None = None
    column_selected = False
    roi_rows_primary: list[dict[str, Any]] = []
    if not anchor_is_authoritative:
        if isinstance(columnar_table_info, Mapping):
            columnar_result = dict(columnar_table_info)
            promoted_rows, promoted_qty_sum = _prepare_columnar_promoted_rows(
                columnar_result
            )
            columnar_result["rows"] = promoted_rows
            if promoted_qty_sum > 0:
                columnar_result["hole_count"] = promoted_qty_sum
            columnar_result["source_label"] = "text_table (column-mode+stripe)"

        if columnar_result:
            existing_score = _score_table(primary_result)
            fallback_score = _score_table(columnar_result)
            if fallback_score[1] > 0 and (
                fallback_score > existing_score or force_columnar
            ):
                primary_result = columnar_result
                column_selected = True
                _print_promoted_rows_once(columnar_result.get("rows", []))

        roi_rows_primary = (
            _normalize_table_rows(columnar_result.get("rows"))
            if columnar_result
            else []
        )
        print(f"[TEXT-SCAN] pass=roi rows={len(roi_rows_primary)}")

    if primary_result is None:
        fallback = _fallback_text_table(lines)
        if fallback:
            rows = fallback.get("rows")
            if isinstance(rows, list):
                for row in rows:
                    if not isinstance(row, Mapping):
                        continue
                    desc_val = row.get("desc")
                    if isinstance(desc_val, str):
                        cleaned = _FALLBACK_LEADING_QTY_RE.sub("", desc_val).strip()
                        if cleaned:
                            cleaned = re.sub(r"^[A-Z]\s*\|\s*", "", cleaned)
                            cleaned = re.sub(r"\|\s*\(\d+\)\s*", "| ", cleaned)
                        if cleaned:
                            row["desc"] = cleaned
            fallback["provenance_holes"] = "HOLE TABLE"
            _LAST_TEXT_TABLE_DEBUG["rows"] = list(fallback.get("rows", []))
            return fallback
        _LAST_TEXT_TABLE_DEBUG["rows"] = []
        return {}

    primary_rows = _normalize_table_rows(primary_result.get("rows"))
    merged_unique_rows, dedup_dropped, anchor_authoritative = _combine_text_rows(
        anchor_rows_primary,
        primary_rows,
        roi_rows_primary,
    )
    if not anchor_authoritative:
        print(f"[TEXT-SCAN] merge_dedup final_rows={len(merged_unique_rows)}")
        print(f"[TEXT-SCAN] dedup dropped={dedup_dropped}")
    primary_result = dict(primary_result)
    primary_result["rows"] = merged_unique_rows
    final_qty_sum = _sum_qty(merged_unique_rows)
    if final_qty_sum > 0:
        primary_result["hole_count"] = final_qty_sum

    if column_selected:
        primary_result.setdefault("source", "text_table")
    if isinstance(columnar_debug_info, Mapping):
        row_debug_payload = columnar_debug_info.get("row_debug", [])
        columns_payload = columnar_debug_info.get("columns", [])

        def _as_list(value: Any) -> list[Any]:
            if isinstance(value, list):
                return list(value)
            if isinstance(value, Iterable) and not isinstance(value, (str, bytes, bytearray)):
                return list(value)
            if value in (None, ""):
                return []
            return [value]

        _LAST_TEXT_TABLE_DEBUG["row_debug"] = _as_list(row_debug_payload)
        _LAST_TEXT_TABLE_DEBUG["columns"] = _as_list(columns_payload)
        _LAST_TEXT_TABLE_DEBUG["bands"] = []
    else:
        _LAST_TEXT_TABLE_DEBUG.setdefault("row_debug", [])
        _LAST_TEXT_TABLE_DEBUG.setdefault("columns", [])
        _LAST_TEXT_TABLE_DEBUG.setdefault("bands", [])
    rows_materialized = list(primary_result.get("rows", []))
    if confidence_high and rows_materialized:
        primary_result["confidence_high"] = True
        if len(rows_materialized) >= 3 and not primary_result.get("header_validated"):
            primary_result["header_validated"] = True
    _LAST_TEXT_TABLE_DEBUG["rows"] = rows_materialized
    return primary_result


def _cluster_panel_entries(
    entries: list[dict[str, Any]],
    *,
    roi_hint: Mapping[str, Any] | None = None,
) -> list[dict[str, Any]]:
    if not entries:
        return []

    usable_records: list[dict[str, Any]] = []
    for idx, entry in enumerate(entries):
        text_value = (entry.get("normalized_text") or entry.get("text") or "").strip()
        if not text_value:
            continue
        x_val = entry.get("x")
        y_val = entry.get("y")
        try:
            x_float = float(x_val)
            y_float = float(y_val)
        except Exception:
            continue
        record = {
            "index": idx,
            "layout": entry.get("layout_name"),
            "from_block": bool(entry.get("from_block")),
            "block_name": entry.get("block_name"),
            "x": x_float,
            "y": y_float,
            "text": text_value,
            "height": entry.get("height"),
        }
        usable_records.append(record)

    if not usable_records:
        return []

    def _filter_entries(bounds: Mapping[str, float]) -> list[dict[str, Any]]:
        xmin = float(bounds.get("xmin", 0.0))
        xmax = float(bounds.get("xmax", 0.0))
        ymin = float(bounds.get("ymin", 0.0))
        ymax = float(bounds.get("ymax", 0.0))
        dx = float(bounds.get("dx", 0.0) or 0.0)
        dy = float(bounds.get("dy", 0.0) or 0.0)
        expanded_xmin = xmin - dx
        expanded_xmax = xmax + dx
        expanded_ymin = ymin - dy
        expanded_ymax = ymax + dy
        filtered: list[dict[str, Any]] = []
        for entry in entries:
            x_val = entry.get("x")
            y_val = entry.get("y")
            try:
                x_float = float(x_val)
                y_float = float(y_val)
            except Exception:
                continue
            if (
                expanded_xmin <= x_float <= expanded_xmax
                and expanded_ymin <= y_float <= expanded_ymax
            ):
                filtered.append(entry)
        return filtered

    all_heights = [
        float(rec["height"])
        for rec in usable_records
        if isinstance(rec.get("height"), (int, float)) and float(rec["height"]) > 0
    ]
    median_height_all = statistics.median(all_heights) if all_heights else 0.0

    def _compute_bounds(
        cluster: list[dict[str, Any]],
        *,
        median_hint: float = 0.0,
    ) -> tuple[dict[str, float], float]:
        xs = [rec["x"] for rec in cluster]
        ys = [rec["y"] for rec in cluster]
        xmin = min(xs)
        xmax = max(xs)
        ymin = min(ys)
        ymax = max(ys)
        base_dx = 18.0 * median_height_all if median_height_all > 0 else 0.0
        base_dy = 24.0 * median_height_all if median_height_all > 0 else 0.0
        dx = max(40.0, base_dx)
        dy = max(50.0, base_dy)
        if median_hint and median_hint > 0:
            dx = max(dx, 18.0 * median_hint)
            dy = max(dy, 24.0 * median_hint)
        bounds = {
            "xmin": xmin,
            "xmax": xmax,
            "ymin": ymin,
            "ymax": ymax,
            "dx": dx,
            "dy": dy,
        }
        return bounds, median_hint

    def _summarize_meta(panel_entries: list[dict[str, Any]]) -> tuple[str | None, str | None]:
        layout_counter: Counter[str] = Counter()
        block_counter: Counter[str] = Counter()
        for item in panel_entries:
            layout_value = str(item.get("layout_name") or "").strip()
            block_value = str(item.get("block_name") or "").strip()
            if layout_value:
                layout_counter[layout_value] += 1
            if block_value:
                block_counter[block_value] += 1
        layout_name = layout_counter.most_common(1)[0][0] if layout_counter else None
        block_name = block_counter.most_common(1)[0][0] if block_counter else None
        return layout_name, block_name

    panels: list[dict[str, Any]] = []
    seen_keys: set[tuple[Any, ...]] = set()

    def _register_panel(
        *,
        source: str,
        bounds: Mapping[str, float],
        entries_subset: list[dict[str, Any]],
        roi_info: Mapping[str, Any] | None = None,
        metadata: Mapping[str, Any] | None = None,
        median_hint: float = 0.0,
    ) -> None:
        if not entries_subset:
            return
        key = (
            source,
            round(float(bounds.get("xmin", 0.0)), 1),
            round(float(bounds.get("xmax", 0.0)), 1),
            round(float(bounds.get("ymin", 0.0)), 1),
            round(float(bounds.get("ymax", 0.0)), 1),
        )
        if key in seen_keys:
            return
        seen_keys.add(key)
        layout_name, block_name = _summarize_meta(entries_subset)
        meta_payload = {
            "source": source,
            "layout": layout_name,
            "block": block_name,
        }
        if metadata:
            for k, v in metadata.items():
                if v is None or v == "":
                    continue
                meta_payload.setdefault(k, v)
        pad_val = max(float(bounds.get("dx", 0.0) or 0.0), float(bounds.get("dy", 0.0) or 0.0))
        roi_hint_payload: dict[str, Any] = {
            "source": source,
            "bbox": [
                float(bounds.get("xmin", 0.0)),
                float(bounds.get("xmax", 0.0)),
                float(bounds.get("ymin", 0.0)),
                float(bounds.get("ymax", 0.0)),
            ],
            "pad": pad_val,
        }
        if median_hint and median_hint > 0:
            roi_hint_payload["median_height"] = median_hint
        panel_entry = {
            "entries": list(entries_subset),
            "meta": meta_payload,
            "bounds": dict(bounds),
            "roi_info": dict(roi_info) if isinstance(roi_info, Mapping) else None,
            "roi_hint": roi_hint_payload,
        }
        panels.append(panel_entry)

    roi_median_height = 0.0
    if isinstance(roi_hint, Mapping):
        bbox = roi_hint.get("bbox")
        if isinstance(bbox, (list, tuple)) and len(bbox) == 4:
            try:
                xmin = float(bbox[0])
                xmax = float(bbox[1])
                ymin = float(bbox[2])
                ymax = float(bbox[3])
            except Exception:
                xmin = xmax = ymin = ymax = 0.0
            try:
                pad_val = float(roi_hint.get("pad") or 0.0)
            except Exception:
                pad_val = 0.0
            bounds = {
                "xmin": xmin,
                "xmax": xmax,
                "ymin": ymin,
                "ymax": ymax,
                "dx": pad_val,
                "dy": pad_val,
            }
            roi_median_height = 0.0
            try:
                roi_median_height = float(roi_hint.get("median_height") or 0.0)
            except Exception:
                roi_median_height = 0.0
            subset = _filter_entries(bounds)
            if subset:
                source_label = str(roi_hint.get("source") or "ROI_HINT")
                roi_info = {
                    "source": source_label,
                    "bbox": [xmin, xmax, ymin, ymax],
                    "pad": pad_val,
                    "kept": len(subset),
                }
                metadata = {
                    "block": roi_hint.get("name"),
                    "layer": roi_hint.get("layer"),
                }
                _register_panel(
                    source=source_label,
                    bounds=bounds,
                    entries_subset=subset,
                    roi_info=roi_info,
                    metadata=metadata,
                    median_hint=roi_median_height,
                )

    anchor_lines = [rec for rec in usable_records if _ROI_ANCHOR_RE.search(rec["text"])]
    if anchor_lines:
        sorted_anchors = sorted(anchor_lines, key=lambda rec: -rec["y"])
        anchor_count = len(sorted_anchors)
        clusters: list[list[dict[str, Any]]] = []
        if sorted_anchors:
            height_values = [
                float(rec["height"])
                for rec in sorted_anchors
                if isinstance(rec.get("height"), (int, float)) and float(rec["height"]) > 0
            ]
            anchor_y_diffs = [
                abs(sorted_anchors[idx]["y"] - sorted_anchors[idx - 1]["y"])
                for idx in range(1, len(sorted_anchors))
                if abs(sorted_anchors[idx]["y"] - sorted_anchors[idx - 1]["y"]) > 0
            ]
            if height_values:
                median_height = statistics.median(height_values)
                roi_median_height = median_height
                y_anchor_eps = 1.8 * median_height if median_height > 0 else 0.0
            elif anchor_y_diffs:
                median_diff = statistics.median(anchor_y_diffs)
                y_anchor_eps = 0.5 * median_diff if median_diff > 0 else 0.0
            else:
                y_anchor_eps = 0.0
            y_anchor_eps = max(6.0, y_anchor_eps)
            current_cluster: list[dict[str, Any]] | None = None
            prev_anchor: dict[str, Any] | None = None
            for anchor in sorted_anchors:
                if current_cluster is None:
                    current_cluster = [anchor]
                    clusters.append(current_cluster)
                    prev_anchor = anchor
                    continue
                prev_y = prev_anchor["y"] if prev_anchor is not None else None
                if prev_y is not None and abs(anchor["y"] - prev_y) <= y_anchor_eps:
                    current_cluster.append(anchor)
                else:
                    current_cluster = [anchor]
                    clusters.append(current_cluster)
                prev_anchor = anchor
        for cluster_index, cluster in enumerate(clusters):
            if not cluster:
                continue
            bounds, median_hint = _compute_bounds(cluster, median_hint=roi_median_height)
            entries_subset = _filter_entries(bounds)
            roi_info = {
                "anchors": len(cluster),
                "clusters": len(clusters),
                "bbox": [
                    bounds["xmin"],
                    bounds["xmax"],
                    bounds["ymin"],
                    bounds["ymax"],
                ],
                "total": len(usable_records),
                "cluster_index": cluster_index,
            }
            metadata = {
                "anchors": len(cluster),
                "cluster_index": cluster_index,
            }
            _register_panel(
                source="ANCHOR_CLUSTER",
                bounds=bounds,
                entries_subset=entries_subset,
                roi_info=roi_info,
                metadata=metadata,
                median_hint=median_hint,
            )

    block_groups: defaultdict[tuple[str, str], list[dict[str, Any]]] = defaultdict(list)
    for rec in usable_records:
        if not rec.get("from_block"):
            continue
        block_name = str(rec.get("block_name") or "").strip()
        if not block_name:
            continue
        layout_name = str(rec.get("layout") or "").strip()
        block_groups[(layout_name, block_name)].append(rec)
    for (layout_name, block_name), records_block in block_groups.items():
        if not records_block:
            continue
        heights = [
            float(rec.get("height"))
            for rec in records_block
            if isinstance(rec.get("height"), (int, float)) and float(rec.get("height")) > 0
        ]
        median_hint = statistics.median(heights) if heights else median_height_all
        bounds, median_val = _compute_bounds(records_block, median_hint=median_hint)
        entries_subset = _filter_entries(bounds)
        if not entries_subset:
            continue
        roi_info = {
            "source": "BLOCK_GROUP",
            "bbox": [
                bounds["xmin"],
                bounds["xmax"],
                bounds["ymin"],
                bounds["ymax"],
            ],
            "block": block_name,
            "layout": layout_name,
            "count": len(entries_subset),
        }
        metadata = {
            "block": block_name,
            "layout": layout_name,
        }
        _register_panel(
            source="BLOCK_GROUP",
            bounds=bounds,
            entries_subset=entries_subset,
            roi_info=roi_info,
            metadata=metadata,
            median_hint=median_val,
        )

    if not panels:
        layout_name, block_name = _summarize_meta(entries)
        fallback_meta = {
            "source": "FALLBACK",
            "layout": layout_name,
            "block": block_name,
        }
        fallback_hint = roi_hint if isinstance(roi_hint, Mapping) else None
        panels.append(
            {
                "entries": list(entries),
                "meta": fallback_meta,
                "bounds": None,
                "roi_info": None,
                "roi_hint": dict(fallback_hint) if isinstance(fallback_hint, Mapping) else None,
            }
        )

    return panels


def _build_columnar_table_from_entries(
    entries: list[dict[str, Any]],
    *,
    roi_hint: Mapping[str, Any] | None = None,
) -> tuple[dict[str, Any] | None, dict[str, Any]]:
    panels = _cluster_panel_entries(entries, roi_hint=roi_hint)
    if len(panels) <= 1:
        sole_panel = panels[0] if panels else None
        panel_hint = sole_panel.get("roi_hint") if sole_panel else roi_hint
        panel_entries = sole_panel.get("entries") if sole_panel else entries
        return _build_columnar_table_from_panel_entries(
            list(panel_entries or []),
            roi_hint=panel_hint,
        )

    panel_results: list[dict[str, Any]] = []
    for idx, panel in enumerate(panels):
        panel_entries = list(panel.get("entries") or [])
        panel_hint = panel.get("roi_hint")
        candidate, debug_payload = _build_columnar_table_from_panel_entries(
            panel_entries,
            roi_hint=panel_hint,
        )
        normalized_rows = _normalize_table_rows(candidate.get("rows")) if candidate else []
        panel_debug = {
            "index": idx,
            "rows": len(normalized_rows),
        }
        meta = panel.get("meta") or {}
        panel_debug.update({k: v for k, v in meta.items() if v not in (None, "")})
        if isinstance(debug_payload, Mapping):
            panel_debug["roi"] = debug_payload.get("roi") or panel.get("roi_info")
        elif panel.get("roi_info") is not None:
            panel_debug["roi"] = panel.get("roi_info")
        panel_results.append(
            {
                "candidate": candidate,
                "debug": debug_payload,
                "rows": normalized_rows,
                "panel": panel,
                "panel_debug": panel_debug,
            }
        )

    best_candidate: dict[str, Any] | None = None
    best_debug: dict[str, Any] | None = None
    for result in panel_results:
        candidate = result.get("candidate")
        debug_payload = result.get("debug")
        if candidate is None:
            if best_candidate is None and isinstance(debug_payload, Mapping):
                best_debug = dict(debug_payload)
            continue
        if best_candidate is None or _score_table(candidate) > _score_table(best_candidate):
            best_candidate = candidate
            best_debug = dict(debug_payload) if isinstance(debug_payload, Mapping) else None

    merged_rows: list[dict[str, Any]] = []
    seen_row_keys: set[tuple[Any, ...]] = set()
    for result in panel_results:
        for row in result.get("rows", []):
            qty_val = row.get("qty")
            try:
                qty_key = int(qty_val) if qty_val is not None else None
            except Exception:
                qty_key = None
            desc_value = " ".join(str(row.get("desc") or "").split())
            key = (qty_key, desc_value.upper())
            if key in seen_row_keys:
                continue
            seen_row_keys.add(key)
            merged_rows.append(dict(row))

    if best_candidate is None:
        # Fallback to the highest scoring panel even if no candidate produced rows
        for result in panel_results:
            candidate = result.get("candidate")
            if candidate is not None:
                best_candidate = candidate
                best_debug = dict(result.get("debug") or {})
                break

    if best_candidate is None:
        return _build_columnar_table_from_panel_entries(entries, roi_hint=roi_hint)

    combined_candidate = dict(best_candidate)
    if merged_rows:
        combined_candidate["rows"] = merged_rows
        qty_total = 0
        for row in merged_rows:
            qty_val = row.get("qty")
            try:
                qty_int = int(qty_val)
            except Exception:
                qty_int = 0
            if qty_int > 0:
                qty_total += qty_int
        if qty_total > 0:
            combined_candidate["hole_count"] = qty_total

    aggregated_debug: dict[str, Any] = {}
    if isinstance(best_debug, Mapping):
        aggregated_debug.update(best_debug)
    aggregated_debug["panels"] = [result["panel_debug"] for result in panel_results]

    return combined_candidate, aggregated_debug


def _normalize_table_rows(rows_value: Any) -> list[dict[str, Any]]:
    if isinstance(rows_value, list):
        source = rows_value
    elif isinstance(rows_value, Iterable) and not isinstance(rows_value, (str, bytes, bytearray)):
        source = list(rows_value)
    else:
        return []
    normalized: list[dict[str, Any]] = []
    for row in source:
        if isinstance(row, Mapping):
            normalized.append(dict(row))
    return normalized


def _qty_to_text(value: Any) -> str | None:
    if value is None:
        return None
    if isinstance(value, Fraction):
        if value.denominator == 1:
            return str(value.numerator)
        return str(value)
    if isinstance(value, (int,)):
        return str(int(value))
    if isinstance(value, float):
        if not math.isfinite(value):
            return None
        rounded = int(round(value))
        if abs(rounded - value) < 1e-6:
            return str(rounded)
        return str(value)
    text = str(value).strip()
    return text or None


def _format_chart_lines_from_rows(rows: Iterable[Mapping[str, Any]]) -> list[str]:
    chart_lines: list[str] = []
    for row in rows:
        if not isinstance(row, Mapping):
            continue
        desc = str(row.get("desc") or "").strip()
        if desc:
            cleaned_desc = " ".join(desc.split())
        else:
            cleaned_desc = ""
        qty_text = _qty_to_text(row.get("qty"))
        if cleaned_desc:
            if not cleaned_desc.startswith("(") and qty_text:
                line = f"({qty_text}) {cleaned_desc}"
            else:
                line = cleaned_desc
        else:
            parts: list[str] = []
            if qty_text:
                parts.append(f"({qty_text})")
            hole_val = str(row.get("hole") or "").strip()
            if hole_val:
                parts.append(hole_val)
            ref_val = str(row.get("ref") or "").strip()
            if ref_val:
                parts.append(ref_val)
            side_val = str(row.get("side") or "").strip()
            if side_val:
                parts.append(side_val)
            extra_desc = str(row.get("desc") or "").strip()
            if extra_desc:
                parts.append(extra_desc)
            line = " ".join(part for part in parts if part)
        line = " ".join(line.split())
        if line:
            chart_lines.append(line)
    return chart_lines


def read_geo(doc) -> dict[str, Any]:
    acad_info_raw = read_acad_table(doc) or {}
    acad_info = dict(acad_info_raw) if isinstance(acad_info_raw, Mapping) else {}
    acad_rows = _normalize_table_rows(acad_info.get("rows"))
    if acad_rows:
        acad_info["rows"] = acad_rows

    best_info: dict[str, Any] = dict(acad_info) if acad_rows else {}
    text_info: dict[str, Any] = {}

    if acad_rows:
        text_info_raw = read_text_table(doc) or {}
        if isinstance(text_info_raw, Mapping):
            text_info = dict(text_info_raw)
            text_rows = _normalize_table_rows(text_info.get("rows"))
            if text_rows:
                text_info["rows"] = text_rows
            chosen = choose_better_table(acad_info, text_info)
            if isinstance(chosen, Mapping):
                best_info = dict(chosen)
    else:
        text_info_raw = read_text_table(doc) or {}
        if isinstance(text_info_raw, Mapping):
            text_info = dict(text_info_raw)
            text_rows = _normalize_table_rows(text_info.get("rows"))
            if text_rows:
                text_info["rows"] = text_rows
            best_info = dict(text_info)

    rows = _normalize_table_rows(best_info.get("rows"))
    if not rows and text_info:
        rows = _normalize_table_rows(text_info.get("rows"))
        if rows:
            best_info = dict(text_info)

    if rows:
        best_info["rows"] = rows

    hole_count_val: Any = best_info.get("hole_count")
    if hole_count_val is None:
        hole_count = _sum_qty(rows)
    else:
        try:
            hole_count = int(float(hole_count_val))
        except Exception:
            hole_count = _sum_qty(rows)

    provenance = best_info.get("provenance_holes")
    if not provenance and text_info:
        provenance = text_info.get("provenance_holes")
    if not provenance:
        provenance = "HOLE TABLE" if rows else "HOLE TABLE (TEXT_FALLBACK)"

    families_val = best_info.get("hole_diam_families_in")
    if not isinstance(families_val, Mapping) and text_info:
        families_val = text_info.get("hole_diam_families_in")
    families = dict(families_val) if isinstance(families_val, Mapping) else None

    chart_lines = _format_chart_lines_from_rows(rows)

    result: dict[str, Any] = {
        "rows": rows,
        "hole_count": hole_count,
        "provenance_holes": provenance,
        "chart_lines": chart_lines,
    }
    if families is not None:
        result["hole_diam_families_in"] = families

    return result


def choose_better_table(a: Mapping[str, Any] | None, b: Mapping[str, Any] | None) -> Mapping[str, Any]:
    helper = _resolve_app_callable("_choose_better")
    if callable(helper):
        try:
            chosen = helper(a, b)
        except Exception:
            chosen = None
        if isinstance(chosen, Mapping):
            return chosen
        if isinstance(chosen, list):
            return {"rows": list(chosen)}
    score_a = _score_table(a)
    score_b = _score_table(b)
    candidate = a if score_a >= score_b else b
    if isinstance(candidate, Mapping):
        return candidate
    return {}


def _format_chart_line(row: Mapping[str, Any]) -> str:
    qty_val = row.get("qty") if isinstance(row, Mapping) else None
    try:
        qty = int(float(qty_val or 0))
    except Exception:
        qty = 0
    ref_raw = row.get("ref") if isinstance(row, Mapping) else None
    ref_text = str(ref_raw) if ref_raw not in (None, "") else "-"
    side_raw = row.get("side") if isinstance(row, Mapping) else None
    if isinstance(side_raw, str) and side_raw.strip():
        side_text = side_raw.strip().upper()
    else:
        side_text = "-"
    desc_source = None
    if isinstance(row, Mapping):
        for key in ("desc", "description", "text", "hole"):
            value = row.get(key)
            if value:
                desc_source = value
                break
    desc_text = "-"
    if desc_source is not None:
        desc_text = " ".join(str(desc_source).split()) or "-"
    return f"qty={qty} ref={ref_text} side={side_text} desc={desc_text}"


def _normalize_table_info(info: Mapping[str, Any] | None) -> dict[str, Any]:
    if not isinstance(info, Mapping):
        return {}
    normalized: dict[str, Any] = dict(info)
    rows_raw = normalized.get("rows")
    if isinstance(rows_raw, list):
        rows_list = [dict(row) if isinstance(row, Mapping) else row for row in rows_raw]
    elif isinstance(rows_raw, Iterable) and not isinstance(rows_raw, (str, bytes, bytearray)):
        rows_list = [dict(row) if isinstance(row, Mapping) else row for row in rows_raw]
    else:
        rows_list = []
    normalized["rows"] = rows_list

    hole_count_raw = normalized.get("hole_count")
    try:
        hole_count = int(float(hole_count_raw))
    except Exception:
        hole_count = 0
    if hole_count <= 0:
        hole_count = _sum_qty(row for row in rows_list if isinstance(row, Mapping))
    normalized["hole_count"] = hole_count

    families = normalized.get("hole_diam_families_in")
    if isinstance(families, Mapping):
        normalized["hole_diam_families_in"] = dict(families)
    else:
        normalized["hole_diam_families_in"] = {}

    provenance = normalized.get("provenance_holes")
    if hole_count and not provenance:
        normalized["provenance_holes"] = "HOLE TABLE"

    chart_lines_raw = normalized.get("chart_lines")
    chart_lines: list[str] = []
    if isinstance(chart_lines_raw, Iterable) and not isinstance(
        chart_lines_raw, (str, bytes, bytearray)
    ):
        for entry in chart_lines_raw:
            text = str(entry).strip()
            if text:
                chart_lines.append(text)
    if not chart_lines:
        chart_lines = [
            _format_chart_line(row)
            for row in rows_list
            if isinstance(row, Mapping)
        ]
    normalized["chart_lines"] = chart_lines

    return normalized


def read_geo(doc) -> dict[str, Any]:
    acad_info = read_acad_table(doc) or {}
    text_info = read_text_table(doc) or {}
    best_info = choose_better_table(acad_info, text_info)

    candidates: list[Mapping[str, Any]] = []
    seen_ids: set[int] = set()
    for candidate in (best_info, text_info, acad_info):
        if isinstance(candidate, Mapping):
            key = id(candidate)
            if key not in seen_ids:
                seen_ids.add(key)
                candidates.append(candidate)

    for candidate in candidates:
        normalized = _normalize_table_info(candidate)
        if normalized.get("rows"):
            return normalized

    return {}


def split_actions(desc: str) -> list[str]:
    if not desc:
        return []
    pieces: list[str] = []
    for fragment in _OPS_SEGMENT_SPLIT_RE.split(str(desc)):
        cleaned = fragment.strip(" ;")
        if cleaned:
            pieces.append(cleaned)
    return pieces


def classify_action(fragment: str) -> dict[str, Any]:
    text = " ".join(str(fragment or "").split()).strip()
    upper = text.upper()
    result: dict[str, Any] = {
        "kind": "unknown",
        "qty": 1,
        "size": None,
        "side": _detect_row_side(text),
        "npt": False,
    }
    if not text:
        return result

    if _TAP_TOKEN_RE.search(upper) or _THREAD_TOKEN_RE.search(upper) or _NPT_TOKEN_RE.search(upper):
        result["kind"] = "tap"
        if _NPT_TOKEN_RE.search(upper):
            result["npt"] = True
        return result

    if _COUNTERBORE_TOKEN_RE.search(upper):
        result["kind"] = "cbore"
        return result

    if _COUNTERDRILL_TOKEN_RE.search(upper):
        result["kind"] = "cdrill"
        return result

    if _COUNTERSINK_TOKEN_RE.search(upper):
        result["kind"] = "csink"
        return result

    if _JIG_GRIND_TOKEN_RE.search(upper):
        result["kind"] = "jig_grind"
        return result

    if _SPOT_TOKEN_RE.search(upper) and not _TAP_TOKEN_RE.search(upper):
        result["kind"] = "spot"
        return result

    if _DRILL_TOKEN_RE.search(upper):
        drill_size: str | None = None
        for pattern in _DRILL_SIZE_PATTERNS:
            match = pattern.search(text)
            if not match:
                continue
            token = match.group(1) if match.lastindex else match.group(0)
            if token:
                drill_size = str(token).strip()
                break
        result["kind"] = "drill"
        if drill_size:
            result["size"] = drill_size
        return result

    return result


def _normalize_geom_holes_payload(
    geom_holes: Any = None, hole_sets: Any = None
) -> dict[str, Any]:
    groups_counter: defaultdict[float, int] = defaultdict(int)
    total_candidates: list[int] = []

    def _ingest_group(entry: Mapping[str, Any]) -> None:
        dia_candidate = (
            entry.get("dia_in")
            or entry.get("diam_in")
            or entry.get("diameter_in")
            or entry.get("diam")
            or entry.get("dia")
        )
        qty_candidate = (
            entry.get("count")
            or entry.get("qty")
            or entry.get("quantity")
            or entry.get("total")
        )
        try:
            dia_value = float(dia_candidate)
        except Exception:
            return
        try:
            qty_value = int(float(qty_candidate))
        except Exception:
            return
        if qty_value <= 0 or dia_value <= 0:
            return
        dia_key = round(dia_value, 4)
        groups_counter[dia_key] += qty_value

    def _ingest_source(source: Any) -> None:
        if source is None:
            return
        if isinstance(source, Mapping):
            total_val = source.get("total")
            if total_val not in (None, ""):
                try:
                    total_candidates.append(int(float(total_val)))
                except Exception:
                    pass
            for key in ("hole_count", "hole_count_geom", "hole_count_geom_dedup"):
                value = source.get(key)
                if value not in (None, ""):
                    try:
                        total_candidates.append(int(float(value)))
                    except Exception:
                        continue
            groups_val = source.get("groups") or source.get("hole_groups")
            if isinstance(groups_val, Sequence):
                for item in groups_val:
                    if isinstance(item, Mapping):
                        _ingest_group(item)
            families = source.get("hole_diam_families_in")
            if isinstance(families, Mapping):
                for dia_text, qty_val in families.items():
                    try:
                        dia_value = float(dia_text)
                        qty_value = int(float(qty_val))
                    except Exception:
                        continue
                    if qty_value > 0 and dia_value > 0:
                        dia_key = round(dia_value, 4)
                        groups_counter[dia_key] += qty_value
            for key in ("sets", "hole_sets"):
                alt = source.get(key)
                if isinstance(alt, Sequence):
                    for item in alt:
                        if isinstance(item, Mapping):
                            _ingest_group(item)
        elif isinstance(source, Sequence):
            for item in source:
                if isinstance(item, Mapping):
                    _ingest_group(item)

    _ingest_source(geom_holes)
    _ingest_source(hole_sets)

    groups = [
        {"dia_in": float(dia_key), "count": count}
        for dia_key, count in sorted(groups_counter.items())
        if count > 0
    ]
    total = sum(entry["count"] for entry in groups)
    if total <= 0 and total_candidates:
        total = max(total_candidates)
    return {"groups": groups, "total": total}


def ops_manifest(
    chart_rows: Iterable[Mapping[str, Any]] | None,
    geom_holes: Mapping[str, Any] | None = None,
    *,
    hole_sets: Any = None,
) -> dict[str, Any]:
    table_keys = ("drill", "tap", "cbore", "cdrill", "csink", "jig_grind", "spot")
    table_counts: dict[str, int] = {key: 0 for key in table_keys}
    details: dict[str, Any] = {"npt": 0, "drill_sized": 0, "drill_sizes": {}}

    rows_iter = chart_rows or []
    for row in rows_iter:
        if not isinstance(row, Mapping):
            continue
        qty_val = row.get("qty")
        try:
            qty = int(float(qty_val or 0))
        except Exception:
            qty = 0
        if qty <= 0:
            continue
        desc_source = None
        for key in ("desc", "description", "text", "hole"):
            if key in row and row[key]:
                desc_source = row[key]
                break
        desc_text = str(desc_source or "")
        fragments = split_actions(desc_text) or [desc_text]
        for fragment in fragments:
            action = classify_action(fragment)
            kind = action.get("kind") or ""
            if kind not in table_counts:
                continue
            table_counts[kind] += qty
            if kind == "tap" and action.get("npt"):
                details["npt"] += qty
            if kind == "drill":
                size_token = action.get("size")
                if size_token:
                    details["drill_sized"] += qty
                    size_map = details.setdefault("drill_sizes", {})
                    size_map[size_token] = size_map.get(size_token, 0) + qty

    geom_info = _normalize_geom_holes_payload(geom_holes, hole_sets)
    geom_total = int(geom_info.get("total") or 0)
    sized_drill_qty = int(details.get("drill_sized") or 0)
    geom_residual = max(geom_total - sized_drill_qty, 0) if geom_total and sized_drill_qty else geom_total

    total_counts = dict(table_counts)
    if geom_total > 0:
        total_counts["drill"] = geom_residual if sized_drill_qty else geom_total
    else:
        total_counts["drill"] = table_counts.get("drill", 0)

    manifest = {
        "table": table_counts,
        "geom": {"drill": geom_total, "groups": geom_info.get("groups", [])},
        "total": total_counts,
        "details": details,
    }
    if sized_drill_qty and geom_total:
        manifest["geom"]["residual_drill"] = geom_residual
    return manifest


def geom_hole_census(doc: Any) -> dict[str, Any]:
    blocks_included = 0
    blocks_skipped = 0
    groups_counter: defaultdict[float, int] = defaultdict(int)

    try:
        msp = doc.modelspace()
    except Exception:
        layouts = getattr(doc, "layouts", None)
        layout_get = getattr(layouts, "get", None) if layouts is not None else None
        if callable(layout_get):
            try:
                msp = layout_get("Model")
            except Exception:
                msp = None
        else:
            msp = None
        if msp is None:
            print(
                "[GEOM] counted circles: total=0 from model=0 paperspace=0 "
                "blocks_included=0 blocks_skipped=0"
            )
            return {"groups": [], "total": 0}

    units = detect_units_scale(doc)
    to_in = float(units.get("to_in") or 1.0)
    exclude_patterns = [
        re.compile(pattern, re.IGNORECASE) for pattern in DEFAULT_TEXT_LAYER_EXCLUDE_REGEX
    ]
    groups_counter: defaultdict[float, int] = defaultdict(int)
<<<<<<< HEAD
    contributor_counter: defaultdict[tuple[str, str], int] = defaultdict(int)
=======
    seen_circle_keys: set[tuple[float, float, float]] = set()
    total_candidates = 0
>>>>>>> 63a88940

    def _allow_block(name: str | None) -> bool:
        nonlocal blocks_included, blocks_skipped
        if not name:
            return True
        if _GEOM_BLOCK_EXCLUDE_RE.match(name):
            blocks_skipped += 1
            return False
        blocks_included += 1
        return True

    for flattened in flatten_entities(
        msp, depth=_MAX_INSERT_DEPTH, include_block=_allow_block
    ):
        entity = flattened.entity
        try:
            dxftype = entity.dxftype()
        except Exception:
            continue
        if str(dxftype or "").upper() != "CIRCLE":
            continue
        dxf_obj = getattr(entity, "dxf", None)
        layer_upper = (
            getattr(flattened, "effective_layer_upper", "")
            or getattr(flattened, "layer_upper", "")
        )
        if layer_upper:
            if any(pattern.search(layer_upper) for pattern in exclude_patterns):
                continue
<<<<<<< HEAD
        layer_key = layer_upper or "-"
        block_name = getattr(flattened, "block_name", None)
        block_key = (block_name or "-").upper()
        contributor_counter[(layer_key, block_key)] += 1
        radius_val = getattr(getattr(entity, "dxf", None), "radius", None)
=======
        radius_val = getattr(dxf_obj, "radius", None)
        if radius_val is None:
            radius_val = getattr(entity, "radius", None)
>>>>>>> 63a88940
        if not isinstance(radius_val, (int, float)):
            continue
        center_obj = getattr(dxf_obj, "center", None)
        if center_obj is None:
            center_obj = getattr(entity, "center", None)
        center_coords = _point3d(center_obj)
        if center_coords is None:
            continue
        cx_raw, cy_raw, cz_raw = center_coords
        if not math.isfinite(cz_raw) or abs(cz_raw) > _GEO_CIRCLE_Z_ABS_MAX:
            continue
        tx, ty = _apply_transform_point(flattened.transform, (cx_raw, cy_raw))
        if tx is None or ty is None:
            continue
        if not (math.isfinite(tx) and math.isfinite(ty)):
            continue
        normal_candidate = getattr(dxf_obj, "extrusion", None)
        if normal_candidate is None:
            normal_candidate = getattr(dxf_obj, "normal", None)
        if normal_candidate is None:
            normal_candidate = getattr(entity, "extrusion", None)
        if normal_candidate is None:
            normal_candidate = getattr(entity, "normal", None)
        if not _is_positive_z_normal(normal_candidate):
            continue
        scaled_radius = float(radius_val) * _transform_scale_hint(flattened.transform)
        diameter_in = 2.0 * scaled_radius * to_in
        if not math.isfinite(diameter_in) or diameter_in <= 0:
            continue
        if diameter_in < _GEO_CIRCLE_DIAM_MIN_IN:
            continue
        if _GEO_CIRCLE_DIAM_MAX_IN and diameter_in > _GEO_CIRCLE_DIAM_MAX_IN:
            continue
        total_candidates += 1
        dedup_key = (
            round(float(tx), _GEO_CIRCLE_DEDUP_DIGITS),
            round(float(ty), _GEO_CIRCLE_DEDUP_DIGITS),
            round(float(diameter_in), _GEO_CIRCLE_DEDUP_DIGITS),
        )
        if dedup_key in seen_circle_keys:
            continue
        seen_circle_keys.add(dedup_key)
        dia_key = round(diameter_in, 4)
        groups_counter[dia_key] += 1

    unique_count = len(seen_circle_keys)
    if total_candidates or unique_count:
        print(f"[GEOM] unique circles after dedup: {unique_count} (was {total_candidates})")

    groups = [
        {"dia_in": float(diameter), "count": count}
        for diameter, count in sorted(groups_counter.items())
        if count > 0
    ]
    total = sum(entry["count"] for entry in groups)
<<<<<<< HEAD
    contributors: list[dict[str, Any]] = []
    if contributor_counter:
        sorted_contributors = sorted(
            contributor_counter.items(),
            key=lambda item: (
                -item[1],
                item[0][0] or "",
                item[0][1] or "",
            ),
        )
        for (layer_token, block_token), count in sorted_contributors:
            if count <= 0:
                continue
            layer_value = layer_token if layer_token != "-" else None
            block_value = block_token if block_token != "-" else None
            contributors.append({
                "layer": layer_value,
                "block": block_value,
                "count": int(count),
            })
    result: dict[str, Any] = {"groups": groups, "total": total}
    if contributors:
        result["contributors"] = contributors
    return result
=======
    circle_total = sum(groups_counter.values())
    model_circles = circle_total
    print(
        "[GEOM] counted circles: total={} from model={} paperspace=0 "
        "blocks_included={} blocks_skipped={}".format(
            circle_total, model_circles, blocks_included, blocks_skipped
        )
    )
    return {"groups": groups, "total": total}
>>>>>>> 63a88940


def promote_table_to_geo(
    geo: dict[str, Any],
    table_info: Mapping[str, Any],
    source_tag: str,
    *,
    log_publish: bool = True,
    geom_holes: Mapping[str, Any] | None = None,
) -> None:
    helper = _resolve_app_callable("_persist_rows_and_totals")
    if callable(helper):
        try:
            helper(geo, table_info, src=source_tag)
            return
        except Exception:
            pass
    if not isinstance(table_info, Mapping):
        return
    rows = table_info.get("rows") or []
    if not rows:
        return
    ops_summary = geo.setdefault("ops_summary", {})
    ops_summary["rows"] = list(rows)
    ops_summary["source"] = source_tag
    qty_sum = _sum_qty(rows)
    manifest = ops_manifest(rows, geom_holes=geom_holes)
    if manifest:
        ops_summary["manifest"] = manifest
        totals_map = manifest.get("total")
        if isinstance(totals_map, Mapping):
            ops_summary["totals"] = dict(totals_map)
    if source_tag == "text_table" and qty_sum > 0:
        geo["hole_count"] = qty_sum
        provenance = geo.setdefault("provenance", {})
        if isinstance(provenance, Mapping) and not isinstance(provenance, dict):
            provenance = dict(provenance)
            geo["provenance"] = provenance
        if isinstance(provenance, dict):
            provenance["holes"] = "HOLE TABLE"
        if log_publish:
            print(
                f"[PATH] publish=text_table rows={len(rows)} qty_sum={qty_sum}"
            )
    hole_count = table_info.get("hole_count")
    if qty_sum > 0:
        hole_count = qty_sum
    try:
        geo["hole_count"] = int(hole_count)
    except Exception:
        pass
    provenance = geo.setdefault("provenance", {})
    provenance["holes"] = "HOLE TABLE"


def extract_hole_table(
    doc_or_path: Any,
    *,
    opts: Mapping[str, Any] | None = None,
) -> dict[str, Any]:
    """Return standardized hole-table data for downstream pricing/app usage."""

    options = dict(opts or {})

    doc = doc_or_path
    if isinstance(doc_or_path, (str, os.PathLike, Path)):
        use_oda = bool(options.pop("use_oda", True))
        oda_version = options.pop("oda_version", None)
        path_obj = Path(doc_or_path)
        doc = _load_doc_for_path(path_obj, use_oda=use_oda, out_ver=oda_version)

    if doc is None:
        return {
            "chart_rows": [],
            "hole_count_table": 0,
            "provenance": "HOLE TABLE",
            "layouts_seen": [],
            "layer_policy": {"include": "-", "exclude": "-"},
        }

    allowed_keys = {
        "layer_allowlist",
        "roi_hint",
        "block_name_allowlist",
        "block_name_regex",
        "layer_include_regex",
        "layer_exclude_regex",
        "layout_filters",
        "debug_layouts",
        "debug_scan",
    }
    read_kwargs = {key: value for key, value in options.items() if key in allowed_keys}

    try:
        table_info = read_text_table(doc, **read_kwargs) or {}
    except NoTextRowsError:
        table_info = {}

    rows = _normalize_table_rows(table_info.get("rows"))
    chart_rows: list[dict[str, Any]] = []
    for row in rows:
        qty_val = 0
        try:
            qty_val = int(float(row.get("qty") or 0))
        except Exception:
            qty_val = 0
        desc_text = " ".join(str(row.get("desc") or "").split())
        if qty_val <= 0 and not desc_text:
            continue
        row_payload: dict[str, Any] = {}
        if qty_val > 0:
            row_payload["qty"] = qty_val
        if desc_text:
            row_payload["desc"] = desc_text
        ref_text = str(row.get("ref") or "").strip()
        if ref_text:
            row_payload["ref"] = ref_text
        side_text = str(row.get("side") or "").strip()
        if side_text:
            row_payload["side"] = side_text
        if not row_payload:
            continue
        chart_rows.append(row_payload)

    hole_count_table = sum(int(row.get("qty", 0)) for row in chart_rows)

    debug_snapshot = get_last_text_table_debug() or {}
    layout_candidates: list[str] = []
    if isinstance(debug_snapshot, Mapping):
        for key in ("scanned_layouts", "layouts"):
            raw_value = debug_snapshot.get(key)
            if isinstance(raw_value, list):
                for item in raw_value:
                    text = str(item or "").strip()
                    if text:
                        layout_candidates.append(text)
    layouts_seen: list[str] = []
    seen_layouts: set[str] = set()
    for name in layout_candidates:
        if name in seen_layouts:
            continue
        seen_layouts.add(name)
        layouts_seen.append(name)

    include_patterns: list[str] = []
    exclude_patterns: list[str] = []
    if isinstance(debug_snapshot, Mapping):
        raw_include = debug_snapshot.get("layer_regex_include")
        raw_exclude = debug_snapshot.get("layer_regex_exclude")
        if isinstance(raw_include, list):
            include_patterns = [str(item) for item in raw_include if str(item or "").strip()]
        if isinstance(raw_exclude, list):
            exclude_patterns = [str(item) for item in raw_exclude if str(item or "").strip()]
    if not exclude_patterns:
        exclude_patterns = [pattern for pattern in DEFAULT_TEXT_LAYER_EXCLUDE_REGEX if pattern]

    def _pattern_display(patterns: list[str]) -> str:
        if not patterns:
            return "-"
        return ", ".join(patterns)

    layer_policy = {
        "include": _pattern_display(include_patterns),
        "exclude": _pattern_display(exclude_patterns),
    }

    provenance = "HOLE TABLE"

    return {
        "chart_rows": chart_rows,
        "hole_count_table": hole_count_table,
        "provenance": provenance,
        "layouts_seen": layouts_seen,
        "layer_policy": layer_policy,
    }


def extract_geometry(doc) -> dict[str, Any]:
    helper = _resolve_app_callable("_build_geo_from_ezdxf_doc")
    if callable(helper):
        try:
            geo = helper(doc)
        except Exception:
            geo = None
        if isinstance(geo, Mapping):
            return dict(geo)
    return {}


def _load_doc_for_path(path: Path, *, use_oda: bool, out_ver: str | None = None) -> Any:
    global _LAST_DXF_FALLBACK_INFO
    _LAST_DXF_FALLBACK_INFO = None
    ezdxf_mod = geometry.require_ezdxf()
    readfile = getattr(ezdxf_mod, "readfile", None)
    if not callable(readfile):
        raise AttributeError("ezdxf module does not expose a callable readfile")
    lower_suffix = path.suffix.lower()
    oda_version = _normalize_oda_version(out_ver)
    if lower_suffix == ".dwg":
        if use_oda and _HAS_ODAFC:
            odafc_mod = None
            try:
                odafc_mod = _ezdxf_vendor.require_odafc()
            except Exception:
                odafc_mod = None
            if odafc_mod is not None:
                odaread = getattr(odafc_mod, "readfile", None)
                if callable(odaread):
                    return odaread(str(path))
        target_version = oda_version or "ACAD2018"
        dxf_path: str | None = None
        try:
            if oda_version:
                dxf_path = convert_dwg_to_dxf(str(path), out_ver=oda_version)
            else:
                dxf_path = convert_dwg_to_dxf(str(path), quiet=True)
        except Exception as exc:
            out_display = dxf_path or "-"
            error_text = str(exc)
            print(
                f"[DXF-FALLBACK] try={target_version} ok=False out={out_display} err={error_text}"
            )
            _LAST_DXF_FALLBACK_INFO = {
                "version": target_version,
                "path": str(path),
                "ok": False,
                "error": error_text,
            }
            raise
        ok = bool(dxf_path) and os.path.exists(dxf_path)
        out_display = dxf_path or "-"
        if oda_version or not ok:
            print(f"[DXF-FALLBACK] try={target_version} ok={ok} out={out_display}")
            _LAST_DXF_FALLBACK_INFO = {
                "version": target_version,
                "path": str(out_display),
                "ok": ok,
            }
        else:
            _LAST_DXF_FALLBACK_INFO = None
        if not ok:
            raise AssertionError(
                f"ODA fallback {target_version} did not produce a DXF at {out_display}"
            )
        return readfile(out_display)
    return readfile(str(path))


def _ensure_ops_summary_map(candidate: Any) -> dict[str, Any]:
    if isinstance(candidate, Mapping):
        return dict(candidate)
    return {}


def _best_geo_hole_count(geo: Mapping[str, Any]) -> int | None:
    for key in ("hole_count", "hole_count_geom", "hole_count_geom_dedup", "hole_count_geom_raw"):
        value = geo.get(key) if isinstance(geo, Mapping) else None
        try:
            val_int = int(float(value))
        except Exception:
            val_int = 0
        if val_int > 0:
            return val_int
    return None


def read_geo(
    doc: Any,
    *,
    prefer_table: bool = True,
    feature_flags: Mapping[str, Any] | None = None,
    force_text: bool = False,
    pipeline: str = "auto",
    allow_geom: bool = False,
    layer_allowlist: Iterable[str] | None = _DEFAULT_LAYER_ALLOWLIST,
    block_name_allowlist: Iterable[str] | None = None,
    block_name_regex: Iterable[str] | str | None = None,
    layer_include_regex: Iterable[str] | str | None = None,
    layer_exclude_regex: Iterable[str] | str | None = DEFAULT_TEXT_LAYER_EXCLUDE_REGEX,
    layout_filters: Mapping[str, Any] | Iterable[str] | str | None = None,
    debug_layouts: bool = False,
    debug_scan: bool = False,
) -> dict[str, Any]:
    """Process a loaded DXF/DWG document into GEO payload details.

    Args:
        pipeline: Extraction pipeline to run. ``"auto"`` tries ACAD first and
            falls back to TEXT, ``"acad"`` and ``"text"`` force a specific path,
            and ``"geom"`` publishes geometry-derived rows directly.
        allow_geom: When ``True``, geometry rows may be emitted even when the
            pipeline is set to ``"auto"``.
    """

    del feature_flags  # placeholder for future feature toggles
    pipeline_normalized = str(pipeline or "auto").strip().lower()
    if pipeline_normalized not in {"auto", "acad", "text", "geom"}:
        pipeline_normalized = "auto"
    allow_geom_rows = bool(allow_geom or pipeline_normalized == "geom")
    geo = extract_geometry(doc)
    if not isinstance(geo, dict):
        geo = {}

    geom_census = geom_hole_census(doc)
    if isinstance(geo, dict):
        geo["geom_holes"] = geom_census
    state = ExtractionState()

    use_tables = bool(
        prefer_table and pipeline_normalized in {"auto", "acad", "text"}
    )
    run_acad = pipeline_normalized in {"auto", "acad"}
    run_text = pipeline_normalized in {"auto", "text"}

    existing_ops_summary = geo.get("ops_summary") if isinstance(geo, Mapping) else {}
    provenance = geo.get("provenance") if isinstance(geo, Mapping) else {}
    provenance_holes = None
    if isinstance(provenance, Mapping):
        provenance_holes = provenance.get("holes")
    existing_source = ""
    if isinstance(existing_ops_summary, Mapping):
        existing_source = str(existing_ops_summary.get("source") or "")
    existing_is_table = bool(
        use_tables
        and (
            (existing_source and "table" in existing_source.lower())
            or (isinstance(provenance_holes, str) and provenance_holes.upper() == "HOLE TABLE")
        )
    )
    if existing_is_table and isinstance(existing_ops_summary, Mapping):
        current_table_info = dict(existing_ops_summary)
        rows = current_table_info.get("rows")
        if isinstance(rows, Iterable) and not isinstance(rows, list):
            current_table_info["rows"] = list(rows)
    else:
        current_table_info = {}

    acad_info: Mapping[str, Any] | dict[str, Any]
    if run_acad:
        try:
            acad_info = read_acad_table(doc, layer_allowlist=layer_allowlist) or {}
        except TypeError as exc:
            if "layer_allowlist" in str(exc):
                try:
                    acad_info = read_acad_table(doc) or {}
                except Exception:
                    acad_info = {}
            else:
                raise
        except Exception:
            acad_info = {}
    else:
        acad_info = {}
    acad_roi_hint: Mapping[str, Any] | None = None
    if isinstance(acad_info, Mapping):
        roi_candidate = acad_info.get("roi_hint")
        acad_roi_hint = roi_candidate if isinstance(roi_candidate, Mapping) else None
    text_layer_allowlist = layer_allowlist
    if text_layer_allowlist is _DEFAULT_LAYER_ALLOWLIST:
        text_layer_allowlist = None
    elif isinstance(text_layer_allowlist, Iterable) and not isinstance(
        text_layer_allowlist, (str, bytes, bytearray)
    ):
        try:
            if set(text_layer_allowlist) == set(_DEFAULT_LAYER_ALLOWLIST):
                text_layer_allowlist = None
        except TypeError:
            pass
    anchor_auto_publish = False
    if run_text:
        try:
            text_info = read_text_table(
                doc,
                layer_allowlist=text_layer_allowlist,
                roi_hint=acad_roi_hint,
                block_name_allowlist=block_name_allowlist,
                block_name_regex=block_name_regex,
                layer_include_regex=layer_include_regex,
                layer_exclude_regex=layer_exclude_regex,
                layout_filters=layout_filters,
                debug_layouts=debug_layouts,
                debug_scan=debug_scan,
            ) or {}
        except TypeError as exc:
            message = str(exc)
            if any(
                key in message
                for key in ("layer_allowlist", "roi_hint", "layout_filters", "debug_scan")
            ):
                try:
                    text_info = read_text_table(doc) or {}
                except RuntimeError:
                    raise
                except Exception:
                    text_info = {}
            else:
                raise
        except RuntimeError:
            raise
        except Exception:
            text_info = {}
    else:
        text_info = {}

    if isinstance(text_info, Mapping) and text_info.get("anchor_authoritative"):
        state.anchor_authoritative = True
        state.published = True
        anchor_auto_publish = True

    acad_rows_list: list[dict[str, Any]] = []
    if isinstance(acad_info, Mapping):
        acad_info = dict(acad_info)
        acad_rows_list = _normalize_table_rows(acad_info.get("rows"))
        acad_info["rows"] = acad_rows_list
    else:
        acad_info = {}
    acad_rows = len(acad_rows_list)
    if not run_acad:
        print("[PATH] acad=skip (pipeline=text/geom)")
    elif acad_rows == 0:
        print("[PATH] acad=0 (no tables found)")

    text_rows_list: list[dict[str, Any]] = []
    if isinstance(text_info, Mapping):
        text_info = dict(text_info)
        text_rows_list = _normalize_table_rows(text_info.get("rows"))
        text_info["rows"] = text_rows_list
    else:
        text_info = {}
    text_rows = len(text_rows_list)
    debug_snapshot = get_last_text_table_debug() or {}
    rows_txt_debug = 0
    if isinstance(debug_snapshot, Mapping):
        try:
            rows_txt_debug = int(float(debug_snapshot.get("rows_txt_count") or 0))
        except Exception:
            rows_txt_debug = 0
    rows_txt_lines: list[str] = []
    if isinstance(debug_snapshot, Mapping):
        raw_rows_txt = debug_snapshot.get("rows_txt_lines")
        candidates: Iterable[Any]
        if isinstance(raw_rows_txt, list):
            candidates = raw_rows_txt
        elif isinstance(raw_rows_txt, Iterable) and not isinstance(
            raw_rows_txt, (str, bytes, bytearray)
        ):
            candidates = list(raw_rows_txt)
        else:
            candidates = []
        for item in candidates:
            try:
                text_candidate = str(item)
            except Exception:
                text_candidate = ""
            normalized_candidate = " ".join(text_candidate.split())
            if normalized_candidate:
                rows_txt_lines.append(normalized_candidate)
    if run_text:
        print(f"[PATH] text=run (rows_txt={rows_txt_debug})")
    else:
        print("[PATH] text=skip (pipeline=acad/geom)")
    print(f"[EXTRACT] acad_rows={acad_rows} text_rows={text_rows}")

    publish_info: dict[str, Any] | None = None
    publish_source_tag: str | None = None
    fallback_info: dict[str, Any] | None = None
    fallback_rows_list: list[dict[str, Any]] = []
    fallback_qty_sum = 0
    if rows_txt_lines:
        fallback_candidate = _publish_fallback_from_rows_txt(rows_txt_lines)
        if isinstance(fallback_candidate, Mapping) and fallback_candidate.get("rows"):
            fallback_info = dict(fallback_candidate)
            fallback_rows_list = _normalize_table_rows(fallback_info.get("rows"))
            fallback_info["rows"] = fallback_rows_list
            fallback_qty_sum = _sum_qty(fallback_rows_list)
    no_text_rows_available = bool(
        use_tables
        and run_acad
        and run_text
        and acad_rows == 0
        and text_rows == 0
        and not fallback_rows_list
        and rows_txt_debug == 0
        and not allow_geom_rows
    )
    if no_text_rows_available:
        raise NoTextRowsError()
    force_text_mode = bool(
        run_text and force_text and fallback_info and fallback_rows_list
    )
    fallback_selected = False
    auto_text_fallback = bool(
        run_text
        and fallback_info
        and fallback_rows_list
        and (not run_acad or acad_rows == 0)
        and text_rows == 0
        and rows_txt_lines
    )
    if run_text and auto_text_fallback:
        publish_info = fallback_info
        publish_source_tag = "text_table"
        fallback_selected = True
    elif run_text and force_text_mode:
        publish_info = fallback_info
        publish_source_tag = "text_table"
        fallback_selected = True
    elif run_acad and acad_rows_list:
        publish_info = acad_info
        publish_source_tag = "acad_table"
    elif run_text and text_rows_list:
        publish_info = text_info
        publish_source_tag = "text_table"
    elif run_text and fallback_info and fallback_rows_list:
        publish_info = fallback_info
        publish_source_tag = "text_table"
        fallback_selected = True

    score_a = _score_table(acad_info)
    score_b = _score_table(text_info)
    score_c = _score_table(fallback_info)
    best_table = publish_info or choose_better_table(acad_info, text_info)
    if fallback_info and fallback_rows_list:
        best_score = _score_table(best_table) if isinstance(best_table, Mapping) else (0, 0, 0)
        if score_c > best_score:
            best_table = fallback_info
    if publish_info is None and isinstance(best_table, Mapping) and best_table.get("rows"):
        publish_info = dict(best_table)
        publish_info["rows"] = _normalize_table_rows(publish_info.get("rows"))
        if run_acad and best_table is acad_info:
            publish_source_tag = "acad_table"
        else:
            publish_source_tag = "text_table"
    publish_rows: list[dict[str, Any]] = []
    if isinstance(publish_info, Mapping):
        publish_rows = list(publish_info.get("rows") or [])
    skip_acad = bool(
        publish_rows
        and publish_source_tag
        and str(publish_source_tag).lower() == "text_table"
    )
    if pipeline_normalized in {"text", "geom"}:
        skip_acad = True
    if fallback_selected and fallback_rows_list:
        print(
            f"[TEXT-FALLBACK] promoted rows={len(fallback_rows_list)} "
            f"qty_sum={fallback_qty_sum} source=text"
        )

    table_used = False
    source_tag = publish_source_tag
    existing_score = _score_table(current_table_info)
    publish_score = _score_table(publish_info) if isinstance(publish_info, Mapping) else (0, 0, 0)
    if use_tables and publish_info and publish_rows:
        can_promote = False
        if not existing_is_table:
            can_promote = True
        elif publish_score > existing_score:
            can_promote = True
        elif (
            publish_info is text_info
            and acad_rows == 0
            and text_rows > 0
        ):
            can_promote = True
        if can_promote:
            promote_table_to_geo(
                geo,
                publish_info,
                publish_source_tag or "text_table",
                log_publish=False,
                geom_holes=geom_census,
            )
            table_used = True
            if publish_source_tag and publish_source_tag == "text_table":
                _print_promoted_rows_once(publish_rows)

    if not isinstance(best_table, Mapping) or not best_table.get("rows"):
        best_table = publish_info or best_table

    ops_summary = _ensure_ops_summary_map(geo.get("ops_summary"))
    geo["ops_summary"] = ops_summary
    rows = ops_summary.get("rows")
    if not isinstance(rows, list):
        if isinstance(rows, Iterable):
            rows = list(rows)
        else:
            rows = []
    if not table_used and existing_is_table:
        table_used = bool(rows)

    qty_sum = 0
    if table_used:
        qty_sum = _sum_qty(rows)
    elif publish_rows:
        qty_sum = _sum_qty(publish_rows)
        ops_summary["rows"] = list(publish_rows)
        if publish_source_tag:
            ops_summary["source"] = publish_source_tag
        if publish_source_tag == "text_table":
            provenance = geo.setdefault("provenance", {})
            if isinstance(provenance, Mapping) and not isinstance(provenance, dict):
                provenance = dict(provenance)
                geo["provenance"] = provenance
            if isinstance(provenance, dict):
                provenance["holes"] = "HOLE TABLE"
            manifest_payload = ops_manifest(publish_rows, geom_holes=geom_census)
            if manifest_payload:
                ops_summary["manifest"] = manifest_payload
                totals_map = manifest_payload.get("total")
                if isinstance(totals_map, Mapping):
                    ops_summary["totals"] = dict(totals_map)
            geo["hole_count"] = qty_sum
    else:
        geometry_rows_present = bool(rows)
        if geometry_rows_present and not allow_geom_rows:
            ops_summary.pop("rows", None)
            rows = []
            if pipeline_normalized == "auto":
                print(
                    "[PATH] geom suppressed (use --pipeline geom or --allow-geom)"
                )
            ops_summary["source"] = pipeline_normalized
        else:
            if not geometry_rows_present:
                ops_summary.pop("rows", None)
                rows = []
            if geometry_rows_present and allow_geom_rows:
                ops_summary["source"] = "geom"
                qty_sum = _sum_qty(rows)
            else:
                ops_summary["source"] = pipeline_normalized

    if not table_used and not publish_rows:
        hole_count = _best_geo_hole_count(geo)
        if hole_count:
            geo["hole_count"] = hole_count

    if publish_rows and not table_used:
        try:
            hole_total = publish_info.get("hole_count") if isinstance(publish_info, Mapping) else None
            if hole_total in (None, ""):
                hole_total = qty_sum
            geo["hole_count"] = int(float(hole_total))
        except Exception:
            geo["hole_count"] = qty_sum

    if (table_used or publish_rows) and source_tag:
        ops_summary["source"] = source_tag
    totals = ops_summary.get("totals")
    if isinstance(totals, Mapping):
        ops_summary["totals"] = dict(totals)

    rows_for_log: list[Mapping[str, Any]] | list[Any]
    if table_used:
        rows_for_log = ops_summary.get("rows") or []
        if not isinstance(rows_for_log, list) and isinstance(rows_for_log, Iterable):
            rows_for_log = list(rows_for_log)
        qty_sum = _sum_qty(rows_for_log)
    elif publish_rows:
        rows_for_log = list(publish_rows)
        qty_sum = _sum_qty(rows_for_log)
    else:
        rows_for_log = rows
        if not isinstance(rows_for_log, list):
            if isinstance(rows_for_log, Iterable):
                rows_for_log = list(rows_for_log)
            else:
                rows_for_log = []
        if not rows_for_log and text_rows:
            rows_for_log = list(text_rows_list)

    manifest_rows = ops_summary.get("rows")
    if not isinstance(manifest_rows, list):
        manifest_rows = rows_for_log
    manifest_payload = ops_manifest(manifest_rows, geom_holes=geom_census)
    if manifest_payload:
        ops_summary["manifest"] = manifest_payload
        totals_map = manifest_payload.get("total")
        if isinstance(totals_map, Mapping):
            ops_summary["totals"] = dict(totals_map)

        def _format_ops_counts(counts: Mapping[str, Any]) -> str:
            display_order = (
                ("drill", "Drill"),
                ("tap", "Tap"),
                ("cbore", "C'bore"),
                ("cdrill", "C'drill"),
                ("jig_grind", "Jig"),
                ("csink", "C'sink"),
                ("spot", "Spot"),
            )
            parts: list[str] = []
            for key, label in display_order:
                value = counts.get(key)
                try:
                    value_int = int(float(value))
                except Exception:
                    continue
                parts.append(f"{label} {value_int}")
            if not parts:
                parts.append("Drill 0")
            return " | ".join(parts)

        table_counts = manifest_payload.get("table") if isinstance(manifest_payload, Mapping) else {}
        geom_counts = manifest_payload.get("geom") if isinstance(manifest_payload, Mapping) else {}
        total_counts = manifest_payload.get("total") if isinstance(manifest_payload, Mapping) else {}
        geom_display = {"drill": geom_counts.get("drill", 0)} if isinstance(geom_counts, Mapping) else {"drill": 0}
        print(f"[OPS] table: {_format_ops_counts(table_counts)}")
        print(f"[OPS] geom : {_format_ops_counts(geom_display)}")
        print(f"[OPS] total: {_format_ops_counts(total_counts)}")
    source_display = ops_summary.get("source") if isinstance(ops_summary, Mapping) else None
    source_lower = str(source_display or "").lower()
    if source_lower == "text_table":
        skip_acad = True
        publish_path = "text_table"
    elif source_lower == "acad_table":
        publish_path = "acad_table"
    elif source_lower:
        publish_path = source_lower
    else:
        publish_path = "geom"
    if not state.published or anchor_auto_publish:
        print(
            f"[PATH] publish={publish_path} rows={len(rows_for_log)} qty_sum={qty_sum}"
        )
        state.published = True
    print(
        f"[EXTRACT] published rows={len(rows_for_log)} qty_sum={qty_sum} "
        f"source={ops_summary.get('source')}"
    )
    provenance_holes = None
    if isinstance(publish_info, Mapping):
        provenance_holes = publish_info.get("provenance_holes")
    if not provenance_holes:
        provenance = geo.get("provenance")
        if isinstance(provenance, Mapping):
            provenance_holes = provenance.get("holes")
    print(f"[EXTRACT] provenance={provenance_holes}")

    debug_payload = get_last_text_table_debug() or {}
    hole_count_val: int | None | float = None
    if isinstance(publish_info, Mapping):
        hole_count_val = publish_info.get("hole_count")
    if hole_count_val in (None, ""):
        try:
            hole_count_val = geo.get("hole_count") if isinstance(geo, Mapping) else None
        except Exception:
            hole_count_val = None
    if hole_count_val in (None, ""):
        hole_count_val = _best_geo_hole_count(geo) if isinstance(geo, Mapping) else None
    try:
        if hole_count_val not in (None, ""):
            hole_count_val = int(float(hole_count_val))
    except Exception:
        pass

    payload_rows: list[Mapping[str, Any]] = []
    if isinstance(rows_for_log, list):
        payload_rows = rows_for_log
    elif isinstance(rows_for_log, Iterable):
        payload_rows = list(rows_for_log)

    families_map: dict[str, int] | None = None
    candidates_for_families: list[Mapping[str, Any]] = []
    seen_ids: set[int] = set()
    for candidate in (publish_info, best_table, text_info, acad_info, current_table_info):
        if not isinstance(candidate, Mapping):
            continue
        marker = id(candidate)
        if marker in seen_ids:
            continue
        seen_ids.add(marker)
        candidates_for_families.append(candidate)
    for candidate in candidates_for_families:
        families_val = candidate.get("hole_diam_families_in")
        if isinstance(families_val, Mapping) and families_val:
            normalized_families: dict[str, int] = {}
            for key, value in families_val.items():
                try:
                    normalized_families[str(key)] = int(value)
                except Exception:
                    continue
            if normalized_families:
                families_map = normalized_families
                break

    chart_lines = [
        _format_chart_line(row) for row in payload_rows if isinstance(row, Mapping)
    ]

    table_used = table_used or bool(publish_rows)

    result_payload = {
        "geo": geo,
        "ops_summary": ops_summary,
        "rows": payload_rows,
        "qty_sum": qty_sum,
        "hole_count": hole_count_val,
        "provenance_holes": provenance_holes,
        "table_used": table_used,
        "source": ops_summary.get("source") if isinstance(ops_summary, Mapping) else None,
        "debug_payload": debug_payload,
        "chart_lines": chart_lines,
        "skip_acad": skip_acad,
    }

    if geom_census:
        result_payload["geom_holes"] = geom_census

    if families_map is not None:
        result_payload["hole_diam_families_in"] = families_map

    return result_payload


def _read_geo_payload_from_path(
    path_obj: Path,
    *,
    prefer_table: bool = True,
    use_oda: bool = True,
    feature_flags: Mapping[str, Any] | None = None,
    force_text: bool = False,
    pipeline: str = "auto",
    allow_geom: bool = False,
    layer_allowlist: Iterable[str] | None = _DEFAULT_LAYER_ALLOWLIST,
    block_name_allowlist: Iterable[str] | None = None,
    block_name_regex: Iterable[str] | str | None = None,
    layer_include_regex: Iterable[str] | str | None = None,
    layer_exclude_regex: Iterable[str] | str | None = DEFAULT_TEXT_LAYER_EXCLUDE_REGEX,
    debug_layouts: bool = False,
) -> dict[str, Any]:
    try:
        doc = _load_doc_for_path(path_obj, use_oda=use_oda)
    except Exception as exc:  # pragma: no cover - defensive logging
        print(f"[EXTRACT] failed to load document: {exc}")
        return {"error": str(exc)}

    payload = read_geo(
        doc,
        prefer_table=prefer_table,
        feature_flags=feature_flags,
        force_text=force_text,
        pipeline=pipeline,
        allow_geom=allow_geom,
        layer_allowlist=layer_allowlist,
        block_name_allowlist=block_name_allowlist,
        block_name_regex=block_name_regex,
        layer_include_regex=layer_include_regex,
        layer_exclude_regex=layer_exclude_regex,
        debug_layouts=debug_layouts,
    )

    if isinstance(payload, Mapping) and payload.get("skip_acad"):
        return payload

    scan_info = get_last_acad_table_scan() or {}
    tables_found = 0
    try:
        tables_found = int(scan_info.get("tables_found", 0))  # type: ignore[arg-type]
    except Exception:
        tables_found = 0
    log_last_dxf_fallback(tables_found)
    published_rows_obj = payload.get("rows") if isinstance(payload, Mapping) else None
    if isinstance(published_rows_obj, Iterable) and not isinstance(
        published_rows_obj, list
    ):
        published_rows_list = list(published_rows_obj)
    elif isinstance(published_rows_obj, list):
        published_rows_list = published_rows_obj
    else:
        published_rows_list = []
    if published_rows_list:
        return payload
    if tables_found == 0 and path_obj.suffix.lower() == ".dwg":
        fallback_versions = [
            "ACAD2000",
            "ACAD2004",
            "ACAD2007",
            "ACAD2013",
            "ACAD2018",
        ]
        for version in fallback_versions:
            oda_version = _normalize_oda_version(version) or version
            print(f"[ACAD-TABLE] trying DXF fallback version={oda_version}")
            try:
                fallback_doc = _load_doc_for_path(
                    path_obj, use_oda=use_oda, out_ver=oda_version
                )
            except Exception as exc:
                print(f"[ACAD-TABLE] DXF fallback {oda_version} failed: {exc}")
                continue
            mechanical_table = _extract_mechanical_table_from_blocks(fallback_doc)
            fallback_geom_census = geom_hole_census(fallback_doc)
            payload = read_geo(
                fallback_doc,
                prefer_table=prefer_table,
                feature_flags=feature_flags,
                force_text=force_text,
                pipeline=pipeline,
                allow_geom=allow_geom,
                layer_allowlist=layer_allowlist,
                block_name_allowlist=block_name_allowlist,
                block_name_regex=block_name_regex,
            )
            if isinstance(mechanical_table, Mapping) and mechanical_table.get("rows"):
                existing_rows_obj = payload.get("rows")
                if isinstance(existing_rows_obj, list):
                    existing_rows = existing_rows_obj
                elif isinstance(existing_rows_obj, Iterable):
                    existing_rows = list(existing_rows_obj)
                else:
                    existing_rows = []
                if not existing_rows:
                    geo_obj = payload.get("geo")
                    if isinstance(geo_obj, dict):
                        promote_table_to_geo(
                            geo_obj,
                            mechanical_table,
                            "text",
                            geom_holes=fallback_geom_census,
                        )
                        ops_summary_obj = geo_obj.get("ops_summary")
                        ops_summary = dict(ops_summary_obj) if isinstance(ops_summary_obj, Mapping) else {}
                        payload["ops_summary"] = ops_summary
                        rows_obj = ops_summary.get("rows")
                        if isinstance(rows_obj, list):
                            rows_list = rows_obj
                        elif isinstance(rows_obj, Iterable):
                            rows_list = list(rows_obj)
                        else:
                            rows_list = []
                        payload["rows"] = rows_list
                        qty_sum = _sum_qty(rows_list)
                        payload["qty_sum"] = qty_sum
                        hole_count_val = mechanical_table.get("hole_count")
                        if isinstance(hole_count_val, (int, float)) and hole_count_val > 0:
                            try:
                                hole_count_int = int(float(hole_count_val))
                            except Exception:
                                hole_count_int = qty_sum
                        else:
                            hole_count_int = qty_sum
                        payload["hole_count"] = hole_count_int
                        try:
                            geo_obj["hole_count"] = hole_count_int
                        except Exception:
                            pass
                        payload["table_used"] = True
                        payload["source"] = ops_summary.get("source")
                        payload["provenance_holes"] = mechanical_table.get(
                            "provenance_holes", payload.get("provenance_holes")
                        )
                        payload["chart_lines"] = [
                            _format_chart_line(row)
                            for row in rows_list
                            if isinstance(row, Mapping)
                        ]
            scan_info = get_last_acad_table_scan() or {}
            try:
                tables_found = int(scan_info.get("tables_found", 0))
            except Exception:
                tables_found = 0
            log_last_dxf_fallback(tables_found)
            if tables_found:
                break
    return payload


def extract_geo_from_path(
    path: str,
    *,
    prefer_table: bool = True,
    use_oda: bool = True,
    feature_flags: Mapping[str, Any] | None = None,
    force_text: bool = False,
    pipeline: str = "auto",
    allow_geom: bool = False,
    layer_allowlist: Iterable[str] | None = _DEFAULT_LAYER_ALLOWLIST,
    block_name_allowlist: Iterable[str] | None = None,
    block_name_regex: Iterable[str] | str | None = None,
    layer_include_regex: Iterable[str] | str | None = None,
    layer_exclude_regex: Iterable[str] | str | None = DEFAULT_TEXT_LAYER_EXCLUDE_REGEX,
    debug_layouts: bool = False,
) -> dict[str, Any]:
    """Load DWG/DXF at ``path`` and return a GEO dictionary."""

    path_obj = Path(path)
    payload = _read_geo_payload_from_path(
        path_obj,
        prefer_table=prefer_table,
        use_oda=use_oda,
        feature_flags=feature_flags,
        force_text=force_text,
        pipeline=pipeline,
        allow_geom=allow_geom,
        layer_allowlist=layer_allowlist,
        block_name_allowlist=block_name_allowlist,
        block_name_regex=block_name_regex,
        layer_include_regex=layer_include_regex,
        layer_exclude_regex=layer_exclude_regex,
        debug_layouts=debug_layouts,
    )
    if "error" in payload:
        return {"error": payload["error"]}
    geo = payload.get("geo")
    if isinstance(geo, dict):
        return geo
    return {}


def extract_geo_from_path(
    path: str,
    *,
    prefer_table: bool = True,
    use_oda: bool = True,
    feature_flags: Mapping[str, Any] | None = None,
    force_text: bool = False,
    pipeline: str = "auto",
    allow_geom: bool = False,
    layer_allowlist: Iterable[str] | None = _DEFAULT_LAYER_ALLOWLIST,
    block_name_allowlist: Iterable[str] | None = None,
    block_name_regex: Iterable[str] | str | None = None,
    layer_include_regex: Iterable[str] | str | None = None,
    layer_exclude_regex: Iterable[str] | str | None = DEFAULT_TEXT_LAYER_EXCLUDE_REGEX,
    debug_layouts: bool = False,
) -> dict[str, Any]:
    """Load DWG/DXF at ``path`` and return a GEO dictionary."""

    path_obj = Path(path)
    return _read_geo_payload_from_path(
        path_obj,
        prefer_table=prefer_table,
        use_oda=use_oda,
        feature_flags=feature_flags,
        force_text=force_text,
        pipeline=pipeline,
        allow_geom=allow_geom,
        layer_allowlist=layer_allowlist,
        block_name_allowlist=block_name_allowlist,
        block_name_regex=block_name_regex,
        layer_include_regex=layer_include_regex,
        layer_exclude_regex=layer_exclude_regex,
        debug_layouts=debug_layouts,
    )


def get_last_text_table_debug() -> dict[str, Any] | None:
    if isinstance(_LAST_TEXT_TABLE_DEBUG, dict):
        return _LAST_TEXT_TABLE_DEBUG
    return None


def get_last_acad_table_scan() -> dict[str, Any] | None:
    if isinstance(_LAST_ACAD_TABLE_SCAN, Mapping):
        scan: dict[str, Any] = dict(_LAST_ACAD_TABLE_SCAN)
        tables = scan.get("tables")
        if isinstance(tables, list):
            normalized: list[dict[str, Any]] = []
            for entry in tables:
                if isinstance(entry, Mapping):
                    normalized.append(dict(entry))
                else:
                    normalized.append({"value": entry})
            scan["tables"] = normalized
        return scan
    return None


__all__ = [
    "NoTextRowsError",
    "NO_TEXT_ROWS_MESSAGE",
    "read_geo",
    "extract_geo_from_path",
    "read_acad_table",
    "rows_from_acad_table",
    "read_geo",
    "read_text_table",
    "read_geo",
    "choose_better_table",
    "promote_table_to_geo",
    "extract_hole_table",
    "extract_geometry",
    "read_geo",
    "get_last_text_table_debug",
    "get_last_acad_table_scan",
    "set_trace_acad",
    "log_last_dxf_fallback",
    "DEFAULT_TEXT_LAYER_EXCLUDE_REGEX",
]<|MERGE_RESOLUTION|>--- conflicted
+++ resolved
@@ -7432,12 +7432,8 @@
         re.compile(pattern, re.IGNORECASE) for pattern in DEFAULT_TEXT_LAYER_EXCLUDE_REGEX
     ]
     groups_counter: defaultdict[float, int] = defaultdict(int)
-<<<<<<< HEAD
-    contributor_counter: defaultdict[tuple[str, str], int] = defaultdict(int)
-=======
     seen_circle_keys: set[tuple[float, float, float]] = set()
     total_candidates = 0
->>>>>>> 63a88940
 
     def _allow_block(name: str | None) -> bool:
         nonlocal blocks_included, blocks_skipped
@@ -7467,17 +7463,9 @@
         if layer_upper:
             if any(pattern.search(layer_upper) for pattern in exclude_patterns):
                 continue
-<<<<<<< HEAD
-        layer_key = layer_upper or "-"
-        block_name = getattr(flattened, "block_name", None)
-        block_key = (block_name or "-").upper()
-        contributor_counter[(layer_key, block_key)] += 1
-        radius_val = getattr(getattr(entity, "dxf", None), "radius", None)
-=======
         radius_val = getattr(dxf_obj, "radius", None)
         if radius_val is None:
             radius_val = getattr(entity, "radius", None)
->>>>>>> 63a88940
         if not isinstance(radius_val, (int, float)):
             continue
         center_obj = getattr(dxf_obj, "center", None)
@@ -7533,32 +7521,6 @@
         if count > 0
     ]
     total = sum(entry["count"] for entry in groups)
-<<<<<<< HEAD
-    contributors: list[dict[str, Any]] = []
-    if contributor_counter:
-        sorted_contributors = sorted(
-            contributor_counter.items(),
-            key=lambda item: (
-                -item[1],
-                item[0][0] or "",
-                item[0][1] or "",
-            ),
-        )
-        for (layer_token, block_token), count in sorted_contributors:
-            if count <= 0:
-                continue
-            layer_value = layer_token if layer_token != "-" else None
-            block_value = block_token if block_token != "-" else None
-            contributors.append({
-                "layer": layer_value,
-                "block": block_value,
-                "count": int(count),
-            })
-    result: dict[str, Any] = {"groups": groups, "total": total}
-    if contributors:
-        result["contributors"] = contributors
-    return result
-=======
     circle_total = sum(groups_counter.values())
     model_circles = circle_total
     print(
@@ -7568,7 +7530,6 @@
         )
     )
     return {"groups": groups, "total": total}
->>>>>>> 63a88940
 
 
 def promote_table_to_geo(
