"""Isolated GEO extraction helpers for DWG/DXF sources."""

from __future__ import annotations

from collections import Counter, defaultdict
from collections.abc import Iterable, Mapping
from dataclasses import dataclass
from fractions import Fraction
import inspect
import math
from functools import lru_cache
import os
from pathlib import Path
import re
import statistics
from typing import Any, Callable
from fnmatch import fnmatchcase

from cad_quoter import geometry
from cad_quoter.geometry import convert_dwg_to_dxf
from cad_quoter.vendors import ezdxf as _ezdxf_vendor


TransformMatrix = tuple[float, float, float, float, float, float]


@dataclass(slots=True)
class FlattenedEntity:
    """Metadata wrapper for entities yielded by :func:`flatten_entities`."""

    entity: Any
    transform: TransformMatrix
    from_block: bool
    block_name: str | None
    block_stack: tuple[str, ...]
    depth: int
    layer: str
    layer_upper: str
    effective_layer: str
    effective_layer_upper: str


_IDENTITY_TRANSFORM: TransformMatrix = (1.0, 0.0, 0.0, 0.0, 1.0, 0.0)


def _matrix_multiply(a: TransformMatrix, b: TransformMatrix) -> TransformMatrix:
    """Return the matrix product ``a @ b`` for affine 2D transforms."""

    a00, a01, a02, a10, a11, a12 = a
    b00, b01, b02, b10, b11, b12 = b
    return (
        a00 * b00 + a01 * b10,
        a00 * b01 + a01 * b11,
        a00 * b02 + a01 * b12 + a02,
        a10 * b00 + a11 * b10,
        a10 * b01 + a11 * b11,
        a10 * b02 + a11 * b12 + a12,
    )


def _matrix_chain(*matrices: TransformMatrix) -> TransformMatrix:
    """Compose ``matrices`` left→right into a single transform."""

    transform = _IDENTITY_TRANSFORM
    for matrix in matrices:
        transform = _matrix_multiply(transform, matrix)
    return transform


def _matrix_translate(tx: float, ty: float) -> TransformMatrix:
    return (1.0, 0.0, float(tx), 0.0, 1.0, float(ty))


def _matrix_scale(sx: float, sy: float) -> TransformMatrix:
    return (float(sx), 0.0, 0.0, 0.0, float(sy), 0.0)


def _matrix_rotate(rad: float) -> TransformMatrix:
    cos_a = math.cos(rad)
    sin_a = math.sin(rad)
    return (cos_a, -sin_a, 0.0, sin_a, cos_a, 0.0)


def _apply_transform_point(
    matrix: TransformMatrix, point: tuple[float | None, float | None]
) -> tuple[float | None, float | None]:
    x_val, y_val = point
    if not isinstance(x_val, (int, float)) or not isinstance(y_val, (int, float)):
        return (None, None)
    x = float(x_val)
    y = float(y_val)
    m00, m01, m02, m10, m11, m12 = matrix
    return (m00 * x + m01 * y + m02, m10 * x + m11 * y + m12)


def _transform_scale_hint(matrix: TransformMatrix) -> float:
    """Return an approximate scale factor encoded by ``matrix``."""

    m00, m01, _m02, m10, m11, _m12 = matrix
    scale_x = math.hypot(m00, m10)
    scale_y = math.hypot(m01, m11)
    candidates = [value for value in (scale_x, scale_y) if value > 0]
    if not candidates:
        return 1.0
    try:
        return float(statistics.median(candidates))
    except Exception:
        return candidates[0]


def _coerce_float(value: Any, default: float = 0.0) -> float:
    try:
        return float(value)
    except Exception:
        return float(default)


def _point2d(value: Any) -> tuple[float, float] | None:
    if value is None:
        return None
    if hasattr(value, "xyz"):
        try:
            x_val, y_val, _ = value.xyz
            return (float(x_val), float(y_val))
        except Exception:
            return None
    for accessor in (("x", "y"), (0, 1)):
        try:
            x_candidate = getattr(value, accessor[0]) if isinstance(accessor[0], str) else value[accessor[0]]
        except Exception:
            x_candidate = None
        try:
            y_candidate = getattr(value, accessor[1]) if isinstance(accessor[1], str) else value[accessor[1]]
        except Exception:
            y_candidate = None
        if x_candidate is None and y_candidate is None:
            continue
        try:
            x_float = float(x_candidate) if x_candidate is not None else 0.0
            y_float = float(y_candidate) if y_candidate is not None else 0.0
        except Exception:
            continue
        return (x_float, y_float)
    try:
        sequence = list(value)
    except Exception:
        return None
    if len(sequence) >= 2:
        try:
            return (float(sequence[0]), float(sequence[1]))
        except Exception:
            return None
    return None


def _iter_insert_attributes(entity: Any) -> Iterable[Any]:
    attr_seen: set[int] = set()
    for attr_name in ("attribs", "attribs_raw"):
        attr_value = getattr(entity, attr_name, None)
        if attr_value is None:
            continue
        if callable(attr_value):
            try:
                attr_iterable = attr_value()
            except Exception:
                continue
        else:
            attr_iterable = attr_value
        if attr_iterable is None:
            continue
        try:
            iterator = list(attr_iterable)
        except Exception:
            iterator = [attr_iterable]
        for attr_entity in iterator:
            if attr_entity is None:
                continue
            marker = id(attr_entity)
            if marker in attr_seen:
                continue
            attr_seen.add(marker)
            yield attr_entity


def flatten_entities(layout: Any, depth: int = 5) -> Iterable[FlattenedEntity]:
    """Yield entities from ``layout`` with accumulated block transforms."""

    if layout is None:
        return

    max_depth = max(int(depth), 0)
    doc = getattr(layout, "doc", None)

    def _iter_container(container: Any) -> list[Any]:
        if container is None:
            return []
        try:
            return list(container)
        except Exception:
            result: list[Any] = []
            try:
                iterator = iter(container)
            except Exception:
                return result
            for item in iterator:
                result.append(item)
            return result

    def _extract_block_name(entity: Any) -> str | None:
        dxf_obj = getattr(entity, "dxf", None)
        name = None
        if dxf_obj is not None:
            name = getattr(dxf_obj, "name", None)
        if name is None:
            name = getattr(entity, "name", None)
        if not isinstance(name, str):
            return None
        text = name.strip()
        return text or None

    def _resolve_block_layout(entity: Any) -> Any | None:
        block_layout = None
        block_attr = getattr(entity, "block", None)
        if callable(block_attr):
            try:
                block_layout = block_attr()
            except Exception:
                block_layout = None
        if block_layout is not None:
            return block_layout
        name = _extract_block_name(entity)
        if not name:
            return None
        candidates: list[Any] = []
        for source in (getattr(entity, "doc", None), doc):
            if source is None:
                continue
            blocks = getattr(source, "blocks", None)
            if blocks is None:
                continue
            get_block = getattr(blocks, "get", None)
            if callable(get_block):
                try:
                    layout_obj = get_block(name)
                except Exception:
                    layout_obj = None
                if layout_obj is not None:
                    candidates.append(layout_obj)
        return candidates[0] if candidates else None

    def _block_base_point(block_layout: Any) -> tuple[float, float] | None:
        if block_layout is None:
            return None
        for source in (
            getattr(block_layout, "block", None),
            getattr(block_layout, "dxf", None),
            block_layout,
        ):
            if source is None:
                continue
            for attr in ("base_point", "insert", "origin"):
                coords = _point2d(getattr(source, attr, None))
                if coords is not None:
                    return coords
        return None

    def _insert_local_transform(entity: Any, block_layout: Any) -> TransformMatrix:
        dxf_obj = getattr(entity, "dxf", None)
        insert_point = None
        if dxf_obj is not None:
            insert_point = getattr(dxf_obj, "insert", None)
        if insert_point is None:
            insert_point = getattr(entity, "insert", None)
        insert_xy = _point2d(insert_point) or (0.0, 0.0)

        rotation_deg = 0.0
        if dxf_obj is not None:
            rotation_deg = _coerce_float(getattr(dxf_obj, "rotation", 0.0), 0.0)
        else:
            rotation_deg = _coerce_float(getattr(entity, "rotation", 0.0), 0.0)

        scale_uniform = 1.0
        if dxf_obj is not None:
            scale_uniform = _coerce_float(getattr(dxf_obj, "scale", 1.0), 1.0)
        else:
            scale_uniform = _coerce_float(getattr(entity, "scale", 1.0), 1.0)
        if scale_uniform == 0.0:
            scale_uniform = 1.0

        sx = scale_uniform
        sy = scale_uniform
        if dxf_obj is not None:
            sx_raw = getattr(dxf_obj, "xscale", None)
            sy_raw = getattr(dxf_obj, "yscale", None)
        else:
            sx_raw = getattr(entity, "xscale", None)
            sy_raw = getattr(entity, "yscale", None)
        if sx_raw not in (None, 0):
            sx *= _coerce_float(sx_raw, 1.0)
        if sy_raw not in (None, 0):
            sy *= _coerce_float(sy_raw, sx)
        if sx == 0.0:
            sx = 1.0
        if sy == 0.0:
            sy = sx

        base_point = _block_base_point(block_layout)
        if base_point is None:
            base_point = _point2d(getattr(dxf_obj, "block_base_point", None))

        transform_local = _matrix_chain(
            _matrix_translate(insert_xy[0], insert_xy[1]),
            _matrix_rotate(math.radians(rotation_deg)),
            _matrix_scale(sx, sy),
        )
        if base_point is not None:
            transform_local = _matrix_multiply(
                transform_local, _matrix_translate(-base_point[0], -base_point[1])
            )
        return transform_local

    def _flatten(
        entity: Any,
        transform: TransformMatrix,
        block_stack: tuple[str, ...],
        parent_effective_layer: str | None,
        level: int,
    ) -> Iterable[FlattenedEntity]:
        layer_name = _entity_layer(entity)
        layer_upper = layer_name.upper() if layer_name else ""
        effective_layer = layer_name or ""
        effective_layer_upper = layer_upper
        if not effective_layer_upper or effective_layer_upper == "0":
            candidate = parent_effective_layer or layer_name or ""
            effective_layer = candidate
            effective_layer_upper = candidate.upper() if candidate else ""

        flattened = FlattenedEntity(
            entity=entity,
            transform=transform,
            from_block=bool(block_stack),
            block_name=block_stack[-1] if block_stack else None,
            block_stack=block_stack,
            depth=level,
            layer=layer_name,
            layer_upper=layer_upper,
            effective_layer=effective_layer,
            effective_layer_upper=effective_layer_upper,
        )
        yield flattened

        dxftype = None
        try:
            dxftype = entity.dxftype()
        except Exception:
            dxftype = None
        kind = str(dxftype or "").upper()
        if kind != "INSERT" or level >= max_depth:
            return

        block_name = _extract_block_name(entity)
        if block_name and block_name in block_stack:
            return

        block_layout = _resolve_block_layout(entity)
        local_transform = _insert_local_transform(entity, block_layout)
        child_transform = _matrix_multiply(transform, local_transform)
        child_stack = block_stack + (block_name,) if block_name else block_stack
        child_parent_layer = effective_layer or parent_effective_layer

        nested_entities: list[Any] = []
        use_local_transform = True
        if block_layout is not None:
            entity_space = getattr(block_layout, "entity_space", None)
            nested_entities = _iter_container(entity_space if entity_space is not None else block_layout)
        if not nested_entities:
            try:
                nested_entities = list(entity.virtual_entities())
            except Exception:
                nested_entities = []
            else:
                use_local_transform = False

        for child in nested_entities:
            next_transform = child_transform if use_local_transform else transform
            yield from _flatten(child, next_transform, child_stack, child_parent_layer, level + 1)

        for attribute in _iter_insert_attributes(entity):
            yield from _flatten(attribute, child_transform, child_stack, child_parent_layer, level + 1)

    base_entities = _iter_container(layout)
    for entity in base_entities:
        yield from _flatten(entity, _IDENTITY_TRANSFORM, tuple(), None, 0)

_HAS_ODAFC = bool(getattr(geometry, "HAS_ODAFC", False))

_DEFAULT_LAYER_ALLOWLIST = frozenset({"BALLOON"})
_PREFERRED_BLOCK_NAME_RE = re.compile(r"HOLE.*(?:CHART|TABLE)", re.IGNORECASE)
_FOLLOW_SHEET_DIRECTIVE_RE = re.compile(
    r"SEE\s+(?:SHEET|SHT)\s+(?P<target>[A-Z0-9]+)", re.IGNORECASE
)

_LAST_ACAD_TABLE_SCAN: dict[str, Any] | None = None
_TRACE_ACAD = False
_LAST_DXF_FALLBACK_INFO: dict[str, Any] | None = None


@dataclass(slots=True)
class TableHit:
    """Container describing an AutoCAD table discovered in the drawing."""

    owner: str
    layer: str
    handle: str
    rows: int
    cols: int
    dxftype: str
    table: Any
    source: str
    name: str | None
    scan_index: int
    transform: TransformMatrix = _IDENTITY_TRANSFORM
    block_stack: tuple[str, ...] = ()
    from_block: bool = False


def _get_table_dimension(entity: Any, names: tuple[str, ...]) -> int | None:
    dxf_obj = getattr(entity, "dxf", None)
    for name in names:
        for source in (entity, dxf_obj):
            if source is None:
                continue
            value = getattr(source, name, None)
            if value is None:
                continue
            if callable(value):
                try:
                    value = value()
                except Exception:
                    continue
            try:
                return int(float(value))
            except Exception:
                continue
    return None


def _entity_layer(entity: Any) -> str:
    dxf_obj = getattr(entity, "dxf", None)
    candidates: list[Any] = []
    if dxf_obj is not None:
        candidates.append(getattr(dxf_obj, "layer", None))
    candidates.append(getattr(entity, "layer", None))
    for candidate in candidates:
        if candidate is None:
            continue
        try:
            text = str(candidate).strip()
        except Exception:
            continue
        if text:
            return text
    return ""


def _extract_layer(entity: Any) -> str:
    """Return the best-effort layer name for ``entity``."""

    return _entity_layer(entity)


def _entity_handle(entity: Any) -> str:
    dxf_obj = getattr(entity, "dxf", None)
    for source in (entity, dxf_obj):
        if source is None:
            continue
        handle = getattr(source, "handle", None)
        if handle is None:
            continue
        try:
            text = str(handle).strip()
        except Exception:
            continue
        if text:
            return text
    return ""



def _entity_owner_handle(entity: Any) -> str:
    dxf_obj = getattr(entity, "dxf", None)
    for source in (entity, dxf_obj):
        if source is None:
            continue
        owner = getattr(source, "owner", None)
        if owner is None:
            continue
        try:
            text = str(owner).strip()
        except Exception:
            continue
        if text:
            return text
    return ""



def _normalize_oda_version(version: str | None) -> str | None:
    if version is None:
        return None
    try:
        normalized = str(version).strip().upper()
    except Exception:
        return None
    mapping = {
        "ACAD2000": "ACAD2000",
        "2000": "ACAD2000",
        "ACAD2004": "ACAD2004",
        "2004": "ACAD2004",
        "ACAD2007": "ACAD2007",
        "2007": "ACAD2007",
        "ACAD2013": "ACAD2013",
        "2013": "ACAD2013",
        "ACAD2018": "ACAD2018",
        "2018": "ACAD2018",
    }
    return mapping.get(normalized, normalized)


def _normalize_layout_filters(
    layout_filters: Mapping[str, Any] | None,
) -> tuple[bool, list[re.Pattern[str]]]:
    allow_all = True
    patterns: list[re.Pattern[str]] = []
    if isinstance(layout_filters, Mapping):
        allow_all = bool(layout_filters.get("all_layouts", True))
        raw_patterns = layout_filters.get("patterns")
        if isinstance(raw_patterns, str):
            raw_values = [raw_patterns]
        elif isinstance(raw_patterns, Iterable):
            raw_values = list(raw_patterns)
        else:
            raw_values = []
        for candidate in raw_values:
            if not isinstance(candidate, str):
                continue
            text = candidate.strip()
            if not text:
                continue
            try:
                compiled = re.compile(text, re.IGNORECASE)
            except re.error:
                continue
            patterns.append(compiled)
    if not patterns:
        allow_all = True
    return (allow_all, patterns)


def _layout_matches_filter(
    name: str,
    allow_all: bool,
    patterns: Iterable[re.Pattern[str]],
) -> bool:
    if allow_all:
        return True
    for pattern in patterns:
        try:
            if pattern.search(name):
                return True
        except Exception:
            continue
    return False


def _normalize_layout_key(name: str | None) -> str:
    if name is None:
        return ""
    try:
        text = str(name)
    except Exception:
        return ""
    normalized = re.sub(r"\s+", " ", text).strip()
    return normalized.upper()


def set_trace_acad(enabled: bool) -> None:
    """Toggle verbose tracing for AutoCAD table discovery helpers."""

    global _TRACE_ACAD
    _TRACE_ACAD = bool(enabled)


def log_last_dxf_fallback(tables_found: Any) -> None:
    """Emit DXF fallback diagnostics if tracing is enabled."""

    global _LAST_DXF_FALLBACK_INFO
    info = _LAST_DXF_FALLBACK_INFO
    _LAST_DXF_FALLBACK_INFO = None
    if not info or not _TRACE_ACAD:
        return
    version = str(info.get("version") or "").strip() or "-"
    path = str(info.get("path") or "").strip() or "-"
    tables_count = 0
    if isinstance(tables_found, (int, float)):
        tables_count = int(tables_found)
    else:
        try:
            tables_count = int(float(tables_found))
        except Exception:
            tables_count = 0
    ok = info.get("ok") if isinstance(info, Mapping) else None
    ok_display = bool(ok) if isinstance(ok, (bool, int)) else False
    print(
        "[DXF-FALLBACK] version={version} path={path} tables={tables} ok={ok}".format(
            version=version,
            path=path,
            tables=tables_count,
            ok=ok_display,
        )
    )


def scan_tables_everywhere(doc) -> list[TableHit]:
    """Enumerate AutoCAD tables across layouts, paper space, and blocks."""

    global _LAST_ACAD_TABLE_SCAN

    hits: list[TableHit] = []
    scan_tables: list[dict[str, Any]] = []
    layouts_scanned: list[str] = []
    blocks_scanned: list[str] = []

    if doc is None:
        print("[ACAD-TABLE] scanned layouts=0 blocks=0 tables_found=0")
        _LAST_ACAD_TABLE_SCAN = {
            "layouts": [],
            "blocks": [],
            "tables_found": 0,
            "tables": [],
        }
        return hits

    containers: list[tuple[str, str, Any, str | None]] = []

    modelspace = getattr(doc, "modelspace", None)
    if callable(modelspace):
        try:
            ms = modelspace()
        except Exception:
            ms = None
        if ms is not None:
            containers.append(("MODEL", "MODEL", ms, None))
            layouts_scanned.append("MODEL")

    layouts_manager = getattr(doc, "layouts", None)
    if layouts_manager is not None:
        try:
            raw_names = getattr(layouts_manager, "names", None)
            if callable(raw_names):
                names_iter = raw_names()
            else:
                names_iter = raw_names
            layout_names = list(names_iter or [])
        except Exception:
            layout_names = []
        get_layout = getattr(layouts_manager, "get", None)
        for raw_name in layout_names:
            if not isinstance(raw_name, str):
                continue
            name = raw_name.strip() or raw_name
            layout_obj = None
            if callable(get_layout):
                try:
                    layout_obj = get_layout(raw_name)
                except Exception:
                    layout_obj = None
            if layout_obj is None:
                continue
            is_paper = False
            layout_dxf = getattr(layout_obj, "dxf", None)
            if layout_dxf is not None:
                try:
                    is_paper = bool(int(getattr(layout_dxf, "paperspace", 0)))
                except Exception:
                    is_paper = False
            if not is_paper:
                continue
            block_obj = None
            block_method = getattr(layout_obj, "block", None)
            if callable(block_method):
                try:
                    block_obj = block_method()
                except Exception:
                    block_obj = None
            if block_obj is None:
                block_obj = layout_obj
            owner = f"PAPER:{name}"
            containers.append((owner, "PAPER", block_obj, name))
            layouts_scanned.append(name)

    blocks_manager = getattr(doc, "blocks", None)
    block_items: list[tuple[str, Any]] = []
    if blocks_manager is not None:
        try:
            iterator = list(blocks_manager)
        except Exception:
            iterator = []
        for block in iterator:
            if block is None:
                continue
            name = getattr(block, "name", None)
            if name is None and hasattr(block, "dxf"):
                name = getattr(block.dxf, "name", None)
            name_text = str(name).strip() if isinstance(name, str) else None
            block_items.append((name_text or "", block))
        for name_text, block in block_items:
            owner = f"BLOCK:{name_text}" if name_text else "BLOCK"
            containers.append((owner, "BLOCK", block, name_text or None))
            if name_text:
                blocks_scanned.append(name_text)

    seen_entities: set[int] = set()

    for scan_index, (owner_label, source, container, name) in enumerate(containers):
        if container is None:
            continue
        layout_label = name or owner_label
        for flattened in flatten_entities(container, depth=_MAX_INSERT_DEPTH):
            entity = flattened.entity
            try:
                dxftype = str(entity.dxftype()).upper()
            except Exception:
                dxftype = ""
            if dxftype not in {"ACAD_TABLE", "TABLE"}:
                continue
            marker = id(entity)
            if marker in seen_entities:
                continue
            seen_entities.add(marker)
            layer_name = flattened.layer or ""
            handle = _entity_handle(entity)
            owner_handle = _entity_owner_handle(entity)
            rows = _get_table_dimension(
                entity,
                ("n_rows", "row_count", "nrows", "rows"),
            )
            cols = _get_table_dimension(
                entity,
                ("n_cols", "col_count", "ncols", "columns"),
            )
            rows_val = rows if isinstance(rows, int) and rows >= 0 else 0
            cols_val = cols if isinstance(cols, int) and cols >= 0 else 0
            scan_entry = {
                "owner": owner_label,
                "layer": layer_name or "",
                "handle": handle or "",
                "rows": rows_val,
                "cols": cols_val,
                "type": dxftype or "",
                "from_block": flattened.from_block,
                "block_stack": list(flattened.block_stack),
            }
            scan_tables.append(scan_entry)
            if _TRACE_ACAD:
                layout_display = str(layout_label or "").strip() or owner_label
                owner_display = owner_handle or handle or "-"
                layer_display = layer_name or "-"
                print(
                    "[ACAD-TABLE] layout={layout} owner={owner} rows={rows} cols={cols} layer={layer}".format(
                        layout=layout_display,
                        owner=owner_display,
                        rows=rows_val,
                        cols=cols_val,
                        layer=layer_display,
                    )
                )
            hit = TableHit(
                owner=owner_label,
                layer=layer_name or "",
                handle=handle or "",
                rows=rows_val,
                cols=cols_val,
                dxftype=dxftype or "",
                table=entity,
                source=source,
                name=name,
                scan_index=len(scan_tables) - 1,
                transform=flattened.transform,
                block_stack=flattened.block_stack,
                from_block=flattened.from_block,
            )
            hits.append(hit)

    layouts_count = len({name for name in layouts_scanned if name})
    blocks_count = len({name for name in blocks_scanned if name})
    tables_found = len(hits)

    print(
        f"[ACAD-TABLE] scanned layouts={layouts_count} blocks={blocks_count} tables_found={tables_found}"
    )
    for entry in scan_tables:
        print(
            "[ACAD-TABLE] hit owner={owner} layer={layer} handle={handle} rows={rows} cols={cols} type={typ}".format(
                owner=entry.get("owner") or "-",
                layer=entry.get("layer") or "-",
                handle=entry.get("handle") or "-",
                rows=int(entry.get("rows") or 0),
                cols=int(entry.get("cols") or 0),
                typ=entry.get("type") or "-",
            )
        )

    _LAST_ACAD_TABLE_SCAN = {
        "layouts": sorted({name for name in layouts_scanned if name}),
        "blocks": sorted({name for name in blocks_scanned if name}),
        "tables_found": tables_found,
        "tables": scan_tables,
    }

    return hits


def _cell_text(entity: Any, row: int, col: int) -> str:
    text_value = ""
    for method_name in ("text_cell_content", "cell_content"):
        method = getattr(entity, method_name, None)
        if not callable(method):
            continue
        try:
            candidate = method(row, col)
        except Exception:
            continue
        if candidate is None:
            continue
        if isinstance(candidate, (list, tuple)):
            candidate = " ".join(str(part) for part in candidate if part is not None)
        try:
            text_value = str(candidate)
        except Exception:
            text_value = candidate if isinstance(candidate, str) else ""
        if text_value:
            return _normalize_table_fragment(text_value)

    get_cell = getattr(entity, "get_cell", None)
    cell_obj = None
    if callable(get_cell):
        try:
            cell_obj = get_cell(row, col)
        except Exception:
            cell_obj = None
    if cell_obj is not None:
        for attr in ("get_text", "get_plain_text", "get_text_string"):
            method = getattr(cell_obj, attr, None)
            if not callable(method):
                continue
            try:
                candidate = method() or ""
            except Exception:
                continue
            if isinstance(candidate, (list, tuple)):
                candidate = " ".join(str(part) for part in candidate if part is not None)
            try:
                text_value = str(candidate)
            except Exception:
                text_value = candidate if isinstance(candidate, str) else ""
            if text_value:
                break
        if not text_value:
            for attr in ("text", "plain_text", "value", "content"):
                raw = getattr(cell_obj, attr, None)
                if raw is None:
                    continue
                if callable(raw):
                    try:
                        raw = raw()
                    except Exception:
                        continue
                try:
                    text_value = str(raw)
                except Exception:
                    text_value = raw if isinstance(raw, str) else ""
                if text_value:
                    break
    if not text_value:
        for method_name in (
            "get_cell_text",
            "get_display_text",
            "get_text_with_formatting",
            "get_text",
            "cell_text",
        ):
            method = getattr(entity, method_name, None)
            if not callable(method):
                continue
            try:
                candidate = method(row, col) or ""
            except Exception:
                continue
            if isinstance(candidate, (list, tuple)):
                candidate = " ".join(str(part) for part in candidate if part is not None)
            try:
                text_value = str(candidate)
            except Exception:
                text_value = candidate if isinstance(candidate, str) else ""
            if text_value:
                break
    return _normalize_table_fragment(text_value)


def _parse_qty_cell_text(text: str) -> int | None:
    candidate = (text or "").strip()
    if not candidate:
        return None
    for pattern in _BAND_QTY_FALLBACK_PATTERNS:
        match = pattern.search(candidate)
        if not match:
            continue
        groupdict = match.groupdict()
        qty_text = groupdict.get("qty") if groupdict else None
        if not qty_text and match.groups():
            qty_text = match.group(1)
        if not qty_text:
            continue
        try:
            return int(qty_text)
        except Exception:
            continue
    stripped = re.sub(r"^\s*(?:QTY[:.=]?\s*)", "", candidate, flags=re.IGNORECASE)
    stripped = re.sub(r"[()\[\]]", "", stripped)
    stripped = re.sub(r"\b(?:EA|EACH|HOLES?|REQD|REQUIRED)\b", "", stripped, flags=re.IGNORECASE)
    stripped = re.sub(r"[X×]\s*$", "", stripped, flags=re.IGNORECASE).strip()
    if re.fullmatch(r"\d{1,3}", stripped):
        try:
            value = int(stripped)
        except Exception:
            value = None
        if value is not None and value > 0:
            return value
    if _DECIMAL_RE.search(candidate):
        return None
    loose_match = re.search(r"(?<!\d)(\d{1,3})(?!\d)", candidate)
    if loose_match:
        try:
            return int(loose_match.group(1))
        except Exception:
            return None
    return None


def _detect_header_hits(cells: list[str]) -> dict[str, int]:
    header_token_re = re.compile(
        r"(QTY|QUANTITY|DESC|DESCRIPTION|REF|DIA|Ø|⌀|HOLE|ID|SIDE)",
        re.IGNORECASE,
    )
    hits: dict[str, int] = {}
    for idx, cell in enumerate(cells):
        if not cell:
            continue
        upper = cell.upper()
        if "QTY" in upper or "QUANTITY" in upper:
            hits.setdefault("qty", idx)
        if "DESC" in upper or "DESCRIPTION" in upper:
            hits.setdefault("desc", idx)
        if any(token in upper for token in ("Ø", "⌀", "DIA", "REF")):
            hits.setdefault("ref", idx)
        if "HOLE" in upper or re.search(r"\bID\b", upper):
            hits.setdefault("hole", idx)
        if "SIDE" in upper or "FACE" in upper:
            hits.setdefault("side", idx)
    if not hits:
        combined = " ".join(cells)
        if not header_token_re.search(combined):
            return {}
    return hits


def _compute_table_bbox(
    entity: Any, *, transform: TransformMatrix | None = None
) -> tuple[float, float, float, float] | None:
    try:
        virtual_entities = list(entity.virtual_entities())
    except Exception:
        virtual_entities = []
    return _compute_entity_bbox(
        entity,
        include_virtual=True,
        virtual_entities=virtual_entities,
        transform=transform,
    )


def _estimate_text_height(entity: Any, n_rows: int) -> float:
    heights: list[float] = []
    dxf_obj = getattr(entity, "dxf", None)
    if dxf_obj is not None:
        for attr in ("text_height", "char_height", "height"):
            value = getattr(dxf_obj, attr, None)
            if value is None:
                continue
            try:
                height_val = float(value)
            except Exception:
                continue
            if height_val > 0:
                heights.append(height_val)
    get_row_height = getattr(entity, "get_row_height", None)
    if callable(get_row_height):
        sample_rows = min(max(int(n_rows or 0), 0), 20)
        for idx in range(sample_rows):
            try:
                row_height = get_row_height(idx)
            except Exception:
                continue
            try:
                height_val = float(row_height)
            except Exception:
                continue
            if height_val > 0:
                heights.append(height_val)
    if heights:
        try:
            return float(statistics.median(heights))
        except Exception:
            pass
    try:
        default_height = float(getattr(entity, "default_text_height", 0.0))
    except Exception:
        default_height = 0.0
    if default_height > 0:
        return default_height
    return 0.0


def _rows_from_acad_table_with_info(
    entity: Any, *, transform: TransformMatrix | None = None
) -> tuple[list[dict[str, Any]], dict[str, Any]]:
    info: dict[str, Any] = {}
    if entity is None:
        return ([], info)

    n_rows = _get_table_dimension(entity, ("n_rows", "row_count", "nrows", "rows")) or 0
    n_cols = _get_table_dimension(entity, ("n_cols", "col_count", "ncols", "columns")) or 0
    info["n_rows"] = n_rows
    info["n_cols"] = n_cols
    if n_rows <= 0 or n_cols <= 0:
        return ([], info)

    dxf_obj = getattr(entity, "dxf", None)
    insert = getattr(dxf_obj, "insert", None) if dxf_obj is not None else None
    if insert is None:
        insert = getattr(entity, "insert", None)
    base_x = None
    base_y = None
    if insert is not None:
        try:
            base_x = float(getattr(insert, "x", None))
        except Exception:
            base_x = None
        try:
            base_y = float(getattr(insert, "y", None))
        except Exception:
            base_y = None
        if (base_x is None or base_y is None) and hasattr(insert, "__iter__"):
            try:
                parts = list(insert)
            except Exception:
                parts = []
            if base_x is None and len(parts) >= 1:
                try:
                    base_x = float(parts[0])
                except Exception:
                    base_x = None
            if base_y is None and len(parts) >= 2:
                try:
                    base_y = float(parts[1])
                except Exception:
                    base_y = None

    get_cell_extents = getattr(entity, "get_cell_extents", None)
    get_column_width = getattr(entity, "get_column_width", None)
    get_row_height = getattr(entity, "get_row_height", None)

    fallback_col_edges: list[float] | None = None
    if not callable(get_cell_extents) and callable(get_column_width):
        edges: list[float] = [0.0]
        total = 0.0
        for col_idx in range(int(n_cols)):
            width_val = 0.0
            try:
                width_val = float(get_column_width(col_idx) or 0.0)
            except Exception:
                width_val = 0.0
            if not math.isfinite(width_val) or width_val < 0:
                width_val = 0.0
            total += width_val
            edges.append(total)
        if len(edges) == int(n_cols) + 1:
            fallback_col_edges = edges

    fallback_row_edges: list[float] | None = None
    if not callable(get_cell_extents) and callable(get_row_height):
        edges_y: list[float] = [0.0]
        total_y = 0.0
        for row_idx in range(int(n_rows)):
            height_val = 0.0
            try:
                height_val = float(get_row_height(row_idx) or 0.0)
            except Exception:
                height_val = 0.0
            if not math.isfinite(height_val) or height_val < 0:
                height_val = 0.0
            total_y += height_val
            edges_y.append(total_y)
        if len(edges_y) == int(n_rows) + 1:
            fallback_row_edges = edges_y

    def _cell_center_from_extents(row_idx: int, col_idx: int) -> tuple[float, float] | None:
        if callable(get_cell_extents):
            try:
                extents = get_cell_extents(row_idx, col_idx)
            except Exception:
                extents = None
            if extents and len(extents) >= 4:
                try:
                    x_min = float(extents[0])
                    y_min = float(extents[1])
                    x_max = float(extents[2])
                    y_max = float(extents[3])
                except Exception:
                    pass
                else:
                    if (
                        math.isfinite(x_min)
                        and math.isfinite(x_max)
                        and math.isfinite(y_min)
                        and math.isfinite(y_max)
                    ):
                        return ((x_min + x_max) / 2.0, (y_min + y_max) / 2.0)
        if (
            base_x is not None
            and base_y is not None
            and fallback_col_edges
            and fallback_row_edges
            and col_idx + 1 < len(fallback_col_edges)
            and row_idx + 1 < len(fallback_row_edges)
        ):
            x_min = fallback_col_edges[col_idx]
            x_max = fallback_col_edges[col_idx + 1]
            y_top = fallback_row_edges[row_idx]
            y_bottom = fallback_row_edges[row_idx + 1]
            if (
                math.isfinite(x_min)
                and math.isfinite(x_max)
                and math.isfinite(y_top)
                and math.isfinite(y_bottom)
            ):
                x_center = base_x + (x_min + x_max) / 2.0
                y_center = base_y - (y_top + y_bottom) / 2.0
                if math.isfinite(x_center) and math.isfinite(y_center):
                    return (x_center, y_center)
        return None

    table_cells: list[list[str]] = []
    table_centers: list[list[tuple[float, float] | None]] = []
    for row_idx in range(int(n_rows)):
        row_cells: list[str] = []
        row_centers: list[tuple[float, float] | None] = []
        for col_idx in range(int(n_cols)):
            try:
                text_value = _cell_text(entity, row_idx, col_idx)
            except Exception:
                text_value = ""
            row_cells.append(text_value)
            try:
                center_val = _cell_center_from_extents(row_idx, col_idx)
            except Exception:
                center_val = None
            row_centers.append(center_val)
        if any(cell.strip() for cell in row_cells):
            table_cells.append(row_cells)
            table_centers.append(row_centers)

    if table_centers:
        if transform is not None:
            transformed_centers: list[list[tuple[float, float] | None]] = []
            for row_centers in table_centers:
                transformed_row: list[tuple[float, float] | None] = []
                for center in row_centers:
                    if center is None:
                        transformed_row.append(None)
                        continue
                    tx, ty = _apply_transform_point(transform, center)
                    if tx is None or ty is None:
                        transformed_row.append(None)
                    else:
                        transformed_row.append((tx, ty))
                transformed_centers.append(transformed_row)
            info["cell_centers"] = transformed_centers
        else:
            info["cell_centers"] = table_centers
    info["table_cells"] = table_cells
    info["row_count_raw"] = len(table_cells)

    header_map: dict[str, int] = {}
    header_row_idx: int | None = None
    header_valid = False
    for idx, row_cells in enumerate(table_cells):
        hits = _detect_header_hits(row_cells)
        if not hits:
            continue
        header_map = dict(hits)
        header_row_idx = idx
        combined_upper = " ".join(cell.upper() for cell in row_cells if cell)
        has_hole = "HOLE" in combined_upper
        has_desc = "DESC" in combined_upper or "DESCRIPTION" in combined_upper
        has_qty = "QTY" in combined_upper or "QUANTITY" in combined_upper
        has_ref = any(token in combined_upper for token in ("REF", "Ø", "⌀", "DIA"))
        header_valid = has_hole and has_desc and has_qty and has_ref
        break

    info["header_map"] = dict(header_map)
    info["header_row_index"] = header_row_idx
    info["header_valid"] = header_valid

    if "desc" not in header_map and table_cells:
        candidate_indices = list(range(len(table_cells[0])))
        for used in header_map.values():
            if used in candidate_indices:
                candidate_indices.remove(used)
        if candidate_indices:
            header_map["desc"] = max(candidate_indices)

    rows: list[dict[str, Any]] = []
    families: dict[str, int] = {}

    for idx, row_cells in enumerate(table_cells):
        if header_row_idx is not None and idx <= header_row_idx:
            continue
        hits = _detect_header_hits(row_cells)
        if hits:
            continue
        combined_text = " ".join(cell.strip() for cell in row_cells if cell).strip()
        if not combined_text:
            continue
        qty_val = None
        qty_idx = header_map.get("qty")
        if qty_idx is not None and qty_idx < len(row_cells):
            qty_val = _parse_qty_cell_text(row_cells[qty_idx])
        fallback_desc = ""
        combined_qty, combined_remainder = _extract_row_quantity_and_remainder(combined_text)
        if qty_val is None and combined_qty is not None and combined_qty > 0:
            qty_val = combined_qty
            fallback_desc = combined_remainder.strip()
        elif qty_val is not None and combined_qty is not None and qty_val == combined_qty:
            fallback_desc = combined_remainder.strip()
        if qty_val is None or qty_val <= 0:
            continue

        desc_idx = header_map.get("desc")
        desc_text = ""
        if desc_idx is not None and desc_idx < len(row_cells):
            desc_text = row_cells[desc_idx]
        if not desc_text:
            desc_text = fallback_desc
        if not desc_text:
            excluded = {idx for idx in header_map.values() if idx is not None}
            desc_parts = [
                row_cells[col].strip()
                for col in range(len(row_cells))
                if col not in excluded and row_cells[col].strip()
            ]
            desc_text = " ".join(desc_parts)
        desc_text = " ".join((desc_text or "").split())
        if not desc_text:
            continue

        ref_idx = header_map.get("ref")
        ref_cell_text = row_cells[ref_idx] if ref_idx is not None and ref_idx < len(row_cells) else ""
        ref_cell_ref = _extract_row_reference(ref_cell_text) if ref_cell_text else ("", None)

        hole_idx = header_map.get("hole")
        hole_text = ""
        if hole_idx is not None and hole_idx < len(row_cells):
            raw_hole = row_cells[hole_idx]
            if isinstance(raw_hole, str):
                upper_hole = raw_hole.upper()
                match = re.search(r"\b([A-Z]{1,3})\b", upper_hole)
                if match:
                    hole_text = match.group(1)
                else:
                    hole_text = raw_hole.strip()

        side_idx = header_map.get("side")
        side_cell_text = (
            row_cells[side_idx]
            if side_idx is not None and side_idx < len(row_cells)
            else ""
        )
        base_side = _detect_row_side(" ".join([side_cell_text, desc_text]))

        fragments = [frag.strip() for frag in desc_text.split(";") if frag.strip()]
        if not fragments:
            fragments = [desc_text]

        for fragment in fragments:
            fragment_desc = " ".join(fragment.split())
            if not fragment_desc:
                continue
            ref_text, ref_value = _extract_row_reference(fragment_desc)
            if not ref_text and ref_cell_ref[0]:
                ref_text, ref_value = ref_cell_ref
            elif not ref_text and ref_cell_text:
                ref_text = " ".join(ref_cell_text.split())
                ref_value = None
            side_value = _detect_row_side(" ".join([fragment_desc, side_cell_text]))
            if not side_value:
                side_value = base_side
            row_entry: dict[str, Any] = {
                "hole": hole_text,
                "qty": qty_val,
                "desc": fragment_desc,
                "ref": ref_text,
            }
            if side_value:
                row_entry["side"] = side_value
            rows.append(row_entry)
            if ref_value is not None:
                key = f"{ref_value:.4f}".rstrip("0").rstrip(".")
                families[key] = families.get(key, 0) + qty_val

    info["families"] = families
    info["row_count"] = len(rows)
    sum_qty = _sum_qty(rows)
    info["sum_qty"] = sum_qty

    bbox = _compute_table_bbox(entity, transform=transform)
    if bbox is not None:
        info["bbox"] = bbox
    median_height = _estimate_text_height(entity, n_rows)
    info["median_height"] = median_height

    return (rows, info)


def rows_from_acad_table(
    entity: Any, *, transform: TransformMatrix | None = None
) -> list[dict[str, Any]]:
    rows, _info = _rows_from_acad_table_with_info(entity, transform=transform)
    return rows


def _normalize_block_allowlist(
    block_allowlist: Iterable[str] | None,
) -> set[str]:
    if block_allowlist is None:
        return set()
    normalized: set[str] = set()
    for value in block_allowlist:
        if value is None:
            continue
        text = str(value).strip()
        if not text:
            continue
        normalized.add(text.upper())
    return normalized


def _compile_block_name_patterns(
    block_patterns: Iterable[str] | str | None,
) -> list[re.Pattern[str]]:
    if block_patterns is None:
        return []
    if isinstance(block_patterns, str):
        candidates: Iterable[str] = [block_patterns]
    else:
        candidates = block_patterns
    compiled: list[re.Pattern[str]] = []
    for value in candidates:
        if value is None:
            continue
        text = str(value).strip()
        if not text:
            continue
        try:
            compiled.append(re.compile(text, re.IGNORECASE))
        except re.error:
            continue
    return compiled


def _gather_entity_points(entity: Any) -> list[tuple[float, float]]:
    points: list[tuple[float, float]] = []

    def _append_value(value: Any) -> None:
        if value is None:
            return
        if hasattr(value, "x") and hasattr(value, "y"):
            try:
                points.append((float(value.x), float(value.y)))
            except Exception:
                return
            return
        if isinstance(value, (tuple, list)):
            if len(value) >= 2:
                try:
                    points.append((float(value[0]), float(value[1])))
                except Exception:
                    pass
            for item in value:
                _append_value(item)

    for source in (getattr(entity, "dxf", None), entity):
        if source is None:
            continue
        for attr in (
            "insert",
            "alignment_point",
            "start",
            "end",
            "center",
            "defpoint",
            "base_point",
            "location",
        ):
            _append_value(getattr(source, attr, None))
    try:
        iterator = iter(entity)
    except Exception:
        iterator = None
    if iterator is not None:
        for item in iterator:
            _append_value(getattr(item, "dxf", None))
            _append_value(item)
    return points


def _compute_entity_bbox(
    entity: Any,
    *,
    include_virtual: bool = False,
    virtual_entities: Iterable[Any] | None = None,
    transform: TransformMatrix | None = None,
) -> tuple[float, float, float, float] | None:
    points = _gather_entity_points(entity)
    if include_virtual:
        if virtual_entities is None:
            try:
                virtual_entities = list(entity.virtual_entities())
            except Exception:
                virtual_entities = []
        for child in virtual_entities or []:
            points.extend(_gather_entity_points(child))
    if transform is not None and points:
        transformed: list[tuple[float, float]] = []
        for x_val, y_val in points:
            try:
                x_float = float(x_val)
                y_float = float(y_val)
            except Exception:
                continue
            tx, ty = _apply_transform_point(transform, (x_float, y_float))
            if tx is None or ty is None:
                continue
            transformed.append((tx, ty))
        points = transformed
    if not points:
        return None
    xs = [pt[0] for pt in points if isinstance(pt[0], (int, float))]
    ys = [pt[1] for pt in points if isinstance(pt[1], (int, float))]
    if not xs or not ys:
        return None
    return (min(xs), max(xs), min(ys), max(ys))


class _LayerAllowlist(Iterable[str]):
    __slots__ = ("_patterns",)

    def __init__(self, patterns: Iterable[str]):
        unique: list[str] = []
        seen: set[str] = set()
        for pattern in patterns:
            upper = pattern.upper()
            if upper in seen:
                continue
            seen.add(upper)
            unique.append(upper)
        self._patterns = tuple(unique)

    def __iter__(self):
        return iter(self._patterns)

    def __contains__(self, value: object) -> bool:  # pragma: no cover - exercised via iteration
        if not self._patterns:
            return False
        text = "" if value is None else str(value)
        candidate = text.upper()
        for pattern in self._patterns:
            if fnmatchcase(candidate, pattern):
                return True
        return False

    def __len__(self) -> int:
        return len(self._patterns)

    def __repr__(self) -> str:  # pragma: no cover - debugging helper
        return f"_LayerAllowlist(patterns={self._patterns!r})"


def _normalize_layer_allowlist(
    layer_allowlist: Iterable[str] | None,
) -> _LayerAllowlist | None:
    if layer_allowlist is None:
        return None
    special_tokens = {"ALL", "*", "<ALL>"}
    normalized: list[str] = []
    for value in layer_allowlist:
        if value is None:
            continue
        if isinstance(value, str):
            raw_values = value.split(",")
        else:
            raw_values = [value]
        for item in raw_values:
            text = str(item).strip()
            if not text:
                continue
            upper = text.upper()
            if upper in special_tokens:
                return None
            normalized.append(upper)
    return _LayerAllowlist(normalized)


@lru_cache(maxsize=1)
def _load_app_module():
    import importlib

    return importlib.import_module("appV5")


@lru_cache(maxsize=None)
def _resolve_app_callable(name: str) -> Callable[..., Any] | None:
    try:
        module = _load_app_module()
    except Exception:
        return None
    return getattr(module, name, None)


def _describe_helper(helper: Any) -> str:
    if helper is None:
        return "None"
    name = getattr(helper, "__name__", None)
    if isinstance(name, str):
        return name
    return repr(helper)


def _print_helper_debug(tag: str, helper: Any) -> None:
    try:
        helper_desc = _describe_helper(helper)
    except Exception:
        helper_desc = repr(helper)
    print(f"[EXTRACT] {tag} helper: {helper_desc}")


def _debug_entities_enabled() -> bool:
    value = os.environ.get("CAD_QUOTER_DEBUG_ENTITIES", "").strip().lower()
    if not value:
        return False
    return value not in {"0", "false", "no"}


def _split_mtext_plain_text(text: Any) -> list[str]:
    if text is None:
        return []
    try:
        raw = str(text)
    except Exception:
        raw = text if isinstance(text, str) else ""
    if not raw:
        return []
    candidate = raw.replace("\r\n", "\n").replace("\r", "\n")
    candidate = _MTEXT_BREAK_RE.sub("\n", candidate)
    parts = []
    for piece in candidate.split("\n"):
        cleaned = piece.strip()
        if cleaned:
            parts.append(cleaned)
    return parts


_HOLE_ACTION_TOKEN_PATTERN = (
    r"(Ø|⌀|C['’]?BORE|COUNTER\s*BORE|DRILL|TAP|N\.?P\.?T|NPT|THRU|JIG\s*GRIND)"
)
_FRAGMENT_SPLIT_RE = re.compile(r";|(?<=\))\s+(?=\d+\))")
_INCH_MARK_REF_RE = re.compile(r"\b(\d+(?:\.\d+)?)(?:\s*\"|[ ]?in\b)", re.IGNORECASE)
_DIA_SYMBOL_INLINE_RE = re.compile(r"[Ø⌀]\s*(\d+(?:\.\d+)?)")
_LETTER_DRILL_REF_RE = re.compile(r"\b([A-HJ-NP-Z])\"?\b")
_NUMBERED_THREAD_REF_RE = re.compile(r"#\d+\s*-\s*\d+", re.IGNORECASE)
_NUMBER_DRILL_REF_RE = re.compile(r"#\d+\b")
_PIPE_NPT_REF_RE = re.compile(
    r"\b((?:\d+\/\d+|\d+(?:\.\d+)?))\s*-\s*(N\.?P\.?T\.?)",
    re.IGNORECASE,
)
_THREAD_CALL_OUT_RE = re.compile(r"\b(\d+\/\d+|M\d+(?:\.\d+)?)-\d+\b", re.IGNORECASE)
_ROW_QUANTITY_PATTERNS = [
    re.compile(r"^\(\s*(\d+)\s*\)", re.IGNORECASE),
    re.compile(r"^\s*(\d+)\s*[x×]\b", re.IGNORECASE),
    re.compile(r"^\s*(?:QTY|QTY\.|QTY:)\s*(\d+)\b", re.IGNORECASE),
    re.compile(r"^\s*(\d+)\s*(?:REQD|REQUIRED|RE'?D)\b", re.IGNORECASE),
    re.compile(rf"^\s*(\d+)\b(?=.*{_HOLE_ACTION_TOKEN_PATTERN})", re.IGNORECASE),
]
_ROW_QUANTITY_FLEX_PATTERNS = [
    re.compile(r"\b(\d+)\s*[x×]\b", re.IGNORECASE),
    re.compile(r"\b(?:QTY|QTY\.|QTY:)\s*(\d+)\b", re.IGNORECASE),
    re.compile(r"\b(\d+)\s*(?:REQD|REQUIRED|RE'?D)\b", re.IGNORECASE),
    re.compile(r"\(\s*(\d+)\s*\)"),
]
_FALLBACK_LEADING_QTY_RE = re.compile(r"^\(\d+\)\s*")
_FALLBACK_JJ_NOISE_RE = re.compile(r"\bJ\s+J\b", re.IGNORECASE)
_FALLBACK_ETCH_NOISE_RE = re.compile(r"\bETCH ON DETAIL\b(?:\.)?", re.IGNORECASE)
_RE_TEXT_ROW_START = re.compile(r"^\(\s*(\d+)\s*\)")
_LETTER_CODE_ROW_RE = re.compile(r"^\s*[A-Z]\s*(?:[-.:|]|$)")
_HOLE_ACTION_TOKEN_RE = re.compile(_HOLE_ACTION_TOKEN_PATTERN, re.IGNORECASE)
_DIAMETER_PREFIX_RE = re.compile(
    r"(?:Ø|⌀|DIA(?:\.\b|\b))\s*(\d+\s*/\s*\d+|\d*\.\d+|\.\d+|\d+)",
    re.IGNORECASE,
)
_DIAMETER_SUFFIX_RE = re.compile(
    r"(\d+\s*/\s*\d+|\d*\.\d+|\.\d+|\d+)\s*(?:Ø|⌀|DIA(?:\.\b|\b))",
    re.IGNORECASE,
)
_MTEXT_ALIGN_RE = re.compile(r"\\A\d;", re.IGNORECASE)
_MTEXT_BREAK_RE = re.compile(r"\\P", re.IGNORECASE)
_CANDIDATE_TOKEN_RE = re.compile(
    r"(TAP\b|DRILL\b|THRU\b|N\.P\.T\b|NPT\b|C['’]?BORE\b|COUNTER\s*BORE\b|"
    r"JIG\s+GRIND\b|AS\s+SHOWN\b|FROM\s+BACK\b|FROM\s+FRONT\b|BOTH\s+SIDES\b)",
    re.IGNORECASE,
)
_COLUMN_TOKEN_RE = re.compile(
    r"(TAP|DRILL|THRU|C['’]?BORE|COUNTER\s*BORE|N\.?P\.?T|NPT|Ø|JIG)",
    re.IGNORECASE,
)
_QSTRIPE_CANDIDATE_RE = re.compile(
    r"(^\(?\d{1,3}\)?$|^\d{1,3}[x×]$|^QTY[:.]?$)",
    re.IGNORECASE,
)
_ROI_ANCHOR_RE = re.compile(
    r"(HOLE\s+CHART|HOLE\s+TABLE|QTY|SIZE|DIA|Ø|⌀|TAP|DRILL|THRU|C['’]?BORE|"
    r"COUNTER\s*BORE|N\.?P\.?T|JIG)",
    re.IGNORECASE,
)
_TITLE_AXIS_DROP_RE = re.compile(
    r"(GENTITLE|TITLE|DRAWING|SHEET|SCALE|REV|DWG|DATE)",
    re.IGNORECASE,
)
_SEE_SHEET_DROP_RE = re.compile(r"(SEE\s+SHEET|SEE\s+DETAIL)", re.IGNORECASE)
_AXIS_ZERO_PAIR_RE = re.compile(r"^[A-Z]\s+[A-Z]\s+0\.0{3,}\b")
_AXIS_ZERO_SINGLE_RE = re.compile(r"^0\.0{3,}\s+[XY]\b", re.IGNORECASE)
_SMALL_INT_TOKEN_RE = re.compile(r"\b\d+\b")
_FRACTION_RE = re.compile(r"\b\d+\s*/\s*\d+\b")
_DECIMAL_RE = re.compile(r"\b(?:\d+\.\d+|\.\d+)\b")
_DECIMAL_3PLUS_RE = re.compile(r"\b\d+\.\d{3,}\b")
_BAND_KEEP_TOKEN_RE = re.compile(
    r"(Ø|⌀|TAP|DRILL|C['’]?BORE|COUNTER\s*BORE|CSINK|N\.?P\.?T|THREAD|#\d+-\d+|\d/\d|\d\.\d{3,})",
    re.IGNORECASE,
)
_MAX_INSERT_DEPTH = 3

_BAND_QTY_FALLBACK_PATTERNS = [
    re.compile(r"^\(\s*(?P<qty>\d+)\s*\)"),
    re.compile(r"(^|\s)(?P<qty>\d+)\s*(?:X|×)(\s|$)", re.IGNORECASE),
    re.compile(r"(^|\s)QTY[:=\s]*(?P<qty>\d+)(\s|$)", re.IGNORECASE),
    re.compile(r"(\s|^)RE(?:Q'D|QD|QUIRED)[:=\s]*(?P<qty>\d+)(\s|$)", re.IGNORECASE),
]

_LAST_TEXT_TABLE_DEBUG: dict[str, Any] | None = None
_PROMOTED_ROWS_LOGGED = False


def _promoted_rows_preview_limit() -> int:
    raw_value = os.environ.get("CAD_QUOTER_SHOW_ROWS")
    if raw_value in (None, ""):
        return 0
    try:
        limit = int(float(str(raw_value).strip()))
    except Exception:
        return 0
    return max(limit, 0)


def _clean_cell_text(value: Any) -> str:
    if value is None:
        return ""
    return " ".join(str(value).split())


_QTY_PREFIX = re.compile(r"^\(\d+\)\s*")


def _clean_desc_text(value: Any) -> str:
    if value is None:
        return ""
    text = str(value)
    cleaned = _QTY_PREFIX.sub("", text)
    cleaned = cleaned.rstrip("; ")
    cleaned = re.sub(r"\s+", " ", cleaned).strip()
    return cleaned


def _normalize_for_dedupe(value: Any) -> str:
    return _clean_cell_text(value).upper()


def _classify_promoted_row(desc_upper: str) -> str:
    if not desc_upper:
        return "note"
    tap_tokens = ("TAP", "THREAD", "NPT", "N.P.T", "NPTF", "NPS")
    counterbore_tokens = ("COUNTERBORE", "COUNTER BORE", "C'BORE", "CBORE", "SPOTFACE", "SPOT FACE")
    drill_tokens = (
        "DRILL",
        "THRU",
        "Ø",
        "⌀",
        "DIA",
        "CSK",
        "C'SINK",
        "COUNTERSINK",
        "SPOT",
        "REAM",
        "JIG GRIND",
        "CENTER DRILL",
        "C DRILL",
        "C’DRILL",
    )
    if any(token in desc_upper for token in tap_tokens):
        return "tap"
    if any(token in desc_upper for token in counterbore_tokens):
        return "counterbore"
    drill_hit = any(token in desc_upper for token in drill_tokens)
    if ("NOTE" in desc_upper or desc_upper.startswith("SEE ")) and not drill_hit:
        return "note"
    return "drill"


def _prepare_columnar_promoted_rows(
    table_info: Mapping[str, Any] | None,
) -> tuple[list[dict[str, Any]], int]:
    rows_raw = _normalize_table_rows(table_info.get("rows") if isinstance(table_info, Mapping) else None)
    seen: set[tuple[int, str, str, str]] = set()
    grouped: dict[str, list[dict[str, Any]]] = {
        "tap": [],
        "counterbore": [],
        "drill": [],
    }
    for row in rows_raw:
        if not isinstance(row, Mapping):
            continue
        qty_raw = row.get("qty")
        try:
            qty_val = int(float(qty_raw or 0))
        except Exception:
            qty_val = 0
        if qty_val <= 0:
            continue
        desc_clean = _clean_desc_text(row.get("desc"))
        ref_clean = _clean_cell_text(row.get("ref"))
        side_clean = _clean_cell_text(row.get("side"))
        dedupe_key = (
            qty_val,
            _normalize_for_dedupe(ref_clean),
            _normalize_for_dedupe(side_clean),
            _normalize_for_dedupe(desc_clean),
        )
        if dedupe_key in seen:
            continue
        seen.add(dedupe_key)
        prepared_row: dict[str, Any] = dict(row)
        prepared_row["qty"] = qty_val
        prepared_row["desc"] = desc_clean
        prepared_row["ref"] = ref_clean
        if side_clean:
            prepared_row["side"] = side_clean
        elif "side" in prepared_row:
            prepared_row.pop("side")
        prepared_row["hole"] = _clean_cell_text(row.get("hole"))
        row_type = _classify_promoted_row(_normalize_for_dedupe(desc_clean))
        if row_type == "note":
            continue
        grouped[row_type].append(prepared_row)
    ordered_rows: list[dict[str, Any]] = []
    for kind in ("tap", "counterbore", "drill"):
        ordered_rows.extend(grouped[kind])
    qty_sum = sum(row.get("qty", 0) for row in ordered_rows if isinstance(row.get("qty"), int))
    return (ordered_rows, qty_sum)


def _print_promoted_rows_once(rows: Iterable[Mapping[str, Any]]) -> None:
    global _PROMOTED_ROWS_LOGGED
    if _PROMOTED_ROWS_LOGGED:
        return
    limit = _promoted_rows_preview_limit()
    if limit <= 0:
        return
    materialized = [dict(row) for row in rows if isinstance(row, Mapping)]
    if not materialized:
        return
    count = min(limit, len(materialized))
    print(f"[EXTRACT] promoted rows preview_count={count}")
    for idx, row in enumerate(materialized[:count]):
        qty_display = row.get("qty")
        ref_display = row.get("ref") or "-"
        side_display = row.get("side") or "-"
        desc_display = row.get("desc") or ""
        print(
            "[EXTRACT] promoted row[{idx:02d}] qty={qty} ref={ref} side={side} desc={desc}".format(
                idx=idx,
                qty=qty_display,
                ref=ref_display,
                side=side_display,
                desc=desc_display,
            )
        )
    _PROMOTED_ROWS_LOGGED = True


def _score_table(info: Mapping[str, Any] | None) -> tuple[int, int, int]:
    if not isinstance(info, Mapping):
        return (0, 0, 0)
    rows = info.get("rows") or []
    header_ok = 1 if info.get("header_validated") else 0
    return (header_ok, _sum_qty(rows), len(rows))


def _sum_qty(rows: Iterable[Mapping[str, Any]] | None) -> int:
    total = 0
    if not rows:
        return total
    for row in rows:
        if not isinstance(row, Mapping):
            continue
        qty_val = row.get("qty")
        try:
            total += int(float(qty_val or 0))
        except Exception:
            continue
    return total


def read_acad_table(
    doc, layer_allowlist: Iterable[str] | None = _DEFAULT_LAYER_ALLOWLIST
) -> dict[str, Any]:
    helper = _resolve_app_callable("hole_count_from_acad_table")
    _print_helper_debug("acad", helper)
    if callable(helper):
        module = None
        try:
            module = inspect.getmodule(helper)
        except Exception:
            module = None
        if module is None:
            try:
                module = _load_app_module()
            except Exception:
                module = None
        sentinel = object()
        prev_allow = sentinel
        prev_depth = sentinel
        if module is not None:
            try:
                prev_allow = getattr(module, "_ACAD_LAYER_ALLOW_OVERRIDE")
            except AttributeError:
                prev_allow = sentinel
            setattr(module, "_ACAD_LAYER_ALLOW_OVERRIDE", layer_allowlist)
            try:
                prev_depth = getattr(module, "_ACAD_DEPTH_MAX_OVERRIDE")
            except AttributeError:
                prev_depth = sentinel
            depth_override = None
            if feature_flags and isinstance(feature_flags, Mapping):
                depth_override = feature_flags.get("acad_depth_max")
            setattr(module, "_ACAD_DEPTH_MAX_OVERRIDE", depth_override)
        try:
            result = helper(doc) or {}
        except Exception as exc:
            print(f"[EXTRACT] acad helper error: {exc}")
            raise
        finally:
            if module is not None:
                if prev_allow is sentinel:
                    try:
                        delattr(module, "_ACAD_LAYER_ALLOW_OVERRIDE")
                    except AttributeError:
                        pass
                else:
                    setattr(module, "_ACAD_LAYER_ALLOW_OVERRIDE", prev_allow)
                if prev_depth is sentinel:
                    try:
                        delattr(module, "_ACAD_DEPTH_MAX_OVERRIDE")
                    except AttributeError:
                        pass
                else:
                    setattr(module, "_ACAD_DEPTH_MAX_OVERRIDE", prev_depth)
        if isinstance(result, Mapping):
            return dict(result)
        return {}

    allowlist = _normalize_layer_allowlist(layer_allowlist)
    hits = scan_tables_everywhere(doc)
    if not hits:
        return {}

    global _LAST_ACAD_TABLE_SCAN
    scan_tables_meta: list[dict[str, Any]] = []
    if isinstance(_LAST_ACAD_TABLE_SCAN, Mapping):
        raw_tables = _LAST_ACAD_TABLE_SCAN.get("tables")
        if isinstance(raw_tables, list):
            scan_tables_meta = raw_tables

    table_candidates: list[dict[str, Any]] = []

    for hit in hits:
        rows, table_info = _rows_from_acad_table_with_info(
            hit.table, transform=hit.transform
        )
        row_count = int(table_info.get("row_count") or len(rows) or 0)
        sum_qty_val = table_info.get("sum_qty")
        try:
            sum_qty_int = int(sum_qty_val)
        except Exception:
            sum_qty_int = _sum_qty(rows)
        layer_upper = hit.layer.upper() if hit.layer else ""
        header_valid = bool(table_info.get("header_valid"))
        families_raw = table_info.get("families")
        families = dict(families_raw) if isinstance(families_raw, Mapping) else {}
        bbox = table_info.get("bbox")
        median_height = table_info.get("median_height")
        roi_hint: dict[str, Any] | None = None
        if isinstance(bbox, (list, tuple)) and len(bbox) == 4:
            try:
                xmin = float(bbox[0])
                xmax = float(bbox[1])
                ymin = float(bbox[2])
                ymax = float(bbox[3])
            except Exception:
                xmin = xmax = ymin = ymax = 0.0
            else:
                try:
                    median_height_float = float(median_height or 0.0)
                except Exception:
                    median_height_float = 0.0
                pad = 2.0 * median_height_float if median_height_float > 0 else 6.0
                roi_hint = {
                    "source": "ACAD_TABLE",
                    "handle": hit.handle,
                    "layer": hit.layer,
                    "bbox": [xmin, xmax, ymin, ymax],
                    "pad": pad,
                    "median_height": median_height_float,
                }
                if hit.name:
                    roi_hint["name"] = hit.name

        candidate = {
            "rows": rows,
            "row_count": row_count,
            "sum_qty": sum_qty_int,
            "layer": hit.layer,
            "layer_upper": layer_upper,
            "owner": hit.owner,
            "handle": hit.handle,
            "n_rows": table_info.get("n_rows"),
            "n_cols": table_info.get("n_cols"),
            "families": families,
            "roi_hint": roi_hint,
            "cell_centers": table_info.get("cell_centers"),
            "header_valid": header_valid,
        }
        if rows:
            table_candidates.append(candidate)

        if 0 <= hit.scan_index < len(scan_tables_meta):
            scan_entry = scan_tables_meta[hit.scan_index]
            if isinstance(scan_entry, dict):
                scan_entry.setdefault("owner", hit.owner)
                scan_entry.setdefault("layer", hit.layer)
                scan_entry.setdefault("handle", hit.handle)
                scan_entry["rows"] = row_count
                scan_entry["cols"] = table_info.get("n_cols") or scan_entry.get("cols", 0)
                scan_entry["sum_qty"] = sum_qty_int
                scan_entry["header_valid"] = header_valid


    if isinstance(_LAST_ACAD_TABLE_SCAN, dict):
        _LAST_ACAD_TABLE_SCAN["tables"] = scan_tables_meta
        _LAST_ACAD_TABLE_SCAN["tables_found"] = len(hits)

    if not table_candidates:
        return {}

    header_candidates = [cand for cand in table_candidates if cand.get("header_valid")]
    if not header_candidates:
        return {}

    if allowlist is not None:
        filtered = [cand for cand in header_candidates if cand.get("layer_upper") in allowlist]
    else:
        filtered = list(header_candidates)
    if not filtered:
        filtered = header_candidates

    best_candidate = max(
        filtered,
        key=lambda cand: (int(cand.get("row_count") or 0), int(cand.get("sum_qty") or 0)),
    )

    best_rows = list(best_candidate.get("rows") or [])
    if not best_rows:
        return {}

    sum_qty = int(best_candidate.get("sum_qty") or _sum_qty(best_rows))
    result: dict[str, Any] = {
        "rows": best_rows,
        "hole_count": sum_qty,
        "sum_qty": sum_qty,
        "provenance_holes": "HOLE TABLE",
        "layer": best_candidate.get("layer"),
        "owner": best_candidate.get("owner"),
        "handle": best_candidate.get("handle"),
        "n_rows": best_candidate.get("n_rows"),
        "n_cols": best_candidate.get("n_cols"),
        "source": "acad_table",
        "header_validated": True,
    }

    families_map = best_candidate.get("families")
    if isinstance(families_map, Mapping) and families_map:
        result["hole_diam_families_in"] = dict(families_map)

    roi_hint = best_candidate.get("roi_hint")
    if isinstance(roi_hint, Mapping):
        result["roi_hint"] = dict(roi_hint)

    cell_centers = best_candidate.get("cell_centers")
    if isinstance(cell_centers, list) and cell_centers:
        result["cell_centers"] = cell_centers

    print(
        "[ACAD-TABLE] chosen handle={handle} layer={layer} owner={owner} rows={rows} qty_sum={qty}".format(
            handle=result.get("handle") or "-",
            layer=result.get("layer") or "-",
            owner=result.get("owner") or "-",
            rows=len(best_rows),
            qty=sum_qty,
        )
    )

    return result



def _collect_table_text_lines(doc: Any) -> list[str]:
    lines: list[str] = []
    if doc is None:
        return lines

    spaces: list[Any] = []
    modelspace = getattr(doc, "modelspace", None)
    if callable(modelspace):
        try:
            space = modelspace()
        except Exception:
            space = None
        if space is not None:
            spaces.append(space)

    for space in spaces:
        query = getattr(space, "query", None)
        if not callable(query):
            continue
        try:
            entities = list(query("TEXT, MTEXT, RTEXT"))
        except Exception:
            continue
        for entity in entities:
            fragments = list(_iter_entity_text_fragments(entity))
            for fragment, _ in fragments:
                normalized = _normalize_table_fragment(fragment)
                if normalized:
                    lines.append(normalized)
    return lines


def _resolve_follow_sheet_layout(
    token: str, layout_names: Iterable[str]
) -> tuple[str, str | None, bool]:
    normalized = re.sub(r"[^A-Z0-9]", "", str(token or "")).upper()
    if not normalized:
        target_label = "SHEET ()"
        return (target_label, None, False)

    target_label = f"SHEET ({normalized})"

    lookup: dict[str, str] = {}
    for name in layout_names:
        if not isinstance(name, str):
            continue
        stripped = name.strip()
        if not stripped:
            continue
        lookup.setdefault(stripped.upper(), stripped)

    target_upper = target_label.upper()
    if target_upper in lookup:
        return (target_label, lookup[target_upper], True)

    alt_labels: list[str] = []
    if normalized.isdigit():
        trimmed = normalized.lstrip("0") or "0"
        if trimmed != normalized:
            alt_labels.append(f"SHEET ({trimmed})")
        alt_labels.append(f"SHEET {normalized}")
        if trimmed != normalized:
            alt_labels.append(f"SHEET {trimmed}")
        alt_labels.append(trimmed)
    else:
        alt_labels.append(f"SHEET {normalized}")
        alt_labels.append(normalized)

    seen: set[str] = set()
    for candidate in alt_labels:
        candidate_upper = candidate.upper()
        if candidate_upper in seen:
            continue
        seen.add(candidate_upper)
        if candidate_upper in lookup:
            return (target_label, lookup[candidate_upper], True)

    for upper_name, original in lookup.items():
        if normalized and normalized in upper_name:
            return (target_label, original, True)

    return (target_label, None, False)


def _count_tables_for_layout_name(layout_name: str) -> int:
    layout_upper = str(layout_name or "").strip().upper()
    if not layout_upper:
        return 0
    snapshot = _LAST_ACAD_TABLE_SCAN
    if not isinstance(snapshot, Mapping):
        return 0
    raw_tables = snapshot.get("tables")
    if not isinstance(raw_tables, list):
        return 0
    suffixes = (f":{layout_upper}",)
    count = 0
    for entry in raw_tables:
        if not isinstance(entry, Mapping):
            continue
        owner_upper = str(entry.get("owner") or "").strip().upper()
        if not owner_upper:
            continue
        if owner_upper == layout_upper:
            count += 1
            continue
        if any(owner_upper.endswith(suffix) for suffix in suffixes):
            count += 1
    return count


def _normalize_table_fragment(fragment: str) -> str:
    if not isinstance(fragment, str):
        fragment = str(fragment)
    cleaned = fragment.replace("%%C", "Ø").replace("%%c", "Ø")
    cleaned = _MTEXT_ALIGN_RE.sub("", cleaned)
    cleaned = _MTEXT_BREAK_RE.sub(" ", cleaned)
    cleaned = cleaned.replace("|", " |")
    cleaned = cleaned.replace("\\~", "~")
    cleaned = cleaned.replace("\\`", "`")
    cleaned = cleaned.replace("\\", " ")
    return " ".join(cleaned.split())


def _iter_entity_text_fragments(entity: Any) -> Iterable[tuple[str, bool]]:
    dxftype = None
    try:
        dxftype = entity.dxftype()
    except Exception:
        dxftype = None
    kind = str(dxftype or "").upper()
    if kind == "MTEXT":
        plain_text = getattr(entity, "plain_text", None)
        content = None
        if callable(plain_text):
            try:
                content = plain_text()
            except Exception:
                content = None
        if content is None:
            content = getattr(entity, "text", "")
        for piece in _split_mtext_plain_text(content):
            yield (piece, True)
    elif kind == "TEXT":
        dxf_obj = getattr(entity, "dxf", None)
        raw_text = getattr(dxf_obj, "text", "") if dxf_obj is not None else ""
        if not raw_text:
            raw_text = getattr(entity, "text", "")
        try:
            base = str(raw_text)
        except Exception:
            base = raw_text if isinstance(raw_text, str) else ""
        for piece in base.splitlines():
            if piece.strip():
                yield (piece, False)
    elif kind == "MLEADER":
        context = getattr(entity, "context", None)
        if context is None:
            return
        mtext = getattr(context, "mtext", None)
        if mtext is None:
            raw_text = getattr(context, "text", "")
            try:
                base = str(raw_text)
            except Exception:
                base = raw_text if isinstance(raw_text, str) else ""
            for piece in base.splitlines():
                if piece.strip():
                    yield (piece, True)
            return
        plain_text = getattr(mtext, "plain_text", None)
        content = None
        if callable(plain_text):
            try:
                content = plain_text()
            except Exception:
                content = None
        if content is None:
            content = getattr(mtext, "text", "")
        try:
            base = str(content)
        except Exception:
            base = content if isinstance(content, str) else ""
        for piece in base.splitlines():
            if piece.strip():
                yield (piece, True)
    elif kind in {"ATTRIB", "ATTDEF"}:
        dxf_obj = getattr(entity, "dxf", None)
        candidates: list[Any] = []
        if dxf_obj is not None:
            for attr in ("text", "value", "tag", "prompt", "default"):
                candidates.append(getattr(dxf_obj, attr, None))
        for attr in ("text", "value", "tag", "prompt", "default"):
            candidates.append(getattr(entity, attr, None))
        for raw in candidates:
            if not raw:
                continue
            try:
                text_value = str(raw)
            except Exception:
                text_value = raw if isinstance(raw, str) else ""
            for piece in text_value.splitlines():
                if piece.strip():
                    yield (piece, False)
    elif kind == "RTEXT":
        def _flatten_text_values(value: Any) -> Iterable[str]:
            if value is None:
                return []
            if isinstance(value, str):
                return [value]
            if isinstance(value, (bytes, bytearray)):
                try:
                    return [value.decode("utf-8")]
                except Exception:
                    try:
                        return [value.decode("latin-1")]
                    except Exception:
                        return []
            if isinstance(value, Mapping):
                results: list[str] = []
                for candidate in value.values():
                    results.extend(_flatten_text_values(candidate))
                return results
            if isinstance(value, Iterable) and not isinstance(value, (str, bytes, bytearray)):
                results: list[str] = []
                for item in value:
                    if isinstance(item, tuple) and len(item) >= 2:
                        results.extend(_flatten_text_values(item[1]))
                    else:
                        results.extend(_flatten_text_values(item))
                return results
            try:
                text = str(value)
            except Exception:
                return []
            return [text]

        seen_fragments: set[str] = set()
        collected: list[str] = []

        def _collect_text(value: Any) -> None:
            for fragment in _flatten_text_values(value):
                cleaned = fragment.strip()
                if not cleaned:
                    continue
                if cleaned in seen_fragments:
                    continue
                seen_fragments.add(cleaned)
                collected.append(cleaned)

        dxf_obj = getattr(entity, "dxf", None)
        for source in (entity, dxf_obj):
            if source is None:
                continue
            for attr in (
                "raw_content",
                "raw_text",
                "stored_text",
                "text",
                "value",
                "content",
                "string",
            ):
                _collect_text(getattr(source, attr, None))
            plain_text = getattr(source, "plain_text", None)
            if callable(plain_text):
                try:
                    _collect_text(plain_text())
                except Exception:
                    pass

        get_xdata = getattr(entity, "get_xdata", None)
        if callable(get_xdata):
            for app in ("RTEXT", "ACAD_RTEXT", "ACAD_REACTORS", "ACAD"):
                try:
                    _collect_text(get_xdata(app))
                except Exception:
                    continue

        for attr_name in ("xdata", "extended_data", "appdata"):
            _collect_text(getattr(entity, attr_name, None))

        if not collected:
            raw_text = getattr(entity, "text", "")
            if not raw_text and dxf_obj is not None:
                raw_text = getattr(dxf_obj, "text", "")
            _collect_text(raw_text)

        if not collected:
            return

        longest = max(collected, key=len, default="")
        if not longest:
            return

        pieces = _split_mtext_plain_text(longest)
        if not pieces:
            pieces = [longest]
        for piece in pieces:
            cleaned_piece = piece.strip()
            if cleaned_piece:
                yield (cleaned_piece, True)
    else:
        raw_text = getattr(entity, "text", "")
        if not raw_text:
            return
        try:
            base = str(raw_text)
        except Exception:
            base = raw_text if isinstance(raw_text, str) else ""
        for piece in base.splitlines():
            if piece.strip():
                yield (piece, False)


def _parse_number_token(token: str) -> float | None:
    text = (token or "").strip()
    if not text:
        return None
    if "/" in text:
        try:
            return float(Fraction(text))
        except Exception:
            return None
    if text.startswith("."):
        text = "0" + text
    try:
        return float(text)
    except Exception:
        return None


def _format_ref_value(value: float) -> str:
    return f"{value:.4f}\""


def _has_candidate_token(text: str) -> bool:
    if not text:
        return False
    if _CANDIDATE_TOKEN_RE.search(text):
        return True
    if "Ø" in text or "⌀" in text:
        return True
    if '"' in text:
        return True
    if _FRACTION_RE.search(text):
        return True
    if _DECIMAL_RE.search(text):
        return True
    return False


def _match_row_quantity(text: str) -> re.Match[str] | None:
    candidate = text or ""
    for pattern in _ROW_QUANTITY_PATTERNS:
        match = pattern.search(candidate)
        if match:
            return match
    return None


def _search_flexible_quantity(text: str) -> re.Match[str] | None:
    candidate = text or ""
    for pattern in _ROW_QUANTITY_FLEX_PATTERNS:
        match = pattern.search(candidate)
        if match:
            return match
    return None


def _is_letter_code_row_start(text: str, next_text: str | None = None) -> bool:
    if not text:
        return False
    match = _LETTER_CODE_ROW_RE.match(text)
    if not match:
        return False
    remainder = text[match.end() :]
    if _HOLE_ACTION_TOKEN_RE.search(remainder):
        return True
    if next_text and _HOLE_ACTION_TOKEN_RE.search(next_text):
        return True
    return False


def _is_row_start(text: str, *, next_text: str | None = None) -> bool:
    if _match_row_quantity(text):
        return True
    return _is_letter_code_row_start(text, next_text)


def _extract_row_quantity_and_remainder(text: str) -> tuple[int | None, str]:
    base = (text or "").strip()
    if not base:
        return (None, "")

    def _strip_span(source: str, span: tuple[int, int]) -> str:
        start, end = span
        return (source[:start] + " " + source[end:]).strip()

    primary_match = _match_row_quantity(base)
    if primary_match:
        qty_text = primary_match.group(1)
        try:
            qty_val = int(qty_text)
        except Exception:
            qty_val = None
        remainder = base[primary_match.end() :].strip()
        return (qty_val, remainder)

    letter_match = _LETTER_CODE_ROW_RE.match(base)
    if letter_match:
        remainder_body = base[letter_match.end() :].lstrip(" -.:|")
        remainder_match = _match_row_quantity(remainder_body)
        if remainder_match:
            qty_text = remainder_match.group(1)
            try:
                qty_val = int(qty_text)
            except Exception:
                qty_val = None
            remainder = remainder_body[remainder_match.end() :].strip()
            return (qty_val, remainder)
        flexible = _search_flexible_quantity(remainder_body)
        if flexible:
            qty_text = flexible.group(1)
            try:
                qty_val = int(qty_text)
            except Exception:
                qty_val = None
            remainder = _strip_span(remainder_body, flexible.span())
            return (qty_val, remainder)

    flexible_match = _search_flexible_quantity(base)
    if flexible_match:
        qty_text = flexible_match.group(1)
        try:
            qty_val = int(qty_text)
        except Exception:
            qty_val = None
        remainder = _strip_span(base, flexible_match.span())
        return (qty_val, remainder)

    bare_match = re.match(r"^\s*(\d+)\b", base)
    if bare_match and _HOLE_ACTION_TOKEN_RE.search(base):
        qty_text = bare_match.group(1)
        try:
            qty_val = int(qty_text)
        except Exception:
            qty_val = None
        remainder = base[bare_match.end() :].strip()
        return (qty_val, remainder)

    return (None, base)


def _extract_band_quantity(text: str) -> tuple[int | None, str]:
    candidate = " ".join((text or "").split())
    if not candidate:
        return (None, "")
    for pattern in _BAND_QTY_FALLBACK_PATTERNS:
        match = pattern.search(candidate)
        if not match:
            continue
        qty_text = match.group("qty") if "qty" in match.groupdict() else None
        if not qty_text:
            continue
        try:
            qty_val = int(qty_text)
        except Exception:
            continue
        start, end = match.span()
        remainder = (candidate[:start] + " " + candidate[end:]).strip()
        return (qty_val, remainder)
    return (None, candidate)


def _extract_row_reference(desc: str) -> tuple[str, float | None]:
    search_space = desc or ""
    diameter = _extract_diameter(search_space)
    if diameter is not None and 0 < diameter <= 10:
        return (_format_ref_value(diameter), diameter)

    thread_match = _THREAD_CALL_OUT_RE.search(search_space)
    if thread_match:
        return (thread_match.group(0).upper(), None)

    pipe_match = _PIPE_NPT_REF_RE.search(search_space)
    if pipe_match:
        numeric_part = pipe_match.group(1)
        suffix = pipe_match.group(2)
        compact = f"{numeric_part}-{suffix}".upper().replace(" ", "")
        return (compact, None)

    numbered_thread = _NUMBERED_THREAD_REF_RE.search(search_space)
    if numbered_thread:
        raw_value = numbered_thread.group(0)
        normalized = raw_value.upper().replace(" ", "")
        return (normalized, None)

    number_drill = _NUMBER_DRILL_REF_RE.search(search_space)
    if number_drill:
        return (number_drill.group(0).upper(), None)

    letter_drill = _LETTER_DRILL_REF_RE.search(search_space)
    if letter_drill:
        return (letter_drill.group(1).upper(), None)

    inch_match = _INCH_MARK_REF_RE.search(search_space)
    if inch_match:
        value = _parse_number_token(inch_match.group(1))
        if value is not None and 0 < value <= 10:
            return (_format_ref_value(value), value)

    dia_inline = _DIA_SYMBOL_INLINE_RE.search(search_space)
    if dia_inline:
        value = _parse_number_token(dia_inline.group(1))
        if value is not None and 0 < value <= 10:
            return (_format_ref_value(value), value)

    for match in _FRACTION_RE.finditer(search_space):
        value = _parse_number_token(match.group(0))
        if value is not None and 0 < value <= 10:
            return (_format_ref_value(value), value)
    for match in _DECIMAL_RE.finditer(search_space):
        value = _parse_number_token(match.group(0))
        if value is not None and 0 < value <= 10:
            return (_format_ref_value(value), value)
    return ("", None)


def _detect_row_side(desc: str) -> str:
    upper = (desc or "").upper()
    if "BOTH SIDES" in upper or ("FRONT" in upper and "BACK" in upper):
        return "both"
    if "FROM BACK" in upper:
        return "back"
    if "FROM FRONT" in upper:
        return "front"
    return ""


def _merge_table_lines(lines: Iterable[str]) -> list[str]:
    merged: list[str] = []
    current: list[str] | None = None
    buffer: list[str] = []
    for raw_line in lines:
        candidate = (raw_line or "").strip()
        if candidate:
            buffer.append(candidate)
    for index, line in enumerate(buffer):
        next_line = buffer[index + 1] if index + 1 < len(buffer) else None
        if _is_row_start(line, next_text=next_line):
            if current:
                merged.append(" ".join(current))
            current = [line]
        elif current:
            current.append(line)
    if current:
        merged.append(" ".join(current))
    return merged


def _extract_diameter(text: str) -> float | None:
    search_space = text or ""
    match = _DIAMETER_PREFIX_RE.search(search_space)
    if not match:
        match = _DIAMETER_SUFFIX_RE.search(search_space)
    if not match:
        return None
    return _parse_number_token(match.group(1))



def _truncate_cell_preview(text: str, limit: int = 60) -> str:
    if len(text) <= limit:
        return text
    if limit <= 3:
        return text[:limit]
    return text[: limit - 3] + "..."


def _cell_has_ref_marker(text: str) -> bool:
    if not text:
        return False
    candidate = text.strip()
    if "Ø" in candidate or "⌀" in candidate or '"' in candidate:
        return True
    if _FRACTION_RE.search(candidate):
        return True
    if _DECIMAL_RE.search(candidate):
        return True
    return False


def _build_columnar_table_from_panel_entries(
    entries: list[dict[str, Any]],
    *,
    roi_hint: Mapping[str, Any] | None = None,
) -> tuple[dict[str, Any] | None, dict[str, Any]]:
    def _percentile(values: list[float], fraction: float) -> float:
        if not values:
            return 0.0
        ordered = sorted(values)
        if len(ordered) == 1:
            return ordered[0]
        position = (len(ordered) - 1) * fraction
        lower = math.floor(position)
        upper = math.ceil(position)
        if lower == upper:
            return ordered[int(position)]
        lower_val = ordered[lower]
        upper_val = ordered[upper]
        return lower_val + (upper_val - lower_val) * (position - lower)

    records: list[dict[str, Any]] = []
    for entry in entries:
        text_value = (entry.get("normalized_text") or entry.get("text") or "").strip()
        if not text_value:
            continue
        x_val = entry.get("x")
        y_val = entry.get("y")
        try:
            x_float = float(x_val)
            y_float = float(y_val)
        except Exception:
            continue
        record = {
            "layout": entry.get("layout_name"),
            "from_block": bool(entry.get("from_block")),
            "x": x_float,
            "y": y_float,
            "text": text_value,
            "height": entry.get("height"),
        }
        records.append(record)

    if not records:
        return (
            None,
            {
                "bands": [],
                "band_cells": [],
                "rows_txt_fallback": [],
                "qty_col": None,
                "ref_col": None,
                "desc_col": None,
                "roi": None,
            },
        )

    base_records = list(records)
    records_all = list(base_records)
    roi_bounds: dict[str, float] | None = None
    roi_info: dict[str, Any] | None = None
    roi_median_height = 0.0

    if isinstance(roi_hint, Mapping):
        bbox = roi_hint.get("bbox")
        if isinstance(bbox, (list, tuple)) and len(bbox) == 4:
            try:
                xmin = float(bbox[0])
                xmax = float(bbox[1])
                ymin = float(bbox[2])
                ymax = float(bbox[3])
            except Exception:
                xmin = xmax = ymin = ymax = 0.0
            else:
                pad = 0.0
                try:
                    pad = float(roi_hint.get("pad") or 0.0)
                except Exception:
                    pad = 0.0
                expanded_xmin = xmin - pad
                expanded_xmax = xmax + pad
                expanded_ymin = ymin - pad
                expanded_ymax = ymax + pad
                filtered = [
                    rec
                    for rec in base_records
                    if expanded_xmin <= rec["x"] <= expanded_xmax
                    and expanded_ymin <= rec["y"] <= expanded_ymax
                ]
                if filtered:
                    records_all = filtered
                roi_bounds = {
                    "xmin": xmin,
                    "xmax": xmax,
                    "ymin": ymin,
                    "ymax": ymax,
                    "dx": pad,
                    "dy": pad,
                    "clusters": 1,
                    "anchors": 0,
                }
                kept_count = len(filtered)
                source = str(roi_hint.get("source") or "ACAD_TABLE")
                roi_info = {
                    "source": source,
                    "bbox": [xmin, xmax, ymin, ymax],
                    "pad": pad,
                    "kept": kept_count,
                }
                try:
                    roi_median_height = float(roi_hint.get("median_height") or 0.0)
                except Exception:
                    roi_median_height = 0.0
                handle = roi_hint.get("handle")
                layer = roi_hint.get("layer")
                block_name = roi_hint.get("name")
                if block_name is not None:
                    roi_info["name"] = block_name
                if source.upper() == "BLOCK":
                    print(
                        "[ROI] seeded_from=BLOCK name={name} layer={layer} "
                        "box=[{xmin:.1f}..{xmax:.1f}, {ymin:.1f}..{ymax:.1f}]".format(
                            name=block_name or handle or "-",
                            layer=layer or "-",
                            xmin=xmin,
                            xmax=xmax,
                            ymin=ymin,
                            ymax=ymax,
                        )
                    )
                else:
                    print(
                        "[ROI] seeded_from={src} handle={handle} layer={layer} "
                        "box=[{xmin:.1f}..{xmax:.1f}, {ymin:.1f}..{ymax:.1f}]".format(
                            src=source,
                            handle=handle,
                            layer=layer or "-",
                            xmin=xmin,
                            xmax=xmax,
                            ymin=ymin,
                            ymax=ymax,
                        )
                    )

    all_height_values = [
        float(rec["height"])
        for rec in records_all
        if isinstance(rec.get("height"), (int, float)) and float(rec["height"]) > 0
    ]
    median_height_all = (
        statistics.median(all_height_values) if all_height_values else 0.0
    )
    if roi_median_height <= 0:
        roi_median_height = median_height_all
    anchor_lines = [rec for rec in records_all if _ROI_ANCHOR_RE.search(rec["text"])]
    filtered_records = records_all
    if roi_bounds is None and anchor_lines:
        anchor_count = len(anchor_lines)
        sorted_anchors = sorted(anchor_lines, key=lambda rec: -rec["y"])
        clusters: list[list[dict[str, Any]]] = []
        if sorted_anchors:
            if anchor_count >= 4:
                height_values = [
                    float(rec["height"])
                    for rec in sorted_anchors
                    if isinstance(rec.get("height"), (int, float))
                    and float(rec["height"]) > 0
                ]
                anchor_y_diffs = [
                    abs(sorted_anchors[idx]["y"] - sorted_anchors[idx - 1]["y"])
                    for idx in range(1, len(sorted_anchors))
                    if abs(sorted_anchors[idx]["y"] - sorted_anchors[idx - 1]["y"]) > 0
                ]
                if height_values:
                    median_height = statistics.median(height_values)
                    y_anchor_eps = 1.8 * median_height if median_height > 0 else 0.0
                    roi_median_height = median_height
                elif anchor_y_diffs:
                    median_diff = statistics.median(anchor_y_diffs)
                    y_anchor_eps = 0.5 * median_diff if median_diff > 0 else 0.0
                else:
                    y_anchor_eps = 0.0
                y_anchor_eps = max(6.0, y_anchor_eps)
                current_cluster: list[dict[str, Any]] | None = None
                prev_anchor: dict[str, Any] | None = None
                for anchor in sorted_anchors:
                    if current_cluster is None:
                        current_cluster = [anchor]
                        clusters.append(current_cluster)
                        prev_anchor = anchor
                        continue
                    prev_y = prev_anchor["y"] if prev_anchor is not None else None
                    if prev_y is not None and abs(anchor["y"] - prev_y) <= y_anchor_eps:
                        current_cluster.append(anchor)
                    else:
                        current_cluster = [anchor]
                        clusters.append(current_cluster)
                    prev_anchor = anchor
            if not clusters:
                clusters = [sorted_anchors]

        def _cluster_span(cluster: list[dict[str, Any]]) -> float:
            if not cluster:
                return 0.0
            y_vals = [rec["y"] for rec in cluster]
            return max(y_vals) - min(y_vals) if len(y_vals) > 1 else 0.0

        chosen_cluster = clusters[0] if clusters else []
        best_size = len(chosen_cluster)
        best_span = _cluster_span(chosen_cluster)
        for cluster in clusters[1:]:
            size = len(cluster)
            span = _cluster_span(cluster)
            if size > best_size or (size == best_size and span < best_span):
                chosen_cluster = cluster
                best_size = size
                best_span = span

        if not chosen_cluster:
            chosen_cluster = sorted_anchors
        cluster_xmin = min(rec["x"] for rec in chosen_cluster)
        cluster_xmax = max(rec["x"] for rec in chosen_cluster)
        cluster_ymin = min(rec["y"] for rec in chosen_cluster)
        cluster_ymax = max(rec["y"] for rec in chosen_cluster)
        base_dx = 18.0 * median_height_all if median_height_all > 0 else 0.0
        base_dy = 24.0 * median_height_all if median_height_all > 0 else 0.0
        dx = max(40.0, base_dx)
        dy = max(50.0, base_dy)
        if roi_median_height and roi_median_height > 0:
            dx = max(dx, 18.0 * roi_median_height)
            dy = max(dy, 24.0 * roi_median_height)
        expanded_xmin = cluster_xmin - dx
        expanded_xmax = cluster_xmax + dx
        expanded_ymin = cluster_ymin - dy
        expanded_ymax = cluster_ymax + dy
        filtered_records = [
            rec
            for rec in records_all
            if expanded_xmin <= rec["x"] <= expanded_xmax
            and expanded_ymin <= rec["y"] <= expanded_ymax
        ]
        clusters_count = len(clusters) or 1
        roi_bounds = {
            "xmin": cluster_xmin,
            "xmax": cluster_xmax,
            "ymin": cluster_ymin,
            "ymax": cluster_ymax,
            "dx": dx,
            "dy": dy,
            "clusters": clusters_count,
            "anchors": anchor_count,
        }
        roi_info = {
            "anchors": anchor_count,
            "clusters": clusters_count,
            "bbox": [cluster_xmin, cluster_xmax, cluster_ymin, cluster_ymax],
            "total": len(records_all),
        }
    records = list(filtered_records)

    def _prepare_records(values: list[dict[str, Any]]) -> tuple[list[dict[str, Any]], float]:
        ordered = list(values)
        ordered.sort(key=lambda item: (-item["y"], item["x"]))
        height_vals = [
            float(rec["height"])
            for rec in ordered
            if isinstance(rec.get("height"), (int, float)) and float(rec["height"]) > 0
        ]
        y_offsets = [
            abs(ordered[idx]["y"] - ordered[idx - 1]["y"])
            for idx in range(1, len(ordered))
            if abs(ordered[idx]["y"] - ordered[idx - 1]["y"]) > 0
        ]
        median_val = statistics.median(height_vals) if height_vals else 0.0
        if (median_val is None or median_val <= 0) and roi_median_height > 0:
            median_val = roi_median_height
        if (median_val is None or median_val <= 0) and median_height_all > 0:
            median_val = median_height_all
        if (median_val is None or median_val <= 0) and y_offsets:
            median_val = statistics.median(y_offsets)
        if median_val is None or median_val <= 0:
            median_val = 4.0
        return ordered, median_val

    records, median_h = _prepare_records(records)

    if roi_bounds is not None:
        desired_dx = max(roi_bounds["dx"], 18.0 * median_h)
        desired_dy = max(roi_bounds["dy"], 24.0 * median_h)
        if desired_dx > roi_bounds["dx"] + 1e-6 or desired_dy > roi_bounds["dy"] + 1e-6:
            expanded_xmin = roi_bounds["xmin"] - desired_dx
            expanded_xmax = roi_bounds["xmax"] + desired_dx
            expanded_ymin = roi_bounds["ymin"] - desired_dy
            expanded_ymax = roi_bounds["ymax"] + desired_dy
            filtered_records = [
                rec
                for rec in records_all
                if expanded_xmin <= rec["x"] <= expanded_xmax
                and expanded_ymin <= rec["y"] <= expanded_ymax
            ]
            roi_bounds["dx"] = desired_dx
            roi_bounds["dy"] = desired_dy
            records, median_h = _prepare_records(filtered_records)
        expanded_xmin = roi_bounds["xmin"] - roi_bounds["dx"]
        expanded_xmax = roi_bounds["xmax"] + roi_bounds["dx"]
        expanded_ymin = roi_bounds["ymin"] - roi_bounds["dy"]
        expanded_ymax = roi_bounds["ymax"] + roi_bounds["dy"]
        kept_count = len(records)
        if roi_info is None:
            roi_info = {}
        roi_info.update(
            {
                "expanded": [expanded_xmin, expanded_xmax, expanded_ymin, expanded_ymax],
                "kept": kept_count,
                "median_h": median_h,
                "anchors": int(roi_bounds.get("anchors", 0.0)),
                "clusters": int(roi_bounds.get("clusters", 0.0)) or 1,
            }
        )
        print(
            "[ROI] anchors={count} clusters={clusters} chosen_span=[{ymax:.1f}..{ymin:.1f}] "
            "bbox=[{xmin:.1f}..{xmax:.1f}] expanded=[{xmin_exp:.1f}..{xmax_exp:.1f},{ymin_exp:.1f}..{ymax_exp:.1f}]".format(
                count=int(roi_bounds.get("anchors", 0.0)),
                clusters=int(roi_bounds.get("clusters", 0.0)) or 1,
                ymax=roi_bounds["ymax"],
                ymin=roi_bounds["ymin"],
                xmin=roi_bounds["xmin"],
                xmax=roi_bounds["xmax"],
                xmin_exp=expanded_xmin,
                xmax_exp=expanded_xmax,
                ymin_exp=expanded_ymin,
                ymax_exp=expanded_ymax,
            )
        )
        print(
            f"[ROI] median_h={median_h:.2f} expand=({roi_bounds['dx']:.1f},{roi_bounds['dy']:.1f})"
        )
        print(
            f"[ROI] raw_lines -> roi_lines: {len(records_all)} -> {kept_count}"
        )

    y_gap_limit = 0.75 * median_h if median_h > 0 else 4.0
    if y_gap_limit <= 0:
        y_gap_limit = 4.0

    raw_bands: list[list[dict[str, Any]]] = []
    current_band: list[dict[str, Any]] = []
    current_sum_y = 0.0
    prev_y: float | None = None
    for record in records:
        y_val = record["y"]
        if not current_band:
            current_band = [record]
            current_sum_y = y_val
            prev_y = y_val
            continue
        band_center = current_sum_y / len(current_band)
        direct_gap = abs(y_val - prev_y) if prev_y is not None else 0.0
        if direct_gap > y_gap_limit:
            raw_bands.append(current_band)
            current_band = [record]
            current_sum_y = y_val
            prev_y = y_val
            continue
        if abs(y_val - band_center) > y_gap_limit:
            raw_bands.append(current_band)
            current_band = [record]
            current_sum_y = y_val
            prev_y = y_val
            continue
        proposed_sum = current_sum_y + y_val
        proposed_count = len(current_band) + 1
        proposed_center = proposed_sum / proposed_count
        if (
            abs(proposed_center - band_center) > y_gap_limit
            or abs(y_val - proposed_center) > y_gap_limit
        ):
            raw_bands.append(current_band)
            current_band = [record]
            current_sum_y = y_val
            prev_y = y_val
            continue
        current_band.append(record)
        current_sum_y = proposed_sum
        prev_y = y_val
    if current_band:
        raw_bands.append(current_band)

    bands: list[list[dict[str, Any]]] = []
    for raw_index, band in enumerate(raw_bands):
        if len(band) < 2:
            continue
        combined = " ".join(item["text"] for item in band)
        if not any(char.isdigit() for char in combined) and not _COLUMN_TOKEN_RE.search(combined):
            continue
        drop_band = False
        combined_upper = combined.upper()
        drop_reason = ""
        trimmed = combined.strip()
        contains_hole_token = bool(_HOLE_ACTION_TOKEN_RE.search(combined))
        keep_marker = bool(_BAND_KEEP_TOKEN_RE.search(combined_upper))
        decimal_hits = len(_DECIMAL_RE.findall(combined))
        fraction_hits = len(_FRACTION_RE.findall(combined))
        numeric_guard = (decimal_hits + fraction_hits) >= 2
        header_guard = bool(
            re.search(
                r"HOLE|REF|Ø|⌀|DIA|QUANTITY|QTY|DESCRIPTION|DESC",
                combined_upper,
            )
        )
        if _TITLE_AXIS_DROP_RE.search(combined_upper):
            drop_band = not (keep_marker or numeric_guard)
            drop_reason = "title/axis" if drop_band else ""
        elif _SEE_SHEET_DROP_RE.search(combined_upper):
            drop_band = not (keep_marker or numeric_guard)
            drop_reason = "title/axis" if drop_band else ""
        elif _AXIS_ZERO_PAIR_RE.match(trimmed):
            drop_band = not (keep_marker or numeric_guard)
            drop_reason = "title/axis" if drop_band else ""
        elif _AXIS_ZERO_SINGLE_RE.match(trimmed):
            drop_band = not (keep_marker or numeric_guard)
            drop_reason = "title/axis" if drop_band else ""
        else:
            small_ints = []
            for token in _SMALL_INT_TOKEN_RE.findall(combined):
                try:
                    value = int(token)
                except Exception:
                    continue
                if 1 <= value <= 16:
                    small_ints.append(value)
            if len(small_ints) >= 10:
                drop_band = not (keep_marker or numeric_guard)
                drop_reason = "title/axis" if drop_band else ""
            elif len(small_ints) >= 12 and len(set(small_ints)) <= 16:
                drop_band = not (keep_marker or numeric_guard)
                drop_reason = "title/axis" if drop_band else ""
        if header_guard:
            drop_band = False
            drop_reason = ""
        if drop_band and contains_hole_token:
            drop_band = False
            drop_reason = ""
        if drop_band:
            preview = _truncate_cell_preview(trimmed or combined, 80).replace("\"", "\\\"")
            print(
                f"[TABLE-Y] drop band#{raw_index} reason={drop_reason} lines={len(band)} text=\"{preview}\""
            )
            continue
        bands.append(band)

    print(f"[TABLE-Y] bands_total={len(bands)} median_h={median_h:.2f}")

    header_token_patterns = [
        (re.compile(r"\bHOLE\b", re.IGNORECASE), "hole"),
        (re.compile(r"\bQTY\b|\bQUANTITY\b", re.IGNORECASE), "qty"),
        (re.compile(r"\bDESC(?:RIPTION)?\b", re.IGNORECASE), "desc"),
        (re.compile(r"\bSIDE\b|\bFACE\b", re.IGNORECASE), "side"),
        (re.compile(r"\bREF\b", re.IGNORECASE), "ref"),
        (re.compile(r"Ø|⌀|DIA|DIAM", re.IGNORECASE), "ref"),
    ]

    def _header_windows_from_band(
        band_items: list[dict[str, Any]]
    ) -> tuple[list[dict[str, Any]], dict[str, dict[str, Any]]]:
        token_positions: list[float] = []
        field_positions: dict[str, list[float]] = defaultdict(list)
        for item in band_items:
            text_value = str(item.get("text") or "")
            if not text_value:
                continue
            try:
                x_val = float(item.get("x"))
            except Exception:
                continue
            upper_text = text_value.upper()
            for pattern, field in header_token_patterns:
                if pattern.search(upper_text):
                    field_positions[field].append(x_val)
                    token_positions.append(x_val)
        if not token_positions:
            return ([], {})
        unique_positions = sorted({float(pos) for pos in token_positions})
        diffs = [
            abs(unique_positions[idx + 1] - unique_positions[idx])
            for idx in range(len(unique_positions) - 1)
            if abs(unique_positions[idx + 1] - unique_positions[idx]) > 0
        ]
        gap_baseline = statistics.median(diffs) if diffs else 0.0
        if not gap_baseline or gap_baseline <= 0:
            gap_baseline = 6.0 * median_h if median_h > 0 else 12.0
        default_half = max(6.0, 0.5 * gap_baseline)
        windows: list[dict[str, Any]] = []
        for idx, center in enumerate(unique_positions):
            if idx == 0:
                left = center - default_half
            else:
                left = (unique_positions[idx - 1] + center) / 2.0
            if idx + 1 < len(unique_positions):
                right = (center + unique_positions[idx + 1]) / 2.0
            else:
                right = center + default_half
            windows.append({"center": center, "left": left, "right": right, "field": None})

        field_centers = {
            field: statistics.mean(values)
            for field, values in field_positions.items()
            if values
        }
        assigned_fields: set[str] = set()
        used_indices: set[int] = set()
        for field, center_val in sorted(field_centers.items(), key=lambda item: item[1]):
            if field in assigned_fields:
                continue
            candidate_indices = list(range(len(windows)))
            best_idx = min(
                candidate_indices,
                key=lambda idx: (abs(windows[idx]["center"] - center_val), idx),
            )
            if windows[best_idx].get("field") not in (None, field):
                free_candidates = [
                    idx
                    for idx in candidate_indices
                    if idx not in used_indices
                    and windows[idx].get("field") in (None, field)
                ]
                if free_candidates:
                    best_idx = min(
                        free_candidates,
                        key=lambda idx: (abs(windows[idx]["center"] - center_val), idx),
                    )
            windows[best_idx]["field"] = field
            assigned_fields.add(field)
            used_indices.add(best_idx)

        for idx, window in enumerate(windows):
            if window.get("field"):
                continue
            if idx == 0:
                window["field"] = "hole"
            elif idx == len(windows) - 1:
                window["field"] = "desc"
            elif idx == 1:
                window["field"] = "ref"
            elif idx == 2:
                window["field"] = "qty"
            else:
                window["field"] = "desc"
        if windows and not windows[-1].get("field"):
            windows[-1]["field"] = "desc"

        seed_info: dict[str, dict[str, Any]] = {}
        for idx, window in enumerate(windows):
            field = window.get("field")
            if isinstance(field, str) and field not in seed_info:
                seed_info[field] = {
                    "col": idx,
                    "center": window.get("center"),
                    "span": (window.get("left"), window.get("right")),
                }
        return (windows, seed_info)

    column_windows: list[dict[str, Any]] = []
    header_seed_info: dict[str, dict[str, Any]] = {}
    header_band_index: int | None = None

    for idx, band in enumerate(bands):
        combined_upper = " ".join(
            str(item.get("text") or "").upper() for item in band if item.get("text")
        )
        if (
            "HOLE" in combined_upper
            and ("DESC" in combined_upper or "DESCRIPTION" in combined_upper)
            and any(
                token in combined_upper
                for token in ("REF", "Ø", "⌀", "DIA", "QUANTITY", "QTY")
            )
        ):
            header_band_index = idx
            column_windows, header_seed_info = _header_windows_from_band(band)
            break

    if header_band_index is None:
        for idx, band in enumerate(bands):
            non_empty = [
                item
                for item in band
                if str(item.get("text") or "").strip()
            ]
            if len(non_empty) >= 3:
                header_band_index = idx
                column_windows, header_seed_info = _header_windows_from_band(band)
                if column_windows:
                    break
        if header_band_index is None:
            header_band_index = 0 if bands else None

    if column_windows:
        if "hole" not in header_seed_info and column_windows:
            header_seed_info["hole"] = {
                "col": 0,
                "center": column_windows[0].get("center"),
                "span": (
                    column_windows[0].get("left"),
                    column_windows[0].get("right"),
                ),
            }
        if "ref" not in header_seed_info and len(column_windows) >= 2:
            header_seed_info["ref"] = {
                "col": 1,
                "center": column_windows[1].get("center"),
                "span": (
                    column_windows[1].get("left"),
                    column_windows[1].get("right"),
                ),
            }
        if "qty" not in header_seed_info and len(column_windows) >= 3:
            qty_idx = 2 if len(column_windows) >= 3 else len(column_windows) - 2
            qty_idx = max(1, min(qty_idx, len(column_windows) - 2))
            header_seed_info["qty"] = {
                "col": qty_idx,
                "center": column_windows[qty_idx].get("center"),
                "span": (
                    column_windows[qty_idx].get("left"),
                    column_windows[qty_idx].get("right"),
                ),
            }
        if "desc" not in header_seed_info and column_windows:
            last_idx = len(column_windows) - 1
            header_seed_info["desc"] = {
                "col": last_idx,
                "center": column_windows[last_idx].get("center"),
                "span": (
                    column_windows[last_idx].get("left"),
                    column_windows[last_idx].get("right"),
                ),
            }

    header_initial_field_info: dict[str, dict[str, Any]] = {}
    if header_seed_info and header_band_index is not None:
        for field, info in header_seed_info.items():
            info_copy = dict(info)
            info_copy["band"] = header_band_index
            header_initial_field_info[field] = info_copy

    y_eps = y_gap_limit

    qty_x: float | None = None
    qty_groups: list[dict[str, Any]] = []
    selected_qty_group: dict[str, Any] | None = None
    qty_candidates: list[dict[str, Any]] = []
    for band in bands:
        for item in band:
            text_candidate = (item.get("text") or "").strip()
            if not text_candidate:
                continue
            if _QSTRIPE_CANDIDATE_RE.match(text_candidate):
                qty_candidates.append({"x": item.get("x"), "text": text_candidate})

    if qty_candidates:
        valid_candidates = [
            {"x": float(candidate["x"]), "text": candidate["text"]}
            for candidate in qty_candidates
            if isinstance(candidate.get("x"), (int, float))
        ]
        sorted_candidates = sorted(valid_candidates, key=lambda rec: rec["x"])
        x_diffs = [
            abs(sorted_candidates[idx]["x"] - sorted_candidates[idx - 1]["x"])
            for idx in range(1, len(sorted_candidates))
            if abs(sorted_candidates[idx]["x"] - sorted_candidates[idx - 1]["x"]) > 0
        ]
        if x_diffs:
            median_diff = statistics.median(x_diffs)
            x_stripe_eps = 0.6 * median_diff if median_diff > 0 else 0.0
        else:
            x_stripe_eps = 0.0
        x_stripe_eps = max(4.0, x_stripe_eps)
        for candidate in sorted_candidates:
            x_pos = candidate["x"]
            if not qty_groups:
                qty_groups.append(
                    {
                        "items": [candidate],
                        "count": 1,
                        "sum_x": x_pos,
                        "center": x_pos,
                    }
                )
                continue
            group = qty_groups[-1]
            if abs(x_pos - group["center"]) <= x_stripe_eps:
                group["items"].append(candidate)
                group["count"] += 1
                group["sum_x"] += x_pos
                group["center"] = group["sum_x"] / group["count"]
            else:
                qty_groups.append(
                    {
                        "items": [candidate],
                        "count": 1,
                        "sum_x": x_pos,
                        "center": x_pos,
                    }
                )
        if qty_groups:
            chosen_group = max(
                qty_groups,
                key=lambda group: (
                    group.get("count", 0),
                    -group.get("center", float("inf")),
                ),
            )
            qty_x = chosen_group.get("center")
            selected_qty_group = chosen_group
    qty_groups_count = len(qty_groups)
    qty_group_size = 0
    qty_x_display = "-"
    if qty_groups:
        if selected_qty_group is None:
            selected_qty_group = max(
                qty_groups,
                key=lambda group: (
                    group.get("count", 0),
                    -group.get("center", 0.0),
                ),
            )
        qty_group_size = selected_qty_group.get("count", 0)
        if qty_x is None:
            qty_x = selected_qty_group.get("center")
        if isinstance(qty_x, (int, float)):
            qty_x_display = f"{float(qty_x):.1f}"
    print(
        f"[QSTRIPE] groups={qty_groups_count} chosen_x≈{qty_x_display} count={qty_group_size}"
    )

    if not bands:
        return (
            None,
            {
                "bands": [],
                "band_cells": [],
                "rows_txt_fallback": [],
                "qty_col": None,
                "ref_col": None,
                "desc_col": None,
                "y_eps": y_eps,
                "roi": roi_info,
                "column_windows": column_windows,
                "header_band": header_band_index,
            },
        )

    for idx, band in enumerate(bands[:10]):
        mean_y = sum(item["y"] for item in band) / len(band)
        print(f"[TABLE-Y] band#{idx} y≈{mean_y:.2f} lines={len(band)}")

    band_summaries: list[dict[str, Any]] = []
    band_cells_dump: list[dict[str, Any]] = []
    band_results: list[dict[str, Any]] = []
    window_fields_master = [
        window.get("field") if isinstance(window, Mapping) else None
        for window in column_windows
    ] if column_windows else []

    for band_index, band in enumerate(bands):
        mean_y = sum(item["y"] for item in band) / len(band)
        band_summaries.append(
            {"index": band_index, "y_mean": mean_y, "line_count": len(band)}
        )
        sorted_band = sorted(band, key=lambda item: item["x"])
        columns: list[dict[str, Any]] = []
        x_eps_value = y_eps
        if column_windows:
            assignments: list[list[dict[str, Any]]] = [
                [] for _ in column_windows
            ]
            for item in sorted_band:
                x_val = item.get("x")
                try:
                    x_float = float(x_val)
                except Exception:
                    continue
                best_idx: int | None = None
                best_score: tuple[int, float, int] | None = None
                for col_idx, window in enumerate(column_windows):
                    center_val = float(window.get("center") or 0.0)
                    left_val = window.get("left")
                    right_val = window.get("right")
                    try:
                        left_float = float(left_val)
                    except Exception:
                        left_float = center_val
                    try:
                        right_float = float(right_val)
                    except Exception:
                        right_float = center_val
                    width = abs(right_float - left_float)
                    margin = max(1.0, 0.1 * width, 0.4 * median_h)
                    if margin <= 0:
                        margin = max(1.0, 0.4 * median_h, 2.0)
                    in_window = (left_float - margin) <= x_float <= (right_float + margin)
                    distance = abs(x_float - center_val)
                    score = (0 if in_window else 1, distance, col_idx)
                    if best_score is None or score < best_score:
                        best_score = score
                        best_idx = col_idx
                if best_idx is None:
                    continue
                assignments[best_idx].append(item)
            for col_idx, window in enumerate(column_windows):
                col_items = sorted(assignments[col_idx], key=lambda itm: itm["x"])
                if col_items:
                    text_parts = [
                        str(itm.get("text") or "").strip()
                        for itm in col_items
                        if str(itm.get("text") or "").strip()
                    ]
                    cell_text = " ".join(text_parts).strip()
                    sum_x = sum(float(itm["x"]) for itm in col_items)
                    sum_y = sum(float(itm["y"]) for itm in col_items)
                    count = len(col_items)
                    center_x = sum_x / count if count else float(window.get("center") or 0.0)
                    center_y = sum_y / count if count else mean_y
                    min_x = min(float(itm["x"]) for itm in col_items)
                    max_x = max(float(itm["x"]) for itm in col_items)
                else:
                    cell_text = ""
                    center_x = float(window.get("center") or 0.0)
                    center_y = mean_y
                    try:
                        min_x = float(window.get("left"))
                    except Exception:
                        min_x = center_x
                    try:
                        max_x = float(window.get("right"))
                    except Exception:
                        max_x = center_x
                columns.append(
                    {
                        "items": col_items,
                        "center_x": center_x,
                        "center_y": center_y,
                        "min_x": min_x,
                        "max_x": max_x,
                        "text": cell_text,
                        "field": window_fields_master[col_idx]
                        if col_idx < len(window_fields_master)
                        else None,
                        "span_hint": (
                            float(column_windows[col_idx].get("left"))
                            if column_windows[col_idx].get("left") is not None
                            else min_x,
                            float(column_windows[col_idx].get("right"))
                            if column_windows[col_idx].get("right") is not None
                            else max_x,
                        ),
                    }
                )
        else:
            x_values = [item["x"] for item in sorted_band]
            x_gaps = [
                abs(x_values[pos + 1] - x_values[pos])
                for pos in range(len(x_values) - 1)
                if abs(x_values[pos + 1] - x_values[pos]) > 0
            ]
            gap_med = statistics.median(x_gaps) if x_gaps else 0.0
            gap_p75 = _percentile(x_gaps, 0.75) if x_gaps else gap_med
            if gap_p75 <= 0:
                gap_p75 = gap_med
            x_eps = max(6.0, 0.8 * gap_p75 if gap_p75 > 0 else 0.0)
            if x_eps <= 0:
                x_eps = 6.0
            x_eps_value = x_eps
            for item in sorted_band:
                x_pos = item["x"]
                if not columns:
                    columns.append(
                        {
                            "items": [item],
                            "sum_x": x_pos,
                            "sum_y": item["y"],
                            "count": 1,
                            "center_x": x_pos,
                            "center_y": item["y"],
                            "min_x": x_pos,
                            "max_x": x_pos,
                            "field": None,
                        }
                    )
                    continue
                column = columns[-1]
                if abs(x_pos - column["center_x"]) <= x_eps:
                    column["items"].append(item)
                    column["sum_x"] += x_pos
                    column["sum_y"] += item["y"]
                    column["count"] += 1
                    column["center_x"] = column["sum_x"] / column["count"]
                    column["center_y"] = column["sum_y"] / column["count"]
                    column["min_x"] = min(column.get("min_x", x_pos), x_pos)
                    column["max_x"] = max(column.get("max_x", x_pos), x_pos)
                    continue
                columns.append(
                    {
                        "items": [item],
                        "sum_x": x_pos,
                        "sum_y": item["y"],
                        "count": 1,
                        "center_x": x_pos,
                        "center_y": item["y"],
                        "min_x": x_pos,
                        "max_x": x_pos,
                        "field": None,
                    }
                )
            for column in columns:
                column.setdefault("span_hint", (
                    float(column.get("min_x", column.get("center_x", 0.0))),
                    float(column.get("max_x", column.get("center_x", 0.0))),
                ))

        cell_texts: list[str] = []
        preview_parts: list[str] = []
        for col_index, column in enumerate(columns):
            if column.get("items") is not None and "sum_x" in column:
                # legacy path; recompute text
                sorted_items = sorted(column.get("items", []), key=lambda itm: itm["x"])
                cell_text = " ".join(item["text"] for item in sorted_items).strip()
            else:
                cell_text = column.get("text", "") or ""
            if not isinstance(cell_text, str):
                cell_text = str(cell_text)
            cell_text = cell_text.strip()
            cell_texts.append(cell_text)
            cell_entry = {
                "band": band_index,
                "col": col_index,
                "x_center": column.get("center_x"),
                "y_center": column.get("center_y"),
                "text": cell_text,
            }
            field_name = column.get("field")
            if field_name:
                cell_entry["field"] = field_name
            band_cells_dump.append(cell_entry)
            preview_parts.append(
                f'C{col_index}="{_truncate_cell_preview(cell_text)}"'
            )

        if band_index < 10:
            preview_body = " | ".join(preview_parts)
            print(f"[TABLE-X] band#{band_index} cols={len(columns)} | {preview_body}")

        spans = []
        for column in columns:
            span_hint = column.get("span_hint")
            if isinstance(span_hint, tuple) and len(span_hint) == 2:
                try:
                    span_min = float(span_hint[0])
                    span_max = float(span_hint[1])
                except Exception:
                    span_min = float(column.get("min_x", column.get("center_x", 0.0)))
                    span_max = float(column.get("max_x", column.get("center_x", 0.0)))
            else:
                span_min = float(column.get("min_x", column.get("center_x", 0.0)))
                span_max = float(column.get("max_x", column.get("center_x", 0.0)))
            spans.append((span_min, span_max))

        band_results.append(
            {
                "cells": cell_texts,
                "y_mean": mean_y,
                "line_count": len(band),
                "centers": [column.get("center_x") for column in columns],
                "x_eps": x_eps_value,
                "spans": spans,
                "window_fields": window_fields_master if column_windows else None,
            }
        )

    if not band_results:
        return (
            None,
            {
                "bands": band_summaries,
                "band_cells": band_cells_dump,
                "rows_txt_fallback": [],
                "qty_col": None,
                "ref_col": None,
                "desc_col": None,
                "y_eps": y_eps,
                "roi": roi_info,
                "column_windows": column_windows,
                "header_band": header_band_index,
            },
        )

    header_field_info: dict[str, dict[str, Any]] = dict(header_initial_field_info)
    header_band_indices: set[int] = {
        int(info.get("band"))
        for info in header_initial_field_info.values()
        if isinstance(info.get("band"), int)
    }

    def _header_hits(cells: list[str]) -> dict[str, int]:
        hits: dict[str, int] = {}
        for idx, cell_text in enumerate(cells):
            upper = cell_text.upper()
            if not upper:
                continue
            if "QTY" in upper or "QUANTITY" in upper:
                hits.setdefault("qty", idx)
            if "DESC" in upper or "DESCRIPTION" in upper:
                hits.setdefault("desc", idx)
            if "SIDE" in upper or "FACE" in upper:
                hits.setdefault("side", idx)
            if any(token in upper for token in ("Ø", "⌀", "DIA", "REF")):
                hits.setdefault("ref", idx)
            if "HOLE" in upper or re.search(r"\bID\b", upper):
                hits.setdefault("hole", idx)
        return hits

    for band_index, band in enumerate(band_results):
        cells = band.get("cells", [])
        if not cells:
            continue
        hits = _header_hits(cells)
        if not hits:
            continue
        if "qty" not in hits and len(hits) < 2:
            continue
        header_band_indices.add(band_index)
        centers = band.get("centers") or []
        spans = band.get("spans") or []
        for field, col_idx in hits.items():
            if field in header_field_info:
                continue
            span_value = spans[col_idx] if col_idx < len(spans) else None
            center_value = centers[col_idx] if col_idx < len(centers) else None
            header_field_info[field] = {
                "band": band_index,
                "col": col_idx,
                "center": center_value,
                "span": span_value,
            }

    if header_field_info and "desc" not in header_field_info and header_band_indices:
        header_idx = min(header_band_indices)
        sample_band = band_results[header_idx]
        cells = sample_band.get("cells", [])
        centers = sample_band.get("centers") or []
        spans = sample_band.get("spans") or []
        used_cols = {info.get("col") for info in header_field_info.values() if isinstance(info.get("col"), int)}
        candidates = [idx for idx in range(len(cells)) if idx not in used_cols]
        if candidates:
            best_idx = max(candidates, key=lambda idx: len(cells[idx]))
            header_field_info["desc"] = {
                "band": header_idx,
                "col": best_idx,
                "center": centers[best_idx] if best_idx < len(centers) else None,
                "span": spans[best_idx] if best_idx < len(spans) else None,
            }

    def _match_header_index(field: str, band: dict[str, Any]) -> int | None:
        info = header_field_info.get(field)
        if not info:
            return None
        centers = band.get("centers") or []
        spans = band.get("spans") or []
        if not centers:
            return None
        target_center = info.get("center")
        header_col = info.get("col")
        span_hint = info.get("span")
        width = None
        if isinstance(span_hint, tuple) and len(span_hint) == 2:
            try:
                span_min = float(span_hint[0])
                span_max = float(span_hint[1])
                width = abs(span_max - span_min)
            except Exception:
                span_min = span_max = None
        else:
            span_min = span_max = None
        tolerance = max(6.0, (width or 0.0) * 0.6)
        best_idx: int | None = None
        best_score: tuple[float, float] | None = None
        for idx, center in enumerate(centers):
            if not isinstance(center, (int, float)):
                continue
            if span_min is not None and center < span_min - tolerance:
                continue
            if span_max is not None and center > span_max + tolerance:
                continue
            if isinstance(target_center, (int, float)):
                distance = abs(center - float(target_center))
            else:
                distance = 0.0
            if isinstance(header_col, int):
                column_delta = abs(idx - header_col)
            else:
                column_delta = float("inf")
            score = (distance, column_delta)
            if best_score is None or score < best_score:
                best_score = score
                best_idx = idx
        if best_idx is None and isinstance(header_col, int) and header_col < len(centers):
            best_idx = header_col
        return best_idx

    if header_field_info:
        for band in band_results:
            header_indices: dict[str, int] = {}
            for field in header_field_info:
                idx = _match_header_index(field, band)
                if idx is not None:
                    header_indices[field] = idx
            if header_indices:
                band["header_indices"] = header_indices

    column_count = max(len(band["cells"]) for band in band_results)
    header_cols: dict[str, int] = {}
    if header_field_info:
        for key in ("qty", "ref", "desc", "side", "hole"):
            value = header_field_info.get(key, {}).get("col")
            if isinstance(value, int) and 0 <= value < column_count:
                header_cols[key] = value
    if column_windows:
        window_fields = [
            window.get("field") if isinstance(window, Mapping) else None
            for window in column_windows
        ]
        for key in ("hole", "ref", "qty", "side", "desc"):
            if key in header_cols:
                continue
            try:
                idx = window_fields.index(key)  # type: ignore[arg-type]
            except ValueError:
                continue
            if isinstance(idx, int) and 0 <= idx < column_count:
                header_cols[key] = idx
    qty_digit_re = re.compile(r"^\d{1,3}$")
    qty_suffix_re = re.compile(r"\b(REQD|REQUIRED|RE'?D|EA|EACH|HOLES?)\b$", re.IGNORECASE)

    def _normalize_qty_cell(text: str) -> str:
        candidate = (text or "").strip()
        if not candidate:
            return ""
        normalized = candidate.upper()
        normalized = re.sub(r"^QTY[:.]?", "", normalized).strip()
        normalized = normalized.strip("() ")
        normalized = re.sub(r"[X×]+$", "", normalized).strip()
        while True:
            cleaned = qty_suffix_re.sub("", normalized).strip()
            if cleaned == normalized:
                break
            normalized = cleaned
        return normalized

    def _parse_qty_cell_value(cell_text: str) -> int | None:
        normalized = _normalize_qty_cell(cell_text)
        if not normalized:
            return None
        if qty_digit_re.match(normalized):
            try:
                value = int(normalized)
            except Exception:
                return None
            if 0 < value <= 999:
                return value
        return None
    qty_header_re = re.compile(r"^QTY[:.]?$", re.IGNORECASE)
    ref_value_re = re.compile(r"(Ø|⌀|\"|\d+\s*/\s*\d+|(?<!\d)\.\d+|\d+\.\d+)")
    ref_header_re = re.compile(r"^REF\b", re.IGNORECASE)

    bands_for_stats = band_results[:5]

    metrics: list[dict[str, Any]] = []
    for col_index in range(column_count):
        non_empty = 0
        numeric_hits = 0
        ref_hits = 0
        token_hits = 0
        total_len = 0
        header_hit = False
        ref_header_hit = False
        for band in bands_for_stats:
            cells = band.get("cells", [])
            if col_index >= len(cells):
                continue
            cell_text = cells[col_index].strip()
            if not cell_text:
                continue
            non_empty += 1
            total_len += len(cell_text)
            upper_text = cell_text.upper()
            if qty_header_re.match(upper_text):
                header_hit = True
            if ref_header_re.match(upper_text):
                ref_header_hit = True
            qty_candidate = _parse_qty_cell_value(cell_text)
            if qty_candidate is not None:
                numeric_hits += 1
            if ref_value_re.search(cell_text):
                ref_hits += 1
            if _HOLE_ACTION_TOKEN_RE.search(cell_text):
                token_hits += 1
        avg_len = (total_len / non_empty) if non_empty else 0.0
        numeric_ratio = (numeric_hits / non_empty) if non_empty else 0.0
        ref_ratio = (ref_hits / non_empty) if non_empty else 0.0
        action_ratio = (token_hits / non_empty) if non_empty else 0.0
        metrics.append(
            {
                "non_empty": non_empty,
                "numeric_hits": numeric_hits,
                "ref_hits": ref_hits,
                "token_hits": token_hits,
                "avg_len": avg_len,
                "header_qty": header_hit,
                "header_ref": ref_header_hit,
                "ref_ratio": ref_ratio,
                "numeric_ratio": numeric_ratio,
                "action_ratio": action_ratio,
            }
        )

    synthetic_qty_mode = False
    if column_count <= 1 and qty_groups_count == 0:
        qty_style_hits = 0
        considered_bands = 0
        for band in bands_for_stats:
            cells = band.get("cells", [])
            if not cells:
                continue
            text_candidate = cells[0].strip()
            if not text_candidate:
                continue
            considered_bands += 1
            if _ROW_QUANTITY_PATTERNS[0].match(text_candidate) or _match_row_quantity(
                text_candidate
            ):
                qty_style_hits += 1
        if considered_bands >= 2:
            threshold = max(2, math.ceil(considered_bands * 0.6))
            if qty_style_hits >= threshold:
                synthetic_qty_mode = True

    fallback_qty_col: int | None = header_cols.get("qty") if header_cols else None
    qty_candidates = [
        idx
        for idx, info in enumerate(metrics)
        if info["header_qty"] or (info["non_empty"] > 0 and info["numeric_ratio"] >= 0.6)
    ]
    if qty_candidates and fallback_qty_col is None:
        fallback_qty_col = min(qty_candidates)

    if fallback_qty_col is None:
        relaxed_candidates = [
            idx
            for idx, info in enumerate(metrics)
            if info["non_empty"] > 0 and info["numeric_ratio"] >= 0.4
        ]
        if relaxed_candidates:
            fallback_qty_col = min(relaxed_candidates)
        else:
            numericish_candidates = [
                idx
                for idx, info in enumerate(metrics)
                if info["numeric_hits"] > 0 or info["numeric_ratio"] > 0
            ]
            if numericish_candidates:
                fallback_qty_col = min(numericish_candidates)
            elif column_count > 0:
                fallback_qty_col = 0

    if synthetic_qty_mode:
        fallback_qty_col = None

    qty_votes: dict[int, int] = defaultdict(int)
    qty_index_counts: dict[int, int] = defaultdict(int)
    for band_idx, band in enumerate(band_results):
        cells = band.get("cells", [])
        centers = band.get("centers") or []
        x_eps_band = float(band.get("x_eps") or 0.0)
        qty_idx: int | None = None
        qty_cell_text = ""
        header_indices = band.get("header_indices") or {}
        header_qty_idx = header_indices.get("qty")
        if isinstance(header_qty_idx, int) and header_qty_idx < len(cells):
            qty_idx = header_qty_idx
            qty_cell_text = cells[header_qty_idx].strip()
        if qty_idx is None and qty_x is not None and centers:
            center_pairs = [
                (col_index, float(center))
                for col_index, center in enumerate(centers)
                if isinstance(center, (int, float))
            ]
            if center_pairs:
                closest_index, closest_center = min(
                    center_pairs,
                    key=lambda pair: (abs(pair[1] - qty_x), pair[0]),
                )
                qty_idx = closest_index
                if qty_idx < len(cells):
                    qty_cell_text = cells[qty_idx].strip()
                if _parse_qty_cell_value(qty_cell_text) is None:
                    within_eps: list[tuple[int, float]] = []
                    for col_index, center_value in center_pairs:
                        if abs(center_value - qty_x) <= x_eps_band + 1e-6:
                            if col_index < len(cells):
                                candidate_text = cells[col_index].strip()
                                if _parse_qty_cell_value(candidate_text) is not None:
                                    within_eps.append(
                                        (col_index, abs(center_value - qty_x))
                                    )
                    if within_eps:
                        best_index, _ = min(
                            within_eps, key=lambda pair: (pair[1], pair[0])
                        )
                        qty_idx = best_index
                        qty_cell_text = cells[qty_idx].strip() if qty_idx < len(cells) else ""
        if qty_idx is None and fallback_qty_col is not None:
            if fallback_qty_col < len(cells):
                qty_idx = fallback_qty_col
                qty_cell_text = cells[qty_idx].strip()
        band["qty_index"] = qty_idx
        if qty_idx is not None:
            qty_index_counts[qty_idx] += 1
            if (
                band_idx < len(bands_for_stats)
                and _parse_qty_cell_value(qty_cell_text or "") is not None
            ):
                qty_votes[qty_idx] += 1

    qty_col: int | None = None
    if qty_votes:
        qty_col = max(qty_votes.items(), key=lambda item: (item[1], -item[0]))[0]
    elif qty_index_counts:
        qty_col = max(qty_index_counts.items(), key=lambda item: (item[1], -item[0]))[0]
    else:
        qty_col = fallback_qty_col
    if "qty" in header_cols:
        qty_col = header_cols["qty"]
    if synthetic_qty_mode and "qty" not in header_cols:
        qty_col = None

    ref_candidates = [
        idx
        for idx, info in enumerate(metrics)
        if info["header_ref"] or (info["non_empty"] > 0 and info["ref_ratio"] >= 0.4)
    ]
    ref_col = max(ref_candidates) if ref_candidates else None
    if "ref" in header_cols:
        ref_col = header_cols["ref"]
    elif synthetic_qty_mode:
        ref_col = None

    desc_candidates = [idx for idx in range(column_count) if idx != qty_col and idx != ref_col]
    if not desc_candidates:
        desc_candidates = list(range(column_count))

    def _desc_score(index: int) -> tuple[float, float, int]:
        data = metrics[index]
        return (float(data["action_ratio"]), float(data["avg_len"]), -index)

    desc_col = max(desc_candidates, key=_desc_score)
    if "desc" in header_cols:
        desc_col = header_cols["desc"]

    qty_display = "synthetic" if synthetic_qty_mode else (qty_col if qty_col is not None else "None")
    if synthetic_qty_mode and ref_col is None:
        ref_display = "desc-extracted"
    else:
        ref_display = ref_col if ref_col is not None else "None"
    print(
        "[TABLE-ID] qty_x≈{qx} qty_col={qty} ref_col={ref} desc_col={desc} bands_checked={bands}".format(
            qx=qty_x_display,
            qty=qty_display,
            ref=ref_display,
            desc=desc_col,
            bands=len(bands_for_stats),
        )
    )

    def _cell_at(cells: list[str], index: int | None) -> str:
        if index is None:
            return ""
        if index < 0 or index >= len(cells):
            return ""
        return cells[index].strip()

    rows: list[dict[str, Any]] = []
    families: dict[str, int] = {}
    for band_index, band in enumerate(band_results):
        cells = band.get("cells", [])
        header_indices = band.get("header_indices") or {}

        def _resolved_index(default_idx: int | None, field: str) -> int | None:
            idx_val = header_indices.get(field)
            if isinstance(idx_val, int):
                return idx_val
            idx_val = header_cols.get(field)
            if isinstance(idx_val, int):
                return idx_val
            return default_idx

        qty_idx = _resolved_index(band.get("qty_index"), "qty")
        if qty_idx is None:
            qty_idx = qty_col
        qty_text = _cell_at(cells, qty_idx)
        qty_val = None
        if qty_text:
            qty_val = _parse_qty_cell_value(qty_text)
        qty_token_text: str | None = None
        used_qty_fallback = False
        fallback_desc = ""
        combined_row_text = " ".join(
            cell.strip() for cell in cells if cell.strip()
        )
        if synthetic_qty_mode:
            qty_token_present = bool(
                _match_row_quantity(combined_row_text)
                or _search_flexible_quantity(combined_row_text)
            )
            action_token_present = bool(_HOLE_ACTION_TOKEN_RE.search(combined_row_text))
            if not qty_token_present and not action_token_present:
                continue
        fallback_qty: int | None = None
        fallback_remainder = combined_row_text
        if combined_row_text:
            fallback_qty, fallback_remainder = _extract_band_quantity(
                combined_row_text
            )
            if fallback_qty is None or fallback_qty <= 0:
                fallback_qty, fallback_remainder = _extract_row_quantity_and_remainder(
                    combined_row_text
                )
        if (
            fallback_qty is not None
            and fallback_qty > 0
            and (qty_groups_count == 0 or qty_val is None or qty_val <= 0)
        ):
            qty_val = fallback_qty
            fallback_desc = fallback_remainder.strip()
            used_qty_fallback = True
            print(f"[QTY-FALLBACK] band#{band_index} qty={qty_val}")
        if qty_val is None or qty_val <= 0:
            continue
        desc_idx = _resolved_index(desc_col, "desc")
        desc_text = _cell_at(cells, desc_idx)
        original_desc_text = desc_text
        if used_qty_fallback:
            desc_text = fallback_desc or desc_text
            if fallback_desc and qty_val is not None:
                original_for_prefix = original_desc_text or combined_row_text
                if _ROW_QUANTITY_PATTERNS[0].match(original_for_prefix or ""):
                    desc_text = f"({qty_val}) {desc_text}".strip()
        if not desc_text:
            exclude_index = qty_idx if qty_idx is not None else qty_col
            fallback_parts = [
                cell.strip()
                for idx, cell in enumerate(cells)
                if idx != exclude_index and cell.strip()
            ]
            desc_text = " ".join(fallback_parts)
        desc_text = " ".join((desc_text or "").split())
        ref_idx_resolved = _resolved_index(ref_col, "ref")
        ref_text_candidate = _cell_at(cells, ref_idx_resolved)
        ref_cell_ref = ("", None)
        if ref_text_candidate:
            ref_cell_ref = _extract_row_reference(ref_text_candidate)
        hole_idx = _resolved_index(None, "hole")
        hole_text = _cell_at(cells, hole_idx)
        side_idx = _resolved_index(header_cols.get("side"), "side")
        side_cell_text = _cell_at(cells, side_idx)
        fragment_candidates = _FRAGMENT_SPLIT_RE.split(desc_text)
        fragments = [frag.strip() for frag in fragment_candidates if frag.strip()]
        if not fragments:
            fragments = [desc_text]
        for frag_index, fragment in enumerate(fragments):
            fragment_desc = " ".join(fragment.split())
            if not fragment_desc:
                continue
            if (
                frag_index == 0
                and qty_token_text
                and not _RE_TEXT_ROW_START.match(fragment_desc)
            ):
                fragment_desc = f"{qty_token_text} {fragment_desc}".strip()
            ref_text, ref_value = _extract_row_reference(fragment_desc)
            has_action = bool(_HOLE_ACTION_TOKEN_RE.search(fragment_desc))
            has_ref_marker = bool(ref_text or (ref_value is not None))
            if not has_action and not has_ref_marker and not ref_cell_ref[0]:
                continue
            if not ref_text and ref_cell_ref[0]:
                ref_text, ref_value = ref_cell_ref
            combined_side_text = " ".join(
                part for part in (side_cell_text, fragment_desc) if part
            )
            side = _detect_row_side(combined_side_text)
            if not side:
                side = _detect_row_side(fragment_desc)
            if not side and side_cell_text:
                upper_side = side_cell_text.upper()
                if "BOTH" in upper_side:
                    side = "both"
                elif "BACK" in upper_side and "FRONT" not in upper_side:
                    side = "back"
                elif "FRONT" in upper_side and "BACK" not in upper_side:
                    side = "front"
            row_dict: dict[str, Any] = {
                "hole": hole_text or "",
                "qty": qty_val,
                "desc": fragment_desc,
                "ref": ref_text,
            }
            if side:
                row_dict["side"] = side
            rows.append(row_dict)
            if ref_value is not None:
                key = f"{ref_value:.4f}".rstrip("0").rstrip(".")
                families[key] = families.get(key, 0) + qty_val
            if band_index < 10:
                band_label = (
                    f"{band_index}.{frag_index}" if len(fragments) > 1 else str(band_index)
                )
                ref_display = ref_text or "-"
                side_display = side or "-"
                desc_display = _truncate_cell_preview(fragment_desc or "", 80)
                print(
                    f"[TABLE-R] band#{band_label} qty={qty_val} ref={ref_display} "
                    f'side={side_display} desc="{desc_display}"'
                )

    merged_rows_local = locals().get("merged_rows")
    if isinstance(merged_rows_local, list) and len(rows) == len(merged_rows_local):
        for idx, fallback_text in enumerate(merged_rows_local):
            if idx >= len(rows):
                break
            fallback_clean = " ".join(str(fallback_text or "").split())
            if not fallback_clean:
                continue
            current_desc = str(rows[idx].get("desc") or "")
            needs_update = False
            if (
                _RE_TEXT_ROW_START.match(fallback_clean)
                and not _RE_TEXT_ROW_START.match(current_desc)
            ):
                needs_update = True
            elif len(fallback_clean) > len(current_desc):
                needs_update = True
            if needs_update:
                rows[idx]["desc"] = fallback_clean

    if len(rows) < 8:
        try:
            raw_path = Path("raw_lines.tsv")
            with raw_path.open("w", encoding="utf-8") as handle:
                handle.write("layout\tin_block\tx\ty\ttext\n")
                for rec in records_all:
                    layout_val = str(rec.get("layout") or "")
                    in_block = "1" if rec.get("from_block") else "0"
                    x_val = rec.get("x")
                    y_val = rec.get("y")
                    if isinstance(x_val, (int, float)):
                        x_text = f"{float(x_val):.3f}"
                    else:
                        x_text = ""
                    if isinstance(y_val, (int, float)):
                        y_text = f"{float(y_val):.3f}"
                    else:
                        y_text = ""
                    text_val = rec.get("text") or ""
                    handle.write(
                        f"{layout_val}\t{in_block}\t{x_text}\t{y_text}\t{text_val}\n"
                    )
        except Exception as exc:
            print(f"[COLUMN] failed to write raw_lines.tsv: {exc}")
        try:
            roi_path = Path("roi_cells.tsv")
            with roi_path.open("w", encoding="utf-8") as handle:
                handle.write("band\tcol\tx_center\ty_center\ttext\n")
                for cell in band_cells_dump:
                    band_idx = cell.get("band")
                    col_idx = cell.get("col")
                    x_center = cell.get("x_center")
                    y_center = cell.get("y_center")
                    if isinstance(x_center, (int, float)):
                        x_center_text = f"{float(x_center):.3f}"
                    else:
                        x_center_text = ""
                    if isinstance(y_center, (int, float)):
                        y_center_text = f"{float(y_center):.3f}"
                    else:
                        y_center_text = ""
                    text_val = cell.get("text") or ""
                    handle.write(
                        f"{band_idx}\t{col_idx}\t{x_center_text}\t{y_center_text}\t{text_val}\n"
                    )
        except Exception as exc:
            print(f"[COLUMN] failed to write roi_cells.tsv: {exc}")

    if not rows:
        return (
            None,
            {
                "bands": band_summaries,
                "band_cells": band_cells_dump,
                "rows_txt_fallback": [],
                "qty_col": qty_col,
                "ref_col": ref_col,
                "desc_col": desc_col,
                "y_eps": y_eps,
                "median_h": median_h,
                "roi": roi_info,
            },
        )

    total_qty = sum(row["qty"] for row in rows)
    table_info: dict[str, Any] = {
        "rows": rows,
        "hole_count": total_qty,
        "provenance_holes": "HOLE TABLE",
    }
    if families:
        table_info["hole_diam_families_in"] = families
    if column_windows and header_band_index is not None:
        table_info["header_validated"] = True
    table_info["source"] = "text_table"

    debug_info = {
        "bands": band_summaries,
        "band_cells": band_cells_dump,
        "rows_txt_fallback": rows,
        "qty_col": qty_col,
        "ref_col": ref_col,
        "desc_col": desc_col,
        "y_eps": y_eps,
        "median_h": median_h,
        "column_windows": column_windows,
        "header_band": header_band_index,
        "bands_checked": len(bands_for_stats),
        "qty_x": qty_x,
        "synthetic_qty": synthetic_qty_mode,
    }
    if roi_info is not None:
        debug_info["roi"] = roi_info
    else:
        debug_info["roi"] = {
            "anchors": 0,
            "bbox": None,
            "expanded": None,
            "total": len(records_all),
            "kept": len(records),
            "median_h": median_h,
        }
    return (table_info, debug_info)


def _extract_mechanical_table_from_blocks(doc: Any) -> Mapping[str, Any] | None:
    helper = _resolve_app_callable("extract_hole_table_from_text")
    if not callable(helper):
        return None

    blocks_section = getattr(doc, "blocks", None)
    if blocks_section is None:
        return None

    try:
        block_iter = list(blocks_section)
    except Exception:
        block_iter = []

    def _is_mechanical_name(name: str) -> bool:
        upper = name.upper()
        return upper.startswith("AM_") or upper.startswith("*U")

    def _extract_text(entity: Any) -> str:
        if entity is None:
            return ""
        plain = getattr(entity, "plain_text", None)
        text_value: Any = None
        if callable(plain):
            try:
                text_value = plain()
            except Exception:
                text_value = None
        if not text_value:
            dxf_obj = getattr(entity, "dxf", None)
            text_value = getattr(dxf_obj, "text", None) if dxf_obj is not None else None
        try:
            return str(text_value).strip()
        except Exception:
            return ""

    def _extract_xy(entity: Any) -> tuple[float | None, float | None]:
        if entity is None:
            return (None, None)
        dxf_obj = getattr(entity, "dxf", None)
        point = None
        for source in (entity, dxf_obj):
            if source is None:
                continue
            for attr in ("insert", "alignment_point", "align_point", "start", "position"):
                candidate = getattr(source, attr, None)
                if candidate is not None:
                    point = candidate
                    break
            if point is not None:
                break
        if point is None:
            return (None, None)

        def _coerce(value: Any, attr: str | None = None) -> float | None:
            target = value
            if attr is not None:
                target = getattr(value, attr, None)
            if target is None:
                return None
            try:
                return float(target)
            except Exception:
                return None

        if hasattr(point, "xyz"):
            try:
                x_val, y_val, _ = point.xyz
                return (float(x_val), float(y_val))
            except Exception:
                return (None, None)

        for accessor in ((0, 1), ("x", "y")):
            if isinstance(accessor[0], int):
                try:
                    x_val = float(point[accessor[0]])  # type: ignore[index]
                except Exception:
                    x_val = None
            else:
                x_val = _coerce(point, accessor[0])
            if isinstance(accessor[1], int):
                try:
                    y_val = float(point[accessor[1]])  # type: ignore[index]
                except Exception:
                    y_val = None
            else:
                y_val = _coerce(point, accessor[1])
            if x_val is not None or y_val is not None:
                return (x_val, y_val)
        return (None, None)

    def _extract_height(entity: Any) -> float | None:
        dxf_obj = getattr(entity, "dxf", None)
        candidates: list[Any] = []
        if dxf_obj is not None:
            candidates.extend(
                getattr(dxf_obj, attr, None) for attr in ("height", "char_height", "text_height")
            )
        candidates.append(getattr(entity, "height", None))
        for candidate in candidates:
            if candidate is None:
                continue
            try:
                value = float(candidate)
            except Exception:
                continue
            if value > 0:
                return value
        return None

    best_result: Mapping[str, Any] | None = None
    best_rows = 0

    for block in block_iter:
        name = getattr(block, "name", None)
        if not isinstance(name, str):
            continue
        if not _is_mechanical_name(name):
            continue
        try:
            entities = list(block)
        except Exception:
            entities = []
        texts: list[dict[str, Any]] = []
        for entity in entities:
            try:
                kind = entity.dxftype()
            except Exception:
                kind = None
            if str(kind or "").upper() not in {"TEXT", "MTEXT", "RTEXT"}:
                continue
            text_value = _extract_text(entity)
            if not text_value:
                continue
            x_val, y_val = _extract_xy(entity)
            height_val = _extract_height(entity)
            texts.append(
                {
                    "text": text_value,
                    "x": x_val,
                    "y": y_val,
                    "height": height_val,
                }
            )
        headers_detected: list[str] = []
        if texts:
            heights = [item["height"] for item in texts if isinstance(item.get("height"), (int, float))]
            median_height = statistics.median(heights) if heights else None
            y_tol = max((median_height or 0.0) * 2.0, 0.25)
            clusters: list[dict[str, Any]] = []
            for entry in texts:
                y_val = entry.get("y")
                if not isinstance(y_val, (int, float)):
                    continue
                upper = str(entry.get("text") or "").upper()
                tokens: set[str] = set()
                if "HOLE" in upper:
                    tokens.add("HOLE")
                if "REF" in upper or "Ø" in upper or "DIA" in upper:
                    tokens.add("REF")
                if "QTY" in upper or "QUANTITY" in upper:
                    tokens.add("QTY")
                if "DESC" in upper or "DESCRIPTION" in upper:
                    tokens.add("DESC")
                if not tokens:
                    continue
                placed = False
                for cluster in clusters:
                    center = cluster["y"]
                    if center is not None and abs(float(y_val) - float(center)) <= y_tol:
                        cluster["tokens"].update(tokens)
                        cluster["values"].append(entry)
                        placed = True
                        break
                if not placed:
                    clusters.append(
                        {
                            "y": float(y_val),
                            "tokens": set(tokens),
                            "values": [entry],
                        }
                    )
            clusters = [c for c in clusters if len(c["tokens"]) >= 1]
            best_cluster = None
            for cluster in clusters:
                if len(cluster["tokens"]) >= 3:
                    if best_cluster is None or len(cluster["tokens"]) > len(best_cluster["tokens"]):
                        best_cluster = cluster
            if best_cluster is not None:
                headers_detected = sorted(best_cluster["tokens"])
        headers_display = f"{headers_detected}" if headers_detected else "[]"
        print(f"[AMTABLE] block={name} texts={len(texts)} headers={headers_display}")
        if len(headers_detected) < 3:
            continue

        class _BlockTextEntity:
            __slots__ = ("dxf", "_kind", "_text")

            def __init__(self, record: Mapping[str, Any]):
                self._text = str(record.get("text") or "")
                self._kind = "MTEXT"
                x_val = record.get("x")
                y_val = record.get("y")
                if not isinstance(x_val, (int, float)):
                    x_val = 0.0
                if not isinstance(y_val, (int, float)):
                    y_val = 0.0
                self.dxf = SimpleNamespace(
                    text=self._text,
                    insert=SimpleNamespace(
                        x=float(x_val),
                        y=float(y_val),
                        xyz=(float(x_val), float(y_val), 0.0),
                    ),
                )

            def dxftype(self) -> str:
                return self._kind

            def plain_text(self) -> str:
                return self._text

        class _BlockTextSpace:
            __slots__ = ("_entities",)

            def __init__(self, records: Iterable[Mapping[str, Any]]):
                self._entities = [
                    _BlockTextEntity(rec)
                    for rec in records
                    if str(rec.get("text") or "").strip()
                ]

            def query(self, _pattern: str):
                return list(self._entities)

        class _BlockLayouts:
            __slots__ = ()

            def names_in_taborder(self):
                return []

            def get(self, _name: str):
                return SimpleNamespace(entity_space=None)

        class _BlockDoc:
            __slots__ = ("_space", "layouts")

            def __init__(self, records: Iterable[Mapping[str, Any]]):
                self._space = _BlockTextSpace(records)
                self.layouts = _BlockLayouts()

            def modelspace(self):
                return self._space

        fake_doc = _BlockDoc(texts)
        try:
            candidate = helper(fake_doc)
        except Exception:
            candidate = None
        if isinstance(candidate, Mapping) and candidate.get("rows"):
            row_count = len(candidate.get("rows", []))
            if row_count > best_rows:
                best_rows = row_count
                best_result = dict(candidate)

    return best_result


def _fallback_text_table(lines: Iterable[str]) -> dict[str, Any]:
    merged = _merge_table_lines(lines)
    rows: list[dict[str, Any]] = []
    families: dict[str, int] = {}
    total_qty = 0

    for entry in merged:
        qty_val, remainder = _extract_row_quantity_and_remainder(entry)
        if qty_val is None or qty_val <= 0:
            continue
        normalized_desc = " ".join(entry.split())
        if not normalized_desc:
            continue
        rows.append({"hole": "", "ref": "", "qty": qty_val, "desc": normalized_desc})
        total_qty += qty_val

        ref_text, ref_value = _extract_row_reference(remainder)
        if ref_text:
            rows[-1]["ref"] = ref_text
        side = _detect_row_side(normalized_desc)
        if side:
            rows[-1]["side"] = side
        if ref_value is not None:
            key = f"{ref_value:.4f}".rstrip("0").rstrip(".")
            families[key] = families.get(key, 0) + qty_val

    if not rows:
        return {}

    result: dict[str, Any] = {"rows": rows, "hole_count": total_qty}
    if families:
        result["hole_diam_families_in"] = families
    result["provenance_holes"] = "HOLE TABLE (TEXT_FALLBACK)"
    result["source"] = "text_table"
    return result


def _publish_fallback_from_rows_txt(rows_txt: Iterable[Any]) -> dict[str, Any]:
    parsed_rows: list[dict[str, Any]] = []
    families: dict[str, int] = {}
    total_qty = 0

    for raw_line in rows_txt:
        try:
            base_text = str(raw_line)
        except Exception:
            base_text = ""
        normalized = " ".join(base_text.split())
        if not normalized:
            continue
        qty_val, remainder = _extract_row_quantity_and_remainder(normalized)
        qty_int = None
        if qty_val is not None and qty_val > 0:
            try:
                qty_int = int(qty_val)
            except Exception:
                qty_int = None
        if qty_int is None or qty_int <= 0:
            qty_int = 1
        side_hint = _detect_row_side(normalized)
        fragments = [frag.strip() for frag in _FRAGMENT_SPLIT_RE.split(remainder) if frag.strip()]
        if not fragments:
            fragments = [remainder.strip() or normalized]
        qty_prefix = None
        if _ROW_QUANTITY_PATTERNS[0].match(normalized):
            qty_prefix = f"({qty_int})"
        for index, fragment in enumerate(fragments):
            fragment_clean = " ".join(fragment.split())
            if not fragment_clean:
                continue
            ref_text, ref_value = _extract_row_reference(fragment_clean)
            has_action = bool(_HOLE_ACTION_TOKEN_RE.search(fragment_clean))
            has_reference = bool(ref_text or (ref_value is not None))
            if not has_action and not has_reference:
                continue
            desc_value = fragment_clean
            if index == 0 and qty_prefix and not desc_value.startswith(qty_prefix):
                desc_value = f"{qty_prefix} {desc_value}".strip()
            desc_value = _FALLBACK_LEADING_QTY_RE.sub("", desc_value)
            desc_value = _FALLBACK_JJ_NOISE_RE.sub("", desc_value)
            desc_value = _FALLBACK_ETCH_NOISE_RE.sub("", desc_value)
            desc_value = " ".join(desc_value.split()).strip()
            if not desc_value:
                continue
            side_value = _detect_row_side(fragment_clean) or side_hint
            row: dict[str, Any] = {
                "hole": "",
                "qty": qty_int,
                "desc": desc_value,
                "ref": ref_text or "",
            }
            if side_value:
                row["side"] = side_value
            parsed_rows.append(row)
            total_qty += qty_int
            if ref_value is not None:
                key = f"{ref_value:.4f}".rstrip("0").rstrip(".")
                families[key] = families.get(key, 0) + qty_int

    if not parsed_rows:
        return {}

    result: dict[str, Any] = {
        "rows": parsed_rows,
        "hole_count": total_qty,
        "provenance_holes": "HOLE TABLE (fallback)",
        "source": "text_table",
    }
    if families:
        result["hole_diam_families_in"] = families
    return result


def read_text_table(
    doc,
    *,
    layer_allowlist: Iterable[str] | None = _DEFAULT_LAYER_ALLOWLIST,
    roi_hint: Mapping[str, Any] | None = None,
    block_name_allowlist: Iterable[str] | None = None,
    block_name_regex: Iterable[str] | str | None = None,
    layer_include_regex: Iterable[str] | str | None = None,
    layer_exclude_regex: Iterable[str] | str | None = None,
    debug_layouts: bool = False,
    layout_filters: Mapping[str, Any] | None = None,
) -> dict[str, Any]:
    helper = _resolve_app_callable("extract_hole_table_from_text")
    _print_helper_debug("text", helper)
    global _LAST_TEXT_TABLE_DEBUG, _PROMOTED_ROWS_LOGGED
    _LAST_TEXT_TABLE_DEBUG = {
        "candidates": [],
        "band_cells": [],
        "bands": [],
        "rows": [],
        "raw_lines": [],
        "roi_hint": roi_hint,
        "roi": None,
        "preferred_blocks": [],
    }
    roi_hint_effective: Mapping[str, Any] | None = roi_hint
    resolved_allowlist = _normalize_layer_allowlist(layer_allowlist)
    normalized_block_allow = _normalize_block_allowlist(block_name_allowlist)
    block_regex_patterns = _compile_block_name_patterns(block_name_regex)

    def _compile_layer_patterns(
        patterns: Iterable[str] | str | None,
    ) -> list[re.Pattern[str]]:
        compiled: list[re.Pattern[str]] = []
        if isinstance(patterns, str):
            pattern_iter: Iterable[str] = [patterns]
        elif patterns is None:
            pattern_iter = []
        else:
            pattern_iter = patterns
        for candidate in pattern_iter:
            if not isinstance(candidate, str):
                continue
            text = candidate.strip()
            if not text:
                continue
            try:
                compiled.append(re.compile(text, re.IGNORECASE))
            except re.error as exc:
                print(f"[TEXT-SCAN] layer regex error pattern={text!r} err={exc}")
        return compiled

    include_patterns = _compile_layer_patterns(layer_include_regex)
    exclude_patterns = _compile_layer_patterns(layer_exclude_regex)
    include_display = [pattern.pattern for pattern in include_patterns]
    exclude_display = [pattern.pattern for pattern in exclude_patterns]
    allowlist_display = (
        "None"
        if resolved_allowlist is None
        else "{" + ",".join(sorted(resolved_allowlist) or []) + "}"
    )
    if isinstance(_LAST_TEXT_TABLE_DEBUG, dict):
        _LAST_TEXT_TABLE_DEBUG["layer_regex_include"] = list(include_display)
        _LAST_TEXT_TABLE_DEBUG["layer_regex_exclude"] = list(exclude_display)
        _LAST_TEXT_TABLE_DEBUG["debug_layouts_requested"] = bool(debug_layouts)
    table_lines: list[str] | None = None
    fallback_candidate: Mapping[str, Any] | None = None
    best_candidate: Mapping[str, Any] | None = None
    best_score: tuple[int, int] = (0, 0)
    text_rows_info: dict[str, Any] | None = None
    merged_rows: list[str] = []
    parsed_rows: list[dict[str, Any]] = []
    columnar_table_info: dict[str, Any] | None = None
    columnar_debug_info: dict[str, Any] | None = None
    rows_txt_initial = 0
    confidence_high = False

    def _analyze_helper_signature(func: Callable[..., Any]) -> tuple[bool, bool]:
        needs_lines = False
        allows_lines = False
        try:
            signature = inspect.signature(func)
        except (TypeError, ValueError):
            return (needs_lines, allows_lines)
        positional: list[inspect.Parameter] = []
        for parameter in signature.parameters.values():
            if parameter.kind is inspect.Parameter.VAR_POSITIONAL:
                allows_lines = True
                continue
            if parameter.kind in (
                inspect.Parameter.POSITIONAL_ONLY,
                inspect.Parameter.POSITIONAL_OR_KEYWORD,
            ):
                positional.append(parameter)
        if len(positional) >= 2:
            allows_lines = True
            required = [
                param
                for param in positional
                if param.default is inspect._empty
            ]
            if len(required) >= 2:
                needs_lines = True
        return (needs_lines, allows_lines)

    def ensure_lines() -> list[str]:
        nonlocal table_lines, text_rows_info, merged_rows, parsed_rows
        nonlocal columnar_table_info, columnar_debug_info, roi_hint_effective
        nonlocal rows_txt_initial
        if table_lines is not None:
            return table_lines

        collected_entries: list[dict[str, Any]] = []
        entries_by_layout: defaultdict[int, list[dict[str, Any]]] = defaultdict(list)
        layout_names: dict[int, str] = {}
        layout_order: list[int] = []
        merged_rows = []
        parsed_rows = []
        text_rows_info = None
        rows_txt_initial = 0
        hint_logged = False
        attrib_count = 0
        mleader_count = 0
        preferred_block_names: list[str] = []
        preferred_block_rois: list[dict[str, Any]] = []
        block_height_samples: defaultdict[str, list[float]] = defaultdict(list)
        block_stats: defaultdict[str, dict[str, Any]] = defaultdict(
            lambda: {"texts": 0, "att": 0, "nested_inserts": 0}
        )
        layout_names_seen: list[str] = []
        layout_names_seen_set: set[str] = set()
        scanned_layers_map: dict[str, str] = {}
        follow_sheet_directive: dict[str, Any] | None = None
        follow_sheet_target_layout: str | None = None
        follow_sheet_requests: dict[str, dict[str, Any]] = {}
        follow_sheet_target_layouts: list[str] = []

        if doc is None:
            table_lines = []
            return table_lines

        def _iter_layouts() -> list[tuple[str, Any]]:
            layouts: list[tuple[str, Any]] = []
            modelspace = getattr(doc, "modelspace", None)
            if callable(modelspace):
                try:
                    layout_obj = modelspace()
                except Exception:
                    layout_obj = None
                if layout_obj is not None:
                    layouts.append(("Model", layout_obj))

            layouts_manager = getattr(doc, "layouts", None)
            if layouts_manager is None:
                return layouts
            names: list[Any]
            try:
                raw_names = getattr(layouts_manager, "names", None)
                if callable(raw_names):
                    names_iter = raw_names()
                else:
                    names_iter = raw_names
                names = list(names_iter or [])
            except Exception:
                names = []
            get_layout = getattr(layouts_manager, "get", None)
            for name in names:
                if not isinstance(name, str):
                    continue
                if name.lower() == "model":
                    continue
                layout_obj = None
                if callable(get_layout):
                    try:
                        layout_obj = get_layout(name)
                    except Exception:
                        layout_obj = None
                if layout_obj is not None:
                    layouts.append((name, layout_obj))
            return layouts

        def _extract_coords(entity: Any) -> tuple[float | None, float | None]:
            insert = None
            dxf_obj = getattr(entity, "dxf", None)
            if dxf_obj is not None:
                insert = getattr(dxf_obj, "insert", None)
            if insert is None:
                insert = getattr(entity, "insert", None)
            x_val: float | None = None
            y_val: float | None = None
            if insert is not None:
                x_val = getattr(insert, "x", None)
                y_val = getattr(insert, "y", None)
                if (x_val is None or y_val is None) and hasattr(insert, "__iter__"):
                    try:
                        parts = list(insert)
                    except Exception:
                        parts = []
                    if x_val is None and len(parts) >= 1:
                        x_val = parts[0]
                    if y_val is None and len(parts) >= 2:
                        y_val = parts[1]
            try:
                x_float = float(x_val) if x_val is not None else None
            except Exception:
                x_float = None
            try:
                y_float = float(y_val) if y_val is not None else None
            except Exception:
                y_float = None
            return (x_float, y_float)

        def _extract_text_height(entity: Any) -> float | None:
            dxf_obj = getattr(entity, "dxf", None)
            height_candidates: list[Any] = []
            if dxf_obj is not None:
                for attr in ("height", "char_height", "text_height", "thickness"):
                    height_candidates.append(getattr(dxf_obj, attr, None))
            height_candidates.append(getattr(entity, "height", None))
            for candidate in height_candidates:
                if candidate is None:
                    continue
                try:
                    value = float(candidate)
                except Exception:
                    continue
                if value > 0:
                    return value
            return None

        debug_enabled = _debug_entities_enabled()

        block_stats: dict[str, dict[str, int]] = {}

        def _block_stats_entry(name: str | None) -> dict[str, int]:
            key = (name or "").strip()
            entry = block_stats.get(key)
            if entry is None:
                entry = {"texts": 0, "att": 0, "nested_inserts": 0}
                block_stats[key] = entry
            return entry

        for layout_index, (layout_name, layout_obj) in enumerate(_iter_layouts()):
            layout_names[layout_index] = layout_name
            if layout_name not in layout_names_seen_set:
                layout_names_seen_set.add(layout_name)
                layout_names_seen.append(layout_name)
            if layout_index not in layout_order:
                layout_order.append(layout_index)
            layout_str = str(layout_name or "")
            layout_label = layout_str.strip() or "-"
            layout_tables = _count_tables_for_layout_name(layout_str)
            query = getattr(layout_obj, "query", None)
            base_entities: list[Any] = []
            if callable(query):
                try:
                    base_entities = list(query("TEXT, MTEXT, RTEXT, MLEADER, INSERT"))
                except Exception:
                    base_entities = []
                if not base_entities:
                    for spec in ("TEXT", "MTEXT", "RTEXT", "MLEADER", "INSERT"):
                        try:
                            base_entities.extend(list(query(spec)))
                        except Exception:
                            continue
            if not base_entities:
                try:
                    base_entities = list(layout_obj)
                except Exception:
                    base_entities = []
            if not base_entities:
                if _TRACE_ACAD:
                    print(f"[LAYOUT] {layout_label} texts=0/0 tables={layout_tables}")
                continue

            seen_entities: set[int] = set()
            text_fragments = 0
            mtext_fragments = 0
            kept_count = 0
            from_blocks_count = 0
            counter = 0

            for flattened in flatten_entities(layout_obj, depth=_MAX_INSERT_DEPTH):
                entity = flattened.entity
                parent_effective_layer = getattr(flattened, "parent_effective_layer", None)
                active_block = getattr(flattened, "block_name", None)
                from_block = bool(getattr(flattened, "from_block", False))
                marker = id(entity)
                if marker in seen_entities:
                    continue
                seen_entities.add(marker)
                try:
                    dxftype = entity.dxftype()
                except Exception:
                    dxftype = None
                kind = str(dxftype or "").upper()
                layer_name = _extract_layer(entity)
                layer_upper = layer_name.upper() if layer_name else ""
                effective_layer = layer_name
                effective_layer_upper = layer_upper
                if not effective_layer_upper or effective_layer_upper == "0":
                    candidate = parent_effective_layer or layer_name or ""
                    effective_layer = candidate
                    effective_layer_upper = candidate.upper() if candidate else ""
                if kind in {"TEXT", "MTEXT", "ATTRIB", "ATTDEF", "MLEADER", "RTEXT"}:
                    coords = _extract_coords(entity)
                    coords = _apply_transform_point(flattened.transform, coords)
                    text_height = _extract_text_height(entity)
                    if isinstance(text_height, (int, float)):
                        text_height = float(text_height) * _transform_scale_hint(flattened.transform)
                    counted_block_text = False
                    counted_block_attr = False
                    for fragment, is_mtext in _iter_entity_text_fragments(entity):
                        normalized = _normalize_table_fragment(fragment)
                        if not normalized:
                            continue
                        normalized_upper = normalized.upper()
                        if kind in {"ATTRIB", "ATTDEF"}:
                            attrib_count += 1
                            if active_block and not counted_block_attr:
                                _block_stats_entry(active_block)["att"] += 1
                                counted_block_attr = True
                        elif kind == "MLEADER":
                            mleader_count += 1
                        if active_block and not counted_block_text and kind not in {"ATTRIB", "ATTDEF"}:
                            _block_stats_entry(active_block)["texts"] += 1
                            counted_block_text = True
                        if (
                            not hint_logged
                            and "SEE SHEET 2 FOR HOLE CHART" in normalized_upper
                        ):
                            print(
                                "[HINT] Chart may live on an alternate sheet/block; ensure its INSERT is present and not on a frozen/off layer."
                            )
                            hint_logged = True
                        if follow_sheet_directive is None:
                            match = _FOLLOW_SHEET_DIRECTIVE_RE.search(normalized)
                            if match:
                                follow_sheet_directive = {
                                    "layout": layout_name,
                                    "token": match.group("target"),
                                    "text": normalized,
                                }
                        entry = {
                            "layout_index": layout_index,
                            "layout_name": layout_name,
                            "text": normalized,
                            "x": coords[0],
                            "y": coords[1],
                            "order": counter,
                            "from_block": from_block,
                            "height": text_height,
                            "layer": layer_name,
                            "layer_upper": layer_upper,
                            "effective_layer": effective_layer,
                            "effective_layer_upper": effective_layer_upper,
                            "block_name": active_block,
                            "block_stack": list(flattened.block_stack),
                        }
                        counter += 1
                        collected_entries.append(entry)
                        entries_by_layout[layout_index].append(entry)
                        layer_token = effective_layer or layer_name
                        if layer_token:
                            upper_token = layer_token.upper()
                            if upper_token and upper_token not in scanned_layers_map:
                                scanned_layers_map[upper_token] = layer_token
                        kept_count += 1
                        if _TRACE_ACAD and active_block:
                            stats_entry = _block_stats_entry(active_block)
                            if kind in {"ATTRIB", "ATTDEF"}:
                                stats_entry["att"] += 1
                            else:
                                stats_entry["texts"] += 1
                        if (
                            active_block
                            and isinstance(text_height, (int, float))
                            and float(text_height) > 0
                        ):
                            block_height_samples[active_block].append(float(text_height))
                        if is_mtext:
                            mtext_fragments += 1
                        else:
                            text_fragments += 1
                        if from_block:
                            from_blocks_count += 1
                elif kind == "INSERT":
                    dxf_obj = getattr(entity, "dxf", None)
                    block_name = None
                    if dxf_obj is not None:
                        block_name = getattr(dxf_obj, "name", None)
                    if block_name is None:
                        block_name = getattr(entity, "name", None)
                    name_str = block_name.strip() if isinstance(block_name, str) else None
                    if active_block:
                        _block_stats_entry(active_block)["nested_inserts"] += 1
                    if name_str:
                        _block_stats_entry(name_str)
                    is_preferred_block = False
                    if name_str:
                        name_upper = name_str.upper()
                        if name_upper in normalized_block_allow:
                            is_preferred_block = True
                        elif any(pattern.search(name_str) for pattern in block_regex_patterns):
                            is_preferred_block = True
                        elif _PREFERRED_BLOCK_NAME_RE.search(name_str):
                            is_preferred_block = True
                    if is_preferred_block and name_str:
                        if name_str not in preferred_block_names:
                            preferred_block_names.append(name_str)
                        bbox = _compute_entity_bbox(
                            entity,
                            include_virtual=True,
                            transform=flattened.transform,
                        )
                        if bbox is not None:
                            try:
                                xmin, xmax, ymin, ymax = (
                                    float(bbox[0]),
                                    float(bbox[1]),
                                    float(bbox[2]),
                                    float(bbox[3]),
                                )
                            except Exception:
                                xmin = xmax = ymin = ymax = 0.0
                            bbox_entry = [xmin, xmax, ymin, ymax]
                            preferred_block_rois.append(
                                {
                                    "name": name_str,
                                    "layer": effective_layer or layer_name,
                                    "bbox": bbox_entry,
                                    "block_stack": list(flattened.block_stack),
                                    "from_block": flattened.from_block,
                                }
                            )

            print(
                f"[TEXT-SCAN] layout={layout_name} text={text_fragments} "
                f"mtext={mtext_fragments} kept={kept_count} from_blocks={from_blocks_count}"
            )
            if _TRACE_ACAD:
                print(
                    f"[LAYOUT] {layout_label} texts={text_fragments}/{mtext_fragments} "
                    f"tables={layout_tables}"
                )

                print(
                    f"[TEXT-SCAN] layout={layout_name} text={text_fragments} "
                    f"mtext={mtext_fragments} kept={kept_count} from_blocks={from_blocks_count}"
                )
            if _TRACE_ACAD:
                print(
                    f"[LAYOUT] {layout_label} texts={text_fragments}/{mtext_fragments} "
                    f"tables={layout_tables}"
                )

        if follow_sheet_directive:
            token_value = follow_sheet_directive.get("token") if isinstance(follow_sheet_directive, Mapping) else None
            catalog = [name for name in layout_names_seen if isinstance(name, str)]
            target_label, resolved_layout, resolved_found = _resolve_follow_sheet_layout(
                token_value or "", catalog
            )
            follow_sheet_requests[target_label] = {
                "token": token_value,
                "target": target_label,
                "resolved": resolved_layout,
                "found": resolved_found,
            }
            if resolved_layout:
                follow_sheet_target_layouts.append(resolved_layout)

        if _TRACE_ACAD and block_stats:
            for block_name, stats in block_stats.items():
                display_name = block_name or "-"
                print(
                    f"[BLOCK] {display_name} texts={stats['texts']} "
                    f"att={stats['att']} nested_inserts={stats['nested_inserts']}"
                )

        if preferred_block_names:
            print(f"[TEXT-SCAN] preferred_blocks={preferred_block_names}")
        _LAST_TEXT_TABLE_DEBUG["preferred_blocks"] = list(preferred_block_names)
        _LAST_TEXT_TABLE_DEBUG["attrib_lines"] = attrib_count
        _LAST_TEXT_TABLE_DEBUG["mleader_lines"] = mleader_count
        print(
            f"[TEXT-SCAN] attrib_lines={attrib_count} mleader_lines={mleader_count} "
            f"depth_max={_MAX_INSERT_DEPTH} allow_layers={allowlist_display}"
        )

        def _format_layer_summary(counts: Mapping[str, int]) -> str:
            if not counts:
                return "{}"
            top = sorted(counts.items(), key=lambda item: (-item[1], item[0]))[:5]
            return "{" + ", ".join(f"{name or '-'}:{count}" for name, count in top) + "}"

        def _count_layers(entries: Iterable[Mapping[str, Any]]) -> dict[str, int]:
            counts: dict[str, int] = defaultdict(int)
            for entry in entries:
                layer_key = str(
                    entry.get("effective_layer")
                    or entry.get("layer")
                    or "",
                ).strip()
                counts[layer_key] += 1
            return dict(counts)

        def _count_layouts(entries: Iterable[Mapping[str, Any]]) -> dict[str, int]:
            counts: dict[str, int] = defaultdict(int)
            for entry in entries:
                layout_key = str(
                    entry.get("layout_name")
                    or entry.get("layout_index")
                    or "",
                ).strip()
                counts[layout_key] += 1
            return dict(counts)

        layer_counts_pre = _count_layers(collected_entries)
        layout_counts_pre = _count_layouts(collected_entries)
        print(f"[TEXT-SCAN] kept_by_layer(pre)={_format_layer_summary(layer_counts_pre)}")
        if isinstance(_LAST_TEXT_TABLE_DEBUG, dict):
            _LAST_TEXT_TABLE_DEBUG["layer_counts_pre"] = dict(layer_counts_pre)
            _LAST_TEXT_TABLE_DEBUG["layout_counts_pre"] = dict(layout_counts_pre)
            _LAST_TEXT_TABLE_DEBUG["scanned_layers"] = sorted(
                scanned_layers_map.values(), key=lambda value: value.upper()
            )
            _LAST_TEXT_TABLE_DEBUG["scanned_layouts"] = list(layout_names_seen)

        if include_patterns or exclude_patterns:
            def _matches_any(patterns: list[re.Pattern[str]], values: list[str]) -> bool:
                for pattern in patterns:
                    for value in values:
                        if value and pattern.search(value):
                            return True
                return False

            regex_filtered: list[dict[str, Any]] = []
            for entry in collected_entries:
                layer_text = str(
                    entry.get("effective_layer")
                    or entry.get("layer")
                    or "",
                )
                upper_text = str(
                    entry.get("effective_layer_upper")
                    or entry.get("layer_upper")
                    or layer_text.upper()
                )
                values = [layer_text, upper_text]
                include_ok = True
                if include_patterns:
                    include_ok = _matches_any(include_patterns, values)
                exclude_hit = False
                if include_ok and exclude_patterns:
                    exclude_hit = _matches_any(exclude_patterns, values)
                if include_ok and not exclude_hit:
                    regex_filtered.append(entry)
            kept = len(regex_filtered)
            dropped = len(collected_entries) - kept
            print(
                "[LAYER] regex include={incl} exclude={excl} kept={kept} dropped={dropped}".format(
                    incl=include_display or "-",
                    excl=exclude_display or "-",
                    kept=kept,
                    dropped=dropped,
                )
            )
            collected_entries = regex_filtered
            layer_counts_regex = _count_layers(collected_entries)
            layout_counts_regex = _count_layouts(collected_entries)
            if isinstance(_LAST_TEXT_TABLE_DEBUG, dict):
                _LAST_TEXT_TABLE_DEBUG["layer_counts_post_regex"] = dict(layer_counts_regex)
                _LAST_TEXT_TABLE_DEBUG["layout_counts_post_regex"] = dict(layout_counts_regex)

        if resolved_allowlist is not None:
            filtered_entries: list[dict[str, Any]] = []
            for layout_index in layout_order:
                layout_entries = entries_by_layout.get(layout_index)
                if not layout_entries:
                    continue
                layout_name = layout_names.get(layout_index, str(layout_index))
                original_layout_lines = list(layout_entries)
                kept_for_layout = [
                    entry
                    for entry in layout_entries
                    if not (entry.get("effective_layer_upper") or "")
                    or (entry.get("effective_layer_upper") or "")
                    in resolved_allowlist
                ]
                kept_count = len(kept_for_layout)
                if kept_count == 0:
                    print(
                        "[LAYER] layout={layout} allow={allow} kept=0 → fallback=no-filter".format(
                            layout=layout_name,
                            allow=allowlist_display,
                        )
                    )
                    lines_for_layout = original_layout_lines
                else:
                    print(
                        "[LAYER] layout={layout} allow={allow} kept={count}".format(
                            layout=layout_name,
                            allow=allowlist_display,
                            count=kept_count,
                        )
                    )
                    lines_for_layout = list(kept_for_layout)
                filtered_entries.extend(lines_for_layout)
        else:
            filtered_entries = list(collected_entries)

        layer_counts_post = _count_layers(filtered_entries)
        layout_counts_post = _count_layouts(filtered_entries)
        print(
            f"[TEXT-SCAN] kept_by_layer(post-allow)={_format_layer_summary(layer_counts_post)}"
        )

        collected_entries = filtered_entries
        if isinstance(_LAST_TEXT_TABLE_DEBUG, dict):
            _LAST_TEXT_TABLE_DEBUG["layer_counts_post_allow"] = dict(layer_counts_post)
            _LAST_TEXT_TABLE_DEBUG["layout_counts_post_allow"] = dict(layout_counts_post)

        if roi_hint_effective is None and preferred_block_rois:
            block_hint: Mapping[str, Any] | None = None
            for block_info in preferred_block_rois:
                bbox = block_info.get("bbox")
                if not bbox:
                    continue
                name = block_info.get("name")
                layer = block_info.get("layer")
                heights = block_height_samples.get(str(name) if name else "")
                median_height = (
                    statistics.median(heights)
                    if heights
                    else 0.0
                )
                pad = 2.0 * median_height if median_height > 0 else 6.0
                block_hint = {
                    "source": "BLOCK",
                    "name": name,
                    "layer": layer,
                    "bbox": [
                        float(bbox[0]),
                        float(bbox[1]),
                        float(bbox[2]),
                        float(bbox[3]),
                    ],
                    "pad": pad,
                    "median_height": median_height,
                }
                break
            if block_hint is not None:
                roi_hint_effective = block_hint
                _LAST_TEXT_TABLE_DEBUG["roi_hint"] = dict(block_hint)
                bbox_vals = block_hint.get("bbox")
                if (
                    isinstance(bbox_vals, (list, tuple))
                    and len(bbox_vals) == 4
                    and all(isinstance(val, (int, float)) for val in bbox_vals)
                ):
                    print(
                        "[ROI] seeded_from=BLOCK name={name} layer={layer} box=[{xmin:.1f}..{xmax:.1f}, {ymin:.1f}..{ymax:.1f}]".format(
                            name=block_hint.get("name") or "-",
                            layer=block_hint.get("layer") or "-",
                            xmin=float(bbox_vals[0]),
                            xmax=float(bbox_vals[1]),
                            ymin=float(bbox_vals[2]),
                            ymax=float(bbox_vals[3]),
                        )
                    )

        if follow_sheet_requests:
            info_entries: list[dict[str, Any]] = []
            for request in follow_sheet_requests.values():
                token_value = request.get("token")
                target_label = request.get("target") or (
                    f"SHEET ({token_value})" if token_value else "SHEET ()"
                )
                resolved_layout = request.get("resolved")
                resolved_found = bool(request.get("found")) and bool(resolved_layout)
                print(
                    f"[HINT] follow-sheet target=\"{target_label}\" found={resolved_found}"
                )
                info_map = {
                    "target": target_label,
                    "resolved": resolved_layout if resolved_found else None,
                    "texts": 0,
                    "tables": 0,
                }
                if resolved_found and resolved_layout:
                    target_upper = str(resolved_layout).strip().upper()
                    texts_count = sum(
                        1
                        for entry in collected_entries
                        if str(entry.get("layout_name") or "").strip().upper()
                        == target_upper
                    )
                    tables_count = _count_tables_for_layout_name(resolved_layout)
                    print(
                        f"[LAYOUT] {resolved_layout} texts={texts_count} tables={tables_count}"
                    )
                    info_map["texts"] = texts_count
                    info_map["tables"] = tables_count
                info_entries.append(info_map)
            if isinstance(_LAST_TEXT_TABLE_DEBUG, dict):
                if len(info_entries) == 1:
                    _LAST_TEXT_TABLE_DEBUG["follow_sheet_info"] = info_entries[0]
                else:
                    _LAST_TEXT_TABLE_DEBUG["follow_sheet_info"] = info_entries

        if not collected_entries:
            fallback_lines = _collect_table_text_lines(doc)
            if fallback_lines:
                merged_rows = _merge_table_lines(fallback_lines)
                table_lines = list(merged_rows)
                _LAST_TEXT_TABLE_DEBUG["rows_txt_count"] = len(table_lines)
                _LAST_TEXT_TABLE_DEBUG["text_row_count"] = len(table_lines)
                print(
                    "[TEXT-SCAN] rows_txt count={count}".format(
                        count=len(table_lines)
                    )
                )
                print(
                    "[TEXT-SCAN] parsed rows: {count}".format(
                        count=len(table_lines)
                    )
                )
                return table_lines
            _LAST_TEXT_TABLE_DEBUG["rows_txt_count"] = 0
            _LAST_TEXT_TABLE_DEBUG["text_row_count"] = 0
            table_lines = []
            print("[TEXT-SCAN] rows_txt count=0")
            print("[TEXT-SCAN] parsed rows: 0")
            return table_lines

        def _entry_sort_key(entry: dict[str, Any]) -> tuple[float, float, int, int]:
            x_val = entry.get("x")
            y_val = entry.get("y")
            try:
                y_key = -float(y_val) if y_val is not None else float("inf")
            except Exception:
                y_key = float("inf")
            try:
                x_key = float(x_val) if x_val is not None else float("inf")
            except Exception:
                x_key = float("inf")
            return (y_key, x_key, int(entry.get("layout_index", 0)), int(entry.get("order", 0)))

        collected_entries.sort(key=_entry_sort_key)

        candidate_entries: list[dict[str, Any]] = []
        row_active = False
        continuation_budget = 0
        for idx, entry in enumerate(collected_entries):
            stripped = entry.get("text", "").strip()
            if not stripped:
                row_active = False
                continuation_budget = 0
                continue
            next_text = (
                collected_entries[idx + 1].get("text", "")
                if idx + 1 < len(collected_entries)
                else None
            )
            row_start = _is_row_start(stripped, next_text=next_text)
            token_hit = _has_candidate_token(stripped)
            keep_line = False
            if row_start:
                row_active = True
                continuation_budget = 3
                keep_line = True
            elif token_hit:
                keep_line = True
                if row_active:
                    continuation_budget = max(continuation_budget, 1)
                row_active = row_active or token_hit
            elif row_active and continuation_budget > 0:
                keep_line = True
                continuation_budget -= 1
            else:
                row_active = False
                continuation_budget = 0
            if keep_line:
                candidate_entries.append(entry)

        if debug_enabled and candidate_entries:
            limit = min(40, len(candidate_entries))
            print(f"[TEXT-SCAN] candidates[0..{limit - 1}]:")
            for idx, entry in enumerate(candidate_entries[:40]):
                x_val = entry.get("x")
                y_val = entry.get("y")
                if isinstance(x_val, (int, float)):
                    x_display = f"{float(x_val):.3f}"
                else:
                    x_display = "-"
                if isinstance(y_val, (int, float)):
                    y_display = f"{float(y_val):.3f}"
                else:
                    y_display = "-"
                block_display = entry.get("block_name") or "-"
                print(
                    f"  [{idx:02d}] (x={x_display} y={y_display}) block={block_display} "
                    f"text=\"{entry.get('text', '')}\""
                )

        normalized_entries: list[dict[str, Any]] = []
        normalized_lines: list[str] = []
        for entry in candidate_entries:
            raw_line = str(entry.get("text", ""))
            match = _match_row_quantity(raw_line)
            if match:
                prefix = raw_line[: match.start()].strip(" |")
                suffix = raw_line[match.end() :].strip()
                row_token = match.group(0).strip()
                parts = [row_token]
                if prefix:
                    parts.append(prefix)
                if suffix:
                    parts.append(suffix)
                normalized_line = " ".join(parts)
            else:
                normalized_line = raw_line
            normalized_line = " ".join(normalized_line.split())
            entry_copy = dict(entry)
            entry_copy["normalized_text"] = normalized_line
            normalized_entries.append(entry_copy)
            normalized_lines.append(normalized_line)

        candidate_entries = normalized_entries
        table_lines = normalized_lines

        debug_candidates: list[dict[str, Any]] = []
        for entry in candidate_entries:
            debug_candidates.append(
                {
                    "layout": entry.get("layout_name"),
                    "in_block": bool(entry.get("from_block")),
                    "block": entry.get("block_name"),
                    "x": entry.get("x"),
                    "y": entry.get("y"),
                    "text": entry.get("normalized_text")
                    or entry.get("text")
                    or "",
                }
            )
        _LAST_TEXT_TABLE_DEBUG["candidates"] = debug_candidates

        current_row: list[str] = []
        for idx, entry in enumerate(candidate_entries):
            line = entry.get("normalized_text", "").strip()
            if not line:
                continue
            next_line = (
                candidate_entries[idx + 1].get("normalized_text", "")
                if idx + 1 < len(candidate_entries)
                else None
            )
            if _is_row_start(line, next_text=next_line):
                if current_row:
                    merged_rows.append(" ".join(current_row))
                current_row = [line]
            elif current_row:
                current_row.append(line)
        if current_row:
            merged_rows.append(" ".join(current_row))

        rows_txt_initial = len(merged_rows)
        _LAST_TEXT_TABLE_DEBUG["rows_txt_count"] = rows_txt_initial
        _LAST_TEXT_TABLE_DEBUG["rows_txt_lines"] = list(merged_rows)
        print(f"[TEXT-SCAN] rows_txt count={len(merged_rows)}")
        for idx, row_text in enumerate(merged_rows[:10]):
            print(f"  [{idx:02d}] {row_text}")

        def _parse_rows(row_texts: list[str]) -> tuple[list[dict[str, Any]], dict[str, int], int]:
            families: dict[str, int] = {}
            parsed: list[dict[str, Any]] = []
            total = 0
            for row_text in row_texts:
                text_value = " ".join((row_text or "").split()).strip()
                if not text_value:
                    continue
                original_text = text_value
                qty_val, remainder = _extract_row_quantity_and_remainder(text_value)
                remainder_clean = remainder.strip()
                remainder_normalized = " ".join(remainder_clean.split())
                qty_prefix: str | None = None
                if text_value:
                    match = _match_row_quantity(text_value)
                    if match:
                        qty_prefix = match.group(0).strip()
                if qty_val is None or qty_val <= 0:
                    continue
                side_hint = _detect_row_side(text_value)
                fragment_candidates = _FRAGMENT_SPLIT_RE.split(remainder)
                fragments = [frag.strip() for frag in fragment_candidates if frag.strip()]
                if not fragments:
                    base_fragment = remainder_clean or text_value
                    fragments = [base_fragment]
                has_paren_prefix = bool(_ROW_QUANTITY_PATTERNS[0].match(text_value))
                for fragment in fragments:
                    fragment_clean = " ".join(fragment.split())
                    if not fragment_clean:
                        continue
                    display_fragment = fragment_clean
                    if qty_prefix and len(fragments) > 1:
                        prefix = qty_prefix
                        qty_prefix = None
                        if not display_fragment.startswith(prefix):
                            display_fragment = f"{prefix} {display_fragment}".strip()
                    ref_text, ref_value = _extract_row_reference(fragment_clean)
                    has_action = bool(_HOLE_ACTION_TOKEN_RE.search(fragment_clean))
                    has_reference = bool(ref_text or (ref_value is not None))
                    if not has_action and not has_reference:
                        continue
                    side = _detect_row_side(fragment_clean) or side_hint
                    desc_value = fragment_clean
                    qty_int: int | None = None
                    qty_token: str | None = None
                    if qty_val is not None:
                        try:
                            qty_int = int(qty_val)
                        except Exception:
                            qty_int = None
                    if qty_int is not None:
                        qty_token = f"({qty_int})"
                    if (
                        qty_token
                        and original_text.startswith("(")
                        and not fragment_clean.startswith("(")
                    ):
                        desc_value = f"{qty_token} {fragment_clean}".strip()
                    letter_match = _LETTER_CODE_ROW_RE.match(original_text)
                    if letter_match and not desc_value.startswith(letter_match.group(0)):
                        desc_value = original_text
                    elif qty_token and qty_token in original_text and qty_token not in desc_value:
                        desc_value = original_text
                    row_dict: dict[str, Any] = {
                        "hole": "",
                        "qty": qty_val,
                        "desc": display_fragment,
                        "ref": ref_text,
                    }
                    if side:
                        row_dict["side"] = side
                    parsed.append(row_dict)
                    total += qty_val
                    if ref_value is not None:
                        key = f"{ref_value:.4f}".rstrip("0").rstrip(".")
                        families[key] = families.get(key, 0) + qty_val
            return (parsed, families, total)

        parsed_rows, families, total_qty = _parse_rows(merged_rows)

        if follow_sheet_target_layouts:
            follow_debug_entries: list[dict[str, Any]] = []
            for follow_layout in follow_sheet_target_layouts:
                target_upper = str(follow_layout).strip().upper()
                follow_entries: list[dict[str, Any]] = []
                for entry in collected_entries:
                    layout_value = str(entry.get("layout_name") or "").strip()
                    if layout_value.upper() != target_upper:
                        continue
                    text_value = str(entry.get("text") or "").strip()
                    if not text_value:
                        continue
                    follow_entries.append(
                        {
                            "layout_name": layout_value,
                            "from_block": bool(entry.get("from_block")),
                            "x": entry.get("x"),
                            "y": entry.get("y"),
                            "height": entry.get("height"),
                            "text": text_value,
                            "normalized_text": text_value,
                        }
                    )
                if not follow_entries:
                    continue
                follow_candidate, follow_debug_payload = _build_columnar_table_from_entries(
                    follow_entries, roi_hint=roi_hint_effective
                )
                if isinstance(follow_debug_payload, Mapping):
                    follow_debug_entry = dict(follow_debug_payload)
                    follow_debug_entry["layout"] = follow_layout
                    follow_debug_entries.append(follow_debug_entry)
                candidate_score = _score_table(follow_candidate)
                existing_score = _score_table(columnar_table_info)
                if candidate_score > existing_score:
                    columnar_table_info = follow_candidate
                    if isinstance(follow_debug_payload, Mapping):
                        columnar_debug_info = dict(follow_debug_payload)
            if follow_debug_entries and isinstance(_LAST_TEXT_TABLE_DEBUG, dict):
                if len(follow_debug_entries) == 1:
                    _LAST_TEXT_TABLE_DEBUG["follow_sheet_debug"] = follow_debug_entries[0]
                else:
                    _LAST_TEXT_TABLE_DEBUG["follow_sheet_debug"] = follow_debug_entries

        def _cluster_entries_by_y(
            entries: list[dict[str, Any]]
        ) -> list[list[dict[str, Any]]]:
            valid = [entry for entry in entries if entry.get("normalized_text")]
            if not valid:
                return []

            def _estimate_eps(values: list[dict[str, Any]]) -> float:
                y_values: list[float] = []
                for item in values:
                    y_val = item.get("y")
                    if isinstance(y_val, (int, float)):
                        y_values.append(float(y_val))
                if len(y_values) >= 2:
                    diffs = [abs(y_values[i] - y_values[i + 1]) for i in range(len(y_values) - 1)]
                    diffs = [diff for diff in diffs if diff > 0]
                    if diffs:
                        median_diff = statistics.median(diffs)
                        if median_diff > 0:
                            return max(4.0, median_diff * 0.75)
                return 8.0

            eps = _estimate_eps(valid)
            for _ in range(3):
                clusters: list[list[dict[str, Any]]] = []
                current: list[dict[str, Any]] | None = None
                prev_y: float | None = None
                for entry in valid:
                    y_val = entry.get("y")
                    y_float = float(y_val) if isinstance(y_val, (int, float)) else None
                    if current is None:
                        current = [entry]
                        clusters.append(current)
                        prev_y = y_float
                        continue
                    if y_float is None or prev_y is None or abs(y_float - prev_y) > eps:
                        current = [entry]
                        clusters.append(current)
                    else:
                        current.append(entry)
                    prev_y = y_float if y_float is not None else prev_y
                if not clusters:
                    return []
                avg_cluster_size = len(valid) / len(clusters)
                if avg_cluster_size >= 1.5 or eps >= 24.0:
                    return clusters
                eps *= 1.5
            return clusters

        def _clusters_to_rows(clusters: list[list[dict[str, Any]]]) -> list[str]:
            rows: list[str] = []
            for cluster in clusters:
                def _x_key(value: Any) -> float:
                    try:
                        return float(value)
                    except Exception:
                        return float("inf")

                ordered = sorted(
                    cluster,
                    key=lambda item: (
                        _x_key(item.get("x")),
                        int(item.get("order", 0)),
                    ),
                )
                parts = [str(item.get("normalized_text", "")).strip() for item in ordered]
                row_text = " ".join(part for part in parts if part)
                row_text = " ".join(row_text.split())
                if not row_text:
                    continue
                if not _HOLE_ACTION_TOKEN_RE.search(row_text):
                    continue
                rows.append(row_text)
            return rows

        if len(parsed_rows) < 8:
            clusters = _cluster_entries_by_y(candidate_entries)
            fallback_rows = _clusters_to_rows(clusters)
            fallback_rows = [row for row in fallback_rows if row]
            fallback_parsed, fallback_families, fallback_qty = _parse_rows(fallback_rows)
            print(
                f"[TEXT-SCAN] fallback clusters={len(clusters)} "
                f"chosen_rows={len(fallback_parsed)} qty_sum={fallback_qty}"
            )
            if fallback_parsed and (
                (fallback_qty, len(fallback_parsed))
                > (total_qty, len(parsed_rows))
            ):
                merged_rows = fallback_rows
                parsed_rows = fallback_parsed
                families = fallback_families
                total_qty = fallback_qty

        if merged_rows and len(parsed_rows) == len(merged_rows):
            for idx, fallback_text in enumerate(merged_rows):
                if idx >= len(parsed_rows):
                    break
                fallback_clean = " ".join(str(fallback_text or "").split())
                if not fallback_clean:
                    continue
                current_desc = str(parsed_rows[idx].get("desc") or "")
                if len(fallback_clean) > len(current_desc):
                    if (
                        _RE_TEXT_ROW_START.match(fallback_clean)
                        and not _RE_TEXT_ROW_START.match(current_desc)
                    ):
                        continue
                    leading_token = fallback_clean.split("|", 1)[0].strip()
                    if (
                        leading_token
                        and len(leading_token) == 1
                        and leading_token.isalpha()
                        and not current_desc.startswith(f"{leading_token} |")
                    ):
                        continue
                    parsed_rows[idx]["desc"] = fallback_clean

        if rows_txt_initial > 0 and not parsed_rows:
            print("[PATH-GUARD] rows_txt>0 but text_rows==0; forcing band/column pass")

        chart_lines: list[dict[str, Any]] = []
        sheet_lines: list[dict[str, Any]] = []
        model_lines: list[dict[str, Any]] = []
        other_lines: list[dict[str, Any]] = []
        for entry in collected_entries:
            text_value = str(entry.get("text") or "").strip()
            if not text_value:
                continue
            record = {
                "layout_name": entry.get("layout_name"),
                "from_block": bool(entry.get("from_block")),
                "block_name": entry.get("block_name"),
                "x": entry.get("x"),
                "y": entry.get("y"),
                "height": entry.get("height"),
                "text": text_value,
                "normalized_text": text_value,
            }
            layout_name = str(entry.get("layout_name") or "")
            lower_name = layout_name.lower()
            if "chart" in lower_name:
                chart_lines.append(record)
            elif "sheet" in lower_name:
                sheet_lines.append(record)
            elif lower_name == "model":
                model_lines.append(record)
            else:
                other_lines.append(record)
        raw_lines = chart_lines + sheet_lines + model_lines
        if not raw_lines:
            raw_lines = list(other_lines)
        _LAST_TEXT_TABLE_DEBUG["raw_lines"] = [
            {
                "layout": item.get("layout_name"),
                "in_block": bool(item.get("from_block")),
                "block": item.get("block_name"),
                "x": item.get("x"),
                "y": item.get("y"),
                "text": item.get("text"),
            }
            for item in raw_lines
        ]
        block_count = sum(1 for item in raw_lines if item.get("from_block"))
        print(
            "[COLUMN] raw_lines total={total} (chart={chart} sheet={sheet} "
            "model={model}) blocks={blocks}".format(
                total=len(raw_lines),
                chart=len(chart_lines),
                sheet=len(sheet_lines),
                model=len(model_lines),
                blocks=block_count,
            )
        )
        if raw_lines:
            table_candidate, debug_payload = _build_columnar_table_from_entries(
                raw_lines, roi_hint=roi_hint_effective
            )
            columnar_table_info = table_candidate
            columnar_debug_info = debug_payload
            if isinstance(debug_payload, Mapping):
                _LAST_TEXT_TABLE_DEBUG["bands"] = list(
                    debug_payload.get("bands", [])
                )
                _LAST_TEXT_TABLE_DEBUG["band_cells"] = list(
                    debug_payload.get("band_cells", [])
                )
                _LAST_TEXT_TABLE_DEBUG["rows"] = list(
                    debug_payload.get("rows_txt_fallback", [])
                )
                if "roi" in debug_payload:
                    _LAST_TEXT_TABLE_DEBUG["roi"] = debug_payload.get("roi")

        _LAST_TEXT_TABLE_DEBUG["text_row_count"] = len(parsed_rows)
        print(f"[TEXT-SCAN] parsed rows: {len(parsed_rows)}")
        for idx, row in enumerate(parsed_rows[:20]):
            ref_val = row.get("ref") or ""
            side_val = row.get("side") or ""
            desc_val = row.get("desc") or ""
            if len(desc_val) > 80:
                desc_val = desc_val[:77] + "..."
            print(
                f"  [{idx:02d}] qty={row.get('qty')} ref={ref_val or '-'} "
                f"side={side_val or '-'} desc={desc_val}"
            )

        if parsed_rows:
            text_rows_info = {
                "rows": parsed_rows,
                "hole_count": total_qty,
                "provenance_holes": "HOLE TABLE",
            }
            if families:
                text_rows_info["hole_diam_families_in"] = families
        else:
            text_rows_info = None

        return table_lines

    def _log_and_normalize(label: str, result: Any) -> tuple[dict[str, Any] | None, tuple[int, int]]:
        rows_list: list[Any] = []
        candidate_map: dict[str, Any] | None = None
        if isinstance(result, Mapping):
            candidate_map = dict(result)
            rows_value = candidate_map.get("rows")
            if isinstance(rows_value, list):
                rows_list = rows_value
            elif isinstance(rows_value, Iterable) and not isinstance(
                rows_value, (str, bytes, bytearray)
            ):
                rows_list = list(rows_value)
                candidate_map["rows"] = rows_list
            else:
                rows_list = []
                candidate_map["rows"] = rows_list
        qty_total = _sum_qty(rows_list)
        row_count = len(rows_list)
        print(f"[TEXT-SCAN] helper={label} rows={row_count} qty={qty_total}")
        return candidate_map, (qty_total, row_count)

    lines = ensure_lines()

    def _line_confident(text: str) -> bool:
        stripped = str(text or "").strip()
        if not stripped:
            return False
        if re.match(r"^\(\d+\)|^\d+[xX]?", stripped):
            return True
        upper = stripped.upper()
        if any(token in upper for token in ("Ø", "⌀", "TAP", "C'BORE", "C’BORE", "DRILL", "N.P.T", "NPT")):
            return True
        return False

    candidate_lines = merged_rows if merged_rows else lines
    confidence_high = any(_line_confident(line) for line in candidate_lines)
    _LAST_TEXT_TABLE_DEBUG["confidence_high"] = bool(confidence_high)
    force_columnar = False

    if isinstance(text_rows_info, Mapping):
        fallback_candidate = text_rows_info
        scan_score = _score_table(text_rows_info)
        if scan_score[1] > 0 and scan_score > best_score:
            best_candidate = text_rows_info
            best_score = scan_score

    if callable(helper):
        needs_lines, allows_lines = _analyze_helper_signature(helper)
        use_lines = needs_lines or allows_lines
        args: list[Any] = [doc]
        if use_lines:
            args.append(lines)
        try:
            helper_result = helper(*args)
        except TypeError as exc:
            if use_lines and allows_lines and not needs_lines:
                try:
                    helper_result = helper(doc)
                    use_lines = False
                except Exception as inner_exc:
                    print(f"[EXTRACT] text helper error: {inner_exc}")
                    raise
            else:
                print(f"[EXTRACT] text helper error: {exc}")
                raise
        except Exception as exc:
            print(f"[EXTRACT] text helper error: {exc}")
            raise
        helper_map, helper_score = _log_and_normalize(
            "extract_hole_table_from_text", helper_result or {}
        )
        if helper_map is not None:
            if fallback_candidate is None:
                fallback_candidate = helper_map
            if helper_score[1] > 0 and helper_score > best_score:
                best_candidate = helper_map
                best_score = helper_score
<<<<<<< HEAD
        if (
            helper_score[1] == 0
            and rows_txt_initial >= 2
            and confidence_high
        ):
            force_columnar = True
            print(
                "[PATH-GUARD] helper_rows=0 but rows_txt>=2; forcing band/column fallback"
            )
=======
            if (
                helper_score[1] == 0
                and rows_txt_initial >= 2
                and confidence_high
            ):
                force_columnar = True
                print(
                    "[PATH-GUARD] helper_rows=0 but rows_txt>=2; forcing band/column fallback"
                )
>>>>>>> 82349390

    legacy_helper = _resolve_app_callable("hole_count_from_text_table")
    _print_helper_debug("text_alt", legacy_helper)
    if callable(legacy_helper):
        needs_lines, allows_lines = _analyze_helper_signature(legacy_helper)
        use_lines = needs_lines or allows_lines
        args: list[Any] = [doc]
        if use_lines:
            args.append(lines)
        try:
            legacy_result = legacy_helper(*args)
        except TypeError as exc:
            if use_lines and allows_lines and not needs_lines:
                try:
                    legacy_result = legacy_helper(doc)
                    use_lines = False
                except Exception as inner_exc:
                    print(f"[EXTRACT] text helper error: {inner_exc}")
                    raise
            else:
                print(f"[EXTRACT] text helper error: {exc}")
                raise
        except Exception as exc:
            print(f"[EXTRACT] text helper error: {exc}")
            raise
        legacy_map, legacy_score = _log_and_normalize(
            "hole_count_from_text_table", legacy_result or {}
        )
        if legacy_map is not None:
            if fallback_candidate is None:
                fallback_candidate = legacy_map
            if legacy_score[1] > 0 and legacy_score > best_score:
                best_candidate = legacy_map
                best_score = legacy_score

    primary_result: dict[str, Any] | None = None
    if isinstance(best_candidate, Mapping):
        primary_result = dict(best_candidate)
    elif isinstance(text_rows_info, Mapping):
        primary_result = dict(text_rows_info)
    elif isinstance(fallback_candidate, Mapping):
        primary_result = dict(fallback_candidate)

    _PROMOTED_ROWS_LOGGED = False

    columnar_result: dict[str, Any] | None = None
    if isinstance(columnar_table_info, Mapping):
        columnar_result = dict(columnar_table_info)
        promoted_rows, promoted_qty_sum = _prepare_columnar_promoted_rows(columnar_result)
        columnar_result["rows"] = promoted_rows
        if promoted_qty_sum > 0:
            columnar_result["hole_count"] = promoted_qty_sum
        columnar_result["source_label"] = "text_table (column-mode+stripe)"

    column_selected = False
    if columnar_result:
        existing_score = _score_table(primary_result)
        fallback_score = _score_table(columnar_result)
        if fallback_score[1] > 0 and (
            fallback_score > existing_score or force_columnar
        ):
            primary_result = columnar_result
            column_selected = True
            _print_promoted_rows_once(columnar_result.get("rows", []))

    if primary_result is None:
        fallback = _fallback_text_table(lines)
        if fallback:
            rows = fallback.get("rows")
            if isinstance(rows, list):
                for row in rows:
                    if not isinstance(row, Mapping):
                        continue
                    desc_val = row.get("desc")
                    if isinstance(desc_val, str):
                        cleaned = _FALLBACK_LEADING_QTY_RE.sub("", desc_val).strip()
                        if cleaned:
                            cleaned = re.sub(r"^[A-Z]\s*\|\s*", "", cleaned)
                            cleaned = re.sub(r"\|\s*\(\d+\)\s*", "| ", cleaned)
                        if cleaned:
                            row["desc"] = cleaned
            fallback["provenance_holes"] = "HOLE TABLE"
            _LAST_TEXT_TABLE_DEBUG["rows"] = list(fallback.get("rows", []))
            return fallback
        _LAST_TEXT_TABLE_DEBUG["rows"] = []
        return {}

    if column_selected:
        primary_result.setdefault("source", "text_table")
    if isinstance(columnar_debug_info, Mapping):
        bands_payload = columnar_debug_info.get("bands", [])
        band_cells_payload = columnar_debug_info.get("band_cells", [])

        def _as_list(value: Any) -> list[Any]:
            if isinstance(value, list):
                return list(value)
            if isinstance(value, Iterable) and not isinstance(value, (str, bytes, bytearray)):
                return list(value)
            if value in (None, ""):
                return []
            return [value]

        _LAST_TEXT_TABLE_DEBUG["bands"] = _as_list(bands_payload)
        _LAST_TEXT_TABLE_DEBUG["band_cells"] = _as_list(band_cells_payload)
    elif "band_cells" not in _LAST_TEXT_TABLE_DEBUG:
        _LAST_TEXT_TABLE_DEBUG["band_cells"] = []
        _LAST_TEXT_TABLE_DEBUG["bands"] = []
    rows_materialized = list(primary_result.get("rows", []))
    if confidence_high and rows_materialized:
        primary_result["confidence_high"] = True
        if len(rows_materialized) >= 3 and not primary_result.get("header_validated"):
            primary_result["header_validated"] = True
    _LAST_TEXT_TABLE_DEBUG["rows"] = rows_materialized
    return primary_result


def _cluster_panel_entries(
    entries: list[dict[str, Any]],
    *,
    roi_hint: Mapping[str, Any] | None = None,
) -> list[dict[str, Any]]:
    if not entries:
        return []

    usable_records: list[dict[str, Any]] = []
    for idx, entry in enumerate(entries):
        text_value = (entry.get("normalized_text") or entry.get("text") or "").strip()
        if not text_value:
            continue
        x_val = entry.get("x")
        y_val = entry.get("y")
        try:
            x_float = float(x_val)
            y_float = float(y_val)
        except Exception:
            continue
        record = {
            "index": idx,
            "layout": entry.get("layout_name"),
            "from_block": bool(entry.get("from_block")),
            "block_name": entry.get("block_name"),
            "x": x_float,
            "y": y_float,
            "text": text_value,
            "height": entry.get("height"),
        }
        usable_records.append(record)

    if not usable_records:
        return []

    def _filter_entries(bounds: Mapping[str, float]) -> list[dict[str, Any]]:
        xmin = float(bounds.get("xmin", 0.0))
        xmax = float(bounds.get("xmax", 0.0))
        ymin = float(bounds.get("ymin", 0.0))
        ymax = float(bounds.get("ymax", 0.0))
        dx = float(bounds.get("dx", 0.0) or 0.0)
        dy = float(bounds.get("dy", 0.0) or 0.0)
        expanded_xmin = xmin - dx
        expanded_xmax = xmax + dx
        expanded_ymin = ymin - dy
        expanded_ymax = ymax + dy
        filtered: list[dict[str, Any]] = []
        for entry in entries:
            x_val = entry.get("x")
            y_val = entry.get("y")
            try:
                x_float = float(x_val)
                y_float = float(y_val)
            except Exception:
                continue
            if (
                expanded_xmin <= x_float <= expanded_xmax
                and expanded_ymin <= y_float <= expanded_ymax
            ):
                filtered.append(entry)
        return filtered

    all_heights = [
        float(rec["height"])
        for rec in usable_records
        if isinstance(rec.get("height"), (int, float)) and float(rec["height"]) > 0
    ]
    median_height_all = statistics.median(all_heights) if all_heights else 0.0

    def _compute_bounds(
        cluster: list[dict[str, Any]],
        *,
        median_hint: float = 0.0,
    ) -> tuple[dict[str, float], float]:
        xs = [rec["x"] for rec in cluster]
        ys = [rec["y"] for rec in cluster]
        xmin = min(xs)
        xmax = max(xs)
        ymin = min(ys)
        ymax = max(ys)
        base_dx = 18.0 * median_height_all if median_height_all > 0 else 0.0
        base_dy = 24.0 * median_height_all if median_height_all > 0 else 0.0
        dx = max(40.0, base_dx)
        dy = max(50.0, base_dy)
        if median_hint and median_hint > 0:
            dx = max(dx, 18.0 * median_hint)
            dy = max(dy, 24.0 * median_hint)
        bounds = {
            "xmin": xmin,
            "xmax": xmax,
            "ymin": ymin,
            "ymax": ymax,
            "dx": dx,
            "dy": dy,
        }
        return bounds, median_hint

    def _summarize_meta(panel_entries: list[dict[str, Any]]) -> tuple[str | None, str | None]:
        layout_counter: Counter[str] = Counter()
        block_counter: Counter[str] = Counter()
        for item in panel_entries:
            layout_value = str(item.get("layout_name") or "").strip()
            block_value = str(item.get("block_name") or "").strip()
            if layout_value:
                layout_counter[layout_value] += 1
            if block_value:
                block_counter[block_value] += 1
        layout_name = layout_counter.most_common(1)[0][0] if layout_counter else None
        block_name = block_counter.most_common(1)[0][0] if block_counter else None
        return layout_name, block_name

    panels: list[dict[str, Any]] = []
    seen_keys: set[tuple[Any, ...]] = set()

    def _register_panel(
        *,
        source: str,
        bounds: Mapping[str, float],
        entries_subset: list[dict[str, Any]],
        roi_info: Mapping[str, Any] | None = None,
        metadata: Mapping[str, Any] | None = None,
        median_hint: float = 0.0,
    ) -> None:
        if not entries_subset:
            return
        key = (
            source,
            round(float(bounds.get("xmin", 0.0)), 1),
            round(float(bounds.get("xmax", 0.0)), 1),
            round(float(bounds.get("ymin", 0.0)), 1),
            round(float(bounds.get("ymax", 0.0)), 1),
        )
        if key in seen_keys:
            return
        seen_keys.add(key)
        layout_name, block_name = _summarize_meta(entries_subset)
        meta_payload = {
            "source": source,
            "layout": layout_name,
            "block": block_name,
        }
        if metadata:
            for k, v in metadata.items():
                if v is None or v == "":
                    continue
                meta_payload.setdefault(k, v)
        pad_val = max(float(bounds.get("dx", 0.0) or 0.0), float(bounds.get("dy", 0.0) or 0.0))
        roi_hint_payload: dict[str, Any] = {
            "source": source,
            "bbox": [
                float(bounds.get("xmin", 0.0)),
                float(bounds.get("xmax", 0.0)),
                float(bounds.get("ymin", 0.0)),
                float(bounds.get("ymax", 0.0)),
            ],
            "pad": pad_val,
        }
        if median_hint and median_hint > 0:
            roi_hint_payload["median_height"] = median_hint
        panel_entry = {
            "entries": list(entries_subset),
            "meta": meta_payload,
            "bounds": dict(bounds),
            "roi_info": dict(roi_info) if isinstance(roi_info, Mapping) else None,
            "roi_hint": roi_hint_payload,
        }
        panels.append(panel_entry)

    roi_median_height = 0.0
    if isinstance(roi_hint, Mapping):
        bbox = roi_hint.get("bbox")
        if isinstance(bbox, (list, tuple)) and len(bbox) == 4:
            try:
                xmin = float(bbox[0])
                xmax = float(bbox[1])
                ymin = float(bbox[2])
                ymax = float(bbox[3])
            except Exception:
                xmin = xmax = ymin = ymax = 0.0
            try:
                pad_val = float(roi_hint.get("pad") or 0.0)
            except Exception:
                pad_val = 0.0
            bounds = {
                "xmin": xmin,
                "xmax": xmax,
                "ymin": ymin,
                "ymax": ymax,
                "dx": pad_val,
                "dy": pad_val,
            }
            roi_median_height = 0.0
            try:
                roi_median_height = float(roi_hint.get("median_height") or 0.0)
            except Exception:
                roi_median_height = 0.0
            subset = _filter_entries(bounds)
            if subset:
                source_label = str(roi_hint.get("source") or "ROI_HINT")
                roi_info = {
                    "source": source_label,
                    "bbox": [xmin, xmax, ymin, ymax],
                    "pad": pad_val,
                    "kept": len(subset),
                }
                metadata = {
                    "block": roi_hint.get("name"),
                    "layer": roi_hint.get("layer"),
                }
                _register_panel(
                    source=source_label,
                    bounds=bounds,
                    entries_subset=subset,
                    roi_info=roi_info,
                    metadata=metadata,
                    median_hint=roi_median_height,
                )

    anchor_lines = [rec for rec in usable_records if _ROI_ANCHOR_RE.search(rec["text"])]
    if anchor_lines:
        sorted_anchors = sorted(anchor_lines, key=lambda rec: -rec["y"])
        anchor_count = len(sorted_anchors)
        clusters: list[list[dict[str, Any]]] = []
        if sorted_anchors:
            height_values = [
                float(rec["height"])
                for rec in sorted_anchors
                if isinstance(rec.get("height"), (int, float)) and float(rec["height"]) > 0
            ]
            anchor_y_diffs = [
                abs(sorted_anchors[idx]["y"] - sorted_anchors[idx - 1]["y"])
                for idx in range(1, len(sorted_anchors))
                if abs(sorted_anchors[idx]["y"] - sorted_anchors[idx - 1]["y"]) > 0
            ]
            if height_values:
                median_height = statistics.median(height_values)
                roi_median_height = median_height
                y_anchor_eps = 1.8 * median_height if median_height > 0 else 0.0
            elif anchor_y_diffs:
                median_diff = statistics.median(anchor_y_diffs)
                y_anchor_eps = 0.5 * median_diff if median_diff > 0 else 0.0
            else:
                y_anchor_eps = 0.0
            y_anchor_eps = max(6.0, y_anchor_eps)
            current_cluster: list[dict[str, Any]] | None = None
            prev_anchor: dict[str, Any] | None = None
            for anchor in sorted_anchors:
                if current_cluster is None:
                    current_cluster = [anchor]
                    clusters.append(current_cluster)
                    prev_anchor = anchor
                    continue
                prev_y = prev_anchor["y"] if prev_anchor is not None else None
                if prev_y is not None and abs(anchor["y"] - prev_y) <= y_anchor_eps:
                    current_cluster.append(anchor)
                else:
                    current_cluster = [anchor]
                    clusters.append(current_cluster)
                prev_anchor = anchor
        for cluster_index, cluster in enumerate(clusters):
            if not cluster:
                continue
            bounds, median_hint = _compute_bounds(cluster, median_hint=roi_median_height)
            entries_subset = _filter_entries(bounds)
            roi_info = {
                "anchors": len(cluster),
                "clusters": len(clusters),
                "bbox": [
                    bounds["xmin"],
                    bounds["xmax"],
                    bounds["ymin"],
                    bounds["ymax"],
                ],
                "total": len(usable_records),
                "cluster_index": cluster_index,
            }
            metadata = {
                "anchors": len(cluster),
                "cluster_index": cluster_index,
            }
            _register_panel(
                source="ANCHOR_CLUSTER",
                bounds=bounds,
                entries_subset=entries_subset,
                roi_info=roi_info,
                metadata=metadata,
                median_hint=median_hint,
            )

    block_groups: defaultdict[tuple[str, str], list[dict[str, Any]]] = defaultdict(list)
    for rec in usable_records:
        if not rec.get("from_block"):
            continue
        block_name = str(rec.get("block_name") or "").strip()
        if not block_name:
            continue
        layout_name = str(rec.get("layout") or "").strip()
        block_groups[(layout_name, block_name)].append(rec)
    for (layout_name, block_name), records_block in block_groups.items():
        if not records_block:
            continue
        heights = [
            float(rec.get("height"))
            for rec in records_block
            if isinstance(rec.get("height"), (int, float)) and float(rec.get("height")) > 0
        ]
        median_hint = statistics.median(heights) if heights else median_height_all
        bounds, median_val = _compute_bounds(records_block, median_hint=median_hint)
        entries_subset = _filter_entries(bounds)
        if not entries_subset:
            continue
        roi_info = {
            "source": "BLOCK_GROUP",
            "bbox": [
                bounds["xmin"],
                bounds["xmax"],
                bounds["ymin"],
                bounds["ymax"],
            ],
            "block": block_name,
            "layout": layout_name,
            "count": len(entries_subset),
        }
        metadata = {
            "block": block_name,
            "layout": layout_name,
        }
        _register_panel(
            source="BLOCK_GROUP",
            bounds=bounds,
            entries_subset=entries_subset,
            roi_info=roi_info,
            metadata=metadata,
            median_hint=median_val,
        )

    if not panels:
        layout_name, block_name = _summarize_meta(entries)
        fallback_meta = {
            "source": "FALLBACK",
            "layout": layout_name,
            "block": block_name,
        }
        fallback_hint = roi_hint if isinstance(roi_hint, Mapping) else None
        panels.append(
            {
                "entries": list(entries),
                "meta": fallback_meta,
                "bounds": None,
                "roi_info": None,
                "roi_hint": dict(fallback_hint) if isinstance(fallback_hint, Mapping) else None,
            }
        )

    return panels


def _build_columnar_table_from_entries(
    entries: list[dict[str, Any]],
    *,
    roi_hint: Mapping[str, Any] | None = None,
) -> tuple[dict[str, Any] | None, dict[str, Any]]:
    panels = _cluster_panel_entries(entries, roi_hint=roi_hint)
    if len(panels) <= 1:
        sole_panel = panels[0] if panels else None
        panel_hint = sole_panel.get("roi_hint") if sole_panel else roi_hint
        panel_entries = sole_panel.get("entries") if sole_panel else entries
        return _build_columnar_table_from_panel_entries(
            list(panel_entries or []),
            roi_hint=panel_hint,
        )

    panel_results: list[dict[str, Any]] = []
    for idx, panel in enumerate(panels):
        panel_entries = list(panel.get("entries") or [])
        panel_hint = panel.get("roi_hint")
        candidate, debug_payload = _build_columnar_table_from_panel_entries(
            panel_entries,
            roi_hint=panel_hint,
        )
        normalized_rows = _normalize_table_rows(candidate.get("rows")) if candidate else []
        panel_debug = {
            "index": idx,
            "rows": len(normalized_rows),
        }
        meta = panel.get("meta") or {}
        panel_debug.update({k: v for k, v in meta.items() if v not in (None, "")})
        if isinstance(debug_payload, Mapping):
            panel_debug["roi"] = debug_payload.get("roi") or panel.get("roi_info")
        elif panel.get("roi_info") is not None:
            panel_debug["roi"] = panel.get("roi_info")
        panel_results.append(
            {
                "candidate": candidate,
                "debug": debug_payload,
                "rows": normalized_rows,
                "panel": panel,
                "panel_debug": panel_debug,
            }
        )

    best_candidate: dict[str, Any] | None = None
    best_debug: dict[str, Any] | None = None
    for result in panel_results:
        candidate = result.get("candidate")
        debug_payload = result.get("debug")
        if candidate is None:
            if best_candidate is None and isinstance(debug_payload, Mapping):
                best_debug = dict(debug_payload)
            continue
        if best_candidate is None or _score_table(candidate) > _score_table(best_candidate):
            best_candidate = candidate
            best_debug = dict(debug_payload) if isinstance(debug_payload, Mapping) else None

    merged_rows: list[dict[str, Any]] = []
    seen_row_keys: set[tuple[Any, ...]] = set()
    for result in panel_results:
        for row in result.get("rows", []):
            qty_val = row.get("qty")
            try:
                qty_key = int(qty_val) if qty_val is not None else None
            except Exception:
                qty_key = None
            desc_value = " ".join(str(row.get("desc") or "").split())
            ref_value = " ".join(str(row.get("ref") or "").split())
            side_value = str(row.get("side") or "").strip().lower()
            hole_value = " ".join(str(row.get("hole") or "").split())
            key = (qty_key, desc_value.lower(), ref_value.lower(), side_value, hole_value.lower())
            if key in seen_row_keys:
                continue
            seen_row_keys.add(key)
            merged_rows.append(dict(row))

    if best_candidate is None:
        # Fallback to the highest scoring panel even if no candidate produced rows
        for result in panel_results:
            candidate = result.get("candidate")
            if candidate is not None:
                best_candidate = candidate
                best_debug = dict(result.get("debug") or {})
                break

    if best_candidate is None:
        return _build_columnar_table_from_panel_entries(entries, roi_hint=roi_hint)

    combined_candidate = dict(best_candidate)
    if merged_rows:
        combined_candidate["rows"] = merged_rows
        qty_total = 0
        for row in merged_rows:
            qty_val = row.get("qty")
            try:
                qty_int = int(qty_val)
            except Exception:
                qty_int = 0
            if qty_int > 0:
                qty_total += qty_int
        if qty_total > 0:
            combined_candidate["hole_count"] = qty_total

    aggregated_debug: dict[str, Any] = {}
    if isinstance(best_debug, Mapping):
        aggregated_debug.update(best_debug)
    aggregated_debug["panels"] = [result["panel_debug"] for result in panel_results]

    return combined_candidate, aggregated_debug


def _normalize_table_rows(rows_value: Any) -> list[dict[str, Any]]:
    if isinstance(rows_value, list):
        source = rows_value
    elif isinstance(rows_value, Iterable) and not isinstance(rows_value, (str, bytes, bytearray)):
        source = list(rows_value)
    else:
        return []
    normalized: list[dict[str, Any]] = []
    for row in source:
        if isinstance(row, Mapping):
            normalized.append(dict(row))
    return normalized


def _qty_to_text(value: Any) -> str | None:
    if value is None:
        return None
    if isinstance(value, Fraction):
        if value.denominator == 1:
            return str(value.numerator)
        return str(value)
    if isinstance(value, (int,)):
        return str(int(value))
    if isinstance(value, float):
        if not math.isfinite(value):
            return None
        rounded = int(round(value))
        if abs(rounded - value) < 1e-6:
            return str(rounded)
        return str(value)
    text = str(value).strip()
    return text or None


def _format_chart_lines_from_rows(rows: Iterable[Mapping[str, Any]]) -> list[str]:
    chart_lines: list[str] = []
    for row in rows:
        if not isinstance(row, Mapping):
            continue
        desc = str(row.get("desc") or "").strip()
        if desc:
            cleaned_desc = " ".join(desc.split())
        else:
            cleaned_desc = ""
        qty_text = _qty_to_text(row.get("qty"))
        if cleaned_desc:
            if not cleaned_desc.startswith("(") and qty_text:
                line = f"({qty_text}) {cleaned_desc}"
            else:
                line = cleaned_desc
        else:
            parts: list[str] = []
            if qty_text:
                parts.append(f"({qty_text})")
            hole_val = str(row.get("hole") or "").strip()
            if hole_val:
                parts.append(hole_val)
            ref_val = str(row.get("ref") or "").strip()
            if ref_val:
                parts.append(ref_val)
            side_val = str(row.get("side") or "").strip()
            if side_val:
                parts.append(side_val)
            extra_desc = str(row.get("desc") or "").strip()
            if extra_desc:
                parts.append(extra_desc)
            line = " ".join(part for part in parts if part)
        line = " ".join(line.split())
        if line:
            chart_lines.append(line)
    return chart_lines


def read_geo(doc) -> dict[str, Any]:
    acad_info_raw = read_acad_table(doc) or {}
    acad_info = dict(acad_info_raw) if isinstance(acad_info_raw, Mapping) else {}
    acad_rows = _normalize_table_rows(acad_info.get("rows"))
    if acad_rows:
        acad_info["rows"] = acad_rows

    best_info: dict[str, Any] = dict(acad_info) if acad_rows else {}
    text_info: dict[str, Any] = {}

    if acad_rows:
        text_info_raw = read_text_table(doc) or {}
        if isinstance(text_info_raw, Mapping):
            text_info = dict(text_info_raw)
            text_rows = _normalize_table_rows(text_info.get("rows"))
            if text_rows:
                text_info["rows"] = text_rows
            chosen = choose_better_table(acad_info, text_info)
            if isinstance(chosen, Mapping):
                best_info = dict(chosen)
    else:
        text_info_raw = read_text_table(doc) or {}
        if isinstance(text_info_raw, Mapping):
            text_info = dict(text_info_raw)
            text_rows = _normalize_table_rows(text_info.get("rows"))
            if text_rows:
                text_info["rows"] = text_rows
            best_info = dict(text_info)

    rows = _normalize_table_rows(best_info.get("rows"))
    if not rows and text_info:
        rows = _normalize_table_rows(text_info.get("rows"))
        if rows:
            best_info = dict(text_info)

    if rows:
        best_info["rows"] = rows

    hole_count_val: Any = best_info.get("hole_count")
    if hole_count_val is None:
        hole_count = _sum_qty(rows)
    else:
        try:
            hole_count = int(float(hole_count_val))
        except Exception:
            hole_count = _sum_qty(rows)

    provenance = best_info.get("provenance_holes")
    if not provenance and text_info:
        provenance = text_info.get("provenance_holes")
    if not provenance:
        provenance = "HOLE TABLE" if rows else "HOLE TABLE (TEXT_FALLBACK)"

    families_val = best_info.get("hole_diam_families_in")
    if not isinstance(families_val, Mapping) and text_info:
        families_val = text_info.get("hole_diam_families_in")
    families = dict(families_val) if isinstance(families_val, Mapping) else None

    chart_lines = _format_chart_lines_from_rows(rows)

    result: dict[str, Any] = {
        "rows": rows,
        "hole_count": hole_count,
        "provenance_holes": provenance,
        "chart_lines": chart_lines,
    }
    if families is not None:
        result["hole_diam_families_in"] = families

    return result


def choose_better_table(a: Mapping[str, Any] | None, b: Mapping[str, Any] | None) -> Mapping[str, Any]:
    helper = _resolve_app_callable("_choose_better")
    if callable(helper):
        try:
            chosen = helper(a, b)
        except Exception:
            chosen = None
        if isinstance(chosen, Mapping):
            return chosen
        if isinstance(chosen, list):
            return {"rows": list(chosen)}
    score_a = _score_table(a)
    score_b = _score_table(b)
    candidate = a if score_a >= score_b else b
    if isinstance(candidate, Mapping):
        return candidate
    return {}


def _format_chart_line(row: Mapping[str, Any]) -> str:
    qty_val = row.get("qty") if isinstance(row, Mapping) else None
    try:
        qty = int(float(qty_val or 0))
    except Exception:
        qty = 0
    ref_raw = row.get("ref") if isinstance(row, Mapping) else None
    ref_text = str(ref_raw) if ref_raw not in (None, "") else "-"
    side_raw = row.get("side") if isinstance(row, Mapping) else None
    if isinstance(side_raw, str) and side_raw.strip():
        side_text = side_raw.strip().upper()
    else:
        side_text = "-"
    desc_source = None
    if isinstance(row, Mapping):
        for key in ("desc", "description", "text", "hole"):
            value = row.get(key)
            if value:
                desc_source = value
                break
    desc_text = "-"
    if desc_source is not None:
        desc_text = " ".join(str(desc_source).split()) or "-"
    return f"qty={qty} ref={ref_text} side={side_text} desc={desc_text}"


def _normalize_table_info(info: Mapping[str, Any] | None) -> dict[str, Any]:
    if not isinstance(info, Mapping):
        return {}
    normalized: dict[str, Any] = dict(info)
    rows_raw = normalized.get("rows")
    if isinstance(rows_raw, list):
        rows_list = [dict(row) if isinstance(row, Mapping) else row for row in rows_raw]
    elif isinstance(rows_raw, Iterable) and not isinstance(rows_raw, (str, bytes, bytearray)):
        rows_list = [dict(row) if isinstance(row, Mapping) else row for row in rows_raw]
    else:
        rows_list = []
    normalized["rows"] = rows_list

    hole_count_raw = normalized.get("hole_count")
    try:
        hole_count = int(float(hole_count_raw))
    except Exception:
        hole_count = 0
    if hole_count <= 0:
        hole_count = _sum_qty(row for row in rows_list if isinstance(row, Mapping))
    normalized["hole_count"] = hole_count

    families = normalized.get("hole_diam_families_in")
    if isinstance(families, Mapping):
        normalized["hole_diam_families_in"] = dict(families)
    else:
        normalized["hole_diam_families_in"] = {}

    provenance = normalized.get("provenance_holes")
    if hole_count and not provenance:
        normalized["provenance_holes"] = "HOLE TABLE"

    chart_lines_raw = normalized.get("chart_lines")
    chart_lines: list[str] = []
    if isinstance(chart_lines_raw, Iterable) and not isinstance(
        chart_lines_raw, (str, bytes, bytearray)
    ):
        for entry in chart_lines_raw:
            text = str(entry).strip()
            if text:
                chart_lines.append(text)
    if not chart_lines:
        chart_lines = [
            _format_chart_line(row)
            for row in rows_list
            if isinstance(row, Mapping)
        ]
    normalized["chart_lines"] = chart_lines

    return normalized


def read_geo(doc) -> dict[str, Any]:
    acad_info = read_acad_table(doc) or {}
    text_info = read_text_table(doc) or {}
    best_info = choose_better_table(acad_info, text_info)

    candidates: list[Mapping[str, Any]] = []
    seen_ids: set[int] = set()
    for candidate in (best_info, text_info, acad_info):
        if isinstance(candidate, Mapping):
            key = id(candidate)
            if key not in seen_ids:
                seen_ids.add(key)
                candidates.append(candidate)

    for candidate in candidates:
        normalized = _normalize_table_info(candidate)
        if normalized.get("rows"):
            return normalized

    return {}


def promote_table_to_geo(geo: dict[str, Any], table_info: Mapping[str, Any], source_tag: str) -> None:
    helper = _resolve_app_callable("_persist_rows_and_totals")
    if callable(helper):
        try:
            helper(geo, table_info, src=source_tag)
            return
        except Exception:
            pass
    if not isinstance(table_info, Mapping):
        return
    rows = table_info.get("rows") or []
    if not rows:
        return
    ops_summary = geo.setdefault("ops_summary", {})
    ops_summary["rows"] = list(rows)
    ops_summary["source"] = source_tag
    totals = defaultdict(int)
    for row in rows:
        if not isinstance(row, Mapping):
            continue
        try:
            qty = int(float(row.get("qty") or 0))
        except Exception:
            qty = 0
        desc = str(row.get("desc") or "").upper()
        if qty <= 0:
            continue
        if "TAP" in desc:
            totals["tap"] += qty
            totals["drill"] += qty
            if "BACK" in desc and "FRONT" not in desc:
                totals["tap_back"] += qty
            elif "FRONT" in desc and "BACK" in desc:
                totals["tap_front"] += qty
                totals["tap_back"] += qty
            else:
                totals["tap_front"] += qty
        if any(marker in desc for marker in ("CBORE", "COUNTERBORE", "C'BORE")):
            totals["counterbore"] += qty
            if "BACK" in desc and "FRONT" not in desc:
                totals["counterbore_back"] += qty
            elif "FRONT" in desc and "BACK" in desc:
                totals["counterbore_front"] += qty
                totals["counterbore_back"] += qty
            else:
                totals["counterbore_front"] += qty
        if "JIG GRIND" in desc:
            totals["jig_grind"] += qty
        if (
            "SPOT" in desc
            or "CENTER DRILL" in desc
            or "C DRILL" in desc
            or "C’DRILL" in desc
        ) and "TAP" not in desc and "THRU" not in desc:
            totals["spot"] += qty
    if totals:
        ops_summary["totals"] = dict(totals)
    preferred_hole_count = _sum_qty(rows)
    hole_count = table_info.get("hole_count")
    if preferred_hole_count > 0:
        hole_count = preferred_hole_count
    try:
        geo["hole_count"] = int(hole_count)
    except Exception:
        pass
    provenance = geo.setdefault("provenance", {})
    provenance["holes"] = "HOLE TABLE"


def extract_geometry(doc) -> dict[str, Any]:
    helper = _resolve_app_callable("_build_geo_from_ezdxf_doc")
    if callable(helper):
        try:
            geo = helper(doc)
        except Exception:
            geo = None
        if isinstance(geo, Mapping):
            return dict(geo)
    return {}


def _load_doc_for_path(path: Path, *, use_oda: bool, out_ver: str | None = None) -> Any:
    global _LAST_DXF_FALLBACK_INFO
    _LAST_DXF_FALLBACK_INFO = None
    ezdxf_mod = geometry.require_ezdxf()
    readfile = getattr(ezdxf_mod, "readfile", None)
    if not callable(readfile):
        raise AttributeError("ezdxf module does not expose a callable readfile")
    lower_suffix = path.suffix.lower()
    oda_version = _normalize_oda_version(out_ver)
    if lower_suffix == ".dwg":
        if use_oda and _HAS_ODAFC:
            odafc_mod = None
            try:
                odafc_mod = _ezdxf_vendor.require_odafc()
            except Exception:
                odafc_mod = None
            if odafc_mod is not None:
                odaread = getattr(odafc_mod, "readfile", None)
                if callable(odaread):
                    return odaread(str(path))
        target_version = oda_version or "ACAD2018"
        dxf_path: str | None = None
        try:
            if oda_version:
                dxf_path = convert_dwg_to_dxf(str(path), out_ver=oda_version)
            else:
                dxf_path = convert_dwg_to_dxf(str(path), quiet=True)
        except Exception as exc:
            out_display = dxf_path or "-"
            error_text = str(exc)
            print(
                f"[DXF-FALLBACK] try={target_version} ok=False out={out_display} err={error_text}"
            )
            _LAST_DXF_FALLBACK_INFO = {
                "version": target_version,
                "path": str(path),
                "ok": False,
                "error": error_text,
            }
            raise
        ok = bool(dxf_path) and os.path.exists(dxf_path)
        out_display = dxf_path or "-"
        if oda_version or not ok:
            print(f"[DXF-FALLBACK] try={target_version} ok={ok} out={out_display}")
            _LAST_DXF_FALLBACK_INFO = {
                "version": target_version,
                "path": str(out_display),
                "ok": ok,
            }
        else:
            _LAST_DXF_FALLBACK_INFO = None
        if not ok:
            raise AssertionError(
                f"ODA fallback {target_version} did not produce a DXF at {out_display}"
            )
        return readfile(out_display)
    return readfile(str(path))


def _ensure_ops_summary_map(candidate: Any) -> dict[str, Any]:
    if isinstance(candidate, Mapping):
        return dict(candidate)
    return {}


def _best_geo_hole_count(geo: Mapping[str, Any]) -> int | None:
    for key in ("hole_count", "hole_count_geom", "hole_count_geom_dedup", "hole_count_geom_raw"):
        value = geo.get(key) if isinstance(geo, Mapping) else None
        try:
            val_int = int(float(value))
        except Exception:
            val_int = 0
        if val_int > 0:
            return val_int
    return None


def read_geo(
    doc: Any,
    *,
    prefer_table: bool = True,
    feature_flags: Mapping[str, Any] | None = None,
    force_text: bool = False,
    pipeline: str = "auto",
    allow_geom: bool = False,
    layer_allowlist: Iterable[str] | None = _DEFAULT_LAYER_ALLOWLIST,
    block_name_allowlist: Iterable[str] | None = None,
    block_name_regex: Iterable[str] | str | None = None,
    layer_include_regex: Iterable[str] | str | None = None,
    layer_exclude_regex: Iterable[str] | str | None = None,
    debug_layouts: bool = False,
) -> dict[str, Any]:
    """Process a loaded DXF/DWG document into GEO payload details.

    Args:
        pipeline: Extraction pipeline to run. ``"auto"`` tries ACAD first and
            falls back to TEXT, ``"acad"`` and ``"text"`` force a specific path,
            and ``"geom"`` publishes geometry-derived rows directly.
        allow_geom: When ``True``, geometry rows may be emitted even when the
            pipeline is set to ``"auto"``.
    """

    del feature_flags  # placeholder for future feature toggles
    pipeline_normalized = str(pipeline or "auto").strip().lower()
    if pipeline_normalized not in {"auto", "acad", "text", "geom"}:
        pipeline_normalized = "auto"
    allow_geom_rows = bool(allow_geom or pipeline_normalized == "geom")
    geo = extract_geometry(doc)
    if not isinstance(geo, dict):
        geo = {}

    use_tables = bool(
        prefer_table and pipeline_normalized in {"auto", "acad", "text"}
    )
    run_acad = pipeline_normalized in {"auto", "acad"}
    run_text = pipeline_normalized in {"auto", "text"}

    existing_ops_summary = geo.get("ops_summary") if isinstance(geo, Mapping) else {}
    provenance = geo.get("provenance") if isinstance(geo, Mapping) else {}
    provenance_holes = None
    if isinstance(provenance, Mapping):
        provenance_holes = provenance.get("holes")
    existing_source = ""
    if isinstance(existing_ops_summary, Mapping):
        existing_source = str(existing_ops_summary.get("source") or "")
    existing_is_table = bool(
        use_tables
        and (
            (existing_source and "table" in existing_source.lower())
            or (isinstance(provenance_holes, str) and provenance_holes.upper() == "HOLE TABLE")
        )
    )
    if existing_is_table and isinstance(existing_ops_summary, Mapping):
        current_table_info = dict(existing_ops_summary)
        rows = current_table_info.get("rows")
        if isinstance(rows, Iterable) and not isinstance(rows, list):
            current_table_info["rows"] = list(rows)
    else:
        current_table_info = {}

    acad_info: Mapping[str, Any] | dict[str, Any]
    if run_acad:
        try:
            acad_info = read_acad_table(doc, layer_allowlist=layer_allowlist) or {}
        except TypeError as exc:
            if "layer_allowlist" in str(exc):
                try:
                    acad_info = read_acad_table(doc) or {}
                except Exception:
                    acad_info = {}
            else:
                raise
        except Exception:
            acad_info = {}
    else:
        acad_info = {}
    acad_roi_hint: Mapping[str, Any] | None = None
    if isinstance(acad_info, Mapping):
        roi_candidate = acad_info.get("roi_hint")
        acad_roi_hint = roi_candidate if isinstance(roi_candidate, Mapping) else None
    text_layer_allowlist = layer_allowlist
    if text_layer_allowlist is _DEFAULT_LAYER_ALLOWLIST:
        text_layer_allowlist = None
    elif isinstance(text_layer_allowlist, Iterable) and not isinstance(
        text_layer_allowlist, (str, bytes, bytearray)
    ):
        try:
            if set(text_layer_allowlist) == set(_DEFAULT_LAYER_ALLOWLIST):
                text_layer_allowlist = None
        except TypeError:
            pass
    if run_text:
        try:
            text_info = read_text_table(
                doc,
                layer_allowlist=text_layer_allowlist,
                roi_hint=acad_roi_hint,
                block_name_allowlist=block_name_allowlist,
                block_name_regex=block_name_regex,
                layer_include_regex=layer_include_regex,
                layer_exclude_regex=layer_exclude_regex,
                debug_layouts=debug_layouts,
            ) or {}
        except TypeError as exc:
            if "layer_allowlist" in str(exc) or "roi_hint" in str(exc) or "layout_filters" in str(exc):
                try:
                    text_info = read_text_table(doc) or {}
                except Exception:
                    text_info = {}
            else:
                raise
        except Exception:
            text_info = {}
    else:
        text_info = {}

    acad_rows_list: list[dict[str, Any]] = []
    if isinstance(acad_info, Mapping):
        acad_info = dict(acad_info)
        acad_rows_list = _normalize_table_rows(acad_info.get("rows"))
        acad_info["rows"] = acad_rows_list
    else:
        acad_info = {}
    acad_rows = len(acad_rows_list)
<<<<<<< HEAD
    if acad_rows == 0:
=======
    if not run_acad:
        print("[PATH] acad=skip (pipeline=text/geom)")
    elif acad_rows == 0:
>>>>>>> 82349390
        print("[PATH] acad=0 (no tables found)")

    text_rows_list: list[dict[str, Any]] = []
    if isinstance(text_info, Mapping):
        text_info = dict(text_info)
        text_rows_list = _normalize_table_rows(text_info.get("rows"))
        text_info["rows"] = text_rows_list
    else:
        text_info = {}
    text_rows = len(text_rows_list)
    debug_snapshot = get_last_text_table_debug() or {}
    rows_txt_debug = 0
    if isinstance(debug_snapshot, Mapping):
        try:
            rows_txt_debug = int(float(debug_snapshot.get("rows_txt_count") or 0))
        except Exception:
            rows_txt_debug = 0
    rows_txt_lines: list[str] = []
    if isinstance(debug_snapshot, Mapping):
        raw_rows_txt = debug_snapshot.get("rows_txt_lines")
        candidates: Iterable[Any]
        if isinstance(raw_rows_txt, list):
            candidates = raw_rows_txt
        elif isinstance(raw_rows_txt, Iterable) and not isinstance(
            raw_rows_txt, (str, bytes, bytearray)
        ):
            candidates = list(raw_rows_txt)
        else:
            candidates = []
        for item in candidates:
            try:
                text_candidate = str(item)
            except Exception:
                text_candidate = ""
            normalized_candidate = " ".join(text_candidate.split())
            if normalized_candidate:
                rows_txt_lines.append(normalized_candidate)
    if run_text:
        print(f"[PATH] text=run (rows_txt={rows_txt_debug})")
    else:
        print("[PATH] text=skip (pipeline=acad/geom)")
    print(f"[EXTRACT] acad_rows={acad_rows} text_rows={text_rows}")

    publish_info: dict[str, Any] | None = None
    publish_source_tag: str | None = None
<<<<<<< HEAD
    if acad_rows_list:
        publish_info = acad_info
        publish_source_tag = "acad_table"
    elif text_rows_list:
        publish_info = text_info
        publish_source_tag = "text_table"

    score_a = _score_table(acad_info)
    score_b = _score_table(text_info)
    best_table = publish_info or choose_better_table(acad_info, text_info)
    if publish_info is None and isinstance(best_table, Mapping) and best_table.get("rows"):
        publish_info = dict(best_table)
        publish_info["rows"] = _normalize_table_rows(publish_info.get("rows"))
        publish_source_tag = "acad_table" if score_a >= score_b else "text_table"
    publish_rows: list[dict[str, Any]] = []
    if isinstance(publish_info, Mapping):
        publish_rows = list(publish_info.get("rows") or [])
=======
    fallback_info: dict[str, Any] | None = None
    fallback_rows_list: list[dict[str, Any]] = []
    fallback_qty_sum = 0
    if rows_txt_lines:
        fallback_candidate = _publish_fallback_from_rows_txt(rows_txt_lines)
        if isinstance(fallback_candidate, Mapping) and fallback_candidate.get("rows"):
            fallback_info = dict(fallback_candidate)
            fallback_rows_list = _normalize_table_rows(fallback_info.get("rows"))
            fallback_info["rows"] = fallback_rows_list
            fallback_qty_sum = _sum_qty(fallback_rows_list)
    force_text_mode = bool(
        run_text and force_text and fallback_info and fallback_rows_list
    )
    fallback_selected = False
    auto_text_fallback = bool(
        run_text
        and fallback_info
        and fallback_rows_list
        and (not run_acad or acad_rows == 0)
        and text_rows == 0
        and rows_txt_lines
    )
    if run_text and auto_text_fallback:
        publish_info = fallback_info
        publish_source_tag = "text"
        fallback_selected = True
    elif run_text and force_text_mode:
        publish_info = fallback_info
        publish_source_tag = "text"
        fallback_selected = True
    elif run_acad and acad_rows_list:
        publish_info = acad_info
        publish_source_tag = "acad"
    elif run_text and text_rows_list:
        publish_info = text_info
        publish_source_tag = "text"
    elif run_text and fallback_info and fallback_rows_list:
        publish_info = fallback_info
        publish_source_tag = "text"
        fallback_selected = True

    score_a = _score_table(acad_info)
    score_b = _score_table(text_info)
    score_c = _score_table(fallback_info)
    best_table = publish_info or choose_better_table(acad_info, text_info)
    if fallback_info and fallback_rows_list:
        best_score = _score_table(best_table) if isinstance(best_table, Mapping) else (0, 0, 0)
        if score_c > best_score:
            best_table = fallback_info
    if publish_info is None and isinstance(best_table, Mapping) and best_table.get("rows"):
        publish_info = dict(best_table)
        publish_info["rows"] = _normalize_table_rows(publish_info.get("rows"))
        if run_acad and best_table is acad_info:
            publish_source_tag = "acad"
        else:
            publish_source_tag = "text"
    publish_rows: list[dict[str, Any]] = []
    if isinstance(publish_info, Mapping):
        publish_rows = list(publish_info.get("rows") or [])
    skip_acad = bool(
        publish_rows
        and publish_source_tag
        and str(publish_source_tag).lower() == "text"
    )
    if pipeline_normalized in {"text", "geom"}:
        skip_acad = True
    if fallback_selected and fallback_rows_list:
        print(
            f"[TEXT-FALLBACK] promoted rows={len(fallback_rows_list)} "
            f"qty_sum={fallback_qty_sum} source=text"
        )
>>>>>>> 82349390

    table_used = False
    source_tag = publish_source_tag
    existing_score = _score_table(current_table_info)
    publish_score = _score_table(publish_info) if isinstance(publish_info, Mapping) else (0, 0, 0)
    if use_tables and publish_info and publish_rows:
        can_promote = False
        if not existing_is_table:
            can_promote = True
        elif publish_score > existing_score:
            can_promote = True
        elif (
            publish_info is text_info
            and acad_rows == 0
            and text_rows > 0
        ):
            can_promote = True
        if can_promote:
<<<<<<< HEAD
            promote_table_to_geo(geo, publish_info, publish_source_tag or "text_table")
            table_used = True
            if publish_source_tag and "text" in publish_source_tag:
=======
            promote_table_to_geo(geo, publish_info, publish_source_tag or "text")
            table_used = True
            if publish_source_tag and publish_source_tag == "text":
>>>>>>> 82349390
                _print_promoted_rows_once(publish_rows)

    if not isinstance(best_table, Mapping) or not best_table.get("rows"):
        best_table = publish_info or best_table

    ops_summary = _ensure_ops_summary_map(geo.get("ops_summary"))
    geo["ops_summary"] = ops_summary
    rows = ops_summary.get("rows")
    if not isinstance(rows, list):
        if isinstance(rows, Iterable):
            rows = list(rows)
        else:
            rows = []
    if not table_used and existing_is_table:
        table_used = bool(rows)

    qty_sum = 0
    if table_used:
        qty_sum = _sum_qty(rows)
    elif publish_rows:
        qty_sum = _sum_qty(publish_rows)
        ops_summary["rows"] = list(publish_rows)
        if publish_source_tag:
            ops_summary["source"] = publish_source_tag
    else:
        geometry_rows_present = bool(rows)
        if geometry_rows_present and not allow_geom_rows:
            ops_summary.pop("rows", None)
            rows = []
<<<<<<< HEAD
        ops_summary["source"] = "geom"
=======
            if pipeline_normalized == "auto":
                print(
                    "[PATH] geom suppressed (use --pipeline geom or --allow-geom)"
                )
            ops_summary["source"] = pipeline_normalized
        else:
            if not geometry_rows_present:
                ops_summary.pop("rows", None)
                rows = []
            if geometry_rows_present and allow_geom_rows:
                ops_summary["source"] = "geom"
                qty_sum = _sum_qty(rows)
            else:
                ops_summary["source"] = pipeline_normalized
>>>>>>> 82349390

    if not table_used and not publish_rows:
        hole_count = _best_geo_hole_count(geo)
        if hole_count:
            geo["hole_count"] = hole_count

    if publish_rows and not table_used:
        try:
            hole_total = publish_info.get("hole_count") if isinstance(publish_info, Mapping) else None
            if hole_total in (None, ""):
                hole_total = qty_sum
            geo["hole_count"] = int(float(hole_total))
        except Exception:
            geo["hole_count"] = qty_sum

    if (table_used or publish_rows) and source_tag:
        ops_summary["source"] = source_tag
    totals = ops_summary.get("totals")
    if isinstance(totals, Mapping):
        ops_summary["totals"] = dict(totals)

    rows_for_log: list[Mapping[str, Any]] | list[Any]
    if table_used:
        rows_for_log = ops_summary.get("rows") or []
        if not isinstance(rows_for_log, list) and isinstance(rows_for_log, Iterable):
            rows_for_log = list(rows_for_log)
        qty_sum = _sum_qty(rows_for_log)
    elif publish_rows:
        rows_for_log = list(publish_rows)
        qty_sum = _sum_qty(rows_for_log)
    else:
        rows_for_log = rows
        if not isinstance(rows_for_log, list):
            if isinstance(rows_for_log, Iterable):
                rows_for_log = list(rows_for_log)
            else:
                rows_for_log = []
        if not rows_for_log and text_rows:
            rows_for_log = list(text_rows_list)
    source_display = ops_summary.get("source") if isinstance(ops_summary, Mapping) else None
    source_lower = str(source_display or "").lower()
    if "text" in source_lower:
        skip_acad = True
    if "acad" in source_lower:
        publish_path = "acad"
    elif "text" in source_lower:
        publish_path = "text"
    else:
        publish_path = source_lower or "geom"
    print(f"[PATH] publish={publish_path} rows={len(rows_for_log)} qty_sum={qty_sum}")
    print(
        f"[EXTRACT] published rows={len(rows_for_log)} qty_sum={qty_sum} "
        f"source={ops_summary.get('source')}"
    )
    provenance_holes = None
    if isinstance(publish_info, Mapping):
        provenance_holes = publish_info.get("provenance_holes")
    if not provenance_holes:
        provenance = geo.get("provenance")
        if isinstance(provenance, Mapping):
            provenance_holes = provenance.get("holes")
    print(f"[EXTRACT] provenance={provenance_holes}")

    debug_payload = get_last_text_table_debug() or {}
    hole_count_val: int | None | float = None
    if isinstance(publish_info, Mapping):
        hole_count_val = publish_info.get("hole_count")
    if hole_count_val in (None, ""):
        try:
            hole_count_val = geo.get("hole_count") if isinstance(geo, Mapping) else None
        except Exception:
            hole_count_val = None
    if hole_count_val in (None, ""):
        hole_count_val = _best_geo_hole_count(geo) if isinstance(geo, Mapping) else None
    try:
        if hole_count_val not in (None, ""):
            hole_count_val = int(float(hole_count_val))
    except Exception:
        pass

    payload_rows: list[Mapping[str, Any]] = []
    if isinstance(rows_for_log, list):
        payload_rows = rows_for_log
    elif isinstance(rows_for_log, Iterable):
        payload_rows = list(rows_for_log)

    families_map: dict[str, int] | None = None
    candidates_for_families: list[Mapping[str, Any]] = []
    seen_ids: set[int] = set()
    for candidate in (publish_info, best_table, text_info, acad_info, current_table_info):
        if not isinstance(candidate, Mapping):
            continue
        marker = id(candidate)
        if marker in seen_ids:
            continue
        seen_ids.add(marker)
        candidates_for_families.append(candidate)
    for candidate in candidates_for_families:
        families_val = candidate.get("hole_diam_families_in")
        if isinstance(families_val, Mapping) and families_val:
            normalized_families: dict[str, int] = {}
            for key, value in families_val.items():
                try:
                    normalized_families[str(key)] = int(value)
                except Exception:
                    continue
            if normalized_families:
                families_map = normalized_families
                break

    chart_lines = [
        _format_chart_line(row) for row in payload_rows if isinstance(row, Mapping)
    ]

    table_used = table_used or bool(publish_rows)

    result_payload = {
        "geo": geo,
        "ops_summary": ops_summary,
        "rows": payload_rows,
        "qty_sum": qty_sum,
        "hole_count": hole_count_val,
        "provenance_holes": provenance_holes,
        "table_used": table_used,
        "source": ops_summary.get("source") if isinstance(ops_summary, Mapping) else None,
        "debug_payload": debug_payload,
        "chart_lines": chart_lines,
        "skip_acad": skip_acad,
    }

    if families_map is not None:
        result_payload["hole_diam_families_in"] = families_map

    return result_payload


def _read_geo_payload_from_path(
    path_obj: Path,
    *,
    prefer_table: bool = True,
    use_oda: bool = True,
    feature_flags: Mapping[str, Any] | None = None,
    force_text: bool = False,
    pipeline: str = "auto",
    allow_geom: bool = False,
    layer_allowlist: Iterable[str] | None = _DEFAULT_LAYER_ALLOWLIST,
    block_name_allowlist: Iterable[str] | None = None,
    block_name_regex: Iterable[str] | str | None = None,
    layer_include_regex: Iterable[str] | str | None = None,
    layer_exclude_regex: Iterable[str] | str | None = None,
    debug_layouts: bool = False,
) -> dict[str, Any]:
    try:
        doc = _load_doc_for_path(path_obj, use_oda=use_oda)
    except Exception as exc:  # pragma: no cover - defensive logging
        print(f"[EXTRACT] failed to load document: {exc}")
        return {"error": str(exc)}

    payload = read_geo(
        doc,
        prefer_table=prefer_table,
        feature_flags=feature_flags,
        force_text=force_text,
        pipeline=pipeline,
        allow_geom=allow_geom,
        layer_allowlist=layer_allowlist,
        block_name_allowlist=block_name_allowlist,
        block_name_regex=block_name_regex,
        layer_include_regex=layer_include_regex,
        layer_exclude_regex=layer_exclude_regex,
        debug_layouts=debug_layouts,
    )

    if isinstance(payload, Mapping) and payload.get("skip_acad"):
        return payload

    scan_info = get_last_acad_table_scan() or {}
    tables_found = 0
    try:
        tables_found = int(scan_info.get("tables_found", 0))  # type: ignore[arg-type]
    except Exception:
        tables_found = 0
    log_last_dxf_fallback(tables_found)
    published_rows_obj = payload.get("rows") if isinstance(payload, Mapping) else None
    if isinstance(published_rows_obj, Iterable) and not isinstance(
        published_rows_obj, list
    ):
        published_rows_list = list(published_rows_obj)
    elif isinstance(published_rows_obj, list):
        published_rows_list = published_rows_obj
    else:
        published_rows_list = []
    if published_rows_list:
        return payload
    if tables_found == 0 and path_obj.suffix.lower() == ".dwg":
        fallback_versions = [
            "ACAD2000",
            "ACAD2004",
            "ACAD2007",
            "ACAD2013",
            "ACAD2018",
        ]
        for version in fallback_versions:
            oda_version = _normalize_oda_version(version) or version
            print(f"[ACAD-TABLE] trying DXF fallback version={oda_version}")
            try:
                fallback_doc = _load_doc_for_path(
                    path_obj, use_oda=use_oda, out_ver=oda_version
                )
            except Exception as exc:
                print(f"[ACAD-TABLE] DXF fallback {oda_version} failed: {exc}")
                continue
            mechanical_table = _extract_mechanical_table_from_blocks(fallback_doc)
            payload = read_geo(
                fallback_doc,
                prefer_table=prefer_table,
                feature_flags=feature_flags,
                force_text=force_text,
                pipeline=pipeline,
                allow_geom=allow_geom,
                layer_allowlist=layer_allowlist,
                block_name_allowlist=block_name_allowlist,
                block_name_regex=block_name_regex,
            )
            if isinstance(mechanical_table, Mapping) and mechanical_table.get("rows"):
                existing_rows_obj = payload.get("rows")
                if isinstance(existing_rows_obj, list):
                    existing_rows = existing_rows_obj
                elif isinstance(existing_rows_obj, Iterable):
                    existing_rows = list(existing_rows_obj)
                else:
                    existing_rows = []
                if not existing_rows:
                    geo_obj = payload.get("geo")
                    if isinstance(geo_obj, dict):
                        promote_table_to_geo(geo_obj, mechanical_table, "text")
                        ops_summary_obj = geo_obj.get("ops_summary")
                        ops_summary = dict(ops_summary_obj) if isinstance(ops_summary_obj, Mapping) else {}
                        payload["ops_summary"] = ops_summary
                        rows_obj = ops_summary.get("rows")
                        if isinstance(rows_obj, list):
                            rows_list = rows_obj
                        elif isinstance(rows_obj, Iterable):
                            rows_list = list(rows_obj)
                        else:
                            rows_list = []
                        payload["rows"] = rows_list
                        qty_sum = _sum_qty(rows_list)
                        payload["qty_sum"] = qty_sum
                        hole_count_val = mechanical_table.get("hole_count")
                        if isinstance(hole_count_val, (int, float)) and hole_count_val > 0:
                            try:
                                hole_count_int = int(float(hole_count_val))
                            except Exception:
                                hole_count_int = qty_sum
                        else:
                            hole_count_int = qty_sum
                        payload["hole_count"] = hole_count_int
                        try:
                            geo_obj["hole_count"] = hole_count_int
                        except Exception:
                            pass
                        payload["table_used"] = True
                        payload["source"] = ops_summary.get("source")
                        payload["provenance_holes"] = mechanical_table.get(
                            "provenance_holes", payload.get("provenance_holes")
                        )
                        payload["chart_lines"] = [
                            _format_chart_line(row)
                            for row in rows_list
                            if isinstance(row, Mapping)
                        ]
            scan_info = get_last_acad_table_scan() or {}
            try:
                tables_found = int(scan_info.get("tables_found", 0))
            except Exception:
                tables_found = 0
            log_last_dxf_fallback(tables_found)
            if tables_found:
                break
    return payload


def extract_geo_from_path(
    path: str,
    *,
    prefer_table: bool = True,
    use_oda: bool = True,
    feature_flags: Mapping[str, Any] | None = None,
    force_text: bool = False,
    pipeline: str = "auto",
    allow_geom: bool = False,
    layer_allowlist: Iterable[str] | None = _DEFAULT_LAYER_ALLOWLIST,
    block_name_allowlist: Iterable[str] | None = None,
    block_name_regex: Iterable[str] | str | None = None,
    layer_include_regex: Iterable[str] | str | None = None,
    layer_exclude_regex: Iterable[str] | str | None = None,
    debug_layouts: bool = False,
) -> dict[str, Any]:
    """Load DWG/DXF at ``path`` and return a GEO dictionary."""

    path_obj = Path(path)
    payload = _read_geo_payload_from_path(
        path_obj,
        prefer_table=prefer_table,
        use_oda=use_oda,
        feature_flags=feature_flags,
        force_text=force_text,
        pipeline=pipeline,
        allow_geom=allow_geom,
        layer_allowlist=layer_allowlist,
        block_name_allowlist=block_name_allowlist,
        block_name_regex=block_name_regex,
        layer_include_regex=layer_include_regex,
        layer_exclude_regex=layer_exclude_regex,
        debug_layouts=debug_layouts,
    )
    if "error" in payload:
        return {"error": payload["error"]}
    geo = payload.get("geo")
    if isinstance(geo, dict):
        return geo
    return {}


def extract_geo_from_path(
    path: str,
    *,
    prefer_table: bool = True,
    use_oda: bool = True,
    feature_flags: Mapping[str, Any] | None = None,
    force_text: bool = False,
    pipeline: str = "auto",
    allow_geom: bool = False,
    layer_allowlist: Iterable[str] | None = _DEFAULT_LAYER_ALLOWLIST,
    block_name_allowlist: Iterable[str] | None = None,
    block_name_regex: Iterable[str] | str | None = None,
    layer_include_regex: Iterable[str] | str | None = None,
    layer_exclude_regex: Iterable[str] | str | None = None,
    debug_layouts: bool = False,
) -> dict[str, Any]:
    """Load DWG/DXF at ``path`` and return a GEO dictionary."""

    path_obj = Path(path)
    return _read_geo_payload_from_path(
        path_obj,
        prefer_table=prefer_table,
        use_oda=use_oda,
        feature_flags=feature_flags,
        force_text=force_text,
        pipeline=pipeline,
        allow_geom=allow_geom,
        layer_allowlist=layer_allowlist,
        block_name_allowlist=block_name_allowlist,
        block_name_regex=block_name_regex,
        layer_include_regex=layer_include_regex,
        layer_exclude_regex=layer_exclude_regex,
        debug_layouts=debug_layouts,
    )


def get_last_text_table_debug() -> dict[str, Any] | None:
    if isinstance(_LAST_TEXT_TABLE_DEBUG, dict):
        return _LAST_TEXT_TABLE_DEBUG
    return None


def get_last_acad_table_scan() -> dict[str, Any] | None:
    if isinstance(_LAST_ACAD_TABLE_SCAN, Mapping):
        scan: dict[str, Any] = dict(_LAST_ACAD_TABLE_SCAN)
        tables = scan.get("tables")
        if isinstance(tables, list):
            normalized: list[dict[str, Any]] = []
            for entry in tables:
                if isinstance(entry, Mapping):
                    normalized.append(dict(entry))
                else:
                    normalized.append({"value": entry})
            scan["tables"] = normalized
        return scan
    return None


__all__ = [
    "read_geo",
    "extract_geo_from_path",
    "read_acad_table",
    "rows_from_acad_table",
    "read_geo",
    "read_text_table",
    "read_geo",
    "choose_better_table",
    "promote_table_to_geo",
    "extract_geometry",
    "read_geo",
    "get_last_text_table_debug",
    "get_last_acad_table_scan",
    "set_trace_acad",
    "log_last_dxf_fallback",
]<|MERGE_RESOLUTION|>--- conflicted
+++ resolved
@@ -5983,17 +5983,6 @@
             if helper_score[1] > 0 and helper_score > best_score:
                 best_candidate = helper_map
                 best_score = helper_score
-<<<<<<< HEAD
-        if (
-            helper_score[1] == 0
-            and rows_txt_initial >= 2
-            and confidence_high
-        ):
-            force_columnar = True
-            print(
-                "[PATH-GUARD] helper_rows=0 but rows_txt>=2; forcing band/column fallback"
-            )
-=======
             if (
                 helper_score[1] == 0
                 and rows_txt_initial >= 2
@@ -6003,7 +5992,6 @@
                 print(
                     "[PATH-GUARD] helper_rows=0 but rows_txt>=2; forcing band/column fallback"
                 )
->>>>>>> 82349390
 
     legacy_helper = _resolve_app_callable("hole_count_from_text_table")
     _print_helper_debug("text_alt", legacy_helper)
@@ -7137,13 +7125,9 @@
     else:
         acad_info = {}
     acad_rows = len(acad_rows_list)
-<<<<<<< HEAD
-    if acad_rows == 0:
-=======
     if not run_acad:
         print("[PATH] acad=skip (pipeline=text/geom)")
     elif acad_rows == 0:
->>>>>>> 82349390
         print("[PATH] acad=0 (no tables found)")
 
     text_rows_list: list[dict[str, Any]] = []
@@ -7189,25 +7173,6 @@
 
     publish_info: dict[str, Any] | None = None
     publish_source_tag: str | None = None
-<<<<<<< HEAD
-    if acad_rows_list:
-        publish_info = acad_info
-        publish_source_tag = "acad_table"
-    elif text_rows_list:
-        publish_info = text_info
-        publish_source_tag = "text_table"
-
-    score_a = _score_table(acad_info)
-    score_b = _score_table(text_info)
-    best_table = publish_info or choose_better_table(acad_info, text_info)
-    if publish_info is None and isinstance(best_table, Mapping) and best_table.get("rows"):
-        publish_info = dict(best_table)
-        publish_info["rows"] = _normalize_table_rows(publish_info.get("rows"))
-        publish_source_tag = "acad_table" if score_a >= score_b else "text_table"
-    publish_rows: list[dict[str, Any]] = []
-    if isinstance(publish_info, Mapping):
-        publish_rows = list(publish_info.get("rows") or [])
-=======
     fallback_info: dict[str, Any] | None = None
     fallback_rows_list: list[dict[str, Any]] = []
     fallback_qty_sum = 0
@@ -7279,7 +7244,6 @@
             f"[TEXT-FALLBACK] promoted rows={len(fallback_rows_list)} "
             f"qty_sum={fallback_qty_sum} source=text"
         )
->>>>>>> 82349390
 
     table_used = False
     source_tag = publish_source_tag
@@ -7298,15 +7262,9 @@
         ):
             can_promote = True
         if can_promote:
-<<<<<<< HEAD
-            promote_table_to_geo(geo, publish_info, publish_source_tag or "text_table")
-            table_used = True
-            if publish_source_tag and "text" in publish_source_tag:
-=======
             promote_table_to_geo(geo, publish_info, publish_source_tag or "text")
             table_used = True
             if publish_source_tag and publish_source_tag == "text":
->>>>>>> 82349390
                 _print_promoted_rows_once(publish_rows)
 
     if not isinstance(best_table, Mapping) or not best_table.get("rows"):
@@ -7336,9 +7294,6 @@
         if geometry_rows_present and not allow_geom_rows:
             ops_summary.pop("rows", None)
             rows = []
-<<<<<<< HEAD
-        ops_summary["source"] = "geom"
-=======
             if pipeline_normalized == "auto":
                 print(
                     "[PATH] geom suppressed (use --pipeline geom or --allow-geom)"
@@ -7353,7 +7308,6 @@
                 qty_sum = _sum_qty(rows)
             else:
                 ops_summary["source"] = pipeline_normalized
->>>>>>> 82349390
 
     if not table_used and not publish_rows:
         hole_count = _best_geo_hole_count(geo)
