"""Isolated GEO extraction helpers for DWG/DXF sources."""

from __future__ import annotations

from collections import defaultdict
from collections.abc import Iterable, Mapping
from fractions import Fraction
import inspect
from functools import lru_cache
from pathlib import Path
import re
from typing import Any, Callable

from cad_quoter import geometry
from cad_quoter.geometry import convert_dwg_to_dxf
from cad_quoter.vendors import ezdxf as _ezdxf_vendor

_HAS_ODAFC = bool(getattr(geometry, "HAS_ODAFC", False))


@lru_cache(maxsize=1)
def _load_app_module():
    import importlib

    return importlib.import_module("appV5")


@lru_cache(maxsize=None)
def _resolve_app_callable(name: str) -> Callable[..., Any] | None:
    try:
        module = _load_app_module()
    except Exception:
        return None
    return getattr(module, name, None)


def _describe_helper(helper: Any) -> str:
    if helper is None:
        return "None"
    name = getattr(helper, "__name__", None)
    if isinstance(name, str):
        return name
    return repr(helper)


def _print_helper_debug(tag: str, helper: Any) -> None:
    try:
        helper_desc = _describe_helper(helper)
    except Exception:
        helper_desc = repr(helper)
    print(f"[EXTRACT] {tag} helper: {helper_desc}")


def _safe_file_size(path: Path) -> int | None:
    try:
        return path.stat().st_size
    except OSError:
        return None


def _doc_auditor_status(doc: Any) -> str | None:
    audit = getattr(doc, "audit", None)
    if not callable(audit):
        return None
    try:
        auditor = audit()
    except Exception as exc:  # pragma: no cover - defensive logging
        return f"error={exc}"
    errors = len(getattr(auditor, "errors", []) or [])
    warnings = len(getattr(auditor, "warnings", []) or [])
    fixes = len(getattr(auditor, "fixes", []) or [])
    return f"errors={errors} warnings={warnings} fixes={fixes}"


def _layout_entity_counts(doc: Any) -> dict[str, int]:
    totals: dict[str, int] = {"TABLE": 0, "MTEXT": 0, "TEXT": 0, "INSERT": 0}
    layouts = getattr(doc, "layouts", None)
    if layouts is None:
        return totals
    try:
        layout_iterable = list(layouts)
    except Exception:  # pragma: no cover - defensive logging
        try:
            layout_iterable = list(iter(layouts))
        except Exception:
            return totals
    if not layout_iterable:
        return totals
    for layout in layout_iterable:
        layout_name = getattr(layout, "name", None)
        if not layout_name:
            dxf_obj = getattr(layout, "dxf", None)
            layout_name = getattr(dxf_obj, "name", None)
        if not layout_name:
            layout_name = str(layout)
        counts: list[str] = []
        for entity_type in ("TABLE", "MTEXT", "TEXT", "INSERT"):
            query = getattr(layout, "query", None)
            count = 0
            if callable(query):
                try:
                    results = query(entity_type)
                except Exception:
                    results = []
                try:
                    count = len(results)
                except TypeError:
                    try:
                        count = sum(1 for _ in results)
                    except Exception:
                        count = 0
            totals[entity_type] = totals.get(entity_type, 0) + count
            counts.append(f"{entity_type}={count}")
        print(f"[LAYOUT] {layout_name}: {' '.join(counts)}")
    return totals


def _print_doc_open_diagnostics(doc: Any, path: Path) -> dict[str, int]:
    size = _safe_file_size(path)
    line = f"[OPEN] file={path} size={size if size is not None else 'unknown'}"
    auditor_status = _doc_auditor_status(doc)
    if auditor_status:
        line += f" auditor={auditor_status}"
    print(line)
    return _layout_entity_counts(doc)


def _should_attempt_dwg_conversion(counts: Mapping[str, int] | None) -> bool:
    if not isinstance(counts, Mapping):
        return False
    return sum(int(counts.get(key, 0)) for key in ("TABLE", "MTEXT", "TEXT")) == 0


_ROW_START_RE = re.compile(r"\(\s*\d+\s*\)")
_DIAMETER_PREFIX_RE = re.compile(
    r"(?:Ø|⌀|DIA(?:\.\b|\b))\s*(\d+\s*/\s*\d+|\d*\.\d+|\.\d+|\d+)",
    re.IGNORECASE,
)
_DIAMETER_SUFFIX_RE = re.compile(
    r"(\d+\s*/\s*\d+|\d*\.\d+|\.\d+|\d+)\s*(?:Ø|⌀|DIA(?:\.\b|\b))",
    re.IGNORECASE,
)
_MTEXT_ALIGN_RE = re.compile(r"\\A\d;", re.IGNORECASE)
_MTEXT_BREAK_RE = re.compile(r"\\P", re.IGNORECASE)


def _score_table(info: Mapping[str, Any] | None) -> tuple[int, int]:
    if not isinstance(info, Mapping):
        return (0, 0)
    rows = info.get("rows") or []
    return (_sum_qty(rows), len(rows))


def _sum_qty(rows: Iterable[Mapping[str, Any]] | None) -> int:
    total = 0
    if not rows:
        return total
    for row in rows:
        if not isinstance(row, Mapping):
            continue
        qty_val = row.get("qty")
        try:
            total += int(float(qty_val or 0))
        except Exception:
            continue
    return total


def read_acad_table(doc) -> dict[str, Any]:
    helper = _resolve_app_callable("hole_count_from_acad_table")
    _print_helper_debug("acad", helper)
    total_tables = 0
    total_tables_in_blocks = 0

    if doc is not None:
        layouts: list[tuple[str, Any]] = []

        def _layout_label(layout: Any, fallback: str) -> str:
            name = getattr(layout, "name", None) or getattr(layout, "layout_key", None)
            if not name:
                dxf_obj = getattr(layout, "dxf", None)
                name = getattr(dxf_obj, "name", None)
            if isinstance(name, str) and name:
                return name
            return fallback

        # Model space
        modelspace = getattr(doc, "modelspace", None)
        if callable(modelspace):
            try:
                model_layout = modelspace()
            except Exception:
                model_layout = None
            if model_layout is not None:
                layouts.append((_layout_label(model_layout, "Model"), model_layout))

        layout_manager = getattr(doc, "layouts", None)
        layout_names: list[str] = []
        if layout_manager is not None:
            name_sources = [
                getattr(layout_manager, "names", None),
                getattr(layout_manager, "get_layout_names", None),
            ]
            for source in name_sources:
                if source is None:
                    continue
                try:
                    names = source() if callable(source) else source
                except Exception:
                    continue
                if names:
                    try:
                        layout_names = list(names)
                    except Exception:
                        layout_names = [str(names)]
                    break
        get_layout = getattr(layout_manager, "get", None)
        for name in layout_names:
            if isinstance(name, str) and name.lower() == "model":
                continue
            layout_obj = None
            if callable(get_layout):
                try:
                    layout_obj = get_layout(name)
                except Exception:
                    layout_obj = None
            if layout_obj is None and layout_manager is not None:
                try:
                    layout_obj = layout_manager[name]
                except Exception:
                    layout_obj = None
            if layout_obj is not None:
                layouts.append((_layout_label(layout_obj, str(name)), layout_obj))

        blocks = getattr(doc, "blocks", None)

        def resolve_block(block_name: Any) -> Any:
            if not block_name or blocks is None:
                return None
            name_str = str(block_name)
            for attr_name in ("get", "get_block"):
                getter = getattr(blocks, attr_name, None)
                if callable(getter):
                    try:
                        return getter(name_str)
                    except Exception:
                        continue
            try:
                return blocks[name_str]
            except Exception:
                return None

        block_table_cache: dict[str, int] = {}

        for layout_name, layout in layouts:
            table_count = 0
            layout_block_tables = 0
            query = getattr(layout, "query", None)
            inserts: list[Any] = []
            if callable(query):
                try:
                    table_count = len(list(query("TABLE")))
                except Exception:
                    table_count = 0
                try:
                    inserts = list(query("INSERT"))
                except Exception:
                    inserts = []
            for insert in inserts:
                block_name = None
                dxf_obj = getattr(insert, "dxf", None)
                if dxf_obj is not None:
                    block_name = getattr(dxf_obj, "name", None)
                if not block_name:
                    block_name = getattr(insert, "name", None)
                if not block_name:
                    continue
                block_name_str = str(block_name)
                if block_name_str in block_table_cache:
                    block_tables = block_table_cache[block_name_str]
                else:
                    block = resolve_block(block_name_str)
                    block_tables = 0
                    if block is not None:
                        block_query = getattr(block, "query", None)
                        if callable(block_query):
                            try:
                                block_tables = len(list(block_query("TABLE")))
                            except Exception:
                                block_tables = 0
                    block_table_cache[block_name_str] = block_tables
                layout_block_tables += block_tables
            print(
                f"[ACAD-SCAN] layout={layout_name} tables={table_count} tables_in_blocks={layout_block_tables}"
            )
            total_tables += table_count
            total_tables_in_blocks += layout_block_tables

    if total_tables == 0 and total_tables_in_blocks == 0:
        print("[ACAD-SCAN] no tables found in any layout or block.")

    if callable(helper):
        try:
            result = helper(doc) or {}
        except Exception as exc:
            print(f"[EXTRACT] acad helper error: {exc}")
            raise
        if isinstance(result, Mapping):
            result_map = dict(result)
        else:
            result_map = {}
    else:
        result_map = {}

    rows = result_map.get("rows")
    row_count = 0
    if isinstance(rows, (list, tuple)):
        row_count = len(rows)
    elif isinstance(rows, Iterable) and not isinstance(rows, (str, bytes)):
        try:
            row_count = len(rows)  # type: ignore[arg-type]
        except Exception:
            row_count = 0
    hole_value = result_map.get("hole_count")
    if isinstance(hole_value, (int, float)):
        hole_display = int(hole_value)
    else:
        hole_display = hole_value if hole_value is not None else 0
    print(f"[ACAD] rows={row_count} hole_count={hole_display}")

    return result_map


def _collect_table_text_lines(doc: Any) -> list[str]:
    lines: list[str] = []
    if doc is None:
        return lines

    spaces: list[Any] = []
    modelspace = getattr(doc, "modelspace", None)
    if callable(modelspace):
        try:
            space = modelspace()
        except Exception:
            space = None
        if space is not None:
            spaces.append(space)

    for space in spaces:
        query = getattr(space, "query", None)
        if not callable(query):
            continue
        try:
            entities = list(query("TEXT, MTEXT"))
        except Exception:
            continue
        for entity in entities:
            raw_text = ""
            dxftype = None
            try:
                dxftype = entity.dxftype()
            except Exception:
                dxftype = None
            if dxftype == "MTEXT":
                plain_text = getattr(entity, "plain_text", None)
                if callable(plain_text):
                    try:
                        raw_text = plain_text()
                    except Exception:
                        raw_text = ""
                if not raw_text:
                    raw_text = getattr(entity, "text", "")
            elif dxftype == "TEXT":
                dxf_obj = getattr(entity, "dxf", None)
                raw_text = getattr(dxf_obj, "text", "") if dxf_obj is not None else ""
            else:
                raw_text = getattr(entity, "text", "")

            if not raw_text:
                continue
            for line in str(raw_text).splitlines():
                normalized = _normalize_table_fragment(line)
                if normalized:
                    lines.append(normalized)
    return lines


def _normalize_table_fragment(fragment: str) -> str:
    if not isinstance(fragment, str):
        fragment = str(fragment)
    cleaned = fragment.replace("%%C", "Ø").replace("%%c", "Ø")
    cleaned = _MTEXT_ALIGN_RE.sub("", cleaned)
    cleaned = _MTEXT_BREAK_RE.sub(" ", cleaned)
    cleaned = cleaned.replace("|", " |")
    cleaned = cleaned.replace("\\~", "~")
    cleaned = cleaned.replace("\\`", "`")
    cleaned = cleaned.replace("\\", " ")
    return " ".join(cleaned.split())


def _parse_number_token(token: str) -> float | None:
    text = (token or "").strip()
    if not text:
        return None
    if "/" in text:
        try:
            return float(Fraction(text))
        except Exception:
            return None
    if text.startswith("."):
        text = "0" + text
    try:
        return float(text)
    except Exception:
        return None


def _merge_table_lines(lines: Iterable[str]) -> list[str]:
    merged: list[str] = []
    current: list[str] | None = None
    for raw_line in lines:
        line = raw_line.strip()
        if not line:
            continue
        has_row_start = bool(_ROW_START_RE.search(line))
        if has_row_start:
            if current:
                merged.append(" ".join(current))
            current = [line]
        elif current:
            current.append(line)
    if current:
        merged.append(" ".join(current))
    return merged


def _extract_diameter(text: str) -> float | None:
    search_space = text or ""
    match = _DIAMETER_PREFIX_RE.search(search_space)
    if not match:
        match = _DIAMETER_SUFFIX_RE.search(search_space)
    if not match:
        return None
    return _parse_number_token(match.group(1))


def _fallback_text_table(lines: Iterable[str]) -> dict[str, Any]:
    merged = _merge_table_lines(lines)
    rows: list[dict[str, Any]] = []
    families: dict[str, int] = {}
    total_qty = 0

    for entry in merged:
        qty_match = _ROW_START_RE.search(entry)
        if not qty_match:
            continue
        qty_text = qty_match.group(0).strip("() ")
        try:
            qty = int(qty_text)
        except Exception:
            continue
        prefix = entry[: qty_match.start()].strip()
        suffix = entry[qty_match.end() :].strip()
        combined = " ".join(part for part in (prefix, suffix) if part)
        combined = combined.replace("|", " ")
        desc = " ".join(combined.split())
        if not desc:
            continue
        rows.append({"hole": "", "ref": "", "qty": qty, "desc": desc})
        total_qty += qty

        diameter = _extract_diameter(prefix + " " + suffix)
        if diameter is not None:
            key = f"{diameter:.4f}".rstrip("0").rstrip(".")
            families[key] = families.get(key, 0) + qty

    if not rows:
        return {}

    result: dict[str, Any] = {"rows": rows, "hole_count": total_qty}
    if families:
        result["hole_diam_families_in"] = families
    result["provenance_holes"] = "HOLE TABLE (TEXT_FALLBACK)"
    return result


def read_text_table(doc) -> dict[str, Any]:
    helper = _resolve_app_callable("extract_hole_table_from_text")
    _print_helper_debug("text", helper)
    table_lines: list[str] | None = None
    fallback_candidate: Mapping[str, Any] | None = None

    def ensure_lines() -> list[str]:
        nonlocal table_lines
        if table_lines is None:
            table_lines = _collect_table_text_lines(doc)
        return table_lines

    if callable(helper):
        try:
            result = helper(doc) or {}
        except Exception as exc:
            print(f"[EXTRACT] text helper error: {exc}")
            raise
        if isinstance(result, Mapping):
            result_map = dict(result)
            if result_map.get("rows"):
                return result_map
            fallback_candidate = result_map
        else:
            fallback_candidate = {}

    legacy_helper = _resolve_app_callable("hole_count_from_text_table")
    _print_helper_debug("text_alt", legacy_helper)
    if callable(legacy_helper):
        needs_lines = False
        try:
            signature = inspect.signature(legacy_helper)
        except (TypeError, ValueError):
            signature = None
        if signature is not None:
            required = [
                param
                for param in signature.parameters.values()
                if param.kind in (param.POSITIONAL_ONLY, param.POSITIONAL_OR_KEYWORD)
                and param.default is param.empty
            ]
            needs_lines = len(required) >= 2

        try:
            if needs_lines:
                lines = ensure_lines()
                result = legacy_helper(doc, lines) or {}
            else:
                result = legacy_helper(doc) or {}
        except TypeError as exc:
            print(f"[EXTRACT] text helper error: {exc}")
            lines = ensure_lines()
            result = legacy_helper(doc, lines) or {}
        except Exception as exc:
            print(f"[EXTRACT] text helper error: {exc}")
            raise

        if isinstance(result, Mapping):
            result_map = dict(result)
            if result_map.get("rows"):
                return result_map
            if fallback_candidate is None:
                fallback_candidate = result_map
    else:
        if fallback_candidate is None:
            fallback_candidate = {}

    lines = ensure_lines()
    fallback = _fallback_text_table(lines)
    if fallback:
        return fallback

    if isinstance(fallback_candidate, Mapping):
        return dict(fallback_candidate)
    return {}


def choose_better_table(a: Mapping[str, Any] | None, b: Mapping[str, Any] | None) -> Mapping[str, Any]:
    helper = _resolve_app_callable("_choose_better")
    if callable(helper):
        try:
            chosen = helper(a, b)
        except Exception:
            chosen = None
        if isinstance(chosen, Mapping):
            return chosen
        if isinstance(chosen, list):
            return {"rows": list(chosen)}
    score_a = _score_table(a)
    score_b = _score_table(b)
    candidate = a if score_a >= score_b else b
    if isinstance(candidate, Mapping):
        return candidate
    return {}


def promote_table_to_geo(geo: dict[str, Any], table_info: Mapping[str, Any], source_tag: str) -> None:
    helper = _resolve_app_callable("_persist_rows_and_totals")
    if callable(helper):
        try:
            helper(geo, table_info, src=source_tag)
            return
        except Exception:
            pass
    if not isinstance(table_info, Mapping):
        return
<<<<<<< HEAD

    raw_rows = table_info.get("rows")
    if not isinstance(raw_rows, Iterable):
        return

    normalized_rows: list[dict[str, Any]] = []
    for entry in raw_rows:
        if not isinstance(entry, Mapping):
=======
    new_rows = table_info.get("rows") or []
    if isinstance(new_rows, Iterable) and not isinstance(new_rows, list):
        new_rows = list(new_rows)
    elif not isinstance(new_rows, list):
        new_rows = list(new_rows) if isinstance(new_rows, Iterable) else []

    existing_ops_summary = geo.get("ops_summary")
    if isinstance(existing_ops_summary, Mapping):
        existing_rows = existing_ops_summary.get("rows") or []
    else:
        existing_rows = []
    if isinstance(existing_rows, Iterable) and not isinstance(existing_rows, list):
        existing_rows = list(existing_rows)
    elif not isinstance(existing_rows, list):
        existing_rows = list(existing_rows) if isinstance(existing_rows, Iterable) else []

    new_qty_sum = _sum_qty(new_rows)
    current_qty_sum = _sum_qty(existing_rows)
    new_score = (new_qty_sum, len(new_rows))
    current_score = (current_qty_sum, len(existing_rows))

    if new_score <= current_score:
        print(
            f"[EXTRACT] kept existing table rows={len(existing_rows)} qty_sum={current_qty_sum}"
        )
        return

    ops_summary = _ensure_ops_summary_map(existing_ops_summary)
    ops_summary["rows"] = list(new_rows)
    ops_summary["source"] = source_tag
    totals = defaultdict(int)
    for row in new_rows:
        if not isinstance(row, Mapping):
>>>>>>> f86044b5
            continue
        normalized = dict(entry)
        normalized["hole"] = str(entry.get("hole") or "")
        normalized["ref"] = str(entry.get("ref") or "")
        normalized["desc"] = str(entry.get("desc") or "")
        try:
            normalized["qty"] = int(float(entry.get("qty") or 0))
        except Exception:
            normalized["qty"] = 0
        normalized_rows.append(normalized)

    normalized_rows = [row for row in normalized_rows if int(row.get("qty", 0) or 0) > 0]
    if not normalized_rows:
        return

    def _detect_sides(text: str) -> set[str]:
        if not text:
            return {"front"}
        upper = text.upper()
        if any(
            token in upper
            for token in (
                "FRONT & BACK",
                "FRONT AND BACK",
                "FRONT/BACK",
                "BOTH SIDES",
                "DOUBLE SIDED",
                "DOUBLE-SIDED",
            )
        ):
            return {"front", "back"}
        has_front = "FRONT" in upper
        has_back = any(
            marker in upper
            for marker in ("BACK", "BACKSIDE", "FROM BACK", "BACK SIDE", "BACK-", "(BACK)")
        )
        if has_front and has_back:
            return {"front", "back"}
        if has_back:
            return {"back"}
        return {"front"}

    def _increment_with_sides(base_key: str, qty: int, sides: set[str]) -> None:
        if qty <= 0:
            return
        totals[base_key] += qty
        if "front" in sides:
            totals[f"{base_key}_front"] += qty
        if "back" in sides:
            totals[f"{base_key}_back"] += qty

    totals = defaultdict(int)
    for row in normalized_rows:
        qty = int(row.get("qty") or 0)
        if qty <= 0:
            continue
        desc_upper = row.get("desc", "").upper()
        sides = _detect_sides(desc_upper)
        has_tap = "TAP" in desc_upper
        has_cbore = any(
            marker in desc_upper
            for marker in ("CBORE", "C'BORE", "C’BORE", "COUNTERBORE", "COUNTER BORE", "C-BORE", "C BORE")
        )
        has_csk = any(marker in desc_upper for marker in ("C'SINK", "C’SINK", "CSK", "COUNTERSINK"))
        has_counterdrill = any(
            marker in desc_upper
            for marker in (
                "COUNTERDRILL",
                "COUNTER DRILL",
                "C DRILL",
                "C-DRILL",
                "C'DRILL",
                "C’DRILL",
                "CENTER DRILL",
            )
        )
        has_spot = (
            "SPOT" in desc_upper
            and "SPOTFACE" not in desc_upper
            and "SPOT FACE" not in desc_upper
        ) or has_counterdrill
        has_drill = (
            (" DRILL" in desc_upper or desc_upper.startswith("DRILL"))
            and not has_counterdrill
        )
        has_thru = "THRU" in desc_upper or "THROUGH" in desc_upper

        if has_tap:
            _increment_with_sides("tap", qty, sides)
            totals["drill"] += qty
        elif has_drill or (has_thru and not has_counterdrill):
            totals["drill"] += qty

        if has_cbore:
            _increment_with_sides("cbore", qty, sides)

        if has_csk:
            _increment_with_sides("csk", qty, sides)

        if has_counterdrill:
            _increment_with_sides("counterdrill", qty, sides)

        if has_spot:
            _increment_with_sides("spot", qty, sides)

        if "JIG GRIND" in desc_upper:
            totals["jig_grind"] += qty

    if totals:
<<<<<<< HEAD
        totals["tap_total"] = totals.get("tap_front", 0) + totals.get("tap_back", 0)
        totals["cbore_total"] = totals.get("cbore_front", 0) + totals.get("cbore_back", 0)
        totals["csk_total"] = totals.get("csk_front", 0) + totals.get("csk_back", 0)
        totals["spot_total"] = totals.get("spot_front", 0) + totals.get("spot_back", 0)
        totals["counterdrill_total"] = (
            totals.get("counterdrill_front", 0) + totals.get("counterdrill_back", 0)
        )
        totals_dict = {key: value for key, value in totals.items() if value > 0}
    else:
        totals_dict = {}

    ops_summary = geo.setdefault("ops_summary", {})
    ops_summary["rows"] = normalized_rows
    source_normalized = "acad_table" if source_tag == "acad_table" else "text_table"
    ops_summary["source"] = source_normalized
    if totals_dict:
        ops_summary["totals"] = totals_dict

    hole_candidates = (
        table_info.get("table_total"),
        table_info.get("hole_count"),
        _sum_qty(normalized_rows),
    )
    for candidate in hole_candidates:
        try:
            hole_count = int(float(candidate))
        except Exception:
            continue
        if hole_count > 0:
            geo["hole_count"] = hole_count
            break

=======
        ops_summary["totals"] = dict(totals)
    else:
        ops_summary.pop("totals", None)
    hole_count = table_info.get("hole_count")
    if hole_count is None:
        hole_count = new_qty_sum
    try:
        geo["hole_count"] = int(hole_count)
    except Exception:
        pass
>>>>>>> f86044b5
    provenance = geo.setdefault("provenance", {})
    provenance["holes"] = "HOLE TABLE"
    geo["ops_summary"] = ops_summary
    print(
        f"[EXTRACT] promoted table rows={len(new_rows)} qty_sum={new_qty_sum} "
        f"source={source_tag}"
    )


def extract_geometry(doc) -> dict[str, Any]:
    helper = _resolve_app_callable("_build_geo_from_ezdxf_doc")
    if callable(helper):
        try:
            geo = helper(doc)
        except Exception:
            geo = None
        if isinstance(geo, Mapping):
            return dict(geo)
    return {}


def _load_doc_for_path(path: Path, *, use_oda: bool) -> Any:
    ezdxf_mod = geometry.require_ezdxf()
    readfile = getattr(ezdxf_mod, "readfile", None)
    if not callable(readfile):
        raise AttributeError("ezdxf module does not expose a callable readfile")
    lower_suffix = path.suffix.lower()
    if lower_suffix == ".dwg":
        doc = None
        counts: Mapping[str, int] | None = None
        if use_oda and _HAS_ODAFC:
            odafc_mod = None
            try:
                odafc_mod = _ezdxf_vendor.require_odafc()
            except Exception:
                odafc_mod = None
            if odafc_mod is not None:
                odaread = getattr(odafc_mod, "readfile", None)
                if callable(odaread):
                    doc = odaread(str(path))
                    counts = _print_doc_open_diagnostics(doc, path)
                    if _should_attempt_dwg_conversion(counts):
                        print("[OPEN] No entities in DWG via ezdxf; attempting DWG→DXF conversion")
                        doc = None
        if doc is None:
            dxf_path = Path(convert_dwg_to_dxf(str(path)))
            doc = readfile(str(dxf_path))
            _print_doc_open_diagnostics(doc, dxf_path)
        return doc
    doc = readfile(str(path))
    _print_doc_open_diagnostics(doc, path)
    return doc


def _ensure_ops_summary_map(candidate: Any) -> dict[str, Any]:
    if isinstance(candidate, Mapping):
        return dict(candidate)
    return {}


def _best_geo_hole_count(geo: Mapping[str, Any]) -> int | None:
    for key in ("hole_count", "hole_count_geom", "hole_count_geom_dedup", "hole_count_geom_raw"):
        value = geo.get(key) if isinstance(geo, Mapping) else None
        try:
            val_int = int(float(value))
        except Exception:
            val_int = 0
        if val_int > 0:
            return val_int
    return None


def extract_geo_from_path(
    path: str,
    *,
    prefer_table: bool = True,
    use_oda: bool = True,
    feature_flags: Mapping[str, Any] | None = None,
) -> dict[str, Any]:
    """Load DWG/DXF at ``path`` and return a GEO dictionary."""

    del feature_flags  # placeholder for future feature toggles
    path_obj = Path(path)
    try:
        doc = _load_doc_for_path(path_obj, use_oda=use_oda)
    except Exception as exc:  # pragma: no cover - defensive logging
        print(f"[EXTRACT] failed to load document: {exc}")
        return {"error": str(exc)}

    geo = extract_geometry(doc)
    if not isinstance(geo, dict):
        geo = {}

    existing_ops_summary = geo.get("ops_summary") if isinstance(geo, Mapping) else {}
    provenance = geo.get("provenance") if isinstance(geo, Mapping) else {}
    provenance_holes = None
    if isinstance(provenance, Mapping):
        provenance_holes = provenance.get("holes")
    existing_source = ""
    if isinstance(existing_ops_summary, Mapping):
        existing_source = str(existing_ops_summary.get("source") or "")
    existing_is_table = bool(
        (existing_source and "table" in existing_source.lower())
        or (isinstance(provenance_holes, str) and provenance_holes.upper() == "HOLE TABLE")
    )
    if existing_is_table and isinstance(existing_ops_summary, Mapping):
        current_table_info = dict(existing_ops_summary)
        rows = current_table_info.get("rows")
        if isinstance(rows, Iterable) and not isinstance(rows, list):
            current_table_info["rows"] = list(rows)
    else:
        current_table_info = {}

    try:
        acad_info = read_acad_table(doc) or {}
    except Exception:
        acad_info = {}
    try:
        text_info = read_text_table(doc) or {}
    except Exception:
        text_info = {}

    acad_rows = len((acad_info.get("rows") or [])) if isinstance(acad_info, Mapping) else 0
    text_rows = len((text_info.get("rows") or [])) if isinstance(text_info, Mapping) else 0
    print(f"[EXTRACT] acad_rows={acad_rows} text_rows={text_rows}")

    best_table = choose_better_table(acad_info, text_info)
    score_a = _score_table(acad_info)
    score_b = _score_table(text_info)
    table_used = False
    source_tag = None
    existing_score = _score_table(current_table_info)
    best_score = _score_table(best_table)
    if isinstance(best_table, Mapping) and best_table.get("rows") and best_score > existing_score:
        source_tag = "acad_table" if score_a >= score_b else "text_table"
        promote_table_to_geo(geo, best_table, source_tag)
        table_used = True

    ops_summary = _ensure_ops_summary_map(geo.get("ops_summary"))
    geo["ops_summary"] = ops_summary
    rows = ops_summary.get("rows")
    if not isinstance(rows, list):
        if isinstance(rows, Iterable):
            rows = list(rows)
        else:
            rows = []
    if not table_used and existing_is_table:
        table_used = bool(rows)
    if table_used:
        qty_sum = _sum_qty(rows)
    else:
        if rows:
            ops_summary.pop("rows", None)
            rows = []
        qty_sum = 0
        ops_summary["source"] = "geom"
    if not table_used:
        hole_count = _best_geo_hole_count(geo)
        if hole_count:
            geo["hole_count"] = hole_count

    if table_used and source_tag:
        ops_summary["source"] = source_tag
    totals = ops_summary.get("totals")
    if isinstance(totals, Mapping):
        ops_summary["totals"] = dict(totals)

    rows_for_log = rows
    if table_used:
        rows_for_log = ops_summary.get("rows") or []
        if not isinstance(rows_for_log, list) and isinstance(rows_for_log, Iterable):
            rows_for_log = list(rows_for_log)
        qty_sum = _sum_qty(rows_for_log)
    provenance_holes = None
    provenance = geo.get("provenance")
    if isinstance(provenance, Mapping):
        provenance_holes = provenance.get("holes")

    hole_count_value = geo.get("hole_count")
    hole_count_repr = ""
    if hole_count_value is not None:
        try:
            hole_count_repr = str(int(float(hole_count_value)))
        except Exception:
            hole_count_repr = str(hole_count_value)

    details = [
        f"rows={len(rows_for_log)}",
        f"qty_sum={qty_sum}",
        f"source={ops_summary.get('source')}",
    ]
    if hole_count_repr:
        details.append(f"hole_count={hole_count_repr}")
    if provenance_holes:
        details.append(f"provenance={provenance_holes}")
    print("[EXTRACT] published " + " ".join(details))

    return geo


__all__ = [
    "extract_geo_from_path",
    "read_acad_table",
    "read_text_table",
    "choose_better_table",
    "promote_table_to_geo",
    "extract_geometry",
]<|MERGE_RESOLUTION|>--- conflicted
+++ resolved
@@ -590,16 +590,6 @@
             pass
     if not isinstance(table_info, Mapping):
         return
-<<<<<<< HEAD
-
-    raw_rows = table_info.get("rows")
-    if not isinstance(raw_rows, Iterable):
-        return
-
-    normalized_rows: list[dict[str, Any]] = []
-    for entry in raw_rows:
-        if not isinstance(entry, Mapping):
-=======
     new_rows = table_info.get("rows") or []
     if isinstance(new_rows, Iterable) and not isinstance(new_rows, list):
         new_rows = list(new_rows)
@@ -633,7 +623,6 @@
     totals = defaultdict(int)
     for row in new_rows:
         if not isinstance(row, Mapping):
->>>>>>> f86044b5
             continue
         normalized = dict(entry)
         normalized["hole"] = str(entry.get("hole") or "")
@@ -743,40 +732,6 @@
             totals["jig_grind"] += qty
 
     if totals:
-<<<<<<< HEAD
-        totals["tap_total"] = totals.get("tap_front", 0) + totals.get("tap_back", 0)
-        totals["cbore_total"] = totals.get("cbore_front", 0) + totals.get("cbore_back", 0)
-        totals["csk_total"] = totals.get("csk_front", 0) + totals.get("csk_back", 0)
-        totals["spot_total"] = totals.get("spot_front", 0) + totals.get("spot_back", 0)
-        totals["counterdrill_total"] = (
-            totals.get("counterdrill_front", 0) + totals.get("counterdrill_back", 0)
-        )
-        totals_dict = {key: value for key, value in totals.items() if value > 0}
-    else:
-        totals_dict = {}
-
-    ops_summary = geo.setdefault("ops_summary", {})
-    ops_summary["rows"] = normalized_rows
-    source_normalized = "acad_table" if source_tag == "acad_table" else "text_table"
-    ops_summary["source"] = source_normalized
-    if totals_dict:
-        ops_summary["totals"] = totals_dict
-
-    hole_candidates = (
-        table_info.get("table_total"),
-        table_info.get("hole_count"),
-        _sum_qty(normalized_rows),
-    )
-    for candidate in hole_candidates:
-        try:
-            hole_count = int(float(candidate))
-        except Exception:
-            continue
-        if hole_count > 0:
-            geo["hole_count"] = hole_count
-            break
-
-=======
         ops_summary["totals"] = dict(totals)
     else:
         ops_summary.pop("totals", None)
@@ -787,7 +742,6 @@
         geo["hole_count"] = int(hole_count)
     except Exception:
         pass
->>>>>>> f86044b5
     provenance = geo.setdefault("provenance", {})
     provenance["holes"] = "HOLE TABLE"
     geo["ops_summary"] = ops_summary
