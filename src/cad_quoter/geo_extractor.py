--- conflicted
+++ resolved
@@ -2357,16 +2357,9 @@
     prefer_table: bool = True,
     feature_flags: Mapping[str, Any] | None = None,
 ) -> dict[str, Any]:
-<<<<<<< HEAD
-    """Build a GEO dictionary from an already-loaded ezdxf document."""
+    """Process a loaded DXF/DWG document into GEO payload details."""
 
     del feature_flags  # placeholder for future feature toggles
-    use_tables = bool(prefer_table)
-=======
-    """Process a loaded DXF/DWG document into GEO payload details."""
-
-    del feature_flags  # placeholder for future feature toggles
->>>>>>> 4bca3f01
     geo = extract_geometry(doc)
     if not isinstance(geo, dict):
         geo = {}
