"""Isolated GEO extraction helpers for DWG/DXF sources."""

from __future__ import annotations

from collections import Counter, defaultdict
from collections.abc import Iterable, Mapping
from dataclasses import dataclass
from fractions import Fraction
import inspect
import math
from functools import lru_cache
import os
from pathlib import Path
import re
import statistics
from typing import Any, Callable
from fnmatch import fnmatchcase

from cad_quoter import geometry
from cad_quoter.geometry import convert_dwg_to_dxf
from cad_quoter.vendors import ezdxf as _ezdxf_vendor


TransformMatrix = tuple[float, float, float, float, float, float]


@dataclass(slots=True)
class FlattenedEntity:
    """Metadata wrapper for entities yielded by :func:`flatten_entities`."""

    entity: Any
    transform: TransformMatrix
    from_block: bool
    block_name: str | None
    block_stack: tuple[str, ...]
    depth: int
    layer: str
    layer_upper: str
    effective_layer: str
    effective_layer_upper: str


_IDENTITY_TRANSFORM: TransformMatrix = (1.0, 0.0, 0.0, 0.0, 1.0, 0.0)


def _matrix_multiply(a: TransformMatrix, b: TransformMatrix) -> TransformMatrix:
    """Return the matrix product ``a @ b`` for affine 2D transforms."""

    a00, a01, a02, a10, a11, a12 = a
    b00, b01, b02, b10, b11, b12 = b
    return (
        a00 * b00 + a01 * b10,
        a00 * b01 + a01 * b11,
        a00 * b02 + a01 * b12 + a02,
        a10 * b00 + a11 * b10,
        a10 * b01 + a11 * b11,
        a10 * b02 + a11 * b12 + a12,
    )


def _matrix_chain(*matrices: TransformMatrix) -> TransformMatrix:
    """Compose ``matrices`` left→right into a single transform."""

    transform = _IDENTITY_TRANSFORM
    for matrix in matrices:
        transform = _matrix_multiply(transform, matrix)
    return transform


def _matrix_translate(tx: float, ty: float) -> TransformMatrix:
    return (1.0, 0.0, float(tx), 0.0, 1.0, float(ty))


def _matrix_scale(sx: float, sy: float) -> TransformMatrix:
    return (float(sx), 0.0, 0.0, 0.0, float(sy), 0.0)


def _matrix_rotate(rad: float) -> TransformMatrix:
    cos_a = math.cos(rad)
    sin_a = math.sin(rad)
    return (cos_a, -sin_a, 0.0, sin_a, cos_a, 0.0)


def _apply_transform_point(
    matrix: TransformMatrix, point: tuple[float | None, float | None]
) -> tuple[float | None, float | None]:
    x_val, y_val = point
    if not isinstance(x_val, (int, float)) or not isinstance(y_val, (int, float)):
        return (None, None)
    x = float(x_val)
    y = float(y_val)
    m00, m01, m02, m10, m11, m12 = matrix
    return (m00 * x + m01 * y + m02, m10 * x + m11 * y + m12)


def _transform_scale_hint(matrix: TransformMatrix) -> float:
    """Return an approximate scale factor encoded by ``matrix``."""

    m00, m01, _m02, m10, m11, _m12 = matrix
    scale_x = math.hypot(m00, m10)
    scale_y = math.hypot(m01, m11)
    candidates = [value for value in (scale_x, scale_y) if value > 0]
    if not candidates:
        return 1.0
    try:
        return float(statistics.median(candidates))
    except Exception:
        return candidates[0]


def _coerce_float(value: Any, default: float = 0.0) -> float:
    try:
        return float(value)
    except Exception:
        return float(default)


def _point2d(value: Any) -> tuple[float, float] | None:
    if value is None:
        return None
    if hasattr(value, "xyz"):
        try:
            x_val, y_val, _ = value.xyz
            return (float(x_val), float(y_val))
        except Exception:
            return None
    for accessor in (("x", "y"), (0, 1)):
        try:
            x_candidate = getattr(value, accessor[0]) if isinstance(accessor[0], str) else value[accessor[0]]
        except Exception:
            x_candidate = None
        try:
            y_candidate = getattr(value, accessor[1]) if isinstance(accessor[1], str) else value[accessor[1]]
        except Exception:
            y_candidate = None
        if x_candidate is None and y_candidate is None:
            continue
        try:
            x_float = float(x_candidate) if x_candidate is not None else 0.0
            y_float = float(y_candidate) if y_candidate is not None else 0.0
        except Exception:
            continue
        return (x_float, y_float)
    try:
        sequence = list(value)
    except Exception:
        return None
    if len(sequence) >= 2:
        try:
            return (float(sequence[0]), float(sequence[1]))
        except Exception:
            return None
    return None


def _iter_insert_attributes(entity: Any) -> Iterable[Any]:
    attr_seen: set[int] = set()
    for attr_name in ("attribs", "attribs_raw"):
        attr_value = getattr(entity, attr_name, None)
        if attr_value is None:
            continue
        if callable(attr_value):
            try:
                attr_iterable = attr_value()
            except Exception:
                continue
        else:
            attr_iterable = attr_value
        if attr_iterable is None:
            continue
        try:
            iterator = list(attr_iterable)
        except Exception:
            iterator = [attr_iterable]
        for attr_entity in iterator:
            if attr_entity is None:
                continue
            marker = id(attr_entity)
            if marker in attr_seen:
                continue
            attr_seen.add(marker)
            yield attr_entity


def flatten_entities(layout: Any, depth: int = 5) -> Iterable[FlattenedEntity]:
    """Yield entities from ``layout`` with accumulated block transforms."""

    if layout is None:
        return

    max_depth = max(int(depth), 0)
    doc = getattr(layout, "doc", None)

    def _iter_container(container: Any) -> list[Any]:
        if container is None:
            return []
        try:
            return list(container)
        except Exception:
            result: list[Any] = []
            try:
                iterator = iter(container)
            except Exception:
                return result
            for item in iterator:
                result.append(item)
            return result

    def _extract_block_name(entity: Any) -> str | None:
        dxf_obj = getattr(entity, "dxf", None)
        name = None
        if dxf_obj is not None:
            name = getattr(dxf_obj, "name", None)
        if name is None:
            name = getattr(entity, "name", None)
        if not isinstance(name, str):
            return None
        text = name.strip()
        return text or None

    def _resolve_block_layout(entity: Any) -> Any | None:
        block_layout = None
        block_attr = getattr(entity, "block", None)
        if callable(block_attr):
            try:
                block_layout = block_attr()
            except Exception:
                block_layout = None
        if block_layout is not None:
            return block_layout
        name = _extract_block_name(entity)
        if not name:
            return None
        candidates: list[Any] = []
        for source in (getattr(entity, "doc", None), doc):
            if source is None:
                continue
            blocks = getattr(source, "blocks", None)
            if blocks is None:
                continue
            get_block = getattr(blocks, "get", None)
            if callable(get_block):
                try:
                    layout_obj = get_block(name)
                except Exception:
                    layout_obj = None
                if layout_obj is not None:
                    candidates.append(layout_obj)
        return candidates[0] if candidates else None

    def _block_base_point(block_layout: Any) -> tuple[float, float] | None:
        if block_layout is None:
            return None
        for source in (
            getattr(block_layout, "block", None),
            getattr(block_layout, "dxf", None),
            block_layout,
        ):
            if source is None:
                continue
            for attr in ("base_point", "insert", "origin"):
                coords = _point2d(getattr(source, attr, None))
                if coords is not None:
                    return coords
        return None

    def _insert_local_transform(entity: Any, block_layout: Any) -> TransformMatrix:
        dxf_obj = getattr(entity, "dxf", None)
        insert_point = None
        if dxf_obj is not None:
            insert_point = getattr(dxf_obj, "insert", None)
        if insert_point is None:
            insert_point = getattr(entity, "insert", None)
        insert_xy = _point2d(insert_point) or (0.0, 0.0)

        rotation_deg = 0.0
        if dxf_obj is not None:
            rotation_deg = _coerce_float(getattr(dxf_obj, "rotation", 0.0), 0.0)
        else:
            rotation_deg = _coerce_float(getattr(entity, "rotation", 0.0), 0.0)

        scale_uniform = 1.0
        if dxf_obj is not None:
            scale_uniform = _coerce_float(getattr(dxf_obj, "scale", 1.0), 1.0)
        else:
            scale_uniform = _coerce_float(getattr(entity, "scale", 1.0), 1.0)
        if scale_uniform == 0.0:
            scale_uniform = 1.0

        sx = scale_uniform
        sy = scale_uniform
        if dxf_obj is not None:
            sx_raw = getattr(dxf_obj, "xscale", None)
            sy_raw = getattr(dxf_obj, "yscale", None)
        else:
            sx_raw = getattr(entity, "xscale", None)
            sy_raw = getattr(entity, "yscale", None)
        if sx_raw not in (None, 0):
            sx *= _coerce_float(sx_raw, 1.0)
        if sy_raw not in (None, 0):
            sy *= _coerce_float(sy_raw, sx)
        if sx == 0.0:
            sx = 1.0
        if sy == 0.0:
            sy = sx

        base_point = _block_base_point(block_layout)
        if base_point is None:
            base_point = _point2d(getattr(dxf_obj, "block_base_point", None))

        transform_local = _matrix_chain(
            _matrix_translate(insert_xy[0], insert_xy[1]),
            _matrix_rotate(math.radians(rotation_deg)),
            _matrix_scale(sx, sy),
        )
        if base_point is not None:
            transform_local = _matrix_multiply(
                transform_local, _matrix_translate(-base_point[0], -base_point[1])
            )
        return transform_local

    def _flatten(
        entity: Any,
        transform: TransformMatrix,
        block_stack: tuple[str, ...],
        parent_effective_layer: str | None,
        level: int,
    ) -> Iterable[FlattenedEntity]:
        layer_name = _entity_layer(entity)
        layer_upper = layer_name.upper() if layer_name else ""
        effective_layer = layer_name or ""
        effective_layer_upper = layer_upper
        if not effective_layer_upper or effective_layer_upper == "0":
            candidate = parent_effective_layer or layer_name or ""
            effective_layer = candidate
            effective_layer_upper = candidate.upper() if candidate else ""

        flattened = FlattenedEntity(
            entity=entity,
            transform=transform,
            from_block=bool(block_stack),
            block_name=block_stack[-1] if block_stack else None,
            block_stack=block_stack,
            depth=level,
            layer=layer_name,
            layer_upper=layer_upper,
            effective_layer=effective_layer,
            effective_layer_upper=effective_layer_upper,
        )
        yield flattened

        dxftype = None
        try:
            dxftype = entity.dxftype()
        except Exception:
            dxftype = None
        kind = str(dxftype or "").upper()
        if kind != "INSERT" or level >= max_depth:
            return

        block_name = _extract_block_name(entity)
        if block_name and block_name in block_stack:
            return

        block_layout = _resolve_block_layout(entity)
        local_transform = _insert_local_transform(entity, block_layout)
        child_transform = _matrix_multiply(transform, local_transform)
        child_stack = block_stack + (block_name,) if block_name else block_stack
        child_parent_layer = effective_layer or parent_effective_layer

        nested_entities: list[Any] = []
        use_local_transform = True
        if block_layout is not None:
            entity_space = getattr(block_layout, "entity_space", None)
            nested_entities = _iter_container(entity_space if entity_space is not None else block_layout)
        if not nested_entities:
            try:
                nested_entities = list(entity.virtual_entities())
            except Exception:
                nested_entities = []
            else:
                use_local_transform = False

        for child in nested_entities:
            next_transform = child_transform if use_local_transform else transform
            yield from _flatten(child, next_transform, child_stack, child_parent_layer, level + 1)

        for attribute in _iter_insert_attributes(entity):
            yield from _flatten(attribute, child_transform, child_stack, child_parent_layer, level + 1)

    base_entities = _iter_container(layout)
    for entity in base_entities:
        yield from _flatten(entity, _IDENTITY_TRANSFORM, tuple(), None, 0)

_HAS_ODAFC = bool(getattr(geometry, "HAS_ODAFC", False))

_DEFAULT_LAYER_ALLOWLIST = frozenset({"BALLOON"})
_PREFERRED_BLOCK_NAME_RE = re.compile(r"HOLE.*(?:CHART|TABLE)", re.IGNORECASE)
_FOLLOW_SHEET_DIRECTIVE_RE = re.compile(
    r"SEE\s+(?:SHEET|SHT)\s+(?P<target>[A-Z0-9]+)", re.IGNORECASE
)

_LAST_ACAD_TABLE_SCAN: dict[str, Any] | None = None
_TRACE_ACAD = False
_LAST_DXF_FALLBACK_INFO: dict[str, Any] | None = None


@dataclass(slots=True)
class TableHit:
    """Container describing an AutoCAD table discovered in the drawing."""

    owner: str
    layer: str
    handle: str
    rows: int
    cols: int
    dxftype: str
    table: Any
    source: str
    name: str | None
    scan_index: int
    transform: TransformMatrix = _IDENTITY_TRANSFORM
    block_stack: tuple[str, ...] = ()
    from_block: bool = False


def _get_table_dimension(entity: Any, names: tuple[str, ...]) -> int | None:
    dxf_obj = getattr(entity, "dxf", None)
    for name in names:
        for source in (entity, dxf_obj):
            if source is None:
                continue
            value = getattr(source, name, None)
            if value is None:
                continue
            if callable(value):
                try:
                    value = value()
                except Exception:
                    continue
            try:
                return int(float(value))
            except Exception:
                continue
    return None


def _entity_layer(entity: Any) -> str:
    dxf_obj = getattr(entity, "dxf", None)
    candidates: list[Any] = []
    if dxf_obj is not None:
        candidates.append(getattr(dxf_obj, "layer", None))
    candidates.append(getattr(entity, "layer", None))
    for candidate in candidates:
        if candidate is None:
            continue
        try:
            text = str(candidate).strip()
        except Exception:
            continue
        if text:
            return text
    return ""


def _extract_layer(entity: Any) -> str:
    """Return the best-effort layer name for ``entity``."""

    return _entity_layer(entity)


def _entity_handle(entity: Any) -> str:
    dxf_obj = getattr(entity, "dxf", None)
    for source in (entity, dxf_obj):
        if source is None:
            continue
        handle = getattr(source, "handle", None)
        if handle is None:
            continue
        try:
            text = str(handle).strip()
        except Exception:
            continue
        if text:
            return text
    return ""



def _entity_owner_handle(entity: Any) -> str:
    dxf_obj = getattr(entity, "dxf", None)
    for source in (entity, dxf_obj):
        if source is None:
            continue
        owner = getattr(source, "owner", None)
        if owner is None:
            continue
        try:
            text = str(owner).strip()
        except Exception:
            continue
        if text:
            return text
    return ""



def _normalize_oda_version(version: str | None) -> str | None:
    if version is None:
        return None
    try:
        normalized = str(version).strip().upper()
    except Exception:
        return None
    mapping = {
        "ACAD2000": "ACAD2000",
        "2000": "ACAD2000",
        "ACAD2004": "ACAD2004",
        "2004": "ACAD2004",
        "ACAD2007": "ACAD2007",
        "2007": "ACAD2007",
        "ACAD2013": "ACAD2013",
        "2013": "ACAD2013",
        "ACAD2018": "ACAD2018",
        "2018": "ACAD2018",
    }
    return mapping.get(normalized, normalized)


def _normalize_layout_filters(
    layout_filters: Mapping[str, Any] | None,
) -> tuple[bool, list[re.Pattern[str]]]:
    allow_all = True
    patterns: list[re.Pattern[str]] = []
    if isinstance(layout_filters, Mapping):
        allow_all = bool(layout_filters.get("all_layouts", True))
        raw_patterns = layout_filters.get("patterns")
        if isinstance(raw_patterns, str):
            raw_values = [raw_patterns]
        elif isinstance(raw_patterns, Iterable):
            raw_values = list(raw_patterns)
        else:
            raw_values = []
        for candidate in raw_values:
            if not isinstance(candidate, str):
                continue
            text = candidate.strip()
            if not text:
                continue
            try:
                compiled = re.compile(text, re.IGNORECASE)
            except re.error:
                continue
            patterns.append(compiled)
    if not patterns:
        allow_all = True
    return (allow_all, patterns)


def _layout_matches_filter(
    name: str,
    allow_all: bool,
    patterns: Iterable[re.Pattern[str]],
) -> bool:
    if allow_all:
        return True
    for pattern in patterns:
        try:
            if pattern.search(name):
                return True
        except Exception:
            continue
    return False


def _normalize_layout_key(name: str | None) -> str:
    if name is None:
        return ""
    try:
        text = str(name)
    except Exception:
        return ""
    normalized = re.sub(r"\s+", " ", text).strip()
    return normalized.upper()


def set_trace_acad(enabled: bool) -> None:
    """Toggle verbose tracing for AutoCAD table discovery helpers."""

    global _TRACE_ACAD
    _TRACE_ACAD = bool(enabled)


def log_last_dxf_fallback(tables_found: Any) -> None:
    """Emit DXF fallback diagnostics if tracing is enabled."""

    global _LAST_DXF_FALLBACK_INFO
    info = _LAST_DXF_FALLBACK_INFO
    _LAST_DXF_FALLBACK_INFO = None
    if not info or not _TRACE_ACAD:
        return
    version = str(info.get("version") or "").strip() or "-"
    path = str(info.get("path") or "").strip() or "-"
    tables_count = 0
    if isinstance(tables_found, (int, float)):
        tables_count = int(tables_found)
    else:
        try:
            tables_count = int(float(tables_found))
        except Exception:
            tables_count = 0
    ok = info.get("ok") if isinstance(info, Mapping) else None
    ok_display = bool(ok) if isinstance(ok, (bool, int)) else False
    print(
        "[DXF-FALLBACK] version={version} path={path} tables={tables} ok={ok}".format(
            version=version,
            path=path,
            tables=tables_count,
            ok=ok_display,
        )
    )


def scan_tables_everywhere(doc) -> list[TableHit]:
    """Enumerate AutoCAD tables across layouts, paper space, and blocks."""

    global _LAST_ACAD_TABLE_SCAN

    hits: list[TableHit] = []
    scan_tables: list[dict[str, Any]] = []
    layouts_scanned: list[str] = []
    blocks_scanned: list[str] = []

    if doc is None:
        print("[ACAD-TABLE] scanned layouts=0 blocks=0 tables_found=0")
        _LAST_ACAD_TABLE_SCAN = {
            "layouts": [],
            "blocks": [],
            "tables_found": 0,
            "tables": [],
        }
        return hits

    containers: list[tuple[str, str, Any, str | None]] = []

    modelspace = getattr(doc, "modelspace", None)
    if callable(modelspace):
        try:
            ms = modelspace()
        except Exception:
            ms = None
        if ms is not None:
            containers.append(("MODEL", "MODEL", ms, None))
            layouts_scanned.append("MODEL")

    layouts_manager = getattr(doc, "layouts", None)
    if layouts_manager is not None:
        try:
            raw_names = getattr(layouts_manager, "names", None)
            if callable(raw_names):
                names_iter = raw_names()
            else:
                names_iter = raw_names
            layout_names = list(names_iter or [])
        except Exception:
            layout_names = []
        get_layout = getattr(layouts_manager, "get", None)
        for raw_name in layout_names:
            if not isinstance(raw_name, str):
                continue
            name = raw_name.strip() or raw_name
            layout_obj = None
            if callable(get_layout):
                try:
                    layout_obj = get_layout(raw_name)
                except Exception:
                    layout_obj = None
            if layout_obj is None:
                continue
            is_paper = False
            layout_dxf = getattr(layout_obj, "dxf", None)
            if layout_dxf is not None:
                try:
                    is_paper = bool(int(getattr(layout_dxf, "paperspace", 0)))
                except Exception:
                    is_paper = False
            if not is_paper:
                continue
            block_obj = None
            block_method = getattr(layout_obj, "block", None)
            if callable(block_method):
                try:
                    block_obj = block_method()
                except Exception:
                    block_obj = None
            if block_obj is None:
                block_obj = layout_obj
            owner = f"PAPER:{name}"
            containers.append((owner, "PAPER", block_obj, name))
            layouts_scanned.append(name)

    blocks_manager = getattr(doc, "blocks", None)
    block_items: list[tuple[str, Any]] = []
    if blocks_manager is not None:
        try:
            iterator = list(blocks_manager)
        except Exception:
            iterator = []
        for block in iterator:
            if block is None:
                continue
            name = getattr(block, "name", None)
            if name is None and hasattr(block, "dxf"):
                name = getattr(block.dxf, "name", None)
            name_text = str(name).strip() if isinstance(name, str) else None
            block_items.append((name_text or "", block))
        for name_text, block in block_items:
            owner = f"BLOCK:{name_text}" if name_text else "BLOCK"
            containers.append((owner, "BLOCK", block, name_text or None))
            if name_text:
                blocks_scanned.append(name_text)

    seen_entities: set[int] = set()

    for scan_index, (owner_label, source, container, name) in enumerate(containers):
        if container is None:
            continue
        layout_label = name or owner_label
        for flattened in flatten_entities(container, depth=_MAX_INSERT_DEPTH):
            entity = flattened.entity
            try:
                dxftype = str(entity.dxftype()).upper()
            except Exception:
                dxftype = ""
            if dxftype not in {"ACAD_TABLE", "TABLE"}:
                continue
            marker = id(entity)
            if marker in seen_entities:
                continue
            seen_entities.add(marker)
            layer_name = flattened.layer or ""
            handle = _entity_handle(entity)
            owner_handle = _entity_owner_handle(entity)
            rows = _get_table_dimension(
                entity,
                ("n_rows", "row_count", "nrows", "rows"),
            )
            cols = _get_table_dimension(
                entity,
                ("n_cols", "col_count", "ncols", "columns"),
            )
            rows_val = rows if isinstance(rows, int) and rows >= 0 else 0
            cols_val = cols if isinstance(cols, int) and cols >= 0 else 0
            scan_entry = {
                "owner": owner_label,
                "layer": layer_name or "",
                "handle": handle or "",
                "rows": rows_val,
                "cols": cols_val,
                "type": dxftype or "",
                "from_block": flattened.from_block,
                "block_stack": list(flattened.block_stack),
            }
            scan_tables.append(scan_entry)
            if _TRACE_ACAD:
                layout_display = str(layout_label or "").strip() or owner_label
                owner_display = owner_handle or handle or "-"
                layer_display = layer_name or "-"
                print(
                    "[ACAD-TABLE] layout={layout} owner={owner} rows={rows} cols={cols} layer={layer}".format(
                        layout=layout_display,
                        owner=owner_display,
                        rows=rows_val,
                        cols=cols_val,
                        layer=layer_display,
                    )
                )
            hit = TableHit(
                owner=owner_label,
                layer=layer_name or "",
                handle=handle or "",
                rows=rows_val,
                cols=cols_val,
                dxftype=dxftype or "",
                table=entity,
                source=source,
                name=name,
                scan_index=len(scan_tables) - 1,
                transform=flattened.transform,
                block_stack=flattened.block_stack,
                from_block=flattened.from_block,
            )
            hits.append(hit)

    layouts_count = len({name for name in layouts_scanned if name})
    blocks_count = len({name for name in blocks_scanned if name})
    tables_found = len(hits)

    print(
        f"[ACAD-TABLE] scanned layouts={layouts_count} blocks={blocks_count} tables_found={tables_found}"
    )
    for entry in scan_tables:
        print(
            "[ACAD-TABLE] hit owner={owner} layer={layer} handle={handle} rows={rows} cols={cols} type={typ}".format(
                owner=entry.get("owner") or "-",
                layer=entry.get("layer") or "-",
                handle=entry.get("handle") or "-",
                rows=int(entry.get("rows") or 0),
                cols=int(entry.get("cols") or 0),
                typ=entry.get("type") or "-",
            )
        )

    _LAST_ACAD_TABLE_SCAN = {
        "layouts": sorted({name for name in layouts_scanned if name}),
        "blocks": sorted({name for name in blocks_scanned if name}),
        "tables_found": tables_found,
        "tables": scan_tables,
    }

    return hits


def _cell_text(entity: Any, row: int, col: int) -> str:
    text_value = ""
    for method_name in ("text_cell_content", "cell_content"):
        method = getattr(entity, method_name, None)
        if not callable(method):
            continue
        try:
            candidate = method(row, col)
        except Exception:
            continue
        if candidate is None:
            continue
        if isinstance(candidate, (list, tuple)):
            candidate = " ".join(str(part) for part in candidate if part is not None)
        try:
            text_value = str(candidate)
        except Exception:
            text_value = candidate if isinstance(candidate, str) else ""
        if text_value:
            return _normalize_table_fragment(text_value)

    get_cell = getattr(entity, "get_cell", None)
    cell_obj = None
    if callable(get_cell):
        try:
            cell_obj = get_cell(row, col)
        except Exception:
            cell_obj = None
    if cell_obj is not None:
        for attr in ("get_text", "get_plain_text", "get_text_string"):
            method = getattr(cell_obj, attr, None)
            if not callable(method):
                continue
            try:
                candidate = method() or ""
            except Exception:
                continue
            if isinstance(candidate, (list, tuple)):
                candidate = " ".join(str(part) for part in candidate if part is not None)
            try:
                text_value = str(candidate)
            except Exception:
                text_value = candidate if isinstance(candidate, str) else ""
            if text_value:
                break
        if not text_value:
            for attr in ("text", "plain_text", "value", "content"):
                raw = getattr(cell_obj, attr, None)
                if raw is None:
                    continue
                if callable(raw):
                    try:
                        raw = raw()
                    except Exception:
                        continue
                try:
                    text_value = str(raw)
                except Exception:
                    text_value = raw if isinstance(raw, str) else ""
                if text_value:
                    break
    if not text_value:
        for method_name in (
            "get_cell_text",
            "get_display_text",
            "get_text_with_formatting",
            "get_text",
            "cell_text",
        ):
            method = getattr(entity, method_name, None)
            if not callable(method):
                continue
            try:
                candidate = method(row, col) or ""
            except Exception:
                continue
            if isinstance(candidate, (list, tuple)):
                candidate = " ".join(str(part) for part in candidate if part is not None)
            try:
                text_value = str(candidate)
            except Exception:
                text_value = candidate if isinstance(candidate, str) else ""
            if text_value:
                break
    return _normalize_table_fragment(text_value)


def _parse_qty_cell_text(text: str) -> int | None:
    candidate = (text or "").strip()
    if not candidate:
        return None
    for pattern in _BAND_QTY_FALLBACK_PATTERNS:
        match = pattern.search(candidate)
        if not match:
            continue
        groupdict = match.groupdict()
        qty_text = groupdict.get("qty") if groupdict else None
        if not qty_text and match.groups():
            qty_text = match.group(1)
        if not qty_text:
            continue
        try:
            return int(qty_text)
        except Exception:
            continue
    stripped = re.sub(r"^\s*(?:QTY[:.=]?\s*)", "", candidate, flags=re.IGNORECASE)
    stripped = re.sub(r"[()\[\]]", "", stripped)
    stripped = re.sub(r"\b(?:EA|EACH|HOLES?|REQD|REQUIRED)\b", "", stripped, flags=re.IGNORECASE)
    stripped = re.sub(r"[X×]\s*$", "", stripped, flags=re.IGNORECASE).strip()
    if re.fullmatch(r"\d{1,3}", stripped):
        try:
            value = int(stripped)
        except Exception:
            value = None
        if value is not None and value > 0:
            return value
    if _DECIMAL_RE.search(candidate):
        return None
    loose_match = re.search(r"(?<!\d)(\d{1,3})(?!\d)", candidate)
    if loose_match:
        try:
            return int(loose_match.group(1))
        except Exception:
            return None
    return None


def _detect_header_hits(cells: list[str]) -> dict[str, int]:
    header_token_re = re.compile(
        r"(QTY|QUANTITY|DESC|DESCRIPTION|REF|DIA|Ø|⌀|HOLE|ID|SIDE)",
        re.IGNORECASE,
    )
    hits: dict[str, int] = {}
    for idx, cell in enumerate(cells):
        if not cell:
            continue
        upper = cell.upper()
        if "QTY" in upper or "QUANTITY" in upper:
            hits.setdefault("qty", idx)
        if "DESC" in upper or "DESCRIPTION" in upper:
            hits.setdefault("desc", idx)
        if any(token in upper for token in ("Ø", "⌀", "DIA", "REF")):
            hits.setdefault("ref", idx)
        if "HOLE" in upper or re.search(r"\bID\b", upper):
            hits.setdefault("hole", idx)
        if "SIDE" in upper or "FACE" in upper:
            hits.setdefault("side", idx)
    if not hits:
        combined = " ".join(cells)
        if not header_token_re.search(combined):
            return {}
    return hits


def _compute_table_bbox(
    entity: Any, *, transform: TransformMatrix | None = None
) -> tuple[float, float, float, float] | None:
    try:
        virtual_entities = list(entity.virtual_entities())
    except Exception:
        virtual_entities = []
    return _compute_entity_bbox(
        entity,
        include_virtual=True,
        virtual_entities=virtual_entities,
        transform=transform,
    )


def _estimate_text_height(entity: Any, n_rows: int) -> float:
    heights: list[float] = []
    dxf_obj = getattr(entity, "dxf", None)
    if dxf_obj is not None:
        for attr in ("text_height", "char_height", "height"):
            value = getattr(dxf_obj, attr, None)
            if value is None:
                continue
            try:
                height_val = float(value)
            except Exception:
                continue
            if height_val > 0:
                heights.append(height_val)
    get_row_height = getattr(entity, "get_row_height", None)
    if callable(get_row_height):
        sample_rows = min(max(int(n_rows or 0), 0), 20)
        for idx in range(sample_rows):
            try:
                row_height = get_row_height(idx)
            except Exception:
                continue
            try:
                height_val = float(row_height)
            except Exception:
                continue
            if height_val > 0:
                heights.append(height_val)
    if heights:
        try:
            return float(statistics.median(heights))
        except Exception:
            pass
    try:
        default_height = float(getattr(entity, "default_text_height", 0.0))
    except Exception:
        default_height = 0.0
    if default_height > 0:
        return default_height
    return 0.0


def _rows_from_acad_table_with_info(
    entity: Any, *, transform: TransformMatrix | None = None
) -> tuple[list[dict[str, Any]], dict[str, Any]]:
    info: dict[str, Any] = {}
    if entity is None:
        return ([], info)

    n_rows = _get_table_dimension(entity, ("n_rows", "row_count", "nrows", "rows")) or 0
    n_cols = _get_table_dimension(entity, ("n_cols", "col_count", "ncols", "columns")) or 0
    info["n_rows"] = n_rows
    info["n_cols"] = n_cols
    if n_rows <= 0 or n_cols <= 0:
        return ([], info)

    dxf_obj = getattr(entity, "dxf", None)
    insert = getattr(dxf_obj, "insert", None) if dxf_obj is not None else None
    if insert is None:
        insert = getattr(entity, "insert", None)
    base_x = None
    base_y = None
    if insert is not None:
        try:
            base_x = float(getattr(insert, "x", None))
        except Exception:
            base_x = None
        try:
            base_y = float(getattr(insert, "y", None))
        except Exception:
            base_y = None
        if (base_x is None or base_y is None) and hasattr(insert, "__iter__"):
            try:
                parts = list(insert)
            except Exception:
                parts = []
            if base_x is None and len(parts) >= 1:
                try:
                    base_x = float(parts[0])
                except Exception:
                    base_x = None
            if base_y is None and len(parts) >= 2:
                try:
                    base_y = float(parts[1])
                except Exception:
                    base_y = None

    get_cell_extents = getattr(entity, "get_cell_extents", None)
    get_column_width = getattr(entity, "get_column_width", None)
    get_row_height = getattr(entity, "get_row_height", None)

    fallback_col_edges: list[float] | None = None
    if not callable(get_cell_extents) and callable(get_column_width):
        edges: list[float] = [0.0]
        total = 0.0
        for col_idx in range(int(n_cols)):
            width_val = 0.0
            try:
                width_val = float(get_column_width(col_idx) or 0.0)
            except Exception:
                width_val = 0.0
            if not math.isfinite(width_val) or width_val < 0:
                width_val = 0.0
            total += width_val
            edges.append(total)
        if len(edges) == int(n_cols) + 1:
            fallback_col_edges = edges

    fallback_row_edges: list[float] | None = None
    if not callable(get_cell_extents) and callable(get_row_height):
        edges_y: list[float] = [0.0]
        total_y = 0.0
        for row_idx in range(int(n_rows)):
            height_val = 0.0
            try:
                height_val = float(get_row_height(row_idx) or 0.0)
            except Exception:
                height_val = 0.0
            if not math.isfinite(height_val) or height_val < 0:
                height_val = 0.0
            total_y += height_val
            edges_y.append(total_y)
        if len(edges_y) == int(n_rows) + 1:
            fallback_row_edges = edges_y

    def _cell_center_from_extents(row_idx: int, col_idx: int) -> tuple[float, float] | None:
        if callable(get_cell_extents):
            try:
                extents = get_cell_extents(row_idx, col_idx)
            except Exception:
                extents = None
            if extents and len(extents) >= 4:
                try:
                    x_min = float(extents[0])
                    y_min = float(extents[1])
                    x_max = float(extents[2])
                    y_max = float(extents[3])
                except Exception:
                    pass
                else:
                    if (
                        math.isfinite(x_min)
                        and math.isfinite(x_max)
                        and math.isfinite(y_min)
                        and math.isfinite(y_max)
                    ):
                        return ((x_min + x_max) / 2.0, (y_min + y_max) / 2.0)
        if (
            base_x is not None
            and base_y is not None
            and fallback_col_edges
            and fallback_row_edges
            and col_idx + 1 < len(fallback_col_edges)
            and row_idx + 1 < len(fallback_row_edges)
        ):
            x_min = fallback_col_edges[col_idx]
            x_max = fallback_col_edges[col_idx + 1]
            y_top = fallback_row_edges[row_idx]
            y_bottom = fallback_row_edges[row_idx + 1]
            if (
                math.isfinite(x_min)
                and math.isfinite(x_max)
                and math.isfinite(y_top)
                and math.isfinite(y_bottom)
            ):
                x_center = base_x + (x_min + x_max) / 2.0
                y_center = base_y - (y_top + y_bottom) / 2.0
                if math.isfinite(x_center) and math.isfinite(y_center):
                    return (x_center, y_center)
        return None

    table_cells: list[list[str]] = []
    table_centers: list[list[tuple[float, float] | None]] = []
    for row_idx in range(int(n_rows)):
        row_cells: list[str] = []
        row_centers: list[tuple[float, float] | None] = []
        for col_idx in range(int(n_cols)):
            try:
                text_value = _cell_text(entity, row_idx, col_idx)
            except Exception:
                text_value = ""
            row_cells.append(text_value)
            try:
                center_val = _cell_center_from_extents(row_idx, col_idx)
            except Exception:
                center_val = None
            row_centers.append(center_val)
        if any(cell.strip() for cell in row_cells):
            table_cells.append(row_cells)
            table_centers.append(row_centers)

    if table_centers:
        if transform is not None:
            transformed_centers: list[list[tuple[float, float] | None]] = []
            for row_centers in table_centers:
                transformed_row: list[tuple[float, float] | None] = []
                for center in row_centers:
                    if center is None:
                        transformed_row.append(None)
                        continue
                    tx, ty = _apply_transform_point(transform, center)
                    if tx is None or ty is None:
                        transformed_row.append(None)
                    else:
                        transformed_row.append((tx, ty))
                transformed_centers.append(transformed_row)
            info["cell_centers"] = transformed_centers
        else:
            info["cell_centers"] = table_centers
    info["table_cells"] = table_cells
    info["row_count_raw"] = len(table_cells)

    header_map: dict[str, int] = {}
    header_row_idx: int | None = None
    header_valid = False
    for idx, row_cells in enumerate(table_cells):
        hits = _detect_header_hits(row_cells)
        if not hits:
            continue
        header_map = dict(hits)
        header_row_idx = idx
        combined_upper = " ".join(cell.upper() for cell in row_cells if cell)
        has_hole = "HOLE" in combined_upper
        has_desc = "DESC" in combined_upper or "DESCRIPTION" in combined_upper
        has_qty = "QTY" in combined_upper or "QUANTITY" in combined_upper
        has_ref = any(token in combined_upper for token in ("REF", "Ø", "⌀", "DIA"))
        header_valid = has_hole and has_desc and has_qty and has_ref
        break

    info["header_map"] = dict(header_map)
    info["header_row_index"] = header_row_idx
    info["header_valid"] = header_valid

    if "desc" not in header_map and table_cells:
        candidate_indices = list(range(len(table_cells[0])))
        for used in header_map.values():
            if used in candidate_indices:
                candidate_indices.remove(used)
        if candidate_indices:
            header_map["desc"] = max(candidate_indices)

    rows: list[dict[str, Any]] = []
    families: dict[str, int] = {}

    for idx, row_cells in enumerate(table_cells):
        if header_row_idx is not None and idx <= header_row_idx:
            continue
        hits = _detect_header_hits(row_cells)
        if hits:
            continue
        combined_text = " ".join(cell.strip() for cell in row_cells if cell).strip()
        if not combined_text:
            continue
        qty_val = None
        qty_idx = header_map.get("qty")
        if qty_idx is not None and qty_idx < len(row_cells):
            qty_val = _parse_qty_cell_text(row_cells[qty_idx])
        fallback_desc = ""
        combined_qty, combined_remainder = _extract_row_quantity_and_remainder(combined_text)
        if qty_val is None and combined_qty is not None and combined_qty > 0:
            qty_val = combined_qty
            fallback_desc = combined_remainder.strip()
        elif qty_val is not None and combined_qty is not None and qty_val == combined_qty:
            fallback_desc = combined_remainder.strip()
        if qty_val is None or qty_val <= 0:
            continue

        desc_idx = header_map.get("desc")
        desc_text = ""
        if desc_idx is not None and desc_idx < len(row_cells):
            desc_text = row_cells[desc_idx]
        if not desc_text:
            desc_text = fallback_desc
        if not desc_text:
            excluded = {idx for idx in header_map.values() if idx is not None}
            desc_parts = [
                row_cells[col].strip()
                for col in range(len(row_cells))
                if col not in excluded and row_cells[col].strip()
            ]
            desc_text = " ".join(desc_parts)
        desc_text = " ".join((desc_text or "").split())
        if not desc_text:
            continue

        ref_idx = header_map.get("ref")
        ref_cell_text = row_cells[ref_idx] if ref_idx is not None and ref_idx < len(row_cells) else ""
        ref_cell_ref = _extract_row_reference(ref_cell_text) if ref_cell_text else ("", None)

        hole_idx = header_map.get("hole")
        hole_text = ""
        if hole_idx is not None and hole_idx < len(row_cells):
            raw_hole = row_cells[hole_idx]
            if isinstance(raw_hole, str):
                upper_hole = raw_hole.upper()
                match = re.search(r"\b([A-Z]{1,3})\b", upper_hole)
                if match:
                    hole_text = match.group(1)
                else:
                    hole_text = raw_hole.strip()

        side_idx = header_map.get("side")
        side_cell_text = (
            row_cells[side_idx]
            if side_idx is not None and side_idx < len(row_cells)
            else ""
        )
        base_side = _detect_row_side(" ".join([side_cell_text, desc_text]))

        fragments = [frag.strip() for frag in desc_text.split(";") if frag.strip()]
        if not fragments:
            fragments = [desc_text]

        for fragment in fragments:
            fragment_desc = " ".join(fragment.split())
            if not fragment_desc:
                continue
            ref_text, ref_value = _extract_row_reference(fragment_desc)
            if not ref_text and ref_cell_ref[0]:
                ref_text, ref_value = ref_cell_ref
            elif not ref_text and ref_cell_text:
                ref_text = " ".join(ref_cell_text.split())
                ref_value = None
            side_value = _detect_row_side(" ".join([fragment_desc, side_cell_text]))
            if not side_value:
                side_value = base_side
            row_entry: dict[str, Any] = {
                "hole": hole_text,
                "qty": qty_val,
                "desc": fragment_desc,
                "ref": ref_text,
            }
            if side_value:
                row_entry["side"] = side_value
            rows.append(row_entry)
            if ref_value is not None:
                key = f"{ref_value:.4f}".rstrip("0").rstrip(".")
                families[key] = families.get(key, 0) + qty_val

    info["families"] = families
    info["row_count"] = len(rows)
    sum_qty = _sum_qty(rows)
    info["sum_qty"] = sum_qty

    bbox = _compute_table_bbox(entity, transform=transform)
    if bbox is not None:
        info["bbox"] = bbox
    median_height = _estimate_text_height(entity, n_rows)
    info["median_height"] = median_height

    return (rows, info)


def rows_from_acad_table(
    entity: Any, *, transform: TransformMatrix | None = None
) -> list[dict[str, Any]]:
    rows, _info = _rows_from_acad_table_with_info(entity, transform=transform)
    return rows


def _normalize_block_allowlist(
    block_allowlist: Iterable[str] | None,
) -> set[str]:
    if block_allowlist is None:
        return set()
    normalized: set[str] = set()
    for value in block_allowlist:
        if value is None:
            continue
        text = str(value).strip()
        if not text:
            continue
        normalized.add(text.upper())
    return normalized


def _compile_block_name_patterns(
    block_patterns: Iterable[str] | str | None,
) -> list[re.Pattern[str]]:
    if block_patterns is None:
        return []
    if isinstance(block_patterns, str):
        candidates: Iterable[str] = [block_patterns]
    else:
        candidates = block_patterns
    compiled: list[re.Pattern[str]] = []
    for value in candidates:
        if value is None:
            continue
        text = str(value).strip()
        if not text:
            continue
        try:
            compiled.append(re.compile(text, re.IGNORECASE))
        except re.error:
            continue
    return compiled


def _gather_entity_points(entity: Any) -> list[tuple[float, float]]:
    points: list[tuple[float, float]] = []

    def _append_value(value: Any) -> None:
        if value is None:
            return
        if hasattr(value, "x") and hasattr(value, "y"):
            try:
                points.append((float(value.x), float(value.y)))
            except Exception:
                return
            return
        if isinstance(value, (tuple, list)):
            if len(value) >= 2:
                try:
                    points.append((float(value[0]), float(value[1])))
                except Exception:
                    pass
            for item in value:
                _append_value(item)

    for source in (getattr(entity, "dxf", None), entity):
        if source is None:
            continue
        for attr in (
            "insert",
            "alignment_point",
            "start",
            "end",
            "center",
            "defpoint",
            "base_point",
            "location",
        ):
            _append_value(getattr(source, attr, None))
    try:
        iterator = iter(entity)
    except Exception:
        iterator = None
    if iterator is not None:
        for item in iterator:
            _append_value(getattr(item, "dxf", None))
            _append_value(item)
    return points


def _compute_entity_bbox(
    entity: Any,
    *,
    include_virtual: bool = False,
    virtual_entities: Iterable[Any] | None = None,
    transform: TransformMatrix | None = None,
) -> tuple[float, float, float, float] | None:
    points = _gather_entity_points(entity)
    if include_virtual:
        if virtual_entities is None:
            try:
                virtual_entities = list(entity.virtual_entities())
            except Exception:
                virtual_entities = []
        for child in virtual_entities or []:
            points.extend(_gather_entity_points(child))
    if transform is not None and points:
        transformed: list[tuple[float, float]] = []
        for x_val, y_val in points:
            try:
                x_float = float(x_val)
                y_float = float(y_val)
            except Exception:
                continue
            tx, ty = _apply_transform_point(transform, (x_float, y_float))
            if tx is None or ty is None:
                continue
            transformed.append((tx, ty))
        points = transformed
    if not points:
        return None
    xs = [pt[0] for pt in points if isinstance(pt[0], (int, float))]
    ys = [pt[1] for pt in points if isinstance(pt[1], (int, float))]
    if not xs or not ys:
        return None
    return (min(xs), max(xs), min(ys), max(ys))


class _LayerAllowlist(Iterable[str]):
    __slots__ = ("_patterns",)

    def __init__(self, patterns: Iterable[str]):
        unique: list[str] = []
        seen: set[str] = set()
        for pattern in patterns:
            upper = pattern.upper()
            if upper in seen:
                continue
            seen.add(upper)
            unique.append(upper)
        self._patterns = tuple(unique)

    def __iter__(self):
        return iter(self._patterns)

    def __contains__(self, value: object) -> bool:  # pragma: no cover - exercised via iteration
        if not self._patterns:
            return False
        text = "" if value is None else str(value)
        candidate = text.upper()
        for pattern in self._patterns:
            if fnmatchcase(candidate, pattern):
                return True
        return False

    def __len__(self) -> int:
        return len(self._patterns)

    def __repr__(self) -> str:  # pragma: no cover - debugging helper
        return f"_LayerAllowlist(patterns={self._patterns!r})"


def _normalize_layer_allowlist(
    layer_allowlist: Iterable[str] | None,
) -> _LayerAllowlist | None:
    if layer_allowlist is None:
        return None
    special_tokens = {"ALL", "*", "<ALL>"}
    normalized: list[str] = []
    for value in layer_allowlist:
        if value is None:
            continue
        if isinstance(value, str):
            raw_values = value.split(",")
        else:
            raw_values = [value]
        for item in raw_values:
            text = str(item).strip()
            if not text:
                continue
            upper = text.upper()
            if upper in special_tokens:
                return None
            normalized.append(upper)
    return _LayerAllowlist(normalized)


@lru_cache(maxsize=1)
def _load_app_module():
    import importlib

    return importlib.import_module("appV5")


@lru_cache(maxsize=None)
def _resolve_app_callable(name: str) -> Callable[..., Any] | None:
    try:
        module = _load_app_module()
    except Exception:
        return None
    return getattr(module, name, None)


def _describe_helper(helper: Any) -> str:
    if helper is None:
        return "None"
    name = getattr(helper, "__name__", None)
    if isinstance(name, str):
        return name
    return repr(helper)


def _print_helper_debug(tag: str, helper: Any) -> None:
    try:
        helper_desc = _describe_helper(helper)
    except Exception:
        helper_desc = repr(helper)
    print(f"[EXTRACT] {tag} helper: {helper_desc}")


def _debug_entities_enabled() -> bool:
    value = os.environ.get("CAD_QUOTER_DEBUG_ENTITIES", "").strip().lower()
    if not value:
        return False
    return value not in {"0", "false", "no"}


def _split_mtext_plain_text(text: Any) -> list[str]:
    if text is None:
        return []
    try:
        raw = str(text)
    except Exception:
        raw = text if isinstance(text, str) else ""
    if not raw:
        return []
    candidate = raw.replace("\r\n", "\n").replace("\r", "\n")
    candidate = _MTEXT_BREAK_RE.sub("\n", candidate)
    parts = []
    for piece in candidate.split("\n"):
        cleaned = piece.strip()
        if cleaned:
            parts.append(cleaned)
    return parts


_HOLE_ACTION_TOKEN_PATTERN = (
    r"(Ø|⌀|C['’]?BORE|COUNTER\s*BORE|DRILL|TAP|N\.?P\.?T|NPT|THRU|JIG\s*GRIND)"
)
_FRAGMENT_SPLIT_RE = re.compile(r";|(?<=\))\s+(?=\d+\))")
_INCH_MARK_REF_RE = re.compile(r"\b(\d+(?:\.\d+)?)(?:\s*\"|[ ]?in\b)", re.IGNORECASE)
_DIA_SYMBOL_INLINE_RE = re.compile(r"[Ø⌀]\s*(\d+(?:\.\d+)?)")
_LETTER_DRILL_REF_RE = re.compile(r"\b([A-HJ-NP-Z])\"?\b")
_NUMBERED_THREAD_REF_RE = re.compile(r"#\d+\s*-\s*\d+", re.IGNORECASE)
_NUMBER_DRILL_REF_RE = re.compile(r"#\d+\b")
_PIPE_NPT_REF_RE = re.compile(
    r"\b((?:\d+\/\d+|\d+(?:\.\d+)?))\s*-\s*(N\.?P\.?T\.?)",
    re.IGNORECASE,
)
_THREAD_CALL_OUT_RE = re.compile(r"\b(\d+\/\d+|M\d+(?:\.\d+)?)-\d+\b", re.IGNORECASE)
_ROW_QUANTITY_PATTERNS = [
    re.compile(r"^\(\s*(\d+)\s*\)", re.IGNORECASE),
    re.compile(r"^\s*(\d+)\s*[x×]\b", re.IGNORECASE),
    re.compile(r"^\s*(?:QTY|QTY\.|QTY:)\s*(\d+)\b", re.IGNORECASE),
    re.compile(r"^\s*(\d+)\s*(?:REQD|REQUIRED|RE'?D)\b", re.IGNORECASE),
    re.compile(rf"^\s*(\d+)\b(?=.*{_HOLE_ACTION_TOKEN_PATTERN})", re.IGNORECASE),
]
_ROW_QUANTITY_FLEX_PATTERNS = [
    re.compile(r"\b(\d+)\s*[x×]\b", re.IGNORECASE),
    re.compile(r"\b(?:QTY|QTY\.|QTY:)\s*(\d+)\b", re.IGNORECASE),
    re.compile(r"\b(\d+)\s*(?:REQD|REQUIRED|RE'?D)\b", re.IGNORECASE),
    re.compile(r"\(\s*(\d+)\s*\)"),
]
_FALLBACK_LEADING_QTY_RE = re.compile(r"^\(\d+\)\s*")
_FALLBACK_JJ_NOISE_RE = re.compile(r"\bJ\s+J\b", re.IGNORECASE)
_FALLBACK_ETCH_NOISE_RE = re.compile(r"\bETCH ON DETAIL\b(?:\.)?", re.IGNORECASE)
_RE_TEXT_ROW_START = re.compile(r"^\(\s*(\d+)\s*\)")
_LETTER_CODE_ROW_RE = re.compile(r"^\s*[A-Z]\s*(?:[-.:|]|$)")
_HOLE_ACTION_TOKEN_RE = re.compile(_HOLE_ACTION_TOKEN_PATTERN, re.IGNORECASE)
_DIAMETER_PREFIX_RE = re.compile(
    r"(?:Ø|⌀|DIA(?:\.\b|\b))\s*(\d+\s*/\s*\d+|\d*\.\d+|\.\d+|\d+)",
    re.IGNORECASE,
)
_DIAMETER_SUFFIX_RE = re.compile(
    r"(\d+\s*/\s*\d+|\d*\.\d+|\.\d+|\d+)\s*(?:Ø|⌀|DIA(?:\.\b|\b))",
    re.IGNORECASE,
)
_MTEXT_ALIGN_RE = re.compile(r"\\A\d;", re.IGNORECASE)
_MTEXT_BREAK_RE = re.compile(r"\\P", re.IGNORECASE)
_CANDIDATE_TOKEN_RE = re.compile(
    r"(TAP\b|DRILL\b|THRU\b|N\.P\.T\b|NPT\b|C['’]?BORE\b|COUNTER\s*BORE\b|"
    r"JIG\s+GRIND\b|AS\s+SHOWN\b|FROM\s+BACK\b|FROM\s+FRONT\b|BOTH\s+SIDES\b)",
    re.IGNORECASE,
)
_COLUMN_TOKEN_RE = re.compile(
    r"(TAP|DRILL|THRU|C['’]?BORE|COUNTER\s*BORE|N\.?P\.?T|NPT|Ø|JIG)",
    re.IGNORECASE,
)
_QSTRIPE_CANDIDATE_RE = re.compile(
    r"(^\(?\d{1,3}\)?$|^\d{1,3}[x×]$|^QTY[:.]?$)",
    re.IGNORECASE,
)
_ROI_ANCHOR_RE = re.compile(
    r"(HOLE\s+CHART|HOLE\s+TABLE|QTY|SIZE|DIA|Ø|⌀|TAP|DRILL|THRU|C['’]?BORE|"
    r"COUNTER\s*BORE|N\.?P\.?T|JIG)",
    re.IGNORECASE,
)
_TITLE_AXIS_DROP_RE = re.compile(
    r"(GENTITLE|TITLE|DRAWING|SHEET|SCALE|REV|DWG|DATE)",
    re.IGNORECASE,
)
_SEE_SHEET_DROP_RE = re.compile(r"(SEE\s+SHEET|SEE\s+DETAIL)", re.IGNORECASE)
_AXIS_ZERO_PAIR_RE = re.compile(r"^[A-Z]\s+[A-Z]\s+0\.0{3,}\b")
_AXIS_ZERO_SINGLE_RE = re.compile(r"^0\.0{3,}\s+[XY]\b", re.IGNORECASE)
_SMALL_INT_TOKEN_RE = re.compile(r"\b\d+\b")
_FRACTION_RE = re.compile(r"\b\d+\s*/\s*\d+\b")
_DECIMAL_RE = re.compile(r"\b(?:\d+\.\d+|\.\d+)\b")
_DECIMAL_3PLUS_RE = re.compile(r"\b\d+\.\d{3,}\b")
_BAND_KEEP_TOKEN_RE = re.compile(
    r"(Ø|⌀|TAP|DRILL|C['’]?BORE|COUNTER\s*BORE|CSINK|N\.?P\.?T|THREAD|#\d+-\d+|\d/\d|\d\.\d{3,})",
    re.IGNORECASE,
)
_MAX_INSERT_DEPTH = 3

_BAND_QTY_FALLBACK_PATTERNS = [
    re.compile(r"^\(\s*(?P<qty>\d+)\s*\)"),
    re.compile(r"(^|\s)(?P<qty>\d+)\s*(?:X|×)(\s|$)", re.IGNORECASE),
    re.compile(r"(^|\s)QTY[:=\s]*(?P<qty>\d+)(\s|$)", re.IGNORECASE),
    re.compile(r"(\s|^)RE(?:Q'D|QD|QUIRED)[:=\s]*(?P<qty>\d+)(\s|$)", re.IGNORECASE),
]

_LAST_TEXT_TABLE_DEBUG: dict[str, Any] | None = None
_PROMOTED_ROWS_LOGGED = False


def _promoted_rows_preview_limit() -> int:
    raw_value = os.environ.get("CAD_QUOTER_SHOW_ROWS")
    if raw_value in (None, ""):
        return 0
    try:
        limit = int(float(str(raw_value).strip()))
    except Exception:
        return 0
    return max(limit, 0)


def _clean_cell_text(value: Any) -> str:
    if value is None:
        return ""
    return " ".join(str(value).split())


_QTY_PREFIX = re.compile(r"^\(\d+\)\s*")


def _clean_desc_text(value: Any) -> str:
    if value is None:
        return ""
    text = str(value)
    cleaned = _QTY_PREFIX.sub("", text)
    cleaned = cleaned.rstrip("; ")
    cleaned = re.sub(r"\s+", " ", cleaned).strip()
    return cleaned


def _normalize_for_dedupe(value: Any) -> str:
    return _clean_cell_text(value).upper()


def _classify_promoted_row(desc_upper: str) -> str:
    if not desc_upper:
        return "note"
    tap_tokens = ("TAP", "THREAD", "NPT", "N.P.T", "NPTF", "NPS")
    counterbore_tokens = ("COUNTERBORE", "COUNTER BORE", "C'BORE", "CBORE", "SPOTFACE", "SPOT FACE")
    drill_tokens = (
        "DRILL",
        "THRU",
        "Ø",
        "⌀",
        "DIA",
        "CSK",
        "C'SINK",
        "COUNTERSINK",
        "SPOT",
        "REAM",
        "JIG GRIND",
        "CENTER DRILL",
        "C DRILL",
        "C’DRILL",
    )
    if any(token in desc_upper for token in tap_tokens):
        return "tap"
    if any(token in desc_upper for token in counterbore_tokens):
        return "counterbore"
    drill_hit = any(token in desc_upper for token in drill_tokens)
    if ("NOTE" in desc_upper or desc_upper.startswith("SEE ")) and not drill_hit:
        return "note"
    return "drill"


def _prepare_columnar_promoted_rows(
    table_info: Mapping[str, Any] | None,
) -> tuple[list[dict[str, Any]], int]:
    rows_raw = _normalize_table_rows(table_info.get("rows") if isinstance(table_info, Mapping) else None)
    seen: set[tuple[int, str, str, str]] = set()
    grouped: dict[str, list[dict[str, Any]]] = {
        "tap": [],
        "counterbore": [],
        "drill": [],
    }
    for row in rows_raw:
        if not isinstance(row, Mapping):
            continue
        qty_raw = row.get("qty")
        try:
            qty_val = int(float(qty_raw or 0))
        except Exception:
            qty_val = 0
        if qty_val <= 0:
            continue
        desc_clean = _clean_desc_text(row.get("desc"))
        ref_clean = _clean_cell_text(row.get("ref"))
        side_clean = _clean_cell_text(row.get("side"))
        dedupe_key = (
            qty_val,
            _normalize_for_dedupe(ref_clean),
            _normalize_for_dedupe(side_clean),
            _normalize_for_dedupe(desc_clean),
        )
        if dedupe_key in seen:
            continue
        seen.add(dedupe_key)
        prepared_row: dict[str, Any] = dict(row)
        prepared_row["qty"] = qty_val
        prepared_row["desc"] = desc_clean
        prepared_row["ref"] = ref_clean
        if side_clean:
            prepared_row["side"] = side_clean
        elif "side" in prepared_row:
            prepared_row.pop("side")
        prepared_row["hole"] = _clean_cell_text(row.get("hole"))
        row_type = _classify_promoted_row(_normalize_for_dedupe(desc_clean))
        if row_type == "note":
            continue
        grouped[row_type].append(prepared_row)
    ordered_rows: list[dict[str, Any]] = []
    for kind in ("tap", "counterbore", "drill"):
        ordered_rows.extend(grouped[kind])
    qty_sum = sum(row.get("qty", 0) for row in ordered_rows if isinstance(row.get("qty"), int))
    return (ordered_rows, qty_sum)


def _print_promoted_rows_once(rows: Iterable[Mapping[str, Any]]) -> None:
    global _PROMOTED_ROWS_LOGGED
    if _PROMOTED_ROWS_LOGGED:
        return
    limit = _promoted_rows_preview_limit()
    if limit <= 0:
        return
    materialized = [dict(row) for row in rows if isinstance(row, Mapping)]
    if not materialized:
        return
    count = min(limit, len(materialized))
    print(f"[EXTRACT] promoted rows preview_count={count}")
    for idx, row in enumerate(materialized[:count]):
        qty_display = row.get("qty")
        ref_display = row.get("ref") or "-"
        side_display = row.get("side") or "-"
        desc_display = row.get("desc") or ""
        print(
            "[EXTRACT] promoted row[{idx:02d}] qty={qty} ref={ref} side={side} desc={desc}".format(
                idx=idx,
                qty=qty_display,
                ref=ref_display,
                side=side_display,
                desc=desc_display,
            )
        )
    _PROMOTED_ROWS_LOGGED = True


def _score_table(info: Mapping[str, Any] | None) -> tuple[int, int, int]:
    if not isinstance(info, Mapping):
        return (0, 0, 0)
    rows = info.get("rows") or []
    header_ok = 1 if info.get("header_validated") else 0
    return (header_ok, _sum_qty(rows), len(rows))


def _sum_qty(rows: Iterable[Mapping[str, Any]] | None) -> int:
    total = 0
    if not rows:
        return total
    for row in rows:
        if not isinstance(row, Mapping):
            continue
        qty_val = row.get("qty")
        try:
            total += int(float(qty_val or 0))
        except Exception:
            continue
    return total


def read_acad_table(
    doc, layer_allowlist: Iterable[str] | None = _DEFAULT_LAYER_ALLOWLIST
) -> dict[str, Any]:
    helper = _resolve_app_callable("hole_count_from_acad_table")
    _print_helper_debug("acad", helper)
    if callable(helper):
        module = None
        try:
            module = inspect.getmodule(helper)
        except Exception:
            module = None
        if module is None:
            try:
                module = _load_app_module()
            except Exception:
                module = None
        sentinel = object()
        prev_allow = sentinel
        prev_depth = sentinel
        if module is not None:
            try:
                prev_allow = getattr(module, "_ACAD_LAYER_ALLOW_OVERRIDE")
            except AttributeError:
                prev_allow = sentinel
            setattr(module, "_ACAD_LAYER_ALLOW_OVERRIDE", layer_allowlist)
            try:
                prev_depth = getattr(module, "_ACAD_DEPTH_MAX_OVERRIDE")
            except AttributeError:
                prev_depth = sentinel
            depth_override = None
            if feature_flags and isinstance(feature_flags, Mapping):
                depth_override = feature_flags.get("acad_depth_max")
            setattr(module, "_ACAD_DEPTH_MAX_OVERRIDE", depth_override)
        try:
            result = helper(doc) or {}
        except Exception as exc:
            print(f"[EXTRACT] acad helper error: {exc}")
            raise
        finally:
            if module is not None:
                if prev_allow is sentinel:
                    try:
                        delattr(module, "_ACAD_LAYER_ALLOW_OVERRIDE")
                    except AttributeError:
                        pass
                else:
                    setattr(module, "_ACAD_LAYER_ALLOW_OVERRIDE", prev_allow)
                if prev_depth is sentinel:
                    try:
                        delattr(module, "_ACAD_DEPTH_MAX_OVERRIDE")
                    except AttributeError:
                        pass
                else:
                    setattr(module, "_ACAD_DEPTH_MAX_OVERRIDE", prev_depth)
        if isinstance(result, Mapping):
            return dict(result)
        return {}

    allowlist = _normalize_layer_allowlist(layer_allowlist)
    hits = scan_tables_everywhere(doc)
    if not hits:
        return {}

    global _LAST_ACAD_TABLE_SCAN
    scan_tables_meta: list[dict[str, Any]] = []
    if isinstance(_LAST_ACAD_TABLE_SCAN, Mapping):
        raw_tables = _LAST_ACAD_TABLE_SCAN.get("tables")
        if isinstance(raw_tables, list):
            scan_tables_meta = raw_tables

    table_candidates: list[dict[str, Any]] = []

    for hit in hits:
        rows, table_info = _rows_from_acad_table_with_info(
            hit.table, transform=hit.transform
        )
        row_count = int(table_info.get("row_count") or len(rows) or 0)
        sum_qty_val = table_info.get("sum_qty")
        try:
            sum_qty_int = int(sum_qty_val)
        except Exception:
            sum_qty_int = _sum_qty(rows)
        layer_upper = hit.layer.upper() if hit.layer else ""
        header_valid = bool(table_info.get("header_valid"))
        families_raw = table_info.get("families")
        families = dict(families_raw) if isinstance(families_raw, Mapping) else {}
        bbox = table_info.get("bbox")
        median_height = table_info.get("median_height")
        roi_hint: dict[str, Any] | None = None
        if isinstance(bbox, (list, tuple)) and len(bbox) == 4:
            try:
                xmin = float(bbox[0])
                xmax = float(bbox[1])
                ymin = float(bbox[2])
                ymax = float(bbox[3])
            except Exception:
                xmin = xmax = ymin = ymax = 0.0
            else:
                try:
                    median_height_float = float(median_height or 0.0)
                except Exception:
                    median_height_float = 0.0
                pad = 2.0 * median_height_float if median_height_float > 0 else 6.0
                roi_hint = {
                    "source": "ACAD_TABLE",
                    "handle": hit.handle,
                    "layer": hit.layer,
                    "bbox": [xmin, xmax, ymin, ymax],
                    "pad": pad,
                    "median_height": median_height_float,
                }
                if hit.name:
                    roi_hint["name"] = hit.name

        candidate = {
            "rows": rows,
            "row_count": row_count,
            "sum_qty": sum_qty_int,
            "layer": hit.layer,
            "layer_upper": layer_upper,
            "owner": hit.owner,
            "handle": hit.handle,
            "n_rows": table_info.get("n_rows"),
            "n_cols": table_info.get("n_cols"),
            "families": families,
            "roi_hint": roi_hint,
            "cell_centers": table_info.get("cell_centers"),
            "header_valid": header_valid,
        }
        if rows:
            table_candidates.append(candidate)

        if 0 <= hit.scan_index < len(scan_tables_meta):
            scan_entry = scan_tables_meta[hit.scan_index]
            if isinstance(scan_entry, dict):
                scan_entry.setdefault("owner", hit.owner)
                scan_entry.setdefault("layer", hit.layer)
                scan_entry.setdefault("handle", hit.handle)
                scan_entry["rows"] = row_count
                scan_entry["cols"] = table_info.get("n_cols") or scan_entry.get("cols", 0)
                scan_entry["sum_qty"] = sum_qty_int
                scan_entry["header_valid"] = header_valid


    if isinstance(_LAST_ACAD_TABLE_SCAN, dict):
        _LAST_ACAD_TABLE_SCAN["tables"] = scan_tables_meta
        _LAST_ACAD_TABLE_SCAN["tables_found"] = len(hits)

    if not table_candidates:
        return {}

    header_candidates = [cand for cand in table_candidates if cand.get("header_valid")]
    if not header_candidates:
        return {}

    if allowlist is not None:
        filtered = [cand for cand in header_candidates if cand.get("layer_upper") in allowlist]
    else:
        filtered = list(header_candidates)
    if not filtered:
        filtered = header_candidates

    best_candidate = max(
        filtered,
        key=lambda cand: (int(cand.get("row_count") or 0), int(cand.get("sum_qty") or 0)),
    )

    best_rows = list(best_candidate.get("rows") or [])
    if not best_rows:
        return {}

    sum_qty = int(best_candidate.get("sum_qty") or _sum_qty(best_rows))
    result: dict[str, Any] = {
        "rows": best_rows,
        "hole_count": sum_qty,
        "sum_qty": sum_qty,
        "provenance_holes": "HOLE TABLE",
        "layer": best_candidate.get("layer"),
        "owner": best_candidate.get("owner"),
        "handle": best_candidate.get("handle"),
        "n_rows": best_candidate.get("n_rows"),
        "n_cols": best_candidate.get("n_cols"),
        "source": "acad_table",
        "header_validated": True,
    }

    families_map = best_candidate.get("families")
    if isinstance(families_map, Mapping) and families_map:
        result["hole_diam_families_in"] = dict(families_map)

    roi_hint = best_candidate.get("roi_hint")
    if isinstance(roi_hint, Mapping):
        result["roi_hint"] = dict(roi_hint)

    cell_centers = best_candidate.get("cell_centers")
    if isinstance(cell_centers, list) and cell_centers:
        result["cell_centers"] = cell_centers

    print(
        "[ACAD-TABLE] chosen handle={handle} layer={layer} owner={owner} rows={rows} qty_sum={qty}".format(
            handle=result.get("handle") or "-",
            layer=result.get("layer") or "-",
            owner=result.get("owner") or "-",
            rows=len(best_rows),
            qty=sum_qty,
        )
    )

    return result



def _collect_table_text_lines(doc: Any) -> list[str]:
    lines: list[str] = []
    if doc is None:
        return lines

    spaces: list[Any] = []
    modelspace = getattr(doc, "modelspace", None)
    if callable(modelspace):
        try:
            space = modelspace()
        except Exception:
            space = None
        if space is not None:
            spaces.append(space)

    for space in spaces:
        query = getattr(space, "query", None)
        if not callable(query):
            continue
        try:
            entities = list(query("TEXT, MTEXT, RTEXT"))
        except Exception:
            continue
        for entity in entities:
            fragments = list(_iter_entity_text_fragments(entity))
            for fragment, _ in fragments:
                normalized = _normalize_table_fragment(fragment)
                if normalized:
                    lines.append(normalized)
    return lines


def _resolve_follow_sheet_layout(
    token: str, layout_names: Iterable[str]
) -> tuple[str, str | None, bool]:
    normalized = re.sub(r"[^A-Z0-9]", "", str(token or "")).upper()
    if not normalized:
        target_label = "SHEET ()"
        return (target_label, None, False)

    target_label = f"SHEET ({normalized})"

    lookup: dict[str, str] = {}
    for name in layout_names:
        if not isinstance(name, str):
            continue
        stripped = name.strip()
        if not stripped:
            continue
        lookup.setdefault(stripped.upper(), stripped)

    target_upper = target_label.upper()
    if target_upper in lookup:
        return (target_label, lookup[target_upper], True)

    alt_labels: list[str] = []
    if normalized.isdigit():
        trimmed = normalized.lstrip("0") or "0"
        if trimmed != normalized:
            alt_labels.append(f"SHEET ({trimmed})")
        alt_labels.append(f"SHEET {normalized}")
        if trimmed != normalized:
            alt_labels.append(f"SHEET {trimmed}")
        alt_labels.append(trimmed)
    else:
        alt_labels.append(f"SHEET {normalized}")
        alt_labels.append(normalized)

    seen: set[str] = set()
    for candidate in alt_labels:
        candidate_upper = candidate.upper()
        if candidate_upper in seen:
            continue
        seen.add(candidate_upper)
        if candidate_upper in lookup:
            return (target_label, lookup[candidate_upper], True)

    for upper_name, original in lookup.items():
        if normalized and normalized in upper_name:
            return (target_label, original, True)

    return (target_label, None, False)


def _count_tables_for_layout_name(layout_name: str) -> int:
    layout_upper = str(layout_name or "").strip().upper()
    if not layout_upper:
        return 0
    snapshot = _LAST_ACAD_TABLE_SCAN
    if not isinstance(snapshot, Mapping):
        return 0
    raw_tables = snapshot.get("tables")
    if not isinstance(raw_tables, list):
        return 0
    suffixes = (f":{layout_upper}",)
    count = 0
    for entry in raw_tables:
        if not isinstance(entry, Mapping):
            continue
        owner_upper = str(entry.get("owner") or "").strip().upper()
        if not owner_upper:
            continue
        if owner_upper == layout_upper:
            count += 1
            continue
        if any(owner_upper.endswith(suffix) for suffix in suffixes):
            count += 1
    return count


def _normalize_table_fragment(fragment: str) -> str:
    if not isinstance(fragment, str):
        fragment = str(fragment)
    cleaned = fragment.replace("%%C", "Ø").replace("%%c", "Ø")
    cleaned = _MTEXT_ALIGN_RE.sub("", cleaned)
    cleaned = _MTEXT_BREAK_RE.sub(" ", cleaned)
    cleaned = cleaned.replace("|", " |")
    cleaned = cleaned.replace("\\~", "~")
    cleaned = cleaned.replace("\\`", "`")
    cleaned = cleaned.replace("\\", " ")
    return " ".join(cleaned.split())


def _iter_entity_text_fragments(entity: Any) -> Iterable[tuple[str, bool]]:
    dxftype = None
    try:
        dxftype = entity.dxftype()
    except Exception:
        dxftype = None
    kind = str(dxftype or "").upper()
    if kind == "MTEXT":
        plain_text = getattr(entity, "plain_text", None)
        content = None
        if callable(plain_text):
            try:
                content = plain_text()
            except Exception:
                content = None
        if content is None:
            content = getattr(entity, "text", "")
        for piece in _split_mtext_plain_text(content):
            yield (piece, True)
    elif kind == "TEXT":
        dxf_obj = getattr(entity, "dxf", None)
        raw_text = getattr(dxf_obj, "text", "") if dxf_obj is not None else ""
        if not raw_text:
            raw_text = getattr(entity, "text", "")
        try:
            base = str(raw_text)
        except Exception:
            base = raw_text if isinstance(raw_text, str) else ""
        for piece in base.splitlines():
            if piece.strip():
                yield (piece, False)
    elif kind == "MLEADER":
        context = getattr(entity, "context", None)
        if context is None:
            return
        mtext = getattr(context, "mtext", None)
        if mtext is None:
            raw_text = getattr(context, "text", "")
            try:
                base = str(raw_text)
            except Exception:
                base = raw_text if isinstance(raw_text, str) else ""
            for piece in base.splitlines():
                if piece.strip():
                    yield (piece, True)
            return
        plain_text = getattr(mtext, "plain_text", None)
        content = None
        if callable(plain_text):
            try:
                content = plain_text()
            except Exception:
                content = None
        if content is None:
            content = getattr(mtext, "text", "")
        try:
            base = str(content)
        except Exception:
            base = content if isinstance(content, str) else ""
        for piece in base.splitlines():
            if piece.strip():
                yield (piece, True)
    elif kind in {"ATTRIB", "ATTDEF"}:
        dxf_obj = getattr(entity, "dxf", None)
        candidates: list[Any] = []
        if dxf_obj is not None:
            for attr in ("text", "value", "tag", "prompt", "default"):
                candidates.append(getattr(dxf_obj, attr, None))
        for attr in ("text", "value", "tag", "prompt", "default"):
            candidates.append(getattr(entity, attr, None))
        for raw in candidates:
            if not raw:
                continue
            try:
                text_value = str(raw)
            except Exception:
                text_value = raw if isinstance(raw, str) else ""
            for piece in text_value.splitlines():
                if piece.strip():
                    yield (piece, False)
    elif kind == "RTEXT":
        def _flatten_text_values(value: Any) -> Iterable[str]:
            if value is None:
                return []
            if isinstance(value, str):
                return [value]
            if isinstance(value, (bytes, bytearray)):
                try:
                    return [value.decode("utf-8")]
                except Exception:
                    try:
                        return [value.decode("latin-1")]
                    except Exception:
                        return []
            if isinstance(value, Mapping):
                results: list[str] = []
                for candidate in value.values():
                    results.extend(_flatten_text_values(candidate))
                return results
            if isinstance(value, Iterable) and not isinstance(value, (str, bytes, bytearray)):
                results: list[str] = []
                for item in value:
                    if isinstance(item, tuple) and len(item) >= 2:
                        results.extend(_flatten_text_values(item[1]))
                    else:
                        results.extend(_flatten_text_values(item))
                return results
            try:
                text = str(value)
            except Exception:
                return []
            return [text]

        seen_fragments: set[str] = set()
        collected: list[str] = []

        def _collect_text(value: Any) -> None:
            for fragment in _flatten_text_values(value):
                cleaned = fragment.strip()
                if not cleaned:
                    continue
                if cleaned in seen_fragments:
                    continue
                seen_fragments.add(cleaned)
                collected.append(cleaned)

        dxf_obj = getattr(entity, "dxf", None)
        for source in (entity, dxf_obj):
            if source is None:
                continue
            for attr in (
                "raw_content",
                "raw_text",
                "stored_text",
                "text",
                "value",
                "content",
                "string",
            ):
                _collect_text(getattr(source, attr, None))
            plain_text = getattr(source, "plain_text", None)
            if callable(plain_text):
                try:
                    _collect_text(plain_text())
                except Exception:
                    pass

        get_xdata = getattr(entity, "get_xdata", None)
        if callable(get_xdata):
            for app in ("RTEXT", "ACAD_RTEXT", "ACAD_REACTORS", "ACAD"):
                try:
                    _collect_text(get_xdata(app))
                except Exception:
                    continue

        for attr_name in ("xdata", "extended_data", "appdata"):
            _collect_text(getattr(entity, attr_name, None))

        if not collected:
            raw_text = getattr(entity, "text", "")
            if not raw_text and dxf_obj is not None:
                raw_text = getattr(dxf_obj, "text", "")
            _collect_text(raw_text)

        if not collected:
            return

        longest = max(collected, key=len, default="")
        if not longest:
            return

        pieces = _split_mtext_plain_text(longest)
        if not pieces:
            pieces = [longest]
        for piece in pieces:
            cleaned_piece = piece.strip()
            if cleaned_piece:
                yield (cleaned_piece, True)
    else:
        raw_text = getattr(entity, "text", "")
        if not raw_text:
            return
        try:
            base = str(raw_text)
        except Exception:
            base = raw_text if isinstance(raw_text, str) else ""
        for piece in base.splitlines():
            if piece.strip():
                yield (piece, False)


def _parse_number_token(token: str) -> float | None:
    text = (token or "").strip()
    if not text:
        return None
    if "/" in text:
        try:
            return float(Fraction(text))
        except Exception:
            return None
    if text.startswith("."):
        text = "0" + text
    try:
        return float(text)
    except Exception:
        return None


def _format_ref_value(value: float) -> str:
    return f"{value:.4f}\""


def _has_candidate_token(text: str) -> bool:
    if not text:
        return False
    if _CANDIDATE_TOKEN_RE.search(text):
        return True
    if "Ø" in text or "⌀" in text:
        return True
    if '"' in text:
        return True
    if _FRACTION_RE.search(text):
        return True
    if _DECIMAL_RE.search(text):
        return True
    return False


def _match_row_quantity(text: str) -> re.Match[str] | None:
    candidate = text or ""
    for pattern in _ROW_QUANTITY_PATTERNS:
        match = pattern.search(candidate)
        if match:
            return match
    return None


def _search_flexible_quantity(text: str) -> re.Match[str] | None:
    candidate = text or ""
    for pattern in _ROW_QUANTITY_FLEX_PATTERNS:
        match = pattern.search(candidate)
        if match:
            return match
    return None


def _is_letter_code_row_start(text: str, next_text: str | None = None) -> bool:
    if not text:
        return False
    match = _LETTER_CODE_ROW_RE.match(text)
    if not match:
        return False
    remainder = text[match.end() :]
    if _HOLE_ACTION_TOKEN_RE.search(remainder):
        return True
    if next_text and _HOLE_ACTION_TOKEN_RE.search(next_text):
        return True
    return False


def _is_row_start(text: str, *, next_text: str | None = None) -> bool:
    if _match_row_quantity(text):
        return True
    return _is_letter_code_row_start(text, next_text)


def _extract_row_quantity_and_remainder(text: str) -> tuple[int | None, str]:
    base = (text or "").strip()
    if not base:
        return (None, "")

    def _strip_span(source: str, span: tuple[int, int]) -> str:
        start, end = span
        return (source[:start] + " " + source[end:]).strip()

    primary_match = _match_row_quantity(base)
    if primary_match:
        qty_text = primary_match.group(1)
        try:
            qty_val = int(qty_text)
        except Exception:
            qty_val = None
        remainder = base[primary_match.end() :].strip()
        return (qty_val, remainder)

    letter_match = _LETTER_CODE_ROW_RE.match(base)
    if letter_match:
        remainder_body = base[letter_match.end() :].lstrip(" -.:|")
        remainder_match = _match_row_quantity(remainder_body)
        if remainder_match:
            qty_text = remainder_match.group(1)
            try:
                qty_val = int(qty_text)
            except Exception:
                qty_val = None
            remainder = remainder_body[remainder_match.end() :].strip()
            return (qty_val, remainder)
        flexible = _search_flexible_quantity(remainder_body)
        if flexible:
            qty_text = flexible.group(1)
            try:
                qty_val = int(qty_text)
            except Exception:
                qty_val = None
            remainder = _strip_span(remainder_body, flexible.span())
            return (qty_val, remainder)

    flexible_match = _search_flexible_quantity(base)
    if flexible_match:
        qty_text = flexible_match.group(1)
        try:
            qty_val = int(qty_text)
        except Exception:
            qty_val = None
        remainder = _strip_span(base, flexible_match.span())
        return (qty_val, remainder)

    bare_match = re.match(r"^\s*(\d+)\b", base)
    if bare_match and _HOLE_ACTION_TOKEN_RE.search(base):
        qty_text = bare_match.group(1)
        try:
            qty_val = int(qty_text)
        except Exception:
            qty_val = None
        remainder = base[bare_match.end() :].strip()
        return (qty_val, remainder)

    return (None, base)


def _extract_band_quantity(text: str) -> tuple[int | None, str]:
    candidate = " ".join((text or "").split())
    if not candidate:
        return (None, "")
    for pattern in _BAND_QTY_FALLBACK_PATTERNS:
        match = pattern.search(candidate)
        if not match:
            continue
        qty_text = match.group("qty") if "qty" in match.groupdict() else None
        if not qty_text:
            continue
        try:
            qty_val = int(qty_text)
        except Exception:
            continue
        start, end = match.span()
        remainder = (candidate[:start] + " " + candidate[end:]).strip()
        return (qty_val, remainder)
    return (None, candidate)


def _extract_row_reference(desc: str) -> tuple[str, float | None]:
    search_space = desc or ""
    diameter = _extract_diameter(search_space)
    if diameter is not None and 0 < diameter <= 10:
        return (_format_ref_value(diameter), diameter)

    thread_match = _THREAD_CALL_OUT_RE.search(search_space)
    if thread_match:
        return (thread_match.group(0).upper(), None)

    pipe_match = _PIPE_NPT_REF_RE.search(search_space)
    if pipe_match:
        numeric_part = pipe_match.group(1)
        suffix = pipe_match.group(2)
        compact = f"{numeric_part}-{suffix}".upper().replace(" ", "")
        return (compact, None)

    numbered_thread = _NUMBERED_THREAD_REF_RE.search(search_space)
    if numbered_thread:
        raw_value = numbered_thread.group(0)
        normalized = raw_value.upper().replace(" ", "")
        return (normalized, None)

    number_drill = _NUMBER_DRILL_REF_RE.search(search_space)
    if number_drill:
        return (number_drill.group(0).upper(), None)

    letter_drill = _LETTER_DRILL_REF_RE.search(search_space)
    if letter_drill:
        return (letter_drill.group(1).upper(), None)

    inch_match = _INCH_MARK_REF_RE.search(search_space)
    if inch_match:
        value = _parse_number_token(inch_match.group(1))
        if value is not None and 0 < value <= 10:
            return (_format_ref_value(value), value)

    dia_inline = _DIA_SYMBOL_INLINE_RE.search(search_space)
    if dia_inline:
        value = _parse_number_token(dia_inline.group(1))
        if value is not None and 0 < value <= 10:
            return (_format_ref_value(value), value)

    for match in _FRACTION_RE.finditer(search_space):
        value = _parse_number_token(match.group(0))
        if value is not None and 0 < value <= 10:
            return (_format_ref_value(value), value)
    for match in _DECIMAL_RE.finditer(search_space):
        value = _parse_number_token(match.group(0))
        if value is not None and 0 < value <= 10:
            return (_format_ref_value(value), value)
    return ("", None)


def _detect_row_side(desc: str) -> str:
    upper = (desc or "").upper()
    if "BOTH SIDES" in upper or ("FRONT" in upper and "BACK" in upper):
        return "both"
    if "FROM BACK" in upper:
        return "back"
    if "FROM FRONT" in upper:
        return "front"
    return ""


def _merge_table_lines(lines: Iterable[str]) -> list[str]:
    merged: list[str] = []
    current: list[str] | None = None
    buffer: list[str] = []
    for raw_line in lines:
        candidate = (raw_line or "").strip()
        if candidate:
            buffer.append(candidate)
    for index, line in enumerate(buffer):
        next_line = buffer[index + 1] if index + 1 < len(buffer) else None
        if _is_row_start(line, next_text=next_line):
            if current:
                merged.append(" ".join(current))
            current = [line]
        elif current:
            current.append(line)
    if current:
        merged.append(" ".join(current))
    return merged


def _extract_diameter(text: str) -> float | None:
    search_space = text or ""
    match = _DIAMETER_PREFIX_RE.search(search_space)
    if not match:
        match = _DIAMETER_SUFFIX_RE.search(search_space)
    if not match:
        return None
    return _parse_number_token(match.group(1))



def _truncate_cell_preview(text: str, limit: int = 60) -> str:
    if len(text) <= limit:
        return text
    if limit <= 3:
        return text[:limit]
    return text[: limit - 3] + "..."


def _cell_has_ref_marker(text: str) -> bool:
    if not text:
        return False
    candidate = text.strip()
    if "Ø" in candidate or "⌀" in candidate or '"' in candidate:
        return True
    if _FRACTION_RE.search(candidate):
        return True
    if _DECIMAL_RE.search(candidate):
        return True
    return False


def _build_columnar_table_from_panel_entries(
    entries: list[dict[str, Any]],
    *,
    roi_hint: Mapping[str, Any] | None = None,
) -> tuple[dict[str, Any] | None, dict[str, Any]]:
    def _percentile(values: list[float], fraction: float) -> float:
        if not values:
            return 0.0
        ordered = sorted(values)
        if len(ordered) == 1:
            return ordered[0]
        position = (len(ordered) - 1) * fraction
        lower = math.floor(position)
        upper = math.ceil(position)
        if lower == upper:
            return ordered[int(position)]
        lower_val = ordered[lower]
        upper_val = ordered[upper]
        return lower_val + (upper_val - lower_val) * (position - lower)

    records: list[dict[str, Any]] = []
    for entry in entries:
        text_value = (entry.get("normalized_text") or entry.get("text") or "").strip()
        if not text_value:
            continue
        x_val = entry.get("x")
        y_val = entry.get("y")
        try:
            x_float = float(x_val)
            y_float = float(y_val)
        except Exception:
            continue
        record = {
            "layout": entry.get("layout_name"),
            "from_block": bool(entry.get("from_block")),
            "x": x_float,
            "y": y_float,
            "text": text_value,
            "height": entry.get("height"),
        }
        records.append(record)

    if not records:
        return (
            None,
            {
                "bands": [],
                "band_cells": [],
                "rows_txt_fallback": [],
                "qty_col": None,
                "ref_col": None,
                "desc_col": None,
                "roi": None,
            },
        )

    base_records = list(records)
    records_all = list(base_records)
    roi_bounds: dict[str, float] | None = None
    roi_info: dict[str, Any] | None = None
    roi_median_height = 0.0

    if isinstance(roi_hint, Mapping):
        bbox = roi_hint.get("bbox")
        if isinstance(bbox, (list, tuple)) and len(bbox) == 4:
            try:
                xmin = float(bbox[0])
                xmax = float(bbox[1])
                ymin = float(bbox[2])
                ymax = float(bbox[3])
            except Exception:
                xmin = xmax = ymin = ymax = 0.0
            else:
                pad = 0.0
                try:
                    pad = float(roi_hint.get("pad") or 0.0)
                except Exception:
                    pad = 0.0
                expanded_xmin = xmin - pad
                expanded_xmax = xmax + pad
                expanded_ymin = ymin - pad
                expanded_ymax = ymax + pad
                filtered = [
                    rec
                    for rec in base_records
                    if expanded_xmin <= rec["x"] <= expanded_xmax
                    and expanded_ymin <= rec["y"] <= expanded_ymax
                ]
                if filtered:
                    records_all = filtered
                roi_bounds = {
                    "xmin": xmin,
                    "xmax": xmax,
                    "ymin": ymin,
                    "ymax": ymax,
                    "dx": pad,
                    "dy": pad,
                    "clusters": 1,
                    "anchors": 0,
                }
                kept_count = len(filtered)
                source = str(roi_hint.get("source") or "ACAD_TABLE")
                roi_info = {
                    "source": source,
                    "bbox": [xmin, xmax, ymin, ymax],
                    "pad": pad,
                    "kept": kept_count,
                }
                try:
                    roi_median_height = float(roi_hint.get("median_height") or 0.0)
                except Exception:
                    roi_median_height = 0.0
                handle = roi_hint.get("handle")
                layer = roi_hint.get("layer")
                block_name = roi_hint.get("name")
                if block_name is not None:
                    roi_info["name"] = block_name
                if source.upper() == "BLOCK":
                    print(
                        "[ROI] seeded_from=BLOCK name={name} layer={layer} "
                        "box=[{xmin:.1f}..{xmax:.1f}, {ymin:.1f}..{ymax:.1f}]".format(
                            name=block_name or handle or "-",
                            layer=layer or "-",
                            xmin=xmin,
                            xmax=xmax,
                            ymin=ymin,
                            ymax=ymax,
                        )
                    )
                else:
                    print(
                        "[ROI] seeded_from={src} handle={handle} layer={layer} "
                        "box=[{xmin:.1f}..{xmax:.1f}, {ymin:.1f}..{ymax:.1f}]".format(
                            src=source,
                            handle=handle,
                            layer=layer or "-",
                            xmin=xmin,
                            xmax=xmax,
                            ymin=ymin,
                            ymax=ymax,
                        )
                    )

    all_height_values = [
        float(rec["height"])
        for rec in records_all
        if isinstance(rec.get("height"), (int, float)) and float(rec["height"]) > 0
    ]
    median_height_all = (
        statistics.median(all_height_values) if all_height_values else 0.0
    )
    if roi_median_height <= 0:
        roi_median_height = median_height_all
    anchor_lines = [rec for rec in records_all if _ROI_ANCHOR_RE.search(rec["text"])]
    filtered_records = records_all
    if roi_bounds is None and anchor_lines:
        anchor_count = len(anchor_lines)
        sorted_anchors = sorted(anchor_lines, key=lambda rec: -rec["y"])
        clusters: list[list[dict[str, Any]]] = []
        if sorted_anchors:
            if anchor_count >= 4:
                height_values = [
                    float(rec["height"])
                    for rec in sorted_anchors
                    if isinstance(rec.get("height"), (int, float))
                    and float(rec["height"]) > 0
                ]
                anchor_y_diffs = [
                    abs(sorted_anchors[idx]["y"] - sorted_anchors[idx - 1]["y"])
                    for idx in range(1, len(sorted_anchors))
                    if abs(sorted_anchors[idx]["y"] - sorted_anchors[idx - 1]["y"]) > 0
                ]
                if height_values:
                    median_height = statistics.median(height_values)
                    y_anchor_eps = 1.8 * median_height if median_height > 0 else 0.0
                    roi_median_height = median_height
                elif anchor_y_diffs:
                    median_diff = statistics.median(anchor_y_diffs)
                    y_anchor_eps = 0.5 * median_diff if median_diff > 0 else 0.0
                else:
                    y_anchor_eps = 0.0
                y_anchor_eps = max(6.0, y_anchor_eps)
                current_cluster: list[dict[str, Any]] | None = None
                prev_anchor: dict[str, Any] | None = None
                for anchor in sorted_anchors:
                    if current_cluster is None:
                        current_cluster = [anchor]
                        clusters.append(current_cluster)
                        prev_anchor = anchor
                        continue
                    prev_y = prev_anchor["y"] if prev_anchor is not None else None
                    if prev_y is not None and abs(anchor["y"] - prev_y) <= y_anchor_eps:
                        current_cluster.append(anchor)
                    else:
                        current_cluster = [anchor]
                        clusters.append(current_cluster)
                    prev_anchor = anchor
            if not clusters:
                clusters = [sorted_anchors]

        def _cluster_span(cluster: list[dict[str, Any]]) -> float:
            if not cluster:
                return 0.0
            y_vals = [rec["y"] for rec in cluster]
            return max(y_vals) - min(y_vals) if len(y_vals) > 1 else 0.0

        chosen_cluster = clusters[0] if clusters else []
        best_size = len(chosen_cluster)
        best_span = _cluster_span(chosen_cluster)
        for cluster in clusters[1:]:
            size = len(cluster)
            span = _cluster_span(cluster)
            if size > best_size or (size == best_size and span < best_span):
                chosen_cluster = cluster
                best_size = size
                best_span = span

        if not chosen_cluster:
            chosen_cluster = sorted_anchors
        cluster_xmin = min(rec["x"] for rec in chosen_cluster)
        cluster_xmax = max(rec["x"] for rec in chosen_cluster)
        cluster_ymin = min(rec["y"] for rec in chosen_cluster)
        cluster_ymax = max(rec["y"] for rec in chosen_cluster)
        base_dx = 18.0 * median_height_all if median_height_all > 0 else 0.0
        base_dy = 24.0 * median_height_all if median_height_all > 0 else 0.0
        dx = max(40.0, base_dx)
        dy = max(50.0, base_dy)
        if roi_median_height and roi_median_height > 0:
            dx = max(dx, 18.0 * roi_median_height)
            dy = max(dy, 24.0 * roi_median_height)
        expanded_xmin = cluster_xmin - dx
        expanded_xmax = cluster_xmax + dx
        expanded_ymin = cluster_ymin - dy
        expanded_ymax = cluster_ymax + dy
        filtered_records = [
            rec
            for rec in records_all
            if expanded_xmin <= rec["x"] <= expanded_xmax
            and expanded_ymin <= rec["y"] <= expanded_ymax
        ]
        clusters_count = len(clusters) or 1
        roi_bounds = {
            "xmin": cluster_xmin,
            "xmax": cluster_xmax,
            "ymin": cluster_ymin,
            "ymax": cluster_ymax,
            "dx": dx,
            "dy": dy,
            "clusters": clusters_count,
            "anchors": anchor_count,
        }
        roi_info = {
            "anchors": anchor_count,
            "clusters": clusters_count,
            "bbox": [cluster_xmin, cluster_xmax, cluster_ymin, cluster_ymax],
            "total": len(records_all),
        }
    records = list(filtered_records)

    def _prepare_records(values: list[dict[str, Any]]) -> tuple[list[dict[str, Any]], float]:
        ordered = list(values)
        ordered.sort(key=lambda item: (-item["y"], item["x"]))
        height_vals = [
            float(rec["height"])
            for rec in ordered
            if isinstance(rec.get("height"), (int, float)) and float(rec["height"]) > 0
        ]
        y_offsets = [
            abs(ordered[idx]["y"] - ordered[idx - 1]["y"])
            for idx in range(1, len(ordered))
            if abs(ordered[idx]["y"] - ordered[idx - 1]["y"]) > 0
        ]
        median_val = statistics.median(height_vals) if height_vals else 0.0
        if (median_val is None or median_val <= 0) and roi_median_height > 0:
            median_val = roi_median_height
        if (median_val is None or median_val <= 0) and median_height_all > 0:
            median_val = median_height_all
        if (median_val is None or median_val <= 0) and y_offsets:
            median_val = statistics.median(y_offsets)
        if median_val is None or median_val <= 0:
            median_val = 4.0
        return ordered, median_val

    records, median_h = _prepare_records(records)

    if roi_bounds is not None:
        desired_dx = max(roi_bounds["dx"], 18.0 * median_h)
        desired_dy = max(roi_bounds["dy"], 24.0 * median_h)
        if desired_dx > roi_bounds["dx"] + 1e-6 or desired_dy > roi_bounds["dy"] + 1e-6:
            expanded_xmin = roi_bounds["xmin"] - desired_dx
            expanded_xmax = roi_bounds["xmax"] + desired_dx
            expanded_ymin = roi_bounds["ymin"] - desired_dy
            expanded_ymax = roi_bounds["ymax"] + desired_dy
            filtered_records = [
                rec
                for rec in records_all
                if expanded_xmin <= rec["x"] <= expanded_xmax
                and expanded_ymin <= rec["y"] <= expanded_ymax
            ]
            roi_bounds["dx"] = desired_dx
            roi_bounds["dy"] = desired_dy
            records, median_h = _prepare_records(filtered_records)
        expanded_xmin = roi_bounds["xmin"] - roi_bounds["dx"]
        expanded_xmax = roi_bounds["xmax"] + roi_bounds["dx"]
        expanded_ymin = roi_bounds["ymin"] - roi_bounds["dy"]
        expanded_ymax = roi_bounds["ymax"] + roi_bounds["dy"]
        kept_count = len(records)
        if roi_info is None:
            roi_info = {}
        roi_info.update(
            {
                "expanded": [expanded_xmin, expanded_xmax, expanded_ymin, expanded_ymax],
                "kept": kept_count,
                "median_h": median_h,
                "anchors": int(roi_bounds.get("anchors", 0.0)),
                "clusters": int(roi_bounds.get("clusters", 0.0)) or 1,
            }
        )
        print(
            "[ROI] anchors={count} clusters={clusters} chosen_span=[{ymax:.1f}..{ymin:.1f}] "
            "bbox=[{xmin:.1f}..{xmax:.1f}] expanded=[{xmin_exp:.1f}..{xmax_exp:.1f},{ymin_exp:.1f}..{ymax_exp:.1f}]".format(
                count=int(roi_bounds.get("anchors", 0.0)),
                clusters=int(roi_bounds.get("clusters", 0.0)) or 1,
                ymax=roi_bounds["ymax"],
                ymin=roi_bounds["ymin"],
                xmin=roi_bounds["xmin"],
                xmax=roi_bounds["xmax"],
                xmin_exp=expanded_xmin,
                xmax_exp=expanded_xmax,
                ymin_exp=expanded_ymin,
                ymax_exp=expanded_ymax,
            )
        )
        print(
            f"[ROI] median_h={median_h:.2f} expand=({roi_bounds['dx']:.1f},{roi_bounds['dy']:.1f})"
        )
        print(
            f"[ROI] raw_lines -> roi_lines: {len(records_all)} -> {kept_count}"
        )

    y_gap_limit = 0.75 * median_h if median_h > 0 else 4.0
    if y_gap_limit <= 0:
        y_gap_limit = 4.0

    raw_bands: list[list[dict[str, Any]]] = []
    current_band: list[dict[str, Any]] = []
    current_sum_y = 0.0
    prev_y: float | None = None
    for record in records:
        y_val = record["y"]
        if not current_band:
            current_band = [record]
            current_sum_y = y_val
            prev_y = y_val
            continue
        band_center = current_sum_y / len(current_band)
        direct_gap = abs(y_val - prev_y) if prev_y is not None else 0.0
        if direct_gap > y_gap_limit:
            raw_bands.append(current_band)
            current_band = [record]
            current_sum_y = y_val
            prev_y = y_val
            continue
        if abs(y_val - band_center) > y_gap_limit:
            raw_bands.append(current_band)
            current_band = [record]
            current_sum_y = y_val
            prev_y = y_val
            continue
        proposed_sum = current_sum_y + y_val
        proposed_count = len(current_band) + 1
        proposed_center = proposed_sum / proposed_count
        if (
            abs(proposed_center - band_center) > y_gap_limit
            or abs(y_val - proposed_center) > y_gap_limit
        ):
            raw_bands.append(current_band)
            current_band = [record]
            current_sum_y = y_val
            prev_y = y_val
            continue
        current_band.append(record)
        current_sum_y = proposed_sum
        prev_y = y_val
    if current_band:
        raw_bands.append(current_band)

    bands: list[list[dict[str, Any]]] = []
    for raw_index, band in enumerate(raw_bands):
        if len(band) < 2:
            continue
        combined = " ".join(item["text"] for item in band)
        if not any(char.isdigit() for char in combined) and not _COLUMN_TOKEN_RE.search(combined):
            continue
        drop_band = False
        combined_upper = combined.upper()
        drop_reason = ""
        trimmed = combined.strip()
        contains_hole_token = bool(_HOLE_ACTION_TOKEN_RE.search(combined))
        keep_marker = bool(_BAND_KEEP_TOKEN_RE.search(combined_upper))
        decimal_hits = len(_DECIMAL_RE.findall(combined))
        fraction_hits = len(_FRACTION_RE.findall(combined))
        numeric_guard = (decimal_hits + fraction_hits) >= 2
        header_guard = bool(
            re.search(
                r"HOLE|REF|Ø|⌀|DIA|QUANTITY|QTY|DESCRIPTION|DESC",
                combined_upper,
            )
        )
        if _TITLE_AXIS_DROP_RE.search(combined_upper):
            drop_band = not (keep_marker or numeric_guard)
            drop_reason = "title/axis" if drop_band else ""
        elif _SEE_SHEET_DROP_RE.search(combined_upper):
            drop_band = not (keep_marker or numeric_guard)
            drop_reason = "title/axis" if drop_band else ""
        elif _AXIS_ZERO_PAIR_RE.match(trimmed):
            drop_band = not (keep_marker or numeric_guard)
            drop_reason = "title/axis" if drop_band else ""
        elif _AXIS_ZERO_SINGLE_RE.match(trimmed):
            drop_band = not (keep_marker or numeric_guard)
            drop_reason = "title/axis" if drop_band else ""
        else:
            small_ints = []
            for token in _SMALL_INT_TOKEN_RE.findall(combined):
                try:
                    value = int(token)
                except Exception:
                    continue
                if 1 <= value <= 16:
                    small_ints.append(value)
            if len(small_ints) >= 10:
                drop_band = not (keep_marker or numeric_guard)
                drop_reason = "title/axis" if drop_band else ""
            elif len(small_ints) >= 12 and len(set(small_ints)) <= 16:
                drop_band = not (keep_marker or numeric_guard)
                drop_reason = "title/axis" if drop_band else ""
        if header_guard:
            drop_band = False
            drop_reason = ""
        if drop_band and contains_hole_token:
            drop_band = False
            drop_reason = ""
        if drop_band:
            preview = _truncate_cell_preview(trimmed or combined, 80).replace("\"", "\\\"")
            print(
                f"[TABLE-Y] drop band#{raw_index} reason={drop_reason} lines={len(band)} text=\"{preview}\""
            )
            continue
        bands.append(band)

    print(f"[TABLE-Y] bands_total={len(bands)} median_h={median_h:.2f}")

    header_token_patterns = [
        (re.compile(r"\bHOLE\b", re.IGNORECASE), "hole"),
        (re.compile(r"\bQTY\b|\bQUANTITY\b", re.IGNORECASE), "qty"),
        (re.compile(r"\bDESC(?:RIPTION)?\b", re.IGNORECASE), "desc"),
        (re.compile(r"\bSIDE\b|\bFACE\b", re.IGNORECASE), "side"),
        (re.compile(r"\bREF\b", re.IGNORECASE), "ref"),
        (re.compile(r"Ø|⌀|DIA|DIAM", re.IGNORECASE), "ref"),
    ]

    def _header_windows_from_band(
        band_items: list[dict[str, Any]]
    ) -> tuple[list[dict[str, Any]], dict[str, dict[str, Any]]]:
        token_positions: list[float] = []
        field_positions: dict[str, list[float]] = defaultdict(list)
        for item in band_items:
            text_value = str(item.get("text") or "")
            if not text_value:
                continue
            try:
                x_val = float(item.get("x"))
            except Exception:
                continue
            upper_text = text_value.upper()
            for pattern, field in header_token_patterns:
                if pattern.search(upper_text):
                    field_positions[field].append(x_val)
                    token_positions.append(x_val)
        if not token_positions:
            return ([], {})
        unique_positions = sorted({float(pos) for pos in token_positions})
        diffs = [
            abs(unique_positions[idx + 1] - unique_positions[idx])
            for idx in range(len(unique_positions) - 1)
            if abs(unique_positions[idx + 1] - unique_positions[idx]) > 0
        ]
        gap_baseline = statistics.median(diffs) if diffs else 0.0
        if not gap_baseline or gap_baseline <= 0:
            gap_baseline = 6.0 * median_h if median_h > 0 else 12.0
        default_half = max(6.0, 0.5 * gap_baseline)
        windows: list[dict[str, Any]] = []
        for idx, center in enumerate(unique_positions):
            if idx == 0:
                left = center - default_half
            else:
                left = (unique_positions[idx - 1] + center) / 2.0
            if idx + 1 < len(unique_positions):
                right = (center + unique_positions[idx + 1]) / 2.0
            else:
                right = center + default_half
            windows.append({"center": center, "left": left, "right": right, "field": None})

        field_centers = {
            field: statistics.mean(values)
            for field, values in field_positions.items()
            if values
        }
        assigned_fields: set[str] = set()
        used_indices: set[int] = set()
        for field, center_val in sorted(field_centers.items(), key=lambda item: item[1]):
            if field in assigned_fields:
                continue
            candidate_indices = list(range(len(windows)))
            best_idx = min(
                candidate_indices,
                key=lambda idx: (abs(windows[idx]["center"] - center_val), idx),
            )
            if windows[best_idx].get("field") not in (None, field):
                free_candidates = [
                    idx
                    for idx in candidate_indices
                    if idx not in used_indices
                    and windows[idx].get("field") in (None, field)
                ]
                if free_candidates:
                    best_idx = min(
                        free_candidates,
                        key=lambda idx: (abs(windows[idx]["center"] - center_val), idx),
                    )
            windows[best_idx]["field"] = field
            assigned_fields.add(field)
            used_indices.add(best_idx)

        for idx, window in enumerate(windows):
            if window.get("field"):
                continue
            if idx == 0:
                window["field"] = "hole"
            elif idx == len(windows) - 1:
                window["field"] = "desc"
            elif idx == 1:
                window["field"] = "ref"
            elif idx == 2:
                window["field"] = "qty"
            else:
                window["field"] = "desc"
        if windows and not windows[-1].get("field"):
            windows[-1]["field"] = "desc"

        seed_info: dict[str, dict[str, Any]] = {}
        for idx, window in enumerate(windows):
            field = window.get("field")
            if isinstance(field, str) and field not in seed_info:
                seed_info[field] = {
                    "col": idx,
                    "center": window.get("center"),
                    "span": (window.get("left"), window.get("right")),
                }
        return (windows, seed_info)

    column_windows: list[dict[str, Any]] = []
    header_seed_info: dict[str, dict[str, Any]] = {}
    header_band_index: int | None = None

    for idx, band in enumerate(bands):
        combined_upper = " ".join(
            str(item.get("text") or "").upper() for item in band if item.get("text")
        )
        if (
            "HOLE" in combined_upper
            and ("DESC" in combined_upper or "DESCRIPTION" in combined_upper)
            and any(
                token in combined_upper
                for token in ("REF", "Ø", "⌀", "DIA", "QUANTITY", "QTY")
            )
        ):
            header_band_index = idx
            column_windows, header_seed_info = _header_windows_from_band(band)
            break

    if header_band_index is None:
        for idx, band in enumerate(bands):
            non_empty = [
                item
                for item in band
                if str(item.get("text") or "").strip()
            ]
            if len(non_empty) >= 3:
                header_band_index = idx
                column_windows, header_seed_info = _header_windows_from_band(band)
                if column_windows:
                    break
        if header_band_index is None:
            header_band_index = 0 if bands else None

    if column_windows:
        if "hole" not in header_seed_info and column_windows:
            header_seed_info["hole"] = {
                "col": 0,
                "center": column_windows[0].get("center"),
                "span": (
                    column_windows[0].get("left"),
                    column_windows[0].get("right"),
                ),
            }
        if "ref" not in header_seed_info and len(column_windows) >= 2:
            header_seed_info["ref"] = {
                "col": 1,
                "center": column_windows[1].get("center"),
                "span": (
                    column_windows[1].get("left"),
                    column_windows[1].get("right"),
                ),
            }
        if "qty" not in header_seed_info and len(column_windows) >= 3:
            qty_idx = 2 if len(column_windows) >= 3 else len(column_windows) - 2
            qty_idx = max(1, min(qty_idx, len(column_windows) - 2))
            header_seed_info["qty"] = {
                "col": qty_idx,
                "center": column_windows[qty_idx].get("center"),
                "span": (
                    column_windows[qty_idx].get("left"),
                    column_windows[qty_idx].get("right"),
                ),
            }
        if "desc" not in header_seed_info and column_windows:
            last_idx = len(column_windows) - 1
            header_seed_info["desc"] = {
                "col": last_idx,
                "center": column_windows[last_idx].get("center"),
                "span": (
                    column_windows[last_idx].get("left"),
                    column_windows[last_idx].get("right"),
                ),
            }

    header_initial_field_info: dict[str, dict[str, Any]] = {}
    if header_seed_info and header_band_index is not None:
        for field, info in header_seed_info.items():
            info_copy = dict(info)
            info_copy["band"] = header_band_index
            header_initial_field_info[field] = info_copy

    y_eps = y_gap_limit

    qty_x: float | None = None
    qty_groups: list[dict[str, Any]] = []
    selected_qty_group: dict[str, Any] | None = None
    qty_candidates: list[dict[str, Any]] = []
    for band in bands:
        for item in band:
            text_candidate = (item.get("text") or "").strip()
            if not text_candidate:
                continue
            if _QSTRIPE_CANDIDATE_RE.match(text_candidate):
                qty_candidates.append({"x": item.get("x"), "text": text_candidate})

    if qty_candidates:
        valid_candidates = [
            {"x": float(candidate["x"]), "text": candidate["text"]}
            for candidate in qty_candidates
            if isinstance(candidate.get("x"), (int, float))
        ]
        sorted_candidates = sorted(valid_candidates, key=lambda rec: rec["x"])
        x_diffs = [
            abs(sorted_candidates[idx]["x"] - sorted_candidates[idx - 1]["x"])
            for idx in range(1, len(sorted_candidates))
            if abs(sorted_candidates[idx]["x"] - sorted_candidates[idx - 1]["x"]) > 0
        ]
        if x_diffs:
            median_diff = statistics.median(x_diffs)
            x_stripe_eps = 0.6 * median_diff if median_diff > 0 else 0.0
        else:
            x_stripe_eps = 0.0
        x_stripe_eps = max(4.0, x_stripe_eps)
        for candidate in sorted_candidates:
            x_pos = candidate["x"]
            if not qty_groups:
                qty_groups.append(
                    {
                        "items": [candidate],
                        "count": 1,
                        "sum_x": x_pos,
                        "center": x_pos,
                    }
                )
                continue
            group = qty_groups[-1]
            if abs(x_pos - group["center"]) <= x_stripe_eps:
                group["items"].append(candidate)
                group["count"] += 1
                group["sum_x"] += x_pos
                group["center"] = group["sum_x"] / group["count"]
            else:
                qty_groups.append(
                    {
                        "items": [candidate],
                        "count": 1,
                        "sum_x": x_pos,
                        "center": x_pos,
                    }
                )
        if qty_groups:
            chosen_group = max(
                qty_groups,
                key=lambda group: (
                    group.get("count", 0),
                    -group.get("center", float("inf")),
                ),
            )
            qty_x = chosen_group.get("center")
            selected_qty_group = chosen_group
    qty_groups_count = len(qty_groups)
    qty_group_size = 0
    qty_x_display = "-"
    if qty_groups:
        if selected_qty_group is None:
            selected_qty_group = max(
                qty_groups,
                key=lambda group: (
                    group.get("count", 0),
                    -group.get("center", 0.0),
                ),
            )
        qty_group_size = selected_qty_group.get("count", 0)
        if qty_x is None:
            qty_x = selected_qty_group.get("center")
        if isinstance(qty_x, (int, float)):
            qty_x_display = f"{float(qty_x):.1f}"
    print(
        f"[QSTRIPE] groups={qty_groups_count} chosen_x≈{qty_x_display} count={qty_group_size}"
    )

    if not bands:
        return (
            None,
            {
                "bands": [],
                "band_cells": [],
                "rows_txt_fallback": [],
                "qty_col": None,
                "ref_col": None,
                "desc_col": None,
                "y_eps": y_eps,
                "roi": roi_info,
                "column_windows": column_windows,
                "header_band": header_band_index,
            },
        )

    for idx, band in enumerate(bands[:10]):
        mean_y = sum(item["y"] for item in band) / len(band)
        print(f"[TABLE-Y] band#{idx} y≈{mean_y:.2f} lines={len(band)}")

    band_summaries: list[dict[str, Any]] = []
    band_cells_dump: list[dict[str, Any]] = []
    band_results: list[dict[str, Any]] = []
    window_fields_master = [
        window.get("field") if isinstance(window, Mapping) else None
        for window in column_windows
    ] if column_windows else []

    for band_index, band in enumerate(bands):
        mean_y = sum(item["y"] for item in band) / len(band)
        band_summaries.append(
            {"index": band_index, "y_mean": mean_y, "line_count": len(band)}
        )
        sorted_band = sorted(band, key=lambda item: item["x"])
        columns: list[dict[str, Any]] = []
        x_eps_value = y_eps
        if column_windows:
            assignments: list[list[dict[str, Any]]] = [
                [] for _ in column_windows
            ]
            for item in sorted_band:
                x_val = item.get("x")
                try:
                    x_float = float(x_val)
                except Exception:
                    continue
                best_idx: int | None = None
                best_score: tuple[int, float, int] | None = None
                for col_idx, window in enumerate(column_windows):
                    center_val = float(window.get("center") or 0.0)
                    left_val = window.get("left")
                    right_val = window.get("right")
                    try:
                        left_float = float(left_val)
                    except Exception:
                        left_float = center_val
                    try:
                        right_float = float(right_val)
                    except Exception:
                        right_float = center_val
                    width = abs(right_float - left_float)
                    margin = max(1.0, 0.1 * width, 0.4 * median_h)
                    if margin <= 0:
                        margin = max(1.0, 0.4 * median_h, 2.0)
                    in_window = (left_float - margin) <= x_float <= (right_float + margin)
                    distance = abs(x_float - center_val)
                    score = (0 if in_window else 1, distance, col_idx)
                    if best_score is None or score < best_score:
                        best_score = score
                        best_idx = col_idx
                if best_idx is None:
                    continue
                assignments[best_idx].append(item)
            for col_idx, window in enumerate(column_windows):
                col_items = sorted(assignments[col_idx], key=lambda itm: itm["x"])
                if col_items:
                    text_parts = [
                        str(itm.get("text") or "").strip()
                        for itm in col_items
                        if str(itm.get("text") or "").strip()
                    ]
                    cell_text = " ".join(text_parts).strip()
                    sum_x = sum(float(itm["x"]) for itm in col_items)
                    sum_y = sum(float(itm["y"]) for itm in col_items)
                    count = len(col_items)
                    center_x = sum_x / count if count else float(window.get("center") or 0.0)
                    center_y = sum_y / count if count else mean_y
                    min_x = min(float(itm["x"]) for itm in col_items)
                    max_x = max(float(itm["x"]) for itm in col_items)
                else:
                    cell_text = ""
                    center_x = float(window.get("center") or 0.0)
                    center_y = mean_y
                    try:
                        min_x = float(window.get("left"))
                    except Exception:
                        min_x = center_x
                    try:
                        max_x = float(window.get("right"))
                    except Exception:
                        max_x = center_x
                columns.append(
                    {
                        "items": col_items,
                        "center_x": center_x,
                        "center_y": center_y,
                        "min_x": min_x,
                        "max_x": max_x,
                        "text": cell_text,
                        "field": window_fields_master[col_idx]
                        if col_idx < len(window_fields_master)
                        else None,
                        "span_hint": (
                            float(column_windows[col_idx].get("left"))
                            if column_windows[col_idx].get("left") is not None
                            else min_x,
                            float(column_windows[col_idx].get("right"))
                            if column_windows[col_idx].get("right") is not None
                            else max_x,
                        ),
                    }
                )
        else:
            x_values = [item["x"] for item in sorted_band]
            x_gaps = [
                abs(x_values[pos + 1] - x_values[pos])
                for pos in range(len(x_values) - 1)
                if abs(x_values[pos + 1] - x_values[pos]) > 0
            ]
            gap_med = statistics.median(x_gaps) if x_gaps else 0.0
            gap_p75 = _percentile(x_gaps, 0.75) if x_gaps else gap_med
            if gap_p75 <= 0:
                gap_p75 = gap_med
            x_eps = max(6.0, 0.8 * gap_p75 if gap_p75 > 0 else 0.0)
            if x_eps <= 0:
                x_eps = 6.0
            x_eps_value = x_eps
            for item in sorted_band:
                x_pos = item["x"]
                if not columns:
                    columns.append(
                        {
                            "items": [item],
                            "sum_x": x_pos,
                            "sum_y": item["y"],
                            "count": 1,
                            "center_x": x_pos,
                            "center_y": item["y"],
                            "min_x": x_pos,
                            "max_x": x_pos,
                            "field": None,
                        }
                    )
                    continue
                column = columns[-1]
                if abs(x_pos - column["center_x"]) <= x_eps:
                    column["items"].append(item)
                    column["sum_x"] += x_pos
                    column["sum_y"] += item["y"]
                    column["count"] += 1
                    column["center_x"] = column["sum_x"] / column["count"]
                    column["center_y"] = column["sum_y"] / column["count"]
                    column["min_x"] = min(column.get("min_x", x_pos), x_pos)
                    column["max_x"] = max(column.get("max_x", x_pos), x_pos)
                    continue
                columns.append(
                    {
                        "items": [item],
                        "sum_x": x_pos,
                        "sum_y": item["y"],
                        "count": 1,
                        "center_x": x_pos,
                        "center_y": item["y"],
                        "min_x": x_pos,
                        "max_x": x_pos,
                        "field": None,
                    }
                )
            for column in columns:
                column.setdefault("span_hint", (
                    float(column.get("min_x", column.get("center_x", 0.0))),
                    float(column.get("max_x", column.get("center_x", 0.0))),
                ))

        cell_texts: list[str] = []
        preview_parts: list[str] = []
        for col_index, column in enumerate(columns):
            if column.get("items") is not None and "sum_x" in column:
                # legacy path; recompute text
                sorted_items = sorted(column.get("items", []), key=lambda itm: itm["x"])
                cell_text = " ".join(item["text"] for item in sorted_items).strip()
            else:
                cell_text = column.get("text", "") or ""
            if not isinstance(cell_text, str):
                cell_text = str(cell_text)
            cell_text = cell_text.strip()
            cell_texts.append(cell_text)
            cell_entry = {
                "band": band_index,
                "col": col_index,
                "x_center": column.get("center_x"),
                "y_center": column.get("center_y"),
                "text": cell_text,
            }
            field_name = column.get("field")
            if field_name:
                cell_entry["field"] = field_name
            band_cells_dump.append(cell_entry)
            preview_parts.append(
                f'C{col_index}="{_truncate_cell_preview(cell_text)}"'
            )

        if band_index < 10:
            preview_body = " | ".join(preview_parts)
            print(f"[TABLE-X] band#{band_index} cols={len(columns)} | {preview_body}")

        spans = []
        for column in columns:
            span_hint = column.get("span_hint")
            if isinstance(span_hint, tuple) and len(span_hint) == 2:
                try:
                    span_min = float(span_hint[0])
                    span_max = float(span_hint[1])
                except Exception:
                    span_min = float(column.get("min_x", column.get("center_x", 0.0)))
                    span_max = float(column.get("max_x", column.get("center_x", 0.0)))
            else:
                span_min = float(column.get("min_x", column.get("center_x", 0.0)))
                span_max = float(column.get("max_x", column.get("center_x", 0.0)))
            spans.append((span_min, span_max))

        band_results.append(
            {
                "cells": cell_texts,
                "y_mean": mean_y,
                "line_count": len(band),
                "centers": [column.get("center_x") for column in columns],
                "x_eps": x_eps_value,
                "spans": spans,
                "window_fields": window_fields_master if column_windows else None,
            }
        )

    if not band_results:
        return (
            None,
            {
                "bands": band_summaries,
                "band_cells": band_cells_dump,
                "rows_txt_fallback": [],
                "qty_col": None,
                "ref_col": None,
                "desc_col": None,
                "y_eps": y_eps,
                "roi": roi_info,
                "column_windows": column_windows,
                "header_band": header_band_index,
            },
        )

    header_field_info: dict[str, dict[str, Any]] = dict(header_initial_field_info)
    header_band_indices: set[int] = {
        int(info.get("band"))
        for info in header_initial_field_info.values()
        if isinstance(info.get("band"), int)
    }

    def _header_hits(cells: list[str]) -> dict[str, int]:
        hits: dict[str, int] = {}
        for idx, cell_text in enumerate(cells):
            upper = cell_text.upper()
            if not upper:
                continue
            if "QTY" in upper or "QUANTITY" in upper:
                hits.setdefault("qty", idx)
            if "DESC" in upper or "DESCRIPTION" in upper:
                hits.setdefault("desc", idx)
            if "SIDE" in upper or "FACE" in upper:
                hits.setdefault("side", idx)
            if any(token in upper for token in ("Ø", "⌀", "DIA", "REF")):
                hits.setdefault("ref", idx)
            if "HOLE" in upper or re.search(r"\bID\b", upper):
                hits.setdefault("hole", idx)
        return hits

    for band_index, band in enumerate(band_results):
        cells = band.get("cells", [])
        if not cells:
            continue
        hits = _header_hits(cells)
        if not hits:
            continue
        if "qty" not in hits and len(hits) < 2:
            continue
        header_band_indices.add(band_index)
        centers = band.get("centers") or []
        spans = band.get("spans") or []
        for field, col_idx in hits.items():
            if field in header_field_info:
                continue
            span_value = spans[col_idx] if col_idx < len(spans) else None
            center_value = centers[col_idx] if col_idx < len(centers) else None
            header_field_info[field] = {
                "band": band_index,
                "col": col_idx,
                "center": center_value,
                "span": span_value,
            }

    if header_field_info and "desc" not in header_field_info and header_band_indices:
        header_idx = min(header_band_indices)
        sample_band = band_results[header_idx]
        cells = sample_band.get("cells", [])
        centers = sample_band.get("centers") or []
        spans = sample_band.get("spans") or []
        used_cols = {info.get("col") for info in header_field_info.values() if isinstance(info.get("col"), int)}
        candidates = [idx for idx in range(len(cells)) if idx not in used_cols]
        if candidates:
            best_idx = max(candidates, key=lambda idx: len(cells[idx]))
            header_field_info["desc"] = {
                "band": header_idx,
                "col": best_idx,
                "center": centers[best_idx] if best_idx < len(centers) else None,
                "span": spans[best_idx] if best_idx < len(spans) else None,
            }

    def _match_header_index(field: str, band: dict[str, Any]) -> int | None:
        info = header_field_info.get(field)
        if not info:
            return None
        centers = band.get("centers") or []
        spans = band.get("spans") or []
        if not centers:
            return None
        target_center = info.get("center")
        header_col = info.get("col")
        span_hint = info.get("span")
        width = None
        if isinstance(span_hint, tuple) and len(span_hint) == 2:
            try:
                span_min = float(span_hint[0])
                span_max = float(span_hint[1])
                width = abs(span_max - span_min)
            except Exception:
                span_min = span_max = None
        else:
            span_min = span_max = None
        tolerance = max(6.0, (width or 0.0) * 0.6)
        best_idx: int | None = None
        best_score: tuple[float, float] | None = None
        for idx, center in enumerate(centers):
            if not isinstance(center, (int, float)):
                continue
            if span_min is not None and center < span_min - tolerance:
                continue
            if span_max is not None and center > span_max + tolerance:
                continue
            if isinstance(target_center, (int, float)):
                distance = abs(center - float(target_center))
            else:
                distance = 0.0
            if isinstance(header_col, int):
                column_delta = abs(idx - header_col)
            else:
                column_delta = float("inf")
            score = (distance, column_delta)
            if best_score is None or score < best_score:
                best_score = score
                best_idx = idx
        if best_idx is None and isinstance(header_col, int) and header_col < len(centers):
            best_idx = header_col
        return best_idx

    if header_field_info:
        for band in band_results:
            header_indices: dict[str, int] = {}
            for field in header_field_info:
                idx = _match_header_index(field, band)
                if idx is not None:
                    header_indices[field] = idx
            if header_indices:
                band["header_indices"] = header_indices

    column_count = max(len(band["cells"]) for band in band_results)
    header_cols: dict[str, int] = {}
    if header_field_info:
        for key in ("qty", "ref", "desc", "side", "hole"):
            value = header_field_info.get(key, {}).get("col")
            if isinstance(value, int) and 0 <= value < column_count:
                header_cols[key] = value
    if column_windows:
        window_fields = [
            window.get("field") if isinstance(window, Mapping) else None
            for window in column_windows
        ]
        for key in ("hole", "ref", "qty", "side", "desc"):
            if key in header_cols:
                continue
            try:
                idx = window_fields.index(key)  # type: ignore[arg-type]
            except ValueError:
                continue
            if isinstance(idx, int) and 0 <= idx < column_count:
                header_cols[key] = idx
    qty_digit_re = re.compile(r"^\d{1,3}$")
    qty_suffix_re = re.compile(r"\b(REQD|REQUIRED|RE'?D|EA|EACH|HOLES?)\b$", re.IGNORECASE)

    def _normalize_qty_cell(text: str) -> str:
        candidate = (text or "").strip()
        if not candidate:
            return ""
        normalized = candidate.upper()
        normalized = re.sub(r"^QTY[:.]?", "", normalized).strip()
        normalized = normalized.strip("() ")
        normalized = re.sub(r"[X×]+$", "", normalized).strip()
        while True:
            cleaned = qty_suffix_re.sub("", normalized).strip()
            if cleaned == normalized:
                break
            normalized = cleaned
        return normalized

    def _parse_qty_cell_value(cell_text: str) -> int | None:
        normalized = _normalize_qty_cell(cell_text)
        if not normalized:
            return None
        if qty_digit_re.match(normalized):
            try:
                value = int(normalized)
            except Exception:
                return None
            if 0 < value <= 999:
                return value
        return None
    qty_header_re = re.compile(r"^QTY[:.]?$", re.IGNORECASE)
    ref_value_re = re.compile(r"(Ø|⌀|\"|\d+\s*/\s*\d+|(?<!\d)\.\d+|\d+\.\d+)")
    ref_header_re = re.compile(r"^REF\b", re.IGNORECASE)

    bands_for_stats = band_results[:5]

    metrics: list[dict[str, Any]] = []
    for col_index in range(column_count):
        non_empty = 0
        numeric_hits = 0
        ref_hits = 0
        token_hits = 0
        total_len = 0
        header_hit = False
        ref_header_hit = False
        for band in bands_for_stats:
            cells = band.get("cells", [])
            if col_index >= len(cells):
                continue
            cell_text = cells[col_index].strip()
            if not cell_text:
                continue
            non_empty += 1
            total_len += len(cell_text)
            upper_text = cell_text.upper()
            if qty_header_re.match(upper_text):
                header_hit = True
            if ref_header_re.match(upper_text):
                ref_header_hit = True
            qty_candidate = _parse_qty_cell_value(cell_text)
            if qty_candidate is not None:
                numeric_hits += 1
            if ref_value_re.search(cell_text):
                ref_hits += 1
            if _HOLE_ACTION_TOKEN_RE.search(cell_text):
                token_hits += 1
        avg_len = (total_len / non_empty) if non_empty else 0.0
        numeric_ratio = (numeric_hits / non_empty) if non_empty else 0.0
        ref_ratio = (ref_hits / non_empty) if non_empty else 0.0
        action_ratio = (token_hits / non_empty) if non_empty else 0.0
        metrics.append(
            {
                "non_empty": non_empty,
                "numeric_hits": numeric_hits,
                "ref_hits": ref_hits,
                "token_hits": token_hits,
                "avg_len": avg_len,
                "header_qty": header_hit,
                "header_ref": ref_header_hit,
                "ref_ratio": ref_ratio,
                "numeric_ratio": numeric_ratio,
                "action_ratio": action_ratio,
            }
        )

    synthetic_qty_mode = False
    if column_count <= 1 and qty_groups_count == 0:
        qty_style_hits = 0
        considered_bands = 0
        for band in bands_for_stats:
            cells = band.get("cells", [])
            if not cells:
                continue
            text_candidate = cells[0].strip()
            if not text_candidate:
                continue
            considered_bands += 1
            if _ROW_QUANTITY_PATTERNS[0].match(text_candidate) or _match_row_quantity(
                text_candidate
            ):
                qty_style_hits += 1
        if considered_bands >= 2:
            threshold = max(2, math.ceil(considered_bands * 0.6))
            if qty_style_hits >= threshold:
                synthetic_qty_mode = True

    fallback_qty_col: int | None = header_cols.get("qty") if header_cols else None
    qty_candidates = [
        idx
        for idx, info in enumerate(metrics)
        if info["header_qty"] or (info["non_empty"] > 0 and info["numeric_ratio"] >= 0.6)
    ]
    if qty_candidates and fallback_qty_col is None:
        fallback_qty_col = min(qty_candidates)

    if fallback_qty_col is None:
        relaxed_candidates = [
            idx
            for idx, info in enumerate(metrics)
            if info["non_empty"] > 0 and info["numeric_ratio"] >= 0.4
        ]
        if relaxed_candidates:
            fallback_qty_col = min(relaxed_candidates)
        else:
            numericish_candidates = [
                idx
                for idx, info in enumerate(metrics)
                if info["numeric_hits"] > 0 or info["numeric_ratio"] > 0
            ]
            if numericish_candidates:
                fallback_qty_col = min(numericish_candidates)
            elif column_count > 0:
                fallback_qty_col = 0

    if synthetic_qty_mode:
        fallback_qty_col = None

    qty_votes: dict[int, int] = defaultdict(int)
    qty_index_counts: dict[int, int] = defaultdict(int)
    for band_idx, band in enumerate(band_results):
        cells = band.get("cells", [])
        centers = band.get("centers") or []
        x_eps_band = float(band.get("x_eps") or 0.0)
        qty_idx: int | None = None
        qty_cell_text = ""
        header_indices = band.get("header_indices") or {}
        header_qty_idx = header_indices.get("qty")
        if isinstance(header_qty_idx, int) and header_qty_idx < len(cells):
            qty_idx = header_qty_idx
            qty_cell_text = cells[header_qty_idx].strip()
        if qty_idx is None and qty_x is not None and centers:
            center_pairs = [
                (col_index, float(center))
                for col_index, center in enumerate(centers)
                if isinstance(center, (int, float))
            ]
            if center_pairs:
                closest_index, closest_center = min(
                    center_pairs,
                    key=lambda pair: (abs(pair[1] - qty_x), pair[0]),
                )
                qty_idx = closest_index
                if qty_idx < len(cells):
                    qty_cell_text = cells[qty_idx].strip()
                if _parse_qty_cell_value(qty_cell_text) is None:
                    within_eps: list[tuple[int, float]] = []
                    for col_index, center_value in center_pairs:
                        if abs(center_value - qty_x) <= x_eps_band + 1e-6:
                            if col_index < len(cells):
                                candidate_text = cells[col_index].strip()
                                if _parse_qty_cell_value(candidate_text) is not None:
                                    within_eps.append(
                                        (col_index, abs(center_value - qty_x))
                                    )
                    if within_eps:
                        best_index, _ = min(
                            within_eps, key=lambda pair: (pair[1], pair[0])
                        )
                        qty_idx = best_index
                        qty_cell_text = cells[qty_idx].strip() if qty_idx < len(cells) else ""
        if qty_idx is None and fallback_qty_col is not None:
            if fallback_qty_col < len(cells):
                qty_idx = fallback_qty_col
                qty_cell_text = cells[qty_idx].strip()
        band["qty_index"] = qty_idx
        if qty_idx is not None:
            qty_index_counts[qty_idx] += 1
            if (
                band_idx < len(bands_for_stats)
                and _parse_qty_cell_value(qty_cell_text or "") is not None
            ):
                qty_votes[qty_idx] += 1

    qty_col: int | None = None
    if qty_votes:
        qty_col = max(qty_votes.items(), key=lambda item: (item[1], -item[0]))[0]
    elif qty_index_counts:
        qty_col = max(qty_index_counts.items(), key=lambda item: (item[1], -item[0]))[0]
    else:
        qty_col = fallback_qty_col
    if "qty" in header_cols:
        qty_col = header_cols["qty"]
    if synthetic_qty_mode and "qty" not in header_cols:
        qty_col = None

    ref_candidates = [
        idx
        for idx, info in enumerate(metrics)
        if info["header_ref"] or (info["non_empty"] > 0 and info["ref_ratio"] >= 0.4)
    ]
    ref_col = max(ref_candidates) if ref_candidates else None
    if "ref" in header_cols:
        ref_col = header_cols["ref"]
    elif synthetic_qty_mode:
        ref_col = None

    desc_candidates = [idx for idx in range(column_count) if idx != qty_col and idx != ref_col]
    if not desc_candidates:
        desc_candidates = list(range(column_count))

    def _desc_score(index: int) -> tuple[float, float, int]:
        data = metrics[index]
        return (float(data["action_ratio"]), float(data["avg_len"]), -index)

    desc_col = max(desc_candidates, key=_desc_score)
    if "desc" in header_cols:
        desc_col = header_cols["desc"]

    qty_display = "synthetic" if synthetic_qty_mode else (qty_col if qty_col is not None else "None")
    if synthetic_qty_mode and ref_col is None:
        ref_display = "desc-extracted"
    else:
        ref_display = ref_col if ref_col is not None else "None"
    print(
        "[TABLE-ID] qty_x≈{qx} qty_col={qty} ref_col={ref} desc_col={desc} bands_checked={bands}".format(
            qx=qty_x_display,
            qty=qty_display,
            ref=ref_display,
            desc=desc_col,
            bands=len(bands_for_stats),
        )
    )

    def _cell_at(cells: list[str], index: int | None) -> str:
        if index is None:
            return ""
        if index < 0 or index >= len(cells):
            return ""
        return cells[index].strip()

    rows: list[dict[str, Any]] = []
    families: dict[str, int] = {}
    for band_index, band in enumerate(band_results):
        cells = band.get("cells", [])
        header_indices = band.get("header_indices") or {}

        def _resolved_index(default_idx: int | None, field: str) -> int | None:
            idx_val = header_indices.get(field)
            if isinstance(idx_val, int):
                return idx_val
            idx_val = header_cols.get(field)
            if isinstance(idx_val, int):
                return idx_val
            return default_idx

        qty_idx = _resolved_index(band.get("qty_index"), "qty")
        if qty_idx is None:
            qty_idx = qty_col
        qty_text = _cell_at(cells, qty_idx)
        qty_val = None
        if qty_text:
            qty_val = _parse_qty_cell_value(qty_text)
        qty_token_text: str | None = None
        used_qty_fallback = False
        fallback_desc = ""
        combined_row_text = " ".join(
            cell.strip() for cell in cells if cell.strip()
        )
        if synthetic_qty_mode:
            qty_token_present = bool(
                _match_row_quantity(combined_row_text)
                or _search_flexible_quantity(combined_row_text)
            )
            action_token_present = bool(_HOLE_ACTION_TOKEN_RE.search(combined_row_text))
            if not qty_token_present and not action_token_present:
                continue
        fallback_qty: int | None = None
        fallback_remainder = combined_row_text
        if combined_row_text:
            fallback_qty, fallback_remainder = _extract_band_quantity(
                combined_row_text
            )
            if fallback_qty is None or fallback_qty <= 0:
                fallback_qty, fallback_remainder = _extract_row_quantity_and_remainder(
                    combined_row_text
                )
        if (
            fallback_qty is not None
            and fallback_qty > 0
            and (qty_groups_count == 0 or qty_val is None or qty_val <= 0)
        ):
            qty_val = fallback_qty
            fallback_desc = fallback_remainder.strip()
            used_qty_fallback = True
            print(f"[QTY-FALLBACK] band#{band_index} qty={qty_val}")
        if qty_val is None or qty_val <= 0:
            continue
        desc_idx = _resolved_index(desc_col, "desc")
        desc_text = _cell_at(cells, desc_idx)
        original_desc_text = desc_text
        if used_qty_fallback:
            desc_text = fallback_desc or desc_text
            if fallback_desc and qty_val is not None:
                original_for_prefix = original_desc_text or combined_row_text
                if _ROW_QUANTITY_PATTERNS[0].match(original_for_prefix or ""):
                    desc_text = f"({qty_val}) {desc_text}".strip()
        if not desc_text:
            exclude_index = qty_idx if qty_idx is not None else qty_col
            fallback_parts = [
                cell.strip()
                for idx, cell in enumerate(cells)
                if idx != exclude_index and cell.strip()
            ]
            desc_text = " ".join(fallback_parts)
        desc_text = " ".join((desc_text or "").split())
        ref_idx_resolved = _resolved_index(ref_col, "ref")
        ref_text_candidate = _cell_at(cells, ref_idx_resolved)
        ref_cell_ref = ("", None)
        if ref_text_candidate:
            ref_cell_ref = _extract_row_reference(ref_text_candidate)
        hole_idx = _resolved_index(None, "hole")
        hole_text = _cell_at(cells, hole_idx)
        side_idx = _resolved_index(header_cols.get("side"), "side")
        side_cell_text = _cell_at(cells, side_idx)
        fragment_candidates = _FRAGMENT_SPLIT_RE.split(desc_text)
        fragments = [frag.strip() for frag in fragment_candidates if frag.strip()]
        if not fragments:
            fragments = [desc_text]
        for frag_index, fragment in enumerate(fragments):
            fragment_desc = " ".join(fragment.split())
            if not fragment_desc:
                continue
            if (
                frag_index == 0
                and qty_token_text
                and not _RE_TEXT_ROW_START.match(fragment_desc)
            ):
                fragment_desc = f"{qty_token_text} {fragment_desc}".strip()
            ref_text, ref_value = _extract_row_reference(fragment_desc)
            has_action = bool(_HOLE_ACTION_TOKEN_RE.search(fragment_desc))
            has_ref_marker = bool(ref_text or (ref_value is not None))
            if not has_action and not has_ref_marker and not ref_cell_ref[0]:
                continue
            if not ref_text and ref_cell_ref[0]:
                ref_text, ref_value = ref_cell_ref
            combined_side_text = " ".join(
                part for part in (side_cell_text, fragment_desc) if part
            )
            side = _detect_row_side(combined_side_text)
            if not side:
                side = _detect_row_side(fragment_desc)
            if not side and side_cell_text:
                upper_side = side_cell_text.upper()
                if "BOTH" in upper_side:
                    side = "both"
                elif "BACK" in upper_side and "FRONT" not in upper_side:
                    side = "back"
                elif "FRONT" in upper_side and "BACK" not in upper_side:
                    side = "front"
            row_dict: dict[str, Any] = {
                "hole": hole_text or "",
                "qty": qty_val,
                "desc": fragment_desc,
                "ref": ref_text,
            }
            if side:
                row_dict["side"] = side
            rows.append(row_dict)
            if ref_value is not None:
                key = f"{ref_value:.4f}".rstrip("0").rstrip(".")
                families[key] = families.get(key, 0) + qty_val
            if band_index < 10:
                band_label = (
                    f"{band_index}.{frag_index}" if len(fragments) > 1 else str(band_index)
                )
                ref_display = ref_text or "-"
                side_display = side or "-"
                desc_display = _truncate_cell_preview(fragment_desc or "", 80)
                print(
                    f"[TABLE-R] band#{band_label} qty={qty_val} ref={ref_display} "
                    f'side={side_display} desc="{desc_display}"'
                )

    merged_rows_local = locals().get("merged_rows")
    if isinstance(merged_rows_local, list) and len(rows) == len(merged_rows_local):
        for idx, fallback_text in enumerate(merged_rows_local):
            if idx >= len(rows):
                break
            fallback_clean = " ".join(str(fallback_text or "").split())
            if not fallback_clean:
                continue
            current_desc = str(rows[idx].get("desc") or "")
            needs_update = False
            if (
                _RE_TEXT_ROW_START.match(fallback_clean)
                and not _RE_TEXT_ROW_START.match(current_desc)
            ):
                needs_update = True
            elif len(fallback_clean) > len(current_desc):
                needs_update = True
            if needs_update:
                rows[idx]["desc"] = fallback_clean

    if len(rows) < 8:
        try:
            raw_path = Path("raw_lines.tsv")
            with raw_path.open("w", encoding="utf-8") as handle:
                handle.write("layout\tin_block\tx\ty\ttext\n")
                for rec in records_all:
                    layout_val = str(rec.get("layout") or "")
                    in_block = "1" if rec.get("from_block") else "0"
                    x_val = rec.get("x")
                    y_val = rec.get("y")
                    if isinstance(x_val, (int, float)):
                        x_text = f"{float(x_val):.3f}"
                    else:
                        x_text = ""
                    if isinstance(y_val, (int, float)):
                        y_text = f"{float(y_val):.3f}"
                    else:
                        y_text = ""
                    text_val = rec.get("text") or ""
                    handle.write(
                        f"{layout_val}\t{in_block}\t{x_text}\t{y_text}\t{text_val}\n"
                    )
        except Exception as exc:
            print(f"[COLUMN] failed to write raw_lines.tsv: {exc}")
        try:
            roi_path = Path("roi_cells.tsv")
            with roi_path.open("w", encoding="utf-8") as handle:
                handle.write("band\tcol\tx_center\ty_center\ttext\n")
                for cell in band_cells_dump:
                    band_idx = cell.get("band")
                    col_idx = cell.get("col")
                    x_center = cell.get("x_center")
                    y_center = cell.get("y_center")
                    if isinstance(x_center, (int, float)):
                        x_center_text = f"{float(x_center):.3f}"
                    else:
                        x_center_text = ""
                    if isinstance(y_center, (int, float)):
                        y_center_text = f"{float(y_center):.3f}"
                    else:
                        y_center_text = ""
                    text_val = cell.get("text") or ""
                    handle.write(
                        f"{band_idx}\t{col_idx}\t{x_center_text}\t{y_center_text}\t{text_val}\n"
                    )
        except Exception as exc:
            print(f"[COLUMN] failed to write roi_cells.tsv: {exc}")

    if not rows:
        return (
            None,
            {
                "bands": band_summaries,
                "band_cells": band_cells_dump,
                "rows_txt_fallback": [],
                "qty_col": qty_col,
                "ref_col": ref_col,
                "desc_col": desc_col,
                "y_eps": y_eps,
                "median_h": median_h,
                "roi": roi_info,
            },
        )

    total_qty = sum(row["qty"] for row in rows)
    table_info: dict[str, Any] = {
        "rows": rows,
        "hole_count": total_qty,
        "provenance_holes": "HOLE TABLE",
    }
    if families:
        table_info["hole_diam_families_in"] = families
    if column_windows and header_band_index is not None:
        table_info["header_validated"] = True
    table_info["source"] = "text_table"

    debug_info = {
        "bands": band_summaries,
        "band_cells": band_cells_dump,
        "rows_txt_fallback": rows,
        "qty_col": qty_col,
        "ref_col": ref_col,
        "desc_col": desc_col,
        "y_eps": y_eps,
        "median_h": median_h,
        "column_windows": column_windows,
        "header_band": header_band_index,
        "bands_checked": len(bands_for_stats),
        "qty_x": qty_x,
        "synthetic_qty": synthetic_qty_mode,
    }
    if roi_info is not None:
        debug_info["roi"] = roi_info
    else:
        debug_info["roi"] = {
            "anchors": 0,
            "bbox": None,
            "expanded": None,
            "total": len(records_all),
            "kept": len(records),
            "median_h": median_h,
        }
    return (table_info, debug_info)


def _extract_mechanical_table_from_blocks(doc: Any) -> Mapping[str, Any] | None:
    helper = _resolve_app_callable("extract_hole_table_from_text")
    if not callable(helper):
        return None

    blocks_section = getattr(doc, "blocks", None)
    if blocks_section is None:
        return None

    try:
        block_iter = list(blocks_section)
    except Exception:
        block_iter = []

    def _is_mechanical_name(name: str) -> bool:
        upper = name.upper()
        return upper.startswith("AM_") or upper.startswith("*U")

    def _extract_text(entity: Any) -> str:
        if entity is None:
            return ""
        plain = getattr(entity, "plain_text", None)
        text_value: Any = None
        if callable(plain):
            try:
                text_value = plain()
            except Exception:
                text_value = None
        if not text_value:
            dxf_obj = getattr(entity, "dxf", None)
            text_value = getattr(dxf_obj, "text", None) if dxf_obj is not None else None
        try:
            return str(text_value).strip()
        except Exception:
            return ""

    def _extract_xy(entity: Any) -> tuple[float | None, float | None]:
        if entity is None:
            return (None, None)
        dxf_obj = getattr(entity, "dxf", None)
        point = None
        for source in (entity, dxf_obj):
            if source is None:
                continue
            for attr in ("insert", "alignment_point", "align_point", "start", "position"):
                candidate = getattr(source, attr, None)
                if candidate is not None:
                    point = candidate
                    break
            if point is not None:
                break
        if point is None:
            return (None, None)

        def _coerce(value: Any, attr: str | None = None) -> float | None:
            target = value
            if attr is not None:
                target = getattr(value, attr, None)
            if target is None:
                return None
            try:
                return float(target)
            except Exception:
                return None

        if hasattr(point, "xyz"):
            try:
                x_val, y_val, _ = point.xyz
                return (float(x_val), float(y_val))
            except Exception:
                return (None, None)

        for accessor in ((0, 1), ("x", "y")):
            if isinstance(accessor[0], int):
                try:
                    x_val = float(point[accessor[0]])  # type: ignore[index]
                except Exception:
                    x_val = None
            else:
                x_val = _coerce(point, accessor[0])
            if isinstance(accessor[1], int):
                try:
                    y_val = float(point[accessor[1]])  # type: ignore[index]
                except Exception:
                    y_val = None
            else:
                y_val = _coerce(point, accessor[1])
            if x_val is not None or y_val is not None:
                return (x_val, y_val)
        return (None, None)

    def _extract_height(entity: Any) -> float | None:
        dxf_obj = getattr(entity, "dxf", None)
        candidates: list[Any] = []
        if dxf_obj is not None:
            candidates.extend(
                getattr(dxf_obj, attr, None) for attr in ("height", "char_height", "text_height")
            )
        candidates.append(getattr(entity, "height", None))
        for candidate in candidates:
            if candidate is None:
                continue
            try:
                value = float(candidate)
            except Exception:
                continue
            if value > 0:
                return value
        return None

    best_result: Mapping[str, Any] | None = None
    best_rows = 0

    for block in block_iter:
        name = getattr(block, "name", None)
        if not isinstance(name, str):
            continue
        if not _is_mechanical_name(name):
            continue
        try:
            entities = list(block)
        except Exception:
            entities = []
        texts: list[dict[str, Any]] = []
        for entity in entities:
            try:
                kind = entity.dxftype()
            except Exception:
                kind = None
            if str(kind or "").upper() not in {"TEXT", "MTEXT", "RTEXT"}:
                continue
            text_value = _extract_text(entity)
            if not text_value:
                continue
            x_val, y_val = _extract_xy(entity)
            height_val = _extract_height(entity)
            texts.append(
                {
                    "text": text_value,
                    "x": x_val,
                    "y": y_val,
                    "height": height_val,
                }
            )
        headers_detected: list[str] = []
        if texts:
            heights = [item["height"] for item in texts if isinstance(item.get("height"), (int, float))]
            median_height = statistics.median(heights) if heights else None
            y_tol = max((median_height or 0.0) * 2.0, 0.25)
            clusters: list[dict[str, Any]] = []
            for entry in texts:
                y_val = entry.get("y")
                if not isinstance(y_val, (int, float)):
                    continue
                upper = str(entry.get("text") or "").upper()
                tokens: set[str] = set()
                if "HOLE" in upper:
                    tokens.add("HOLE")
                if "REF" in upper or "Ø" in upper or "DIA" in upper:
                    tokens.add("REF")
                if "QTY" in upper or "QUANTITY" in upper:
                    tokens.add("QTY")
                if "DESC" in upper or "DESCRIPTION" in upper:
                    tokens.add("DESC")
                if not tokens:
                    continue
                placed = False
                for cluster in clusters:
                    center = cluster["y"]
                    if center is not None and abs(float(y_val) - float(center)) <= y_tol:
                        cluster["tokens"].update(tokens)
                        cluster["values"].append(entry)
                        placed = True
                        break
                if not placed:
                    clusters.append(
                        {
                            "y": float(y_val),
                            "tokens": set(tokens),
                            "values": [entry],
                        }
                    )
            clusters = [c for c in clusters if len(c["tokens"]) >= 1]
            best_cluster = None
            for cluster in clusters:
                if len(cluster["tokens"]) >= 3:
                    if best_cluster is None or len(cluster["tokens"]) > len(best_cluster["tokens"]):
                        best_cluster = cluster
            if best_cluster is not None:
                headers_detected = sorted(best_cluster["tokens"])
        headers_display = f"{headers_detected}" if headers_detected else "[]"
        print(f"[AMTABLE] block={name} texts={len(texts)} headers={headers_display}")
        if len(headers_detected) < 3:
            continue

        class _BlockTextEntity:
            __slots__ = ("dxf", "_kind", "_text")

            def __init__(self, record: Mapping[str, Any]):
                self._text = str(record.get("text") or "")
                self._kind = "MTEXT"
                x_val = record.get("x")
                y_val = record.get("y")
                if not isinstance(x_val, (int, float)):
                    x_val = 0.0
                if not isinstance(y_val, (int, float)):
                    y_val = 0.0
                self.dxf = SimpleNamespace(
                    text=self._text,
                    insert=SimpleNamespace(
                        x=float(x_val),
                        y=float(y_val),
                        xyz=(float(x_val), float(y_val), 0.0),
                    ),
                )

            def dxftype(self) -> str:
                return self._kind

            def plain_text(self) -> str:
                return self._text

        class _BlockTextSpace:
            __slots__ = ("_entities",)

            def __init__(self, records: Iterable[Mapping[str, Any]]):
                self._entities = [
                    _BlockTextEntity(rec)
                    for rec in records
                    if str(rec.get("text") or "").strip()
                ]

            def query(self, _pattern: str):
                return list(self._entities)

        class _BlockLayouts:
            __slots__ = ()

            def names_in_taborder(self):
                return []

            def get(self, _name: str):
                return SimpleNamespace(entity_space=None)

        class _BlockDoc:
            __slots__ = ("_space", "layouts")

            def __init__(self, records: Iterable[Mapping[str, Any]]):
                self._space = _BlockTextSpace(records)
                self.layouts = _BlockLayouts()

            def modelspace(self):
                return self._space

        fake_doc = _BlockDoc(texts)
        try:
            candidate = helper(fake_doc)
        except Exception:
            candidate = None
        if isinstance(candidate, Mapping) and candidate.get("rows"):
            row_count = len(candidate.get("rows", []))
            if row_count > best_rows:
                best_rows = row_count
                best_result = dict(candidate)

    return best_result


def _fallback_text_table(lines: Iterable[str]) -> dict[str, Any]:
    merged = _merge_table_lines(lines)
    rows: list[dict[str, Any]] = []
    families: dict[str, int] = {}
    total_qty = 0

    for entry in merged:
        qty_val, remainder = _extract_row_quantity_and_remainder(entry)
        if qty_val is None or qty_val <= 0:
            continue
        normalized_desc = " ".join(entry.split())
        if not normalized_desc:
            continue
        rows.append({"hole": "", "ref": "", "qty": qty_val, "desc": normalized_desc})
        total_qty += qty_val

        ref_text, ref_value = _extract_row_reference(remainder)
        if ref_text:
            rows[-1]["ref"] = ref_text
        side = _detect_row_side(normalized_desc)
        if side:
            rows[-1]["side"] = side
        if ref_value is not None:
            key = f"{ref_value:.4f}".rstrip("0").rstrip(".")
            families[key] = families.get(key, 0) + qty_val

    if not rows:
        return {}

    result: dict[str, Any] = {"rows": rows, "hole_count": total_qty}
    if families:
        result["hole_diam_families_in"] = families
    result["provenance_holes"] = "HOLE TABLE (TEXT_FALLBACK)"
    result["source"] = "text_table"
    return result


def _publish_fallback_from_rows_txt(rows_txt: Iterable[Any]) -> dict[str, Any]:
    parsed_rows: list[dict[str, Any]] = []
    families: dict[str, int] = {}
    total_qty = 0

    for raw_line in rows_txt:
        try:
            base_text = str(raw_line)
        except Exception:
            base_text = ""
        normalized = " ".join(base_text.split())
        if not normalized:
            continue
        qty_val, remainder = _extract_row_quantity_and_remainder(normalized)
        qty_int = None
        if qty_val is not None and qty_val > 0:
            try:
                qty_int = int(qty_val)
            except Exception:
                qty_int = None
        if qty_int is None or qty_int <= 0:
            qty_int = 1
        side_hint = _detect_row_side(normalized)
        fragments = [frag.strip() for frag in _FRAGMENT_SPLIT_RE.split(remainder) if frag.strip()]
        if not fragments:
            fragments = [remainder.strip() or normalized]
        qty_prefix = None
        if _ROW_QUANTITY_PATTERNS[0].match(normalized):
            qty_prefix = f"({qty_int})"
        for index, fragment in enumerate(fragments):
            fragment_clean = " ".join(fragment.split())
            if not fragment_clean:
                continue
            ref_text, ref_value = _extract_row_reference(fragment_clean)
            has_action = bool(_HOLE_ACTION_TOKEN_RE.search(fragment_clean))
            has_reference = bool(ref_text or (ref_value is not None))
            if not has_action and not has_reference:
                continue
            desc_value = fragment_clean
            if index == 0 and qty_prefix and not desc_value.startswith(qty_prefix):
                desc_value = f"{qty_prefix} {desc_value}".strip()
            desc_value = _FALLBACK_LEADING_QTY_RE.sub("", desc_value)
            desc_value = _FALLBACK_JJ_NOISE_RE.sub("", desc_value)
            desc_value = _FALLBACK_ETCH_NOISE_RE.sub("", desc_value)
            desc_value = " ".join(desc_value.split()).strip()
            if not desc_value:
                continue
            side_value = _detect_row_side(fragment_clean) or side_hint
            row: dict[str, Any] = {
                "hole": "",
                "qty": qty_int,
                "desc": desc_value,
                "ref": ref_text or "",
            }
            if side_value:
                row["side"] = side_value
            parsed_rows.append(row)
            total_qty += qty_int
            if ref_value is not None:
                key = f"{ref_value:.4f}".rstrip("0").rstrip(".")
                families[key] = families.get(key, 0) + qty_int

    if not parsed_rows:
        return {}

    result: dict[str, Any] = {
        "rows": parsed_rows,
        "hole_count": total_qty,
        "provenance_holes": "HOLE TABLE (fallback)",
        "source": "text_table",
    }
    if families:
        result["hole_diam_families_in"] = families
    return result


def read_text_table(
    doc,
    *,
    layer_allowlist: Iterable[str] | None = _DEFAULT_LAYER_ALLOWLIST,
    roi_hint: Mapping[str, Any] | None = None,
    block_name_allowlist: Iterable[str] | None = None,
    block_name_regex: Iterable[str] | str | None = None,
    layer_include_regex: Iterable[str] | str | None = None,
    layer_exclude_regex: Iterable[str] | str | None = None,
    debug_layouts: bool = False,
    layout_filters: Mapping[str, Any] | None = None,
) -> dict[str, Any]:
    helper = _resolve_app_callable("extract_hole_table_from_text")
    _print_helper_debug("text", helper)
    global _LAST_TEXT_TABLE_DEBUG, _PROMOTED_ROWS_LOGGED
    _LAST_TEXT_TABLE_DEBUG = {
        "candidates": [],
        "band_cells": [],
        "bands": [],
        "rows": [],
        "raw_lines": [],
        "roi_hint": roi_hint,
        "roi": None,
        "preferred_blocks": [],
    }
    roi_hint_effective: Mapping[str, Any] | None = roi_hint
    resolved_allowlist = _normalize_layer_allowlist(layer_allowlist)
    normalized_block_allow = _normalize_block_allowlist(block_name_allowlist)
    block_regex_patterns = _compile_block_name_patterns(block_name_regex)

    def _compile_layer_patterns(
        patterns: Iterable[str] | str | None,
    ) -> list[re.Pattern[str]]:
        compiled: list[re.Pattern[str]] = []
        if isinstance(patterns, str):
            pattern_iter: Iterable[str] = [patterns]
        elif patterns is None:
            pattern_iter = []
        else:
            pattern_iter = patterns
        for candidate in pattern_iter:
            if not isinstance(candidate, str):
                continue
            text = candidate.strip()
            if not text:
                continue
            try:
                compiled.append(re.compile(text, re.IGNORECASE))
            except re.error as exc:
                print(f"[TEXT-SCAN] layer regex error pattern={text!r} err={exc}")
        return compiled

    include_patterns = _compile_layer_patterns(layer_include_regex)
    exclude_patterns = _compile_layer_patterns(layer_exclude_regex)
    include_display = [pattern.pattern for pattern in include_patterns]
    exclude_display = [pattern.pattern for pattern in exclude_patterns]
    allowlist_display = (
        "None"
        if resolved_allowlist is None
        else "{" + ",".join(sorted(resolved_allowlist) or []) + "}"
    )
    if isinstance(_LAST_TEXT_TABLE_DEBUG, dict):
        _LAST_TEXT_TABLE_DEBUG["layer_regex_include"] = list(include_display)
        _LAST_TEXT_TABLE_DEBUG["layer_regex_exclude"] = list(exclude_display)
        _LAST_TEXT_TABLE_DEBUG["debug_layouts_requested"] = bool(debug_layouts)
    table_lines: list[str] | None = None
    fallback_candidate: Mapping[str, Any] | None = None
    best_candidate: Mapping[str, Any] | None = None
    best_score: tuple[int, int] = (0, 0)
    text_rows_info: dict[str, Any] | None = None
    merged_rows: list[str] = []
    parsed_rows: list[dict[str, Any]] = []
    columnar_table_info: dict[str, Any] | None = None
    columnar_debug_info: dict[str, Any] | None = None
    rows_txt_initial = 0
    confidence_high = False

    def _analyze_helper_signature(func: Callable[..., Any]) -> tuple[bool, bool]:
        needs_lines = False
        allows_lines = False
        try:
            signature = inspect.signature(func)
        except (TypeError, ValueError):
            return (needs_lines, allows_lines)
        positional: list[inspect.Parameter] = []
        for parameter in signature.parameters.values():
            if parameter.kind is inspect.Parameter.VAR_POSITIONAL:
                allows_lines = True
                continue
            if parameter.kind in (
                inspect.Parameter.POSITIONAL_ONLY,
                inspect.Parameter.POSITIONAL_OR_KEYWORD,
            ):
                positional.append(parameter)
        if len(positional) >= 2:
            allows_lines = True
            required = [
                param
                for param in positional
                if param.default is inspect._empty
            ]
            if len(required) >= 2:
                needs_lines = True
        return (needs_lines, allows_lines)

    def ensure_lines() -> list[str]:
        nonlocal table_lines, text_rows_info, merged_rows, parsed_rows
        nonlocal columnar_table_info, columnar_debug_info, roi_hint_effective
        nonlocal rows_txt_initial
        if table_lines is not None:
            return table_lines

        collected_entries: list[dict[str, Any]] = []
        entries_by_layout: defaultdict[int, list[dict[str, Any]]] = defaultdict(list)
        layout_names: dict[int, str] = {}
        layout_order: list[int] = []
        merged_rows = []
        parsed_rows = []
        text_rows_info = None
        rows_txt_initial = 0
        hint_logged = False
        attrib_count = 0
        mleader_count = 0
        preferred_block_names: list[str] = []
        preferred_block_rois: list[dict[str, Any]] = []
        block_height_samples: defaultdict[str, list[float]] = defaultdict(list)
        block_stats: defaultdict[str, dict[str, Any]] = defaultdict(
            lambda: {"texts": 0, "att": 0, "nested_inserts": 0}
        )
        layout_names_seen: list[str] = []
        layout_names_seen_set: set[str] = set()
        scanned_layers_map: dict[str, str] = {}
        follow_sheet_directive: dict[str, Any] | None = None
        follow_sheet_target_layout: str | None = None
        follow_sheet_requests: dict[str, dict[str, Any]] = {}
        follow_sheet_target_layouts: list[str] = []

        if doc is None:
            table_lines = []
            return table_lines

        def _iter_layouts() -> list[tuple[str, Any]]:
            layouts: list[tuple[str, Any]] = []
            modelspace = getattr(doc, "modelspace", None)
            if callable(modelspace):
                try:
                    layout_obj = modelspace()
                except Exception:
                    layout_obj = None
                if layout_obj is not None:
                    layouts.append(("Model", layout_obj))

            layouts_manager = getattr(doc, "layouts", None)
            if layouts_manager is None:
                return layouts
            names: list[Any]
            try:
                raw_names = getattr(layouts_manager, "names", None)
                if callable(raw_names):
                    names_iter = raw_names()
                else:
                    names_iter = raw_names
                names = list(names_iter or [])
            except Exception:
                names = []
            get_layout = getattr(layouts_manager, "get", None)
            for name in names:
                if not isinstance(name, str):
                    continue
                if name.lower() == "model":
                    continue
                layout_obj = None
                if callable(get_layout):
                    try:
                        layout_obj = get_layout(name)
                    except Exception:
                        layout_obj = None
                if layout_obj is not None:
                    layouts.append((name, layout_obj))
            return layouts

        def _extract_coords(entity: Any) -> tuple[float | None, float | None]:
            insert = None
            dxf_obj = getattr(entity, "dxf", None)
            if dxf_obj is not None:
                insert = getattr(dxf_obj, "insert", None)
            if insert is None:
                insert = getattr(entity, "insert", None)
            x_val: float | None = None
            y_val: float | None = None
            if insert is not None:
                x_val = getattr(insert, "x", None)
                y_val = getattr(insert, "y", None)
                if (x_val is None or y_val is None) and hasattr(insert, "__iter__"):
                    try:
                        parts = list(insert)
                    except Exception:
                        parts = []
                    if x_val is None and len(parts) >= 1:
                        x_val = parts[0]
                    if y_val is None and len(parts) >= 2:
                        y_val = parts[1]
            try:
                x_float = float(x_val) if x_val is not None else None
            except Exception:
                x_float = None
            try:
                y_float = float(y_val) if y_val is not None else None
            except Exception:
                y_float = None
            return (x_float, y_float)

        def _extract_text_height(entity: Any) -> float | None:
            dxf_obj = getattr(entity, "dxf", None)
            height_candidates: list[Any] = []
            if dxf_obj is not None:
                for attr in ("height", "char_height", "text_height", "thickness"):
                    height_candidates.append(getattr(dxf_obj, attr, None))
            height_candidates.append(getattr(entity, "height", None))
            for candidate in height_candidates:
                if candidate is None:
                    continue
                try:
                    value = float(candidate)
                except Exception:
                    continue
                if value > 0:
                    return value
            return None

        debug_enabled = _debug_entities_enabled()

        block_stats: dict[str, dict[str, int]] = {}

        def _block_stats_entry(name: str | None) -> dict[str, int]:
            key = (name or "").strip()
            entry = block_stats.get(key)
            if entry is None:
                entry = {"texts": 0, "att": 0, "nested_inserts": 0}
                block_stats[key] = entry
            return entry

        for layout_index, (layout_name, layout_obj) in enumerate(_iter_layouts()):
            layout_names[layout_index] = layout_name
            if layout_name not in layout_names_seen_set:
                layout_names_seen_set.add(layout_name)
                layout_names_seen.append(layout_name)
            if layout_index not in layout_order:
                layout_order.append(layout_index)
            layout_str = str(layout_name or "")
            layout_label = layout_str.strip() or "-"
            layout_tables = _count_tables_for_layout_name(layout_str)
            query = getattr(layout_obj, "query", None)
            base_entities: list[Any] = []
            if callable(query):
                try:
                    base_entities = list(query("TEXT, MTEXT, RTEXT, MLEADER, INSERT"))
                except Exception:
                    base_entities = []
                if not base_entities:
                    for spec in ("TEXT", "MTEXT", "RTEXT", "MLEADER", "INSERT"):
                        try:
                            base_entities.extend(list(query(spec)))
                        except Exception:
                            continue
            if not base_entities:
                try:
                    base_entities = list(layout_obj)
                except Exception:
                    base_entities = []
            if not base_entities:
                if _TRACE_ACAD:
                    print(f"[LAYOUT] {layout_label} texts=0/0 tables={layout_tables}")
                continue

            seen_entities: set[int] = set()
            text_fragments = 0
            mtext_fragments = 0
            kept_count = 0
            from_blocks_count = 0
            counter = 0

            for flattened in flatten_entities(layout_obj, depth=_MAX_INSERT_DEPTH):
                entity = flattened.entity
                parent_effective_layer = getattr(flattened, "parent_effective_layer", None)
                active_block = getattr(flattened, "block_name", None)
                from_block = bool(getattr(flattened, "from_block", False))
                marker = id(entity)
                if marker in seen_entities:
                    continue
                seen_entities.add(marker)
                try:
                    dxftype = entity.dxftype()
                except Exception:
                    dxftype = None
                kind = str(dxftype or "").upper()
                layer_name = _extract_layer(entity)
                layer_upper = layer_name.upper() if layer_name else ""
                effective_layer = layer_name
                effective_layer_upper = layer_upper
                if not effective_layer_upper or effective_layer_upper == "0":
                    candidate = parent_effective_layer or layer_name or ""
                    effective_layer = candidate
                    effective_layer_upper = candidate.upper() if candidate else ""
                if kind in {"TEXT", "MTEXT", "ATTRIB", "ATTDEF", "MLEADER", "RTEXT"}:
                    coords = _extract_coords(entity)
                    coords = _apply_transform_point(flattened.transform, coords)
                    text_height = _extract_text_height(entity)
                    if isinstance(text_height, (int, float)):
                        text_height = float(text_height) * _transform_scale_hint(flattened.transform)
                    counted_block_text = False
                    counted_block_attr = False
                    for fragment, is_mtext in _iter_entity_text_fragments(entity):
                        normalized = _normalize_table_fragment(fragment)
                        if not normalized:
                            continue
                        normalized_upper = normalized.upper()
                        if kind in {"ATTRIB", "ATTDEF"}:
                            attrib_count += 1
                            if active_block and not counted_block_attr:
                                _block_stats_entry(active_block)["att"] += 1
                                counted_block_attr = True
                        elif kind == "MLEADER":
                            mleader_count += 1
                        if active_block and not counted_block_text and kind not in {"ATTRIB", "ATTDEF"}:
                            _block_stats_entry(active_block)["texts"] += 1
                            counted_block_text = True
                        if (
                            not hint_logged
                            and "SEE SHEET 2 FOR HOLE CHART" in normalized_upper
                        ):
                            print(
                                "[HINT] Chart may live on an alternate sheet/block; ensure its INSERT is present and not on a frozen/off layer."
                            )
                            hint_logged = True
                        if follow_sheet_directive is None:
                            match = _FOLLOW_SHEET_DIRECTIVE_RE.search(normalized)
                            if match:
                                follow_sheet_directive = {
                                    "layout": layout_name,
                                    "token": match.group("target"),
                                    "text": normalized,
                                }
                        entry = {
                            "layout_index": layout_index,
                            "layout_name": layout_name,
                            "text": normalized,
                            "x": coords[0],
                            "y": coords[1],
                            "order": counter,
                            "from_block": from_block,
                            "height": text_height,
                            "layer": layer_name,
                            "layer_upper": layer_upper,
                            "effective_layer": effective_layer,
                            "effective_layer_upper": effective_layer_upper,
                            "block_name": active_block,
                            "block_stack": list(flattened.block_stack),
                        }
                        counter += 1
                        collected_entries.append(entry)
                        entries_by_layout[layout_index].append(entry)
                        layer_token = effective_layer or layer_name
                        if layer_token:
                            upper_token = layer_token.upper()
                            if upper_token and upper_token not in scanned_layers_map:
                                scanned_layers_map[upper_token] = layer_token
                        kept_count += 1
                        if _TRACE_ACAD and active_block:
                            stats_entry = _block_stats_entry(active_block)
                            if kind in {"ATTRIB", "ATTDEF"}:
                                stats_entry["att"] += 1
                            else:
                                stats_entry["texts"] += 1
                        if (
                            active_block
                            and isinstance(text_height, (int, float))
                            and float(text_height) > 0
                        ):
                            block_height_samples[active_block].append(float(text_height))
                        if is_mtext:
                            mtext_fragments += 1
                        else:
                            text_fragments += 1
                        if from_block:
                            from_blocks_count += 1
                elif kind == "INSERT":
                    dxf_obj = getattr(entity, "dxf", None)
                    block_name = None
                    if dxf_obj is not None:
                        block_name = getattr(dxf_obj, "name", None)
                    if block_name is None:
                        block_name = getattr(entity, "name", None)
                    name_str = block_name.strip() if isinstance(block_name, str) else None
                    if active_block:
                        _block_stats_entry(active_block)["nested_inserts"] += 1
                    if name_str:
                        _block_stats_entry(name_str)
                    is_preferred_block = False
                    if name_str:
                        name_upper = name_str.upper()
                        if name_upper in normalized_block_allow:
                            is_preferred_block = True
                        elif any(pattern.search(name_str) for pattern in block_regex_patterns):
                            is_preferred_block = True
                        elif _PREFERRED_BLOCK_NAME_RE.search(name_str):
                            is_preferred_block = True
                    if is_preferred_block and name_str:
                        if name_str not in preferred_block_names:
                            preferred_block_names.append(name_str)
                        bbox = _compute_entity_bbox(
                            entity,
                            include_virtual=True,
                            transform=flattened.transform,
                        )
                        if bbox is not None:
                            try:
                                xmin, xmax, ymin, ymax = (
                                    float(bbox[0]),
                                    float(bbox[1]),
                                    float(bbox[2]),
                                    float(bbox[3]),
                                )
                            except Exception:
                                xmin = xmax = ymin = ymax = 0.0
                            bbox_entry = [xmin, xmax, ymin, ymax]
                            preferred_block_rois.append(
                                {
                                    "name": name_str,
                                    "layer": effective_layer or layer_name,
                                    "bbox": bbox_entry,
                                    "block_stack": list(flattened.block_stack),
                                    "from_block": flattened.from_block,
                                }
                            )

            print(
                f"[TEXT-SCAN] layout={layout_name} text={text_fragments} "
                f"mtext={mtext_fragments} kept={kept_count} from_blocks={from_blocks_count}"
            )
            if _TRACE_ACAD:
                print(
                    f"[LAYOUT] {layout_label} texts={text_fragments}/{mtext_fragments} "
                    f"tables={layout_tables}"
                )

                print(
                    f"[TEXT-SCAN] layout={layout_name} text={text_fragments} "
                    f"mtext={mtext_fragments} kept={kept_count} from_blocks={from_blocks_count}"
                )
            if _TRACE_ACAD:
                print(
                    f"[LAYOUT] {layout_label} texts={text_fragments}/{mtext_fragments} "
                    f"tables={layout_tables}"
                )

        if follow_sheet_directive:
            token_value = follow_sheet_directive.get("token") if isinstance(follow_sheet_directive, Mapping) else None
            catalog = [name for name in layout_names_seen if isinstance(name, str)]
            target_label, resolved_layout, resolved_found = _resolve_follow_sheet_layout(
                token_value or "", catalog
            )
            follow_sheet_requests[target_label] = {
                "token": token_value,
                "target": target_label,
                "resolved": resolved_layout,
                "found": resolved_found,
            }
            if resolved_layout:
                follow_sheet_target_layouts.append(resolved_layout)

        if _TRACE_ACAD and block_stats:
            for block_name, stats in block_stats.items():
                display_name = block_name or "-"
                print(
                    f"[BLOCK] {display_name} texts={stats['texts']} "
                    f"att={stats['att']} nested_inserts={stats['nested_inserts']}"
                )

        if preferred_block_names:
            print(f"[TEXT-SCAN] preferred_blocks={preferred_block_names}")
        _LAST_TEXT_TABLE_DEBUG["preferred_blocks"] = list(preferred_block_names)
        _LAST_TEXT_TABLE_DEBUG["attrib_lines"] = attrib_count
        _LAST_TEXT_TABLE_DEBUG["mleader_lines"] = mleader_count
        print(
            f"[TEXT-SCAN] attrib_lines={attrib_count} mleader_lines={mleader_count} "
            f"depth_max={_MAX_INSERT_DEPTH} allow_layers={allowlist_display}"
        )

        def _format_layer_summary(counts: Mapping[str, int]) -> str:
            if not counts:
                return "{}"
            top = sorted(counts.items(), key=lambda item: (-item[1], item[0]))[:5]
            return "{" + ", ".join(f"{name or '-'}:{count}" for name, count in top) + "}"

        def _count_layers(entries: Iterable[Mapping[str, Any]]) -> dict[str, int]:
            counts: dict[str, int] = defaultdict(int)
            for entry in entries:
                layer_key = str(
                    entry.get("effective_layer")
                    or entry.get("layer")
                    or "",
                ).strip()
                counts[layer_key] += 1
            return dict(counts)

        def _count_layouts(entries: Iterable[Mapping[str, Any]]) -> dict[str, int]:
            counts: dict[str, int] = defaultdict(int)
            for entry in entries:
                layout_key = str(
                    entry.get("layout_name")
                    or entry.get("layout_index")
                    or "",
                ).strip()
                counts[layout_key] += 1
            return dict(counts)

        layer_counts_pre = _count_layers(collected_entries)
        layout_counts_pre = _count_layouts(collected_entries)
        print(f"[TEXT-SCAN] kept_by_layer(pre)={_format_layer_summary(layer_counts_pre)}")
        if isinstance(_LAST_TEXT_TABLE_DEBUG, dict):
            _LAST_TEXT_TABLE_DEBUG["layer_counts_pre"] = dict(layer_counts_pre)
            _LAST_TEXT_TABLE_DEBUG["layout_counts_pre"] = dict(layout_counts_pre)
            _LAST_TEXT_TABLE_DEBUG["scanned_layers"] = sorted(
                scanned_layers_map.values(), key=lambda value: value.upper()
            )
            _LAST_TEXT_TABLE_DEBUG["scanned_layouts"] = list(layout_names_seen)

        if include_patterns or exclude_patterns:
            def _matches_any(patterns: list[re.Pattern[str]], values: list[str]) -> bool:
                for pattern in patterns:
                    for value in values:
                        if value and pattern.search(value):
                            return True
                return False

            regex_filtered: list[dict[str, Any]] = []
            for entry in collected_entries:
                layer_text = str(
                    entry.get("effective_layer")
                    or entry.get("layer")
                    or "",
                )
                upper_text = str(
                    entry.get("effective_layer_upper")
                    or entry.get("layer_upper")
                    or layer_text.upper()
                )
                values = [layer_text, upper_text]
                include_ok = True
                if include_patterns:
                    include_ok = _matches_any(include_patterns, values)
                exclude_hit = False
                if include_ok and exclude_patterns:
                    exclude_hit = _matches_any(exclude_patterns, values)
                if include_ok and not exclude_hit:
                    regex_filtered.append(entry)
            kept = len(regex_filtered)
            dropped = len(collected_entries) - kept
            print(
                "[LAYER] regex include={incl} exclude={excl} kept={kept} dropped={dropped}".format(
                    incl=include_display or "-",
                    excl=exclude_display or "-",
                    kept=kept,
                    dropped=dropped,
                )
            )
            collected_entries = regex_filtered
            layer_counts_regex = _count_layers(collected_entries)
            layout_counts_regex = _count_layouts(collected_entries)
            if isinstance(_LAST_TEXT_TABLE_DEBUG, dict):
                _LAST_TEXT_TABLE_DEBUG["layer_counts_post_regex"] = dict(layer_counts_regex)
                _LAST_TEXT_TABLE_DEBUG["layout_counts_post_regex"] = dict(layout_counts_regex)

        if resolved_allowlist is not None:
            filtered_entries: list[dict[str, Any]] = []
            for layout_index in layout_order:
                layout_entries = entries_by_layout.get(layout_index)
                if not layout_entries:
                    continue
                layout_name = layout_names.get(layout_index, str(layout_index))
                original_layout_lines = list(layout_entries)
                kept_for_layout = [
                    entry
                    for entry in layout_entries
                    if not (entry.get("effective_layer_upper") or "")
                    or (entry.get("effective_layer_upper") or "")
                    in resolved_allowlist
                ]
                kept_count = len(kept_for_layout)
                if kept_count == 0:
                    print(
                        "[LAYER] layout={layout} allow={allow} kept=0 → fallback=no-filter".format(
                            layout=layout_name,
                            allow=allowlist_display,
                        )
                    )
                    lines_for_layout = original_layout_lines
                else:
                    print(
                        "[LAYER] layout={layout} allow={allow} kept={count}".format(
                            layout=layout_name,
                            allow=allowlist_display,
                            count=kept_count,
                        )
                    )
                    lines_for_layout = list(kept_for_layout)
                filtered_entries.extend(lines_for_layout)
        else:
            filtered_entries = list(collected_entries)

        layer_counts_post = _count_layers(filtered_entries)
        layout_counts_post = _count_layouts(filtered_entries)
        print(
            f"[TEXT-SCAN] kept_by_layer(post-allow)={_format_layer_summary(layer_counts_post)}"
        )

        collected_entries = filtered_entries
        if isinstance(_LAST_TEXT_TABLE_DEBUG, dict):
            _LAST_TEXT_TABLE_DEBUG["layer_counts_post_allow"] = dict(layer_counts_post)
            _LAST_TEXT_TABLE_DEBUG["layout_counts_post_allow"] = dict(layout_counts_post)

        if roi_hint_effective is None and preferred_block_rois:
            block_hint: Mapping[str, Any] | None = None
            for block_info in preferred_block_rois:
                bbox = block_info.get("bbox")
                if not bbox:
                    continue
                name = block_info.get("name")
                layer = block_info.get("layer")
                heights = block_height_samples.get(str(name) if name else "")
                median_height = (
                    statistics.median(heights)
                    if heights
                    else 0.0
                )
                pad = 2.0 * median_height if median_height > 0 else 6.0
                block_hint = {
                    "source": "BLOCK",
                    "name": name,
                    "layer": layer,
                    "bbox": [
                        float(bbox[0]),
                        float(bbox[1]),
                        float(bbox[2]),
                        float(bbox[3]),
                    ],
                    "pad": pad,
                    "median_height": median_height,
                }
                break
            if block_hint is not None:
                roi_hint_effective = block_hint
                _LAST_TEXT_TABLE_DEBUG["roi_hint"] = dict(block_hint)
                bbox_vals = block_hint.get("bbox")
                if (
                    isinstance(bbox_vals, (list, tuple))
                    and len(bbox_vals) == 4
                    and all(isinstance(val, (int, float)) for val in bbox_vals)
                ):
                    print(
                        "[ROI] seeded_from=BLOCK name={name} layer={layer} box=[{xmin:.1f}..{xmax:.1f}, {ymin:.1f}..{ymax:.1f}]".format(
                            name=block_hint.get("name") or "-",
                            layer=block_hint.get("layer") or "-",
                            xmin=float(bbox_vals[0]),
                            xmax=float(bbox_vals[1]),
                            ymin=float(bbox_vals[2]),
                            ymax=float(bbox_vals[3]),
                        )
                    )

        if follow_sheet_requests:
            info_entries: list[dict[str, Any]] = []
            for request in follow_sheet_requests.values():
                token_value = request.get("token")
                target_label = request.get("target") or (
                    f"SHEET ({token_value})" if token_value else "SHEET ()"
                )
                resolved_layout = request.get("resolved")
                resolved_found = bool(request.get("found")) and bool(resolved_layout)
                print(
                    f"[HINT] follow-sheet target=\"{target_label}\" found={resolved_found}"
                )
                info_map = {
                    "target": target_label,
                    "resolved": resolved_layout if resolved_found else None,
                    "texts": 0,
                    "tables": 0,
                }
                if resolved_found and resolved_layout:
                    target_upper = str(resolved_layout).strip().upper()
                    texts_count = sum(
                        1
                        for entry in collected_entries
                        if str(entry.get("layout_name") or "").strip().upper()
                        == target_upper
                    )
                    tables_count = _count_tables_for_layout_name(resolved_layout)
                    print(
                        f"[LAYOUT] {resolved_layout} texts={texts_count} tables={tables_count}"
                    )
                    info_map["texts"] = texts_count
                    info_map["tables"] = tables_count
                info_entries.append(info_map)
            if isinstance(_LAST_TEXT_TABLE_DEBUG, dict):
                if len(info_entries) == 1:
                    _LAST_TEXT_TABLE_DEBUG["follow_sheet_info"] = info_entries[0]
                else:
                    _LAST_TEXT_TABLE_DEBUG["follow_sheet_info"] = info_entries

        if not collected_entries:
            fallback_lines = _collect_table_text_lines(doc)
            if fallback_lines:
                merged_rows = _merge_table_lines(fallback_lines)
                table_lines = list(merged_rows)
                _LAST_TEXT_TABLE_DEBUG["rows_txt_count"] = len(table_lines)
                _LAST_TEXT_TABLE_DEBUG["text_row_count"] = len(table_lines)
                print(
                    "[TEXT-SCAN] rows_txt count={count}".format(
                        count=len(table_lines)
                    )
                )
                print(
                    "[TEXT-SCAN] parsed rows: {count}".format(
                        count=len(table_lines)
                    )
                )
                return table_lines
            _LAST_TEXT_TABLE_DEBUG["rows_txt_count"] = 0
            _LAST_TEXT_TABLE_DEBUG["text_row_count"] = 0
            table_lines = []
            print("[TEXT-SCAN] rows_txt count=0")
            print("[TEXT-SCAN] parsed rows: 0")
            return table_lines

        def _entry_sort_key(entry: dict[str, Any]) -> tuple[float, float, int, int]:
            x_val = entry.get("x")
            y_val = entry.get("y")
            try:
                y_key = -float(y_val) if y_val is not None else float("inf")
            except Exception:
                y_key = float("inf")
            try:
                x_key = float(x_val) if x_val is not None else float("inf")
            except Exception:
                x_key = float("inf")
            return (y_key, x_key, int(entry.get("layout_index", 0)), int(entry.get("order", 0)))

        collected_entries.sort(key=_entry_sort_key)

        candidate_entries: list[dict[str, Any]] = []
        row_active = False
        continuation_budget = 0
        for idx, entry in enumerate(collected_entries):
            stripped = entry.get("text", "").strip()
            if not stripped:
                row_active = False
                continuation_budget = 0
                continue
            next_text = (
                collected_entries[idx + 1].get("text", "")
                if idx + 1 < len(collected_entries)
                else None
            )
            row_start = _is_row_start(stripped, next_text=next_text)
            token_hit = _has_candidate_token(stripped)
            keep_line = False
            if row_start:
                row_active = True
                continuation_budget = 3
                keep_line = True
            elif token_hit:
                keep_line = True
                if row_active:
                    continuation_budget = max(continuation_budget, 1)
                row_active = row_active or token_hit
            elif row_active and continuation_budget > 0:
                keep_line = True
                continuation_budget -= 1
            else:
                row_active = False
                continuation_budget = 0
            if keep_line:
                candidate_entries.append(entry)

        if debug_enabled and candidate_entries:
            limit = min(40, len(candidate_entries))
            print(f"[TEXT-SCAN] candidates[0..{limit - 1}]:")
            for idx, entry in enumerate(candidate_entries[:40]):
                x_val = entry.get("x")
                y_val = entry.get("y")
                if isinstance(x_val, (int, float)):
                    x_display = f"{float(x_val):.3f}"
                else:
                    x_display = "-"
                if isinstance(y_val, (int, float)):
                    y_display = f"{float(y_val):.3f}"
                else:
                    y_display = "-"
                block_display = entry.get("block_name") or "-"
                print(
                    f"  [{idx:02d}] (x={x_display} y={y_display}) block={block_display} "
                    f"text=\"{entry.get('text', '')}\""
                )

        normalized_entries: list[dict[str, Any]] = []
        normalized_lines: list[str] = []
        for entry in candidate_entries:
            raw_line = str(entry.get("text", ""))
            match = _match_row_quantity(raw_line)
            if match:
                prefix = raw_line[: match.start()].strip(" |")
                suffix = raw_line[match.end() :].strip()
                row_token = match.group(0).strip()
                parts = [row_token]
                if prefix:
                    parts.append(prefix)
                if suffix:
                    parts.append(suffix)
                normalized_line = " ".join(parts)
            else:
                normalized_line = raw_line
            normalized_line = " ".join(normalized_line.split())
            entry_copy = dict(entry)
            entry_copy["normalized_text"] = normalized_line
            normalized_entries.append(entry_copy)
            normalized_lines.append(normalized_line)

        candidate_entries = normalized_entries
        table_lines = normalized_lines

        debug_candidates: list[dict[str, Any]] = []
        for entry in candidate_entries:
            debug_candidates.append(
                {
                    "layout": entry.get("layout_name"),
                    "in_block": bool(entry.get("from_block")),
                    "block": entry.get("block_name"),
                    "x": entry.get("x"),
                    "y": entry.get("y"),
                    "text": entry.get("normalized_text")
                    or entry.get("text")
                    or "",
                }
            )
        _LAST_TEXT_TABLE_DEBUG["candidates"] = debug_candidates

        current_row: list[str] = []
        for idx, entry in enumerate(candidate_entries):
            line = entry.get("normalized_text", "").strip()
            if not line:
                continue
            next_line = (
                candidate_entries[idx + 1].get("normalized_text", "")
                if idx + 1 < len(candidate_entries)
                else None
            )
            if _is_row_start(line, next_text=next_line):
                if current_row:
                    merged_rows.append(" ".join(current_row))
                current_row = [line]
            elif current_row:
                current_row.append(line)
        if current_row:
            merged_rows.append(" ".join(current_row))

        rows_txt_initial = len(merged_rows)
        _LAST_TEXT_TABLE_DEBUG["rows_txt_count"] = rows_txt_initial
        _LAST_TEXT_TABLE_DEBUG["rows_txt_lines"] = list(merged_rows)
        print(f"[TEXT-SCAN] rows_txt count={len(merged_rows)}")
        for idx, row_text in enumerate(merged_rows[:10]):
            print(f"  [{idx:02d}] {row_text}")

        def _parse_rows(row_texts: list[str]) -> tuple[list[dict[str, Any]], dict[str, int], int]:
            families: dict[str, int] = {}
            parsed: list[dict[str, Any]] = []
            total = 0
            for row_text in row_texts:
                text_value = " ".join((row_text or "").split()).strip()
                if not text_value:
                    continue
                original_text = text_value
                qty_val, remainder = _extract_row_quantity_and_remainder(text_value)
                remainder_clean = remainder.strip()
                remainder_normalized = " ".join(remainder_clean.split())
                qty_prefix: str | None = None
                if text_value:
                    match = _match_row_quantity(text_value)
                    if match:
                        qty_prefix = match.group(0).strip()
                if qty_val is None or qty_val <= 0:
                    continue
                side_hint = _detect_row_side(text_value)
                fragment_candidates = _FRAGMENT_SPLIT_RE.split(remainder)
                fragments = [frag.strip() for frag in fragment_candidates if frag.strip()]
                if not fragments:
                    base_fragment = remainder_clean or text_value
                    fragments = [base_fragment]
                has_paren_prefix = bool(_ROW_QUANTITY_PATTERNS[0].match(text_value))
                for fragment in fragments:
                    fragment_clean = " ".join(fragment.split())
                    if not fragment_clean:
                        continue
                    display_fragment = fragment_clean
                    if qty_prefix and len(fragments) > 1:
                        prefix = qty_prefix
                        qty_prefix = None
                        if not display_fragment.startswith(prefix):
                            display_fragment = f"{prefix} {display_fragment}".strip()
                    ref_text, ref_value = _extract_row_reference(fragment_clean)
                    has_action = bool(_HOLE_ACTION_TOKEN_RE.search(fragment_clean))
                    has_reference = bool(ref_text or (ref_value is not None))
                    if not has_action and not has_reference:
                        continue
                    side = _detect_row_side(fragment_clean) or side_hint
                    desc_value = fragment_clean
                    qty_int: int | None = None
                    qty_token: str | None = None
                    if qty_val is not None:
                        try:
                            qty_int = int(qty_val)
                        except Exception:
                            qty_int = None
                    if qty_int is not None:
                        qty_token = f"({qty_int})"
                    if (
                        qty_token
                        and original_text.startswith("(")
                        and not fragment_clean.startswith("(")
                    ):
                        desc_value = f"{qty_token} {fragment_clean}".strip()
                    letter_match = _LETTER_CODE_ROW_RE.match(original_text)
                    if letter_match and not desc_value.startswith(letter_match.group(0)):
                        desc_value = original_text
                    elif qty_token and qty_token in original_text and qty_token not in desc_value:
                        desc_value = original_text
                    row_dict: dict[str, Any] = {
                        "hole": "",
                        "qty": qty_val,
                        "desc": display_fragment,
                        "ref": ref_text,
                    }
                    if side:
                        row_dict["side"] = side
                    parsed.append(row_dict)
                    total += qty_val
                    if ref_value is not None:
                        key = f"{ref_value:.4f}".rstrip("0").rstrip(".")
                        families[key] = families.get(key, 0) + qty_val
            return (parsed, families, total)

        parsed_rows, families, total_qty = _parse_rows(merged_rows)

        if follow_sheet_target_layouts:
            follow_debug_entries: list[dict[str, Any]] = []
            for follow_layout in follow_sheet_target_layouts:
                target_upper = str(follow_layout).strip().upper()
                follow_entries: list[dict[str, Any]] = []
                for entry in collected_entries:
                    layout_value = str(entry.get("layout_name") or "").strip()
                    if layout_value.upper() != target_upper:
                        continue
                    text_value = str(entry.get("text") or "").strip()
                    if not text_value:
                        continue
                    follow_entries.append(
                        {
                            "layout_name": layout_value,
                            "from_block": bool(entry.get("from_block")),
                            "x": entry.get("x"),
                            "y": entry.get("y"),
                            "height": entry.get("height"),
                            "text": text_value,
                            "normalized_text": text_value,
                        }
                    )
                if not follow_entries:
                    continue
                follow_candidate, follow_debug_payload = _build_columnar_table_from_entries(
                    follow_entries, roi_hint=roi_hint_effective
                )
                if isinstance(follow_debug_payload, Mapping):
                    follow_debug_entry = dict(follow_debug_payload)
                    follow_debug_entry["layout"] = follow_layout
                    follow_debug_entries.append(follow_debug_entry)
                candidate_score = _score_table(follow_candidate)
                existing_score = _score_table(columnar_table_info)
                if candidate_score > existing_score:
                    columnar_table_info = follow_candidate
                    if isinstance(follow_debug_payload, Mapping):
                        columnar_debug_info = dict(follow_debug_payload)
            if follow_debug_entries and isinstance(_LAST_TEXT_TABLE_DEBUG, dict):
                if len(follow_debug_entries) == 1:
                    _LAST_TEXT_TABLE_DEBUG["follow_sheet_debug"] = follow_debug_entries[0]
                else:
                    _LAST_TEXT_TABLE_DEBUG["follow_sheet_debug"] = follow_debug_entries

        def _cluster_entries_by_y(
            entries: list[dict[str, Any]]
        ) -> list[list[dict[str, Any]]]:
            valid = [entry for entry in entries if entry.get("normalized_text")]
            if not valid:
                return []

            def _estimate_eps(values: list[dict[str, Any]]) -> float:
                y_values: list[float] = []
                for item in values:
                    y_val = item.get("y")
                    if isinstance(y_val, (int, float)):
                        y_values.append(float(y_val))
                if len(y_values) >= 2:
                    diffs = [abs(y_values[i] - y_values[i + 1]) for i in range(len(y_values) - 1)]
                    diffs = [diff for diff in diffs if diff > 0]
                    if diffs:
                        median_diff = statistics.median(diffs)
                        if median_diff > 0:
                            return max(4.0, median_diff * 0.75)
                return 8.0

            eps = _estimate_eps(valid)
            for _ in range(3):
                clusters: list[list[dict[str, Any]]] = []
                current: list[dict[str, Any]] | None = None
                prev_y: float | None = None
                for entry in valid:
                    y_val = entry.get("y")
                    y_float = float(y_val) if isinstance(y_val, (int, float)) else None
                    if current is None:
                        current = [entry]
                        clusters.append(current)
                        prev_y = y_float
                        continue
                    if y_float is None or prev_y is None or abs(y_float - prev_y) > eps:
                        current = [entry]
                        clusters.append(current)
                    else:
                        current.append(entry)
                    prev_y = y_float if y_float is not None else prev_y
                if not clusters:
                    return []
                avg_cluster_size = len(valid) / len(clusters)
                if avg_cluster_size >= 1.5 or eps >= 24.0:
                    return clusters
                eps *= 1.5
            return clusters

        def _clusters_to_rows(clusters: list[list[dict[str, Any]]]) -> list[str]:
            rows: list[str] = []
            for cluster in clusters:
                def _x_key(value: Any) -> float:
                    try:
                        return float(value)
                    except Exception:
                        return float("inf")

                ordered = sorted(
                    cluster,
                    key=lambda item: (
                        _x_key(item.get("x")),
                        int(item.get("order", 0)),
                    ),
                )
                parts = [str(item.get("normalized_text", "")).strip() for item in ordered]
                row_text = " ".join(part for part in parts if part)
                row_text = " ".join(row_text.split())
                if not row_text:
                    continue
                if not _HOLE_ACTION_TOKEN_RE.search(row_text):
                    continue
                rows.append(row_text)
            return rows

        if len(parsed_rows) < 8:
            clusters = _cluster_entries_by_y(candidate_entries)
            fallback_rows = _clusters_to_rows(clusters)
            fallback_rows = [row for row in fallback_rows if row]
            fallback_parsed, fallback_families, fallback_qty = _parse_rows(fallback_rows)
            print(
                f"[TEXT-SCAN] fallback clusters={len(clusters)} "
                f"chosen_rows={len(fallback_parsed)} qty_sum={fallback_qty}"
            )
            if fallback_parsed and (
                (fallback_qty, len(fallback_parsed))
                > (total_qty, len(parsed_rows))
            ):
                merged_rows = fallback_rows
                parsed_rows = fallback_parsed
                families = fallback_families
                total_qty = fallback_qty

        if merged_rows and len(parsed_rows) == len(merged_rows):
            for idx, fallback_text in enumerate(merged_rows):
                if idx >= len(parsed_rows):
                    break
                fallback_clean = " ".join(str(fallback_text or "").split())
                if not fallback_clean:
                    continue
                current_desc = str(parsed_rows[idx].get("desc") or "")
                if len(fallback_clean) > len(current_desc):
                    if (
                        _RE_TEXT_ROW_START.match(fallback_clean)
                        and not _RE_TEXT_ROW_START.match(current_desc)
                    ):
                        continue
                    leading_token = fallback_clean.split("|", 1)[0].strip()
                    if (
                        leading_token
                        and len(leading_token) == 1
                        and leading_token.isalpha()
                        and not current_desc.startswith(f"{leading_token} |")
                    ):
                        continue
                    parsed_rows[idx]["desc"] = fallback_clean

        if rows_txt_initial > 0 and not parsed_rows:
            print("[PATH-GUARD] rows_txt>0 but text_rows==0; forcing band/column pass")

        chart_lines: list[dict[str, Any]] = []
        sheet_lines: list[dict[str, Any]] = []
        model_lines: list[dict[str, Any]] = []
        other_lines: list[dict[str, Any]] = []
        for entry in collected_entries:
            text_value = str(entry.get("text") or "").strip()
            if not text_value:
                continue
            record = {
                "layout_name": entry.get("layout_name"),
                "from_block": bool(entry.get("from_block")),
                "block_name": entry.get("block_name"),
                "x": entry.get("x"),
                "y": entry.get("y"),
                "height": entry.get("height"),
                "text": text_value,
                "normalized_text": text_value,
            }
            layout_name = str(entry.get("layout_name") or "")
            lower_name = layout_name.lower()
            if "chart" in lower_name:
                chart_lines.append(record)
            elif "sheet" in lower_name:
                sheet_lines.append(record)
            elif lower_name == "model":
                model_lines.append(record)
            else:
                other_lines.append(record)
        raw_lines = chart_lines + sheet_lines + model_lines
        if not raw_lines:
            raw_lines = list(other_lines)
        _LAST_TEXT_TABLE_DEBUG["raw_lines"] = [
            {
                "layout": item.get("layout_name"),
                "in_block": bool(item.get("from_block")),
                "block": item.get("block_name"),
                "x": item.get("x"),
                "y": item.get("y"),
                "text": item.get("text"),
            }
            for item in raw_lines
        ]
        block_count = sum(1 for item in raw_lines if item.get("from_block"))
        print(
            "[COLUMN] raw_lines total={total} (chart={chart} sheet={sheet} "
            "model={model}) blocks={blocks}".format(
                total=len(raw_lines),
                chart=len(chart_lines),
                sheet=len(sheet_lines),
                model=len(model_lines),
                blocks=block_count,
            )
        )
        if raw_lines:
            table_candidate, debug_payload = _build_columnar_table_from_entries(
                raw_lines, roi_hint=roi_hint_effective
            )
            columnar_table_info = table_candidate
            columnar_debug_info = debug_payload
            if isinstance(debug_payload, Mapping):
                _LAST_TEXT_TABLE_DEBUG["bands"] = list(
                    debug_payload.get("bands", [])
                )
                _LAST_TEXT_TABLE_DEBUG["band_cells"] = list(
                    debug_payload.get("band_cells", [])
                )
                _LAST_TEXT_TABLE_DEBUG["rows"] = list(
                    debug_payload.get("rows_txt_fallback", [])
                )
                if "roi" in debug_payload:
                    _LAST_TEXT_TABLE_DEBUG["roi"] = debug_payload.get("roi")

        _LAST_TEXT_TABLE_DEBUG["text_row_count"] = len(parsed_rows)
        print(f"[TEXT-SCAN] parsed rows: {len(parsed_rows)}")
        for idx, row in enumerate(parsed_rows[:20]):
            ref_val = row.get("ref") or ""
            side_val = row.get("side") or ""
            desc_val = row.get("desc") or ""
            if len(desc_val) > 80:
                desc_val = desc_val[:77] + "..."
            print(
                f"  [{idx:02d}] qty={row.get('qty')} ref={ref_val or '-'} "
                f"side={side_val or '-'} desc={desc_val}"
            )

        if parsed_rows:
            text_rows_info = {
                "rows": parsed_rows,
                "hole_count": total_qty,
                "provenance_holes": "HOLE TABLE",
            }
            if families:
                text_rows_info["hole_diam_families_in"] = families
        else:
            text_rows_info = None

        return table_lines

    def _log_and_normalize(label: str, result: Any) -> tuple[dict[str, Any] | None, tuple[int, int]]:
        rows_list: list[Any] = []
        candidate_map: dict[str, Any] | None = None
        if isinstance(result, Mapping):
            candidate_map = dict(result)
            rows_value = candidate_map.get("rows")
            if isinstance(rows_value, list):
                rows_list = rows_value
            elif isinstance(rows_value, Iterable) and not isinstance(
                rows_value, (str, bytes, bytearray)
            ):
                rows_list = list(rows_value)
                candidate_map["rows"] = rows_list
            else:
                rows_list = []
                candidate_map["rows"] = rows_list
        qty_total = _sum_qty(rows_list)
        row_count = len(rows_list)
        print(f"[TEXT-SCAN] helper={label} rows={row_count} qty={qty_total}")
        return candidate_map, (qty_total, row_count)

    lines = ensure_lines()

    def _line_confident(text: str) -> bool:
        stripped = str(text or "").strip()
        if not stripped:
            return False
        if re.match(r"^\(\d+\)|^\d+[xX]?", stripped):
            return True
        upper = stripped.upper()
        if any(token in upper for token in ("Ø", "⌀", "TAP", "C'BORE", "C’BORE", "DRILL", "N.P.T", "NPT")):
            return True
        return False

    candidate_lines = merged_rows if merged_rows else lines
    confidence_high = any(_line_confident(line) for line in candidate_lines)
    _LAST_TEXT_TABLE_DEBUG["confidence_high"] = bool(confidence_high)
    force_columnar = False

    if isinstance(text_rows_info, Mapping):
        fallback_candidate = text_rows_info
        scan_score = _score_table(text_rows_info)
        if scan_score[1] > 0 and scan_score > best_score:
            best_candidate = text_rows_info
            best_score = scan_score

    if callable(helper):
        needs_lines, allows_lines = _analyze_helper_signature(helper)
        use_lines = needs_lines or allows_lines
        args: list[Any] = [doc]
        if use_lines:
            args.append(lines)
        try:
            helper_result = helper(*args)
        except TypeError as exc:
            if use_lines and allows_lines and not needs_lines:
                try:
                    helper_result = helper(doc)
                    use_lines = False
                except Exception as inner_exc:
                    print(f"[EXTRACT] text helper error: {inner_exc}")
                    raise
            else:
                print(f"[EXTRACT] text helper error: {exc}")
                raise
        except Exception as exc:
            print(f"[EXTRACT] text helper error: {exc}")
            raise
        helper_map, helper_score = _log_and_normalize(
            "extract_hole_table_from_text", helper_result or {}
        )
        if helper_map is not None:
            if fallback_candidate is None:
                fallback_candidate = helper_map
            if helper_score[1] > 0 and helper_score > best_score:
                best_candidate = helper_map
                best_score = helper_score
            if (
                helper_score[1] == 0
                and rows_txt_initial >= 2
                and confidence_high
            ):
                force_columnar = True
                print(
                    "[PATH-GUARD] helper_rows=0 but rows_txt>=2; forcing band/column fallback"
                )

    legacy_helper = _resolve_app_callable("hole_count_from_text_table")
    _print_helper_debug("text_alt", legacy_helper)
    if callable(legacy_helper):
        needs_lines, allows_lines = _analyze_helper_signature(legacy_helper)
        use_lines = needs_lines or allows_lines
        args: list[Any] = [doc]
        if use_lines:
            args.append(lines)
        try:
            legacy_result = legacy_helper(*args)
        except TypeError as exc:
            if use_lines and allows_lines and not needs_lines:
                try:
                    legacy_result = legacy_helper(doc)
                    use_lines = False
                except Exception as inner_exc:
                    print(f"[EXTRACT] text helper error: {inner_exc}")
                    raise
            else:
                print(f"[EXTRACT] text helper error: {exc}")
                raise
        except Exception as exc:
            print(f"[EXTRACT] text helper error: {exc}")
            raise
        legacy_map, legacy_score = _log_and_normalize(
            "hole_count_from_text_table", legacy_result or {}
        )
        if legacy_map is not None:
            if fallback_candidate is None:
                fallback_candidate = legacy_map
            if legacy_score[1] > 0 and legacy_score > best_score:
                best_candidate = legacy_map
                best_score = legacy_score

    primary_result: dict[str, Any] | None = None
    if isinstance(best_candidate, Mapping):
        primary_result = dict(best_candidate)
    elif isinstance(text_rows_info, Mapping):
        primary_result = dict(text_rows_info)
    elif isinstance(fallback_candidate, Mapping):
        primary_result = dict(fallback_candidate)

    _PROMOTED_ROWS_LOGGED = False

    columnar_result: dict[str, Any] | None = None
    if isinstance(columnar_table_info, Mapping):
        columnar_result = dict(columnar_table_info)
        promoted_rows, promoted_qty_sum = _prepare_columnar_promoted_rows(columnar_result)
        columnar_result["rows"] = promoted_rows
        if promoted_qty_sum > 0:
            columnar_result["hole_count"] = promoted_qty_sum
        columnar_result["source_label"] = "text_table (column-mode+stripe)"

    column_selected = False
    if columnar_result:
        existing_score = _score_table(primary_result)
        fallback_score = _score_table(columnar_result)
        if fallback_score[1] > 0 and (
            fallback_score > existing_score or force_columnar
        ):
            primary_result = columnar_result
            column_selected = True
            _print_promoted_rows_once(columnar_result.get("rows", []))

    if primary_result is None:
        fallback = _fallback_text_table(lines)
        if fallback:
            rows = fallback.get("rows")
            if isinstance(rows, list):
                for row in rows:
                    if not isinstance(row, Mapping):
                        continue
                    desc_val = row.get("desc")
                    if isinstance(desc_val, str):
                        cleaned = _FALLBACK_LEADING_QTY_RE.sub("", desc_val).strip()
                        if cleaned:
                            cleaned = re.sub(r"^[A-Z]\s*\|\s*", "", cleaned)
                            cleaned = re.sub(r"\|\s*\(\d+\)\s*", "| ", cleaned)
                        if cleaned:
                            row["desc"] = cleaned
            fallback["provenance_holes"] = "HOLE TABLE"
            _LAST_TEXT_TABLE_DEBUG["rows"] = list(fallback.get("rows", []))
            return fallback
        _LAST_TEXT_TABLE_DEBUG["rows"] = []
        return {}

    if column_selected:
        primary_result.setdefault("source", "text_table")
    if isinstance(columnar_debug_info, Mapping):
        bands_payload = columnar_debug_info.get("bands", [])
        band_cells_payload = columnar_debug_info.get("band_cells", [])

        def _as_list(value: Any) -> list[Any]:
            if isinstance(value, list):
                return list(value)
            if isinstance(value, Iterable) and not isinstance(value, (str, bytes, bytearray)):
                return list(value)
            if value in (None, ""):
                return []
            return [value]

        _LAST_TEXT_TABLE_DEBUG["bands"] = _as_list(bands_payload)
        _LAST_TEXT_TABLE_DEBUG["band_cells"] = _as_list(band_cells_payload)
    elif "band_cells" not in _LAST_TEXT_TABLE_DEBUG:
        _LAST_TEXT_TABLE_DEBUG["band_cells"] = []
        _LAST_TEXT_TABLE_DEBUG["bands"] = []
    rows_materialized = list(primary_result.get("rows", []))
    if confidence_high and rows_materialized:
        primary_result["confidence_high"] = True
        if len(rows_materialized) >= 3 and not primary_result.get("header_validated"):
            primary_result["header_validated"] = True
    _LAST_TEXT_TABLE_DEBUG["rows"] = rows_materialized
    return primary_result


def _cluster_panel_entries(
    entries: list[dict[str, Any]],
    *,
    roi_hint: Mapping[str, Any] | None = None,
) -> list[dict[str, Any]]:
    if not entries:
        return []

    usable_records: list[dict[str, Any]] = []
    for idx, entry in enumerate(entries):
        text_value = (entry.get("normalized_text") or entry.get("text") or "").strip()
        if not text_value:
            continue
        x_val = entry.get("x")
        y_val = entry.get("y")
        try:
            x_float = float(x_val)
            y_float = float(y_val)
        except Exception:
            continue
        record = {
            "index": idx,
            "layout": entry.get("layout_name"),
            "from_block": bool(entry.get("from_block")),
            "block_name": entry.get("block_name"),
            "x": x_float,
            "y": y_float,
            "text": text_value,
            "height": entry.get("height"),
        }
        usable_records.append(record)

    if not usable_records:
        return []

    def _filter_entries(bounds: Mapping[str, float]) -> list[dict[str, Any]]:
        xmin = float(bounds.get("xmin", 0.0))
        xmax = float(bounds.get("xmax", 0.0))
        ymin = float(bounds.get("ymin", 0.0))
        ymax = float(bounds.get("ymax", 0.0))
        dx = float(bounds.get("dx", 0.0) or 0.0)
        dy = float(bounds.get("dy", 0.0) or 0.0)
        expanded_xmin = xmin - dx
        expanded_xmax = xmax + dx
        expanded_ymin = ymin - dy
        expanded_ymax = ymax + dy
        filtered: list[dict[str, Any]] = []
        for entry in entries:
            x_val = entry.get("x")
            y_val = entry.get("y")
            try:
                x_float = float(x_val)
                y_float = float(y_val)
            except Exception:
                continue
            if (
                expanded_xmin <= x_float <= expanded_xmax
                and expanded_ymin <= y_float <= expanded_ymax
            ):
                filtered.append(entry)
        return filtered

    all_heights = [
        float(rec["height"])
        for rec in usable_records
        if isinstance(rec.get("height"), (int, float)) and float(rec["height"]) > 0
    ]
    median_height_all = statistics.median(all_heights) if all_heights else 0.0

    def _compute_bounds(
        cluster: list[dict[str, Any]],
        *,
        median_hint: float = 0.0,
    ) -> tuple[dict[str, float], float]:
        xs = [rec["x"] for rec in cluster]
        ys = [rec["y"] for rec in cluster]
        xmin = min(xs)
        xmax = max(xs)
        ymin = min(ys)
        ymax = max(ys)
        base_dx = 18.0 * median_height_all if median_height_all > 0 else 0.0
        base_dy = 24.0 * median_height_all if median_height_all > 0 else 0.0
        dx = max(40.0, base_dx)
        dy = max(50.0, base_dy)
        if median_hint and median_hint > 0:
            dx = max(dx, 18.0 * median_hint)
            dy = max(dy, 24.0 * median_hint)
        bounds = {
            "xmin": xmin,
            "xmax": xmax,
            "ymin": ymin,
            "ymax": ymax,
            "dx": dx,
            "dy": dy,
        }
        return bounds, median_hint

    def _summarize_meta(panel_entries: list[dict[str, Any]]) -> tuple[str | None, str | None]:
        layout_counter: Counter[str] = Counter()
        block_counter: Counter[str] = Counter()
        for item in panel_entries:
            layout_value = str(item.get("layout_name") or "").strip()
            block_value = str(item.get("block_name") or "").strip()
            if layout_value:
                layout_counter[layout_value] += 1
            if block_value:
                block_counter[block_value] += 1
        layout_name = layout_counter.most_common(1)[0][0] if layout_counter else None
        block_name = block_counter.most_common(1)[0][0] if block_counter else None
        return layout_name, block_name

    panels: list[dict[str, Any]] = []
    seen_keys: set[tuple[Any, ...]] = set()

    def _register_panel(
        *,
        source: str,
        bounds: Mapping[str, float],
        entries_subset: list[dict[str, Any]],
        roi_info: Mapping[str, Any] | None = None,
        metadata: Mapping[str, Any] | None = None,
        median_hint: float = 0.0,
    ) -> None:
        if not entries_subset:
            return
        key = (
            source,
            round(float(bounds.get("xmin", 0.0)), 1),
            round(float(bounds.get("xmax", 0.0)), 1),
            round(float(bounds.get("ymin", 0.0)), 1),
            round(float(bounds.get("ymax", 0.0)), 1),
        )
        if key in seen_keys:
            return
        seen_keys.add(key)
        layout_name, block_name = _summarize_meta(entries_subset)
        meta_payload = {
            "source": source,
            "layout": layout_name,
            "block": block_name,
        }
        if metadata:
            for k, v in metadata.items():
                if v is None or v == "":
                    continue
                meta_payload.setdefault(k, v)
        pad_val = max(float(bounds.get("dx", 0.0) or 0.0), float(bounds.get("dy", 0.0) or 0.0))
        roi_hint_payload: dict[str, Any] = {
            "source": source,
            "bbox": [
                float(bounds.get("xmin", 0.0)),
                float(bounds.get("xmax", 0.0)),
                float(bounds.get("ymin", 0.0)),
                float(bounds.get("ymax", 0.0)),
            ],
            "pad": pad_val,
        }
        if median_hint and median_hint > 0:
            roi_hint_payload["median_height"] = median_hint
        panel_entry = {
            "entries": list(entries_subset),
            "meta": meta_payload,
            "bounds": dict(bounds),
            "roi_info": dict(roi_info) if isinstance(roi_info, Mapping) else None,
            "roi_hint": roi_hint_payload,
        }
        panels.append(panel_entry)

    roi_median_height = 0.0
    if isinstance(roi_hint, Mapping):
        bbox = roi_hint.get("bbox")
        if isinstance(bbox, (list, tuple)) and len(bbox) == 4:
            try:
                xmin = float(bbox[0])
                xmax = float(bbox[1])
                ymin = float(bbox[2])
                ymax = float(bbox[3])
            except Exception:
                xmin = xmax = ymin = ymax = 0.0
            try:
                pad_val = float(roi_hint.get("pad") or 0.0)
            except Exception:
                pad_val = 0.0
            bounds = {
                "xmin": xmin,
                "xmax": xmax,
                "ymin": ymin,
                "ymax": ymax,
                "dx": pad_val,
                "dy": pad_val,
            }
            roi_median_height = 0.0
            try:
                roi_median_height = float(roi_hint.get("median_height") or 0.0)
            except Exception:
                roi_median_height = 0.0
            subset = _filter_entries(bounds)
            if subset:
                source_label = str(roi_hint.get("source") or "ROI_HINT")
                roi_info = {
                    "source": source_label,
                    "bbox": [xmin, xmax, ymin, ymax],
                    "pad": pad_val,
                    "kept": len(subset),
                }
                metadata = {
                    "block": roi_hint.get("name"),
                    "layer": roi_hint.get("layer"),
                }
                _register_panel(
                    source=source_label,
                    bounds=bounds,
                    entries_subset=subset,
                    roi_info=roi_info,
                    metadata=metadata,
                    median_hint=roi_median_height,
                )

    anchor_lines = [rec for rec in usable_records if _ROI_ANCHOR_RE.search(rec["text"])]
    if anchor_lines:
        sorted_anchors = sorted(anchor_lines, key=lambda rec: -rec["y"])
        anchor_count = len(sorted_anchors)
        clusters: list[list[dict[str, Any]]] = []
        if sorted_anchors:
            height_values = [
                float(rec["height"])
                for rec in sorted_anchors
                if isinstance(rec.get("height"), (int, float)) and float(rec["height"]) > 0
            ]
            anchor_y_diffs = [
                abs(sorted_anchors[idx]["y"] - sorted_anchors[idx - 1]["y"])
                for idx in range(1, len(sorted_anchors))
                if abs(sorted_anchors[idx]["y"] - sorted_anchors[idx - 1]["y"]) > 0
            ]
            if height_values:
                median_height = statistics.median(height_values)
                roi_median_height = median_height
                y_anchor_eps = 1.8 * median_height if median_height > 0 else 0.0
            elif anchor_y_diffs:
                median_diff = statistics.median(anchor_y_diffs)
                y_anchor_eps = 0.5 * median_diff if median_diff > 0 else 0.0
            else:
                y_anchor_eps = 0.0
            y_anchor_eps = max(6.0, y_anchor_eps)
            current_cluster: list[dict[str, Any]] | None = None
            prev_anchor: dict[str, Any] | None = None
            for anchor in sorted_anchors:
                if current_cluster is None:
                    current_cluster = [anchor]
                    clusters.append(current_cluster)
                    prev_anchor = anchor
                    continue
                prev_y = prev_anchor["y"] if prev_anchor is not None else None
                if prev_y is not None and abs(anchor["y"] - prev_y) <= y_anchor_eps:
                    current_cluster.append(anchor)
                else:
                    current_cluster = [anchor]
                    clusters.append(current_cluster)
                prev_anchor = anchor
        for cluster_index, cluster in enumerate(clusters):
            if not cluster:
                continue
            bounds, median_hint = _compute_bounds(cluster, median_hint=roi_median_height)
            entries_subset = _filter_entries(bounds)
            roi_info = {
                "anchors": len(cluster),
                "clusters": len(clusters),
                "bbox": [
                    bounds["xmin"],
                    bounds["xmax"],
                    bounds["ymin"],
                    bounds["ymax"],
                ],
                "total": len(usable_records),
                "cluster_index": cluster_index,
            }
            metadata = {
                "anchors": len(cluster),
                "cluster_index": cluster_index,
            }
            _register_panel(
                source="ANCHOR_CLUSTER",
                bounds=bounds,
                entries_subset=entries_subset,
                roi_info=roi_info,
                metadata=metadata,
                median_hint=median_hint,
            )

    block_groups: defaultdict[tuple[str, str], list[dict[str, Any]]] = defaultdict(list)
    for rec in usable_records:
        if not rec.get("from_block"):
            continue
        block_name = str(rec.get("block_name") or "").strip()
        if not block_name:
            continue
        layout_name = str(rec.get("layout") or "").strip()
        block_groups[(layout_name, block_name)].append(rec)
    for (layout_name, block_name), records_block in block_groups.items():
        if not records_block:
            continue
        heights = [
            float(rec.get("height"))
            for rec in records_block
            if isinstance(rec.get("height"), (int, float)) and float(rec.get("height")) > 0
        ]
        median_hint = statistics.median(heights) if heights else median_height_all
        bounds, median_val = _compute_bounds(records_block, median_hint=median_hint)
        entries_subset = _filter_entries(bounds)
        if not entries_subset:
            continue
        roi_info = {
            "source": "BLOCK_GROUP",
            "bbox": [
                bounds["xmin"],
                bounds["xmax"],
                bounds["ymin"],
                bounds["ymax"],
            ],
            "block": block_name,
            "layout": layout_name,
            "count": len(entries_subset),
        }
        metadata = {
            "block": block_name,
            "layout": layout_name,
        }
        _register_panel(
            source="BLOCK_GROUP",
            bounds=bounds,
            entries_subset=entries_subset,
            roi_info=roi_info,
            metadata=metadata,
            median_hint=median_val,
        )

    if not panels:
        layout_name, block_name = _summarize_meta(entries)
        fallback_meta = {
            "source": "FALLBACK",
            "layout": layout_name,
            "block": block_name,
        }
        fallback_hint = roi_hint if isinstance(roi_hint, Mapping) else None
        panels.append(
            {
                "entries": list(entries),
                "meta": fallback_meta,
                "bounds": None,
                "roi_info": None,
                "roi_hint": dict(fallback_hint) if isinstance(fallback_hint, Mapping) else None,
            }
        )

    return panels


def _build_columnar_table_from_entries(
    entries: list[dict[str, Any]],
    *,
    roi_hint: Mapping[str, Any] | None = None,
) -> tuple[dict[str, Any] | None, dict[str, Any]]:
    panels = _cluster_panel_entries(entries, roi_hint=roi_hint)
    if len(panels) <= 1:
        sole_panel = panels[0] if panels else None
        panel_hint = sole_panel.get("roi_hint") if sole_panel else roi_hint
        panel_entries = sole_panel.get("entries") if sole_panel else entries
        return _build_columnar_table_from_panel_entries(
            list(panel_entries or []),
            roi_hint=panel_hint,
        )

    panel_results: list[dict[str, Any]] = []
    for idx, panel in enumerate(panels):
        panel_entries = list(panel.get("entries") or [])
        panel_hint = panel.get("roi_hint")
        candidate, debug_payload = _build_columnar_table_from_panel_entries(
            panel_entries,
            roi_hint=panel_hint,
        )
        normalized_rows = _normalize_table_rows(candidate.get("rows")) if candidate else []
        panel_debug = {
            "index": idx,
            "rows": len(normalized_rows),
        }
        meta = panel.get("meta") or {}
        panel_debug.update({k: v for k, v in meta.items() if v not in (None, "")})
        if isinstance(debug_payload, Mapping):
            panel_debug["roi"] = debug_payload.get("roi") or panel.get("roi_info")
        elif panel.get("roi_info") is not None:
            panel_debug["roi"] = panel.get("roi_info")
        panel_results.append(
            {
                "candidate": candidate,
                "debug": debug_payload,
                "rows": normalized_rows,
                "panel": panel,
                "panel_debug": panel_debug,
            }
        )

    best_candidate: dict[str, Any] | None = None
    best_debug: dict[str, Any] | None = None
    for result in panel_results:
        candidate = result.get("candidate")
        debug_payload = result.get("debug")
        if candidate is None:
            if best_candidate is None and isinstance(debug_payload, Mapping):
                best_debug = dict(debug_payload)
            continue
        if best_candidate is None or _score_table(candidate) > _score_table(best_candidate):
            best_candidate = candidate
            best_debug = dict(debug_payload) if isinstance(debug_payload, Mapping) else None

    merged_rows: list[dict[str, Any]] = []
    seen_row_keys: set[tuple[Any, ...]] = set()
    for result in panel_results:
        for row in result.get("rows", []):
            qty_val = row.get("qty")
            try:
                qty_key = int(qty_val) if qty_val is not None else None
            except Exception:
                qty_key = None
            desc_value = " ".join(str(row.get("desc") or "").split())
            ref_value = " ".join(str(row.get("ref") or "").split())
            side_value = str(row.get("side") or "").strip().lower()
            hole_value = " ".join(str(row.get("hole") or "").split())
            key = (qty_key, desc_value.lower(), ref_value.lower(), side_value, hole_value.lower())
            if key in seen_row_keys:
                continue
            seen_row_keys.add(key)
            merged_rows.append(dict(row))

    if best_candidate is None:
        # Fallback to the highest scoring panel even if no candidate produced rows
        for result in panel_results:
            candidate = result.get("candidate")
            if candidate is not None:
                best_candidate = candidate
                best_debug = dict(result.get("debug") or {})
                break

    if best_candidate is None:
        return _build_columnar_table_from_panel_entries(entries, roi_hint=roi_hint)

    combined_candidate = dict(best_candidate)
    if merged_rows:
        combined_candidate["rows"] = merged_rows
        qty_total = 0
        for row in merged_rows:
            qty_val = row.get("qty")
            try:
                qty_int = int(qty_val)
            except Exception:
                qty_int = 0
            if qty_int > 0:
                qty_total += qty_int
        if qty_total > 0:
            combined_candidate["hole_count"] = qty_total

    aggregated_debug: dict[str, Any] = {}
    if isinstance(best_debug, Mapping):
        aggregated_debug.update(best_debug)
    aggregated_debug["panels"] = [result["panel_debug"] for result in panel_results]

    return combined_candidate, aggregated_debug


def _normalize_table_rows(rows_value: Any) -> list[dict[str, Any]]:
    if isinstance(rows_value, list):
        source = rows_value
    elif isinstance(rows_value, Iterable) and not isinstance(rows_value, (str, bytes, bytearray)):
        source = list(rows_value)
    else:
        return []
    normalized: list[dict[str, Any]] = []
    for row in source:
        if isinstance(row, Mapping):
            normalized.append(dict(row))
    return normalized


def _qty_to_text(value: Any) -> str | None:
    if value is None:
        return None
    if isinstance(value, Fraction):
        if value.denominator == 1:
            return str(value.numerator)
        return str(value)
    if isinstance(value, (int,)):
        return str(int(value))
    if isinstance(value, float):
        if not math.isfinite(value):
            return None
        rounded = int(round(value))
        if abs(rounded - value) < 1e-6:
            return str(rounded)
        return str(value)
    text = str(value).strip()
    return text or None


def _format_chart_lines_from_rows(rows: Iterable[Mapping[str, Any]]) -> list[str]:
    chart_lines: list[str] = []
    for row in rows:
        if not isinstance(row, Mapping):
            continue
        desc = str(row.get("desc") or "").strip()
        if desc:
            cleaned_desc = " ".join(desc.split())
        else:
            cleaned_desc = ""
        qty_text = _qty_to_text(row.get("qty"))
        if cleaned_desc:
            if not cleaned_desc.startswith("(") and qty_text:
                line = f"({qty_text}) {cleaned_desc}"
            else:
                line = cleaned_desc
        else:
            parts: list[str] = []
            if qty_text:
                parts.append(f"({qty_text})")
            hole_val = str(row.get("hole") or "").strip()
            if hole_val:
                parts.append(hole_val)
            ref_val = str(row.get("ref") or "").strip()
            if ref_val:
                parts.append(ref_val)
            side_val = str(row.get("side") or "").strip()
            if side_val:
                parts.append(side_val)
            extra_desc = str(row.get("desc") or "").strip()
            if extra_desc:
                parts.append(extra_desc)
            line = " ".join(part for part in parts if part)
        line = " ".join(line.split())
        if line:
            chart_lines.append(line)
    return chart_lines


def read_geo(doc) -> dict[str, Any]:
    acad_info_raw = read_acad_table(doc) or {}
    acad_info = dict(acad_info_raw) if isinstance(acad_info_raw, Mapping) else {}
    acad_rows = _normalize_table_rows(acad_info.get("rows"))
    if acad_rows:
        acad_info["rows"] = acad_rows

    best_info: dict[str, Any] = dict(acad_info) if acad_rows else {}
    text_info: dict[str, Any] = {}

    if acad_rows:
        text_info_raw = read_text_table(doc) or {}
        if isinstance(text_info_raw, Mapping):
            text_info = dict(text_info_raw)
            text_rows = _normalize_table_rows(text_info.get("rows"))
            if text_rows:
                text_info["rows"] = text_rows
            chosen = choose_better_table(acad_info, text_info)
            if isinstance(chosen, Mapping):
                best_info = dict(chosen)
    else:
        text_info_raw = read_text_table(doc) or {}
        if isinstance(text_info_raw, Mapping):
            text_info = dict(text_info_raw)
            text_rows = _normalize_table_rows(text_info.get("rows"))
            if text_rows:
                text_info["rows"] = text_rows
            best_info = dict(text_info)

    rows = _normalize_table_rows(best_info.get("rows"))
    if not rows and text_info:
        rows = _normalize_table_rows(text_info.get("rows"))
        if rows:
            best_info = dict(text_info)

    if rows:
        best_info["rows"] = rows

    hole_count_val: Any = best_info.get("hole_count")
    if hole_count_val is None:
        hole_count = _sum_qty(rows)
    else:
        try:
            hole_count = int(float(hole_count_val))
        except Exception:
            hole_count = _sum_qty(rows)

    provenance = best_info.get("provenance_holes")
    if not provenance and text_info:
        provenance = text_info.get("provenance_holes")
    if not provenance:
        provenance = "HOLE TABLE" if rows else "HOLE TABLE (TEXT_FALLBACK)"

    families_val = best_info.get("hole_diam_families_in")
    if not isinstance(families_val, Mapping) and text_info:
        families_val = text_info.get("hole_diam_families_in")
    families = dict(families_val) if isinstance(families_val, Mapping) else None

    chart_lines = _format_chart_lines_from_rows(rows)

    result: dict[str, Any] = {
        "rows": rows,
        "hole_count": hole_count,
        "provenance_holes": provenance,
        "chart_lines": chart_lines,
    }
    if families is not None:
        result["hole_diam_families_in"] = families

    return result


def choose_better_table(a: Mapping[str, Any] | None, b: Mapping[str, Any] | None) -> Mapping[str, Any]:
    helper = _resolve_app_callable("_choose_better")
    if callable(helper):
        try:
            chosen = helper(a, b)
        except Exception:
            chosen = None
        if isinstance(chosen, Mapping):
            return chosen
        if isinstance(chosen, list):
            return {"rows": list(chosen)}
    score_a = _score_table(a)
    score_b = _score_table(b)
    candidate = a if score_a >= score_b else b
    if isinstance(candidate, Mapping):
        return candidate
    return {}


def _format_chart_line(row: Mapping[str, Any]) -> str:
    qty_val = row.get("qty") if isinstance(row, Mapping) else None
    try:
        qty = int(float(qty_val or 0))
    except Exception:
        qty = 0
    ref_raw = row.get("ref") if isinstance(row, Mapping) else None
    ref_text = str(ref_raw) if ref_raw not in (None, "") else "-"
    side_raw = row.get("side") if isinstance(row, Mapping) else None
    if isinstance(side_raw, str) and side_raw.strip():
        side_text = side_raw.strip().upper()
    else:
        side_text = "-"
    desc_source = None
    if isinstance(row, Mapping):
        for key in ("desc", "description", "text", "hole"):
            value = row.get(key)
            if value:
                desc_source = value
                break
    desc_text = "-"
    if desc_source is not None:
        desc_text = " ".join(str(desc_source).split()) or "-"
    return f"qty={qty} ref={ref_text} side={side_text} desc={desc_text}"


def _normalize_table_info(info: Mapping[str, Any] | None) -> dict[str, Any]:
    if not isinstance(info, Mapping):
        return {}
    normalized: dict[str, Any] = dict(info)
    rows_raw = normalized.get("rows")
    if isinstance(rows_raw, list):
        rows_list = [dict(row) if isinstance(row, Mapping) else row for row in rows_raw]
    elif isinstance(rows_raw, Iterable) and not isinstance(rows_raw, (str, bytes, bytearray)):
        rows_list = [dict(row) if isinstance(row, Mapping) else row for row in rows_raw]
    else:
        rows_list = []
    normalized["rows"] = rows_list

    hole_count_raw = normalized.get("hole_count")
    try:
        hole_count = int(float(hole_count_raw))
    except Exception:
        hole_count = 0
    if hole_count <= 0:
        hole_count = _sum_qty(row for row in rows_list if isinstance(row, Mapping))
    normalized["hole_count"] = hole_count

    families = normalized.get("hole_diam_families_in")
    if isinstance(families, Mapping):
        normalized["hole_diam_families_in"] = dict(families)
    else:
        normalized["hole_diam_families_in"] = {}

    provenance = normalized.get("provenance_holes")
    if hole_count and not provenance:
        normalized["provenance_holes"] = "HOLE TABLE"

    chart_lines_raw = normalized.get("chart_lines")
    chart_lines: list[str] = []
    if isinstance(chart_lines_raw, Iterable) and not isinstance(
        chart_lines_raw, (str, bytes, bytearray)
    ):
        for entry in chart_lines_raw:
            text = str(entry).strip()
            if text:
                chart_lines.append(text)
    if not chart_lines:
        chart_lines = [
            _format_chart_line(row)
            for row in rows_list
            if isinstance(row, Mapping)
        ]
    normalized["chart_lines"] = chart_lines

    return normalized


def read_geo(doc) -> dict[str, Any]:
    acad_info = read_acad_table(doc) or {}
    text_info = read_text_table(doc) or {}
    best_info = choose_better_table(acad_info, text_info)

    candidates: list[Mapping[str, Any]] = []
    seen_ids: set[int] = set()
    for candidate in (best_info, text_info, acad_info):
        if isinstance(candidate, Mapping):
            key = id(candidate)
            if key not in seen_ids:
                seen_ids.add(key)
                candidates.append(candidate)

    for candidate in candidates:
        normalized = _normalize_table_info(candidate)
        if normalized.get("rows"):
            return normalized

    return {}


def promote_table_to_geo(geo: dict[str, Any], table_info: Mapping[str, Any], source_tag: str) -> None:
    helper = _resolve_app_callable("_persist_rows_and_totals")
    if callable(helper):
        try:
            helper(geo, table_info, src=source_tag)
            return
        except Exception:
            pass
    if not isinstance(table_info, Mapping):
        return
    rows = table_info.get("rows") or []
    if not rows:
        return
    ops_summary = geo.setdefault("ops_summary", {})
    ops_summary["rows"] = list(rows)
    ops_summary["source"] = source_tag
    totals = defaultdict(int)
    for row in rows:
        if not isinstance(row, Mapping):
            continue
        try:
            qty = int(float(row.get("qty") or 0))
        except Exception:
            qty = 0
        desc = str(row.get("desc") or "").upper()
        if qty <= 0:
            continue
        if "TAP" in desc:
            totals["tap"] += qty
            totals["drill"] += qty
            if "BACK" in desc and "FRONT" not in desc:
                totals["tap_back"] += qty
            elif "FRONT" in desc and "BACK" in desc:
                totals["tap_front"] += qty
                totals["tap_back"] += qty
            else:
                totals["tap_front"] += qty
        if any(marker in desc for marker in ("CBORE", "COUNTERBORE", "C'BORE")):
            totals["counterbore"] += qty
            if "BACK" in desc and "FRONT" not in desc:
                totals["counterbore_back"] += qty
            elif "FRONT" in desc and "BACK" in desc:
                totals["counterbore_front"] += qty
                totals["counterbore_back"] += qty
            else:
                totals["counterbore_front"] += qty
        if "JIG GRIND" in desc:
            totals["jig_grind"] += qty
        if (
            "SPOT" in desc
            or "CENTER DRILL" in desc
            or "C DRILL" in desc
            or "C’DRILL" in desc
        ) and "TAP" not in desc and "THRU" not in desc:
            totals["spot"] += qty
    if totals:
        ops_summary["totals"] = dict(totals)
    preferred_hole_count = _sum_qty(rows)
    hole_count = table_info.get("hole_count")
    if preferred_hole_count > 0:
        hole_count = preferred_hole_count
    try:
        geo["hole_count"] = int(hole_count)
    except Exception:
        pass
    provenance = geo.setdefault("provenance", {})
    provenance["holes"] = "HOLE TABLE"


def extract_geometry(doc) -> dict[str, Any]:
    helper = _resolve_app_callable("_build_geo_from_ezdxf_doc")
    if callable(helper):
        try:
            geo = helper(doc)
        except Exception:
            geo = None
        if isinstance(geo, Mapping):
            return dict(geo)
    return {}


def _load_doc_for_path(path: Path, *, use_oda: bool, out_ver: str | None = None) -> Any:
    global _LAST_DXF_FALLBACK_INFO
    _LAST_DXF_FALLBACK_INFO = None
    ezdxf_mod = geometry.require_ezdxf()
    readfile = getattr(ezdxf_mod, "readfile", None)
    if not callable(readfile):
        raise AttributeError("ezdxf module does not expose a callable readfile")
    lower_suffix = path.suffix.lower()
    oda_version = _normalize_oda_version(out_ver)
    if lower_suffix == ".dwg":
        if use_oda and _HAS_ODAFC:
            odafc_mod = None
            try:
                odafc_mod = _ezdxf_vendor.require_odafc()
            except Exception:
                odafc_mod = None
            if odafc_mod is not None:
                odaread = getattr(odafc_mod, "readfile", None)
                if callable(odaread):
                    return odaread(str(path))
        target_version = oda_version or "ACAD2018"
        dxf_path: str | None = None
        try:
            if oda_version:
                dxf_path = convert_dwg_to_dxf(str(path), out_ver=oda_version)
            else:
                dxf_path = convert_dwg_to_dxf(str(path), quiet=True)
        except Exception as exc:
            out_display = dxf_path or "-"
            error_text = str(exc)
            print(
                f"[DXF-FALLBACK] try={target_version} ok=False out={out_display} err={error_text}"
            )
            _LAST_DXF_FALLBACK_INFO = {
                "version": target_version,
                "path": str(path),
                "ok": False,
                "error": error_text,
            }
            raise
        ok = bool(dxf_path) and os.path.exists(dxf_path)
        out_display = dxf_path or "-"
        if oda_version or not ok:
            print(f"[DXF-FALLBACK] try={target_version} ok={ok} out={out_display}")
            _LAST_DXF_FALLBACK_INFO = {
                "version": target_version,
                "path": str(out_display),
                "ok": ok,
            }
        else:
            _LAST_DXF_FALLBACK_INFO = None
        if not ok:
            raise AssertionError(
                f"ODA fallback {target_version} did not produce a DXF at {out_display}"
            )
        return readfile(out_display)
    return readfile(str(path))


def _ensure_ops_summary_map(candidate: Any) -> dict[str, Any]:
    if isinstance(candidate, Mapping):
        return dict(candidate)
    return {}


def _best_geo_hole_count(geo: Mapping[str, Any]) -> int | None:
    for key in ("hole_count", "hole_count_geom", "hole_count_geom_dedup", "hole_count_geom_raw"):
        value = geo.get(key) if isinstance(geo, Mapping) else None
        try:
            val_int = int(float(value))
        except Exception:
            val_int = 0
        if val_int > 0:
            return val_int
    return None


def read_geo(
    doc: Any,
    *,
    prefer_table: bool = True,
    feature_flags: Mapping[str, Any] | None = None,
    force_text: bool = False,
    pipeline: str = "auto",
    allow_geom: bool = False,
    layer_allowlist: Iterable[str] | None = _DEFAULT_LAYER_ALLOWLIST,
    block_name_allowlist: Iterable[str] | None = None,
    block_name_regex: Iterable[str] | str | None = None,
    layer_include_regex: Iterable[str] | str | None = None,
    layer_exclude_regex: Iterable[str] | str | None = None,
    debug_layouts: bool = False,
) -> dict[str, Any]:
    """Process a loaded DXF/DWG document into GEO payload details.

    Args:
        pipeline: Extraction pipeline to run. ``"auto"`` tries ACAD first and
            falls back to TEXT, ``"acad"`` and ``"text"`` force a specific path,
            and ``"geom"`` publishes geometry-derived rows directly.
        allow_geom: When ``True``, geometry rows may be emitted even when the
            pipeline is set to ``"auto"``.
    """

    del feature_flags  # placeholder for future feature toggles
    pipeline_normalized = str(pipeline or "auto").strip().lower()
    if pipeline_normalized not in {"auto", "acad", "text", "geom"}:
        pipeline_normalized = "auto"
    allow_geom_rows = bool(allow_geom or pipeline_normalized == "geom")
    geo = extract_geometry(doc)
    if not isinstance(geo, dict):
        geo = {}

    use_tables = bool(
        prefer_table and pipeline_normalized in {"auto", "acad", "text"}
    )
    run_acad = pipeline_normalized in {"auto", "acad"}
    run_text = pipeline_normalized in {"auto", "text"}

    existing_ops_summary = geo.get("ops_summary") if isinstance(geo, Mapping) else {}
    provenance = geo.get("provenance") if isinstance(geo, Mapping) else {}
    provenance_holes = None
    if isinstance(provenance, Mapping):
        provenance_holes = provenance.get("holes")
    existing_source = ""
    if isinstance(existing_ops_summary, Mapping):
        existing_source = str(existing_ops_summary.get("source") or "")
    existing_is_table = bool(
        use_tables
        and (
            (existing_source and "table" in existing_source.lower())
            or (isinstance(provenance_holes, str) and provenance_holes.upper() == "HOLE TABLE")
        )
    )
    if existing_is_table and isinstance(existing_ops_summary, Mapping):
        current_table_info = dict(existing_ops_summary)
        rows = current_table_info.get("rows")
        if isinstance(rows, Iterable) and not isinstance(rows, list):
            current_table_info["rows"] = list(rows)
    else:
        current_table_info = {}

    acad_info: Mapping[str, Any] | dict[str, Any]
    if run_acad:
        try:
            acad_info = read_acad_table(doc, layer_allowlist=layer_allowlist) or {}
        except TypeError as exc:
            if "layer_allowlist" in str(exc):
                try:
                    acad_info = read_acad_table(doc) or {}
                except Exception:
                    acad_info = {}
            else:
                raise
        except Exception:
            acad_info = {}
    else:
        acad_info = {}
    acad_roi_hint: Mapping[str, Any] | None = None
    if isinstance(acad_info, Mapping):
        roi_candidate = acad_info.get("roi_hint")
        acad_roi_hint = roi_candidate if isinstance(roi_candidate, Mapping) else None
    text_layer_allowlist = layer_allowlist
    if text_layer_allowlist is _DEFAULT_LAYER_ALLOWLIST:
        text_layer_allowlist = None
    elif isinstance(text_layer_allowlist, Iterable) and not isinstance(
        text_layer_allowlist, (str, bytes, bytearray)
    ):
        try:
            if set(text_layer_allowlist) == set(_DEFAULT_LAYER_ALLOWLIST):
                text_layer_allowlist = None
        except TypeError:
            pass
    if run_text:
        try:
            text_info = read_text_table(
                doc,
                layer_allowlist=text_layer_allowlist,
                roi_hint=acad_roi_hint,
                block_name_allowlist=block_name_allowlist,
                block_name_regex=block_name_regex,
                layer_include_regex=layer_include_regex,
                layer_exclude_regex=layer_exclude_regex,
                debug_layouts=debug_layouts,
            ) or {}
        except TypeError as exc:
            if "layer_allowlist" in str(exc) or "roi_hint" in str(exc) or "layout_filters" in str(exc):
                try:
                    text_info = read_text_table(doc) or {}
                except Exception:
                    text_info = {}
            else:
                raise
        except Exception:
            text_info = {}
    else:
        text_info = {}

    acad_rows_list: list[dict[str, Any]] = []
    if isinstance(acad_info, Mapping):
        acad_info = dict(acad_info)
        acad_rows_list = _normalize_table_rows(acad_info.get("rows"))
        acad_info["rows"] = acad_rows_list
    else:
        acad_info = {}
    acad_rows = len(acad_rows_list)
    if not run_acad:
        print("[PATH] acad=skip (pipeline=text/geom)")
    elif acad_rows == 0:
        print("[PATH] acad=0 (no tables found)")

    text_rows_list: list[dict[str, Any]] = []
    if isinstance(text_info, Mapping):
        text_info = dict(text_info)
        text_rows_list = _normalize_table_rows(text_info.get("rows"))
        text_info["rows"] = text_rows_list
    else:
        text_info = {}
    text_rows = len(text_rows_list)
    debug_snapshot = get_last_text_table_debug() or {}
    rows_txt_debug = 0
    if isinstance(debug_snapshot, Mapping):
        try:
            rows_txt_debug = int(float(debug_snapshot.get("rows_txt_count") or 0))
        except Exception:
            rows_txt_debug = 0
    rows_txt_lines: list[str] = []
    if isinstance(debug_snapshot, Mapping):
        raw_rows_txt = debug_snapshot.get("rows_txt_lines")
        candidates: Iterable[Any]
        if isinstance(raw_rows_txt, list):
            candidates = raw_rows_txt
        elif isinstance(raw_rows_txt, Iterable) and not isinstance(
            raw_rows_txt, (str, bytes, bytearray)
        ):
            candidates = list(raw_rows_txt)
        else:
            candidates = []
        for item in candidates:
            try:
                text_candidate = str(item)
            except Exception:
                text_candidate = ""
            normalized_candidate = " ".join(text_candidate.split())
            if normalized_candidate:
                rows_txt_lines.append(normalized_candidate)
    if run_text:
        print(f"[PATH] text=run (rows_txt={rows_txt_debug})")
    else:
        print("[PATH] text=skip (pipeline=acad/geom)")
    print(f"[EXTRACT] acad_rows={acad_rows} text_rows={text_rows}")

    publish_info: dict[str, Any] | None = None
    publish_source_tag: str | None = None
    fallback_info: dict[str, Any] | None = None
    fallback_rows_list: list[dict[str, Any]] = []
    fallback_qty_sum = 0
    if rows_txt_lines:
        fallback_candidate = _publish_fallback_from_rows_txt(rows_txt_lines)
        if isinstance(fallback_candidate, Mapping) and fallback_candidate.get("rows"):
            fallback_info = dict(fallback_candidate)
            fallback_rows_list = _normalize_table_rows(fallback_info.get("rows"))
            fallback_info["rows"] = fallback_rows_list
            fallback_qty_sum = _sum_qty(fallback_rows_list)
    force_text_mode = bool(
        run_text and force_text and fallback_info and fallback_rows_list
    )
    fallback_selected = False
    auto_text_fallback = bool(
        run_text
        and fallback_info
        and fallback_rows_list
        and (not run_acad or acad_rows == 0)
        and text_rows == 0
        and rows_txt_lines
    )
    if run_text and auto_text_fallback:
        publish_info = fallback_info
        publish_source_tag = "text"
        fallback_selected = True
    elif run_text and force_text_mode:
        publish_info = fallback_info
        publish_source_tag = "text"
        fallback_selected = True
    elif run_acad and acad_rows_list:
        publish_info = acad_info
        publish_source_tag = "acad"
    elif run_text and text_rows_list:
        publish_info = text_info
        publish_source_tag = "text"
    elif run_text and fallback_info and fallback_rows_list:
        publish_info = fallback_info
        publish_source_tag = "text"
        fallback_selected = True

    score_a = _score_table(acad_info)
    score_b = _score_table(text_info)
<<<<<<< HEAD
    best_table_candidate = choose_better_table(acad_info, text_info)
    if isinstance(best_table_candidate, Mapping) and best_table_candidate.get("rows"):
        current_score = _score_table(publish_info) if isinstance(publish_info, Mapping) else (0, 0, 0)
        candidate_score = _score_table(best_table_candidate)
        if publish_info is None or candidate_score > current_score:
            if best_table_candidate is acad_info:
                publish_info = acad_info
                publish_source_tag = "acad_table"
            elif best_table_candidate is text_info:
                publish_info = text_info
                publish_source_tag = "text_table"
            else:
                publish_info = dict(best_table_candidate)
                publish_info["rows"] = _normalize_table_rows(best_table_candidate.get("rows"))
                if publish_source_tag is None:
                    publish_source_tag = "acad_table" if score_a >= score_b else "text_table"
    best_table = publish_info or best_table_candidate
=======
    score_c = _score_table(fallback_info)
    best_table = publish_info or choose_better_table(acad_info, text_info)
    if fallback_info and fallback_rows_list:
        best_score = _score_table(best_table) if isinstance(best_table, Mapping) else (0, 0, 0)
        if score_c > best_score:
            best_table = fallback_info
    if publish_info is None and isinstance(best_table, Mapping) and best_table.get("rows"):
        publish_info = dict(best_table)
        publish_info["rows"] = _normalize_table_rows(publish_info.get("rows"))
        if run_acad and best_table is acad_info:
            publish_source_tag = "acad"
        else:
            publish_source_tag = "text"
>>>>>>> 6f6fe0e1
    publish_rows: list[dict[str, Any]] = []
    if isinstance(publish_info, Mapping):
        publish_rows = list(publish_info.get("rows") or [])
    skip_acad = bool(
        publish_rows
        and publish_source_tag
        and str(publish_source_tag).lower() == "text"
    )
    if pipeline_normalized in {"text", "geom"}:
        skip_acad = True
    if fallback_selected and fallback_rows_list:
        print(
            f"[TEXT-FALLBACK] promoted rows={len(fallback_rows_list)} "
            f"qty_sum={fallback_qty_sum} source=text"
        )

    table_used = False
    source_tag = publish_source_tag
    existing_score = _score_table(current_table_info)
    publish_score = _score_table(publish_info) if isinstance(publish_info, Mapping) else (0, 0, 0)
    if use_tables and publish_info and publish_rows:
        can_promote = False
        if not existing_is_table:
            can_promote = True
        elif publish_score > existing_score:
            can_promote = True
        elif (
            publish_info is text_info
            and acad_rows == 0
            and text_rows > 0
        ):
            can_promote = True
        if can_promote:
            promote_table_to_geo(geo, publish_info, publish_source_tag or "text")
            table_used = True
            if publish_source_tag and publish_source_tag == "text":
                _print_promoted_rows_once(publish_rows)

    if not isinstance(best_table, Mapping) or not best_table.get("rows"):
        best_table = publish_info or best_table

    ops_summary = _ensure_ops_summary_map(geo.get("ops_summary"))
    geo["ops_summary"] = ops_summary
    rows = ops_summary.get("rows")
    if not isinstance(rows, list):
        if isinstance(rows, Iterable):
            rows = list(rows)
        else:
            rows = []
    if not table_used and existing_is_table:
        table_used = bool(rows)

    qty_sum = 0
    if table_used:
        qty_sum = _sum_qty(rows)
    elif publish_rows:
        qty_sum = _sum_qty(publish_rows)
        ops_summary["rows"] = list(publish_rows)
        if publish_source_tag:
            ops_summary["source"] = publish_source_tag
    else:
        geometry_rows_present = bool(rows)
        if geometry_rows_present and not allow_geom_rows:
            ops_summary.pop("rows", None)
            rows = []
            if pipeline_normalized == "auto":
                print(
                    "[PATH] geom suppressed (use --pipeline geom or --allow-geom)"
                )
            ops_summary["source"] = pipeline_normalized
        else:
            if not geometry_rows_present:
                ops_summary.pop("rows", None)
                rows = []
            if geometry_rows_present and allow_geom_rows:
                ops_summary["source"] = "geom"
                qty_sum = _sum_qty(rows)
            else:
                ops_summary["source"] = pipeline_normalized

    if not table_used and not publish_rows:
        hole_count = _best_geo_hole_count(geo)
        if hole_count:
            geo["hole_count"] = hole_count

    if publish_rows and not table_used:
        try:
            hole_total = publish_info.get("hole_count") if isinstance(publish_info, Mapping) else None
            if hole_total in (None, ""):
                hole_total = qty_sum
            geo["hole_count"] = int(float(hole_total))
        except Exception:
            geo["hole_count"] = qty_sum

    if (table_used or publish_rows) and source_tag:
        ops_summary["source"] = source_tag
    totals = ops_summary.get("totals")
    if isinstance(totals, Mapping):
        ops_summary["totals"] = dict(totals)

    rows_for_log: list[Mapping[str, Any]] | list[Any]
    if table_used:
        rows_for_log = ops_summary.get("rows") or []
        if not isinstance(rows_for_log, list) and isinstance(rows_for_log, Iterable):
            rows_for_log = list(rows_for_log)
        qty_sum = _sum_qty(rows_for_log)
    elif publish_rows:
        rows_for_log = list(publish_rows)
        qty_sum = _sum_qty(rows_for_log)
    else:
        rows_for_log = rows
        if not isinstance(rows_for_log, list):
            if isinstance(rows_for_log, Iterable):
                rows_for_log = list(rows_for_log)
            else:
                rows_for_log = []
        if not rows_for_log and text_rows:
            rows_for_log = list(text_rows_list)
    source_display = ops_summary.get("source") if isinstance(ops_summary, Mapping) else None
    source_lower = str(source_display or "").lower()
    if "text" in source_lower:
        skip_acad = True
    if "acad" in source_lower:
        publish_path = "acad"
    elif "text" in source_lower:
        publish_path = "text"
    else:
        publish_path = source_lower or "geom"
    print(f"[PATH] publish={publish_path} rows={len(rows_for_log)} qty_sum={qty_sum}")
    print(
        f"[EXTRACT] published rows={len(rows_for_log)} qty_sum={qty_sum} "
        f"source={ops_summary.get('source')}"
    )
    provenance_holes = None
    if isinstance(publish_info, Mapping):
        provenance_holes = publish_info.get("provenance_holes")
    if not provenance_holes:
        provenance = geo.get("provenance")
        if isinstance(provenance, Mapping):
            provenance_holes = provenance.get("holes")
    print(f"[EXTRACT] provenance={provenance_holes}")

    debug_payload = get_last_text_table_debug() or {}
    hole_count_val: int | None | float = None
    if isinstance(publish_info, Mapping):
        hole_count_val = publish_info.get("hole_count")
    if hole_count_val in (None, ""):
        try:
            hole_count_val = geo.get("hole_count") if isinstance(geo, Mapping) else None
        except Exception:
            hole_count_val = None
    if hole_count_val in (None, ""):
        hole_count_val = _best_geo_hole_count(geo) if isinstance(geo, Mapping) else None
    try:
        if hole_count_val not in (None, ""):
            hole_count_val = int(float(hole_count_val))
    except Exception:
        pass

    payload_rows: list[Mapping[str, Any]] = []
    if isinstance(rows_for_log, list):
        payload_rows = rows_for_log
    elif isinstance(rows_for_log, Iterable):
        payload_rows = list(rows_for_log)

    families_map: dict[str, int] | None = None
    candidates_for_families: list[Mapping[str, Any]] = []
    seen_ids: set[int] = set()
    for candidate in (publish_info, best_table, text_info, acad_info, current_table_info):
        if not isinstance(candidate, Mapping):
            continue
        marker = id(candidate)
        if marker in seen_ids:
            continue
        seen_ids.add(marker)
        candidates_for_families.append(candidate)
    for candidate in candidates_for_families:
        families_val = candidate.get("hole_diam_families_in")
        if isinstance(families_val, Mapping) and families_val:
            normalized_families: dict[str, int] = {}
            for key, value in families_val.items():
                try:
                    normalized_families[str(key)] = int(value)
                except Exception:
                    continue
            if normalized_families:
                families_map = normalized_families
                break

    chart_lines = [
        _format_chart_line(row) for row in payload_rows if isinstance(row, Mapping)
    ]

    table_used = table_used or bool(publish_rows)

    result_payload = {
        "geo": geo,
        "ops_summary": ops_summary,
        "rows": payload_rows,
        "qty_sum": qty_sum,
        "hole_count": hole_count_val,
        "provenance_holes": provenance_holes,
        "table_used": table_used,
        "source": ops_summary.get("source") if isinstance(ops_summary, Mapping) else None,
        "debug_payload": debug_payload,
        "chart_lines": chart_lines,
        "skip_acad": skip_acad,
    }

    if families_map is not None:
        result_payload["hole_diam_families_in"] = families_map

    return result_payload


def _read_geo_payload_from_path(
    path_obj: Path,
    *,
    prefer_table: bool = True,
    use_oda: bool = True,
    feature_flags: Mapping[str, Any] | None = None,
    force_text: bool = False,
    pipeline: str = "auto",
    allow_geom: bool = False,
    layer_allowlist: Iterable[str] | None = _DEFAULT_LAYER_ALLOWLIST,
    block_name_allowlist: Iterable[str] | None = None,
    block_name_regex: Iterable[str] | str | None = None,
    layer_include_regex: Iterable[str] | str | None = None,
    layer_exclude_regex: Iterable[str] | str | None = None,
    debug_layouts: bool = False,
) -> dict[str, Any]:
    try:
        doc = _load_doc_for_path(path_obj, use_oda=use_oda)
    except Exception as exc:  # pragma: no cover - defensive logging
        print(f"[EXTRACT] failed to load document: {exc}")
        return {"error": str(exc)}

    payload = read_geo(
        doc,
        prefer_table=prefer_table,
        feature_flags=feature_flags,
        force_text=force_text,
        pipeline=pipeline,
        allow_geom=allow_geom,
        layer_allowlist=layer_allowlist,
        block_name_allowlist=block_name_allowlist,
        block_name_regex=block_name_regex,
        layer_include_regex=layer_include_regex,
        layer_exclude_regex=layer_exclude_regex,
        debug_layouts=debug_layouts,
    )

    if isinstance(payload, Mapping) and payload.get("skip_acad"):
        return payload

    scan_info = get_last_acad_table_scan() or {}
    tables_found = 0
    try:
        tables_found = int(scan_info.get("tables_found", 0))  # type: ignore[arg-type]
    except Exception:
        tables_found = 0
    log_last_dxf_fallback(tables_found)
    published_rows_obj = payload.get("rows") if isinstance(payload, Mapping) else None
    if isinstance(published_rows_obj, Iterable) and not isinstance(
        published_rows_obj, list
    ):
        published_rows_list = list(published_rows_obj)
    elif isinstance(published_rows_obj, list):
        published_rows_list = published_rows_obj
    else:
        published_rows_list = []
    if published_rows_list:
        return payload
    if tables_found == 0 and path_obj.suffix.lower() == ".dwg":
        fallback_versions = [
            "ACAD2000",
            "ACAD2004",
            "ACAD2007",
            "ACAD2013",
            "ACAD2018",
        ]
        for version in fallback_versions:
            oda_version = _normalize_oda_version(version) or version
            print(f"[ACAD-TABLE] trying DXF fallback version={oda_version}")
            try:
                fallback_doc = _load_doc_for_path(
                    path_obj, use_oda=use_oda, out_ver=oda_version
                )
            except Exception as exc:
                print(f"[ACAD-TABLE] DXF fallback {oda_version} failed: {exc}")
                continue
            mechanical_table = _extract_mechanical_table_from_blocks(fallback_doc)
            payload = read_geo(
                fallback_doc,
                prefer_table=prefer_table,
                feature_flags=feature_flags,
                force_text=force_text,
                pipeline=pipeline,
                allow_geom=allow_geom,
                layer_allowlist=layer_allowlist,
                block_name_allowlist=block_name_allowlist,
                block_name_regex=block_name_regex,
            )
            if isinstance(mechanical_table, Mapping) and mechanical_table.get("rows"):
                existing_rows_obj = payload.get("rows")
                if isinstance(existing_rows_obj, list):
                    existing_rows = existing_rows_obj
                elif isinstance(existing_rows_obj, Iterable):
                    existing_rows = list(existing_rows_obj)
                else:
                    existing_rows = []
                if not existing_rows:
                    geo_obj = payload.get("geo")
                    if isinstance(geo_obj, dict):
                        promote_table_to_geo(geo_obj, mechanical_table, "text")
                        ops_summary_obj = geo_obj.get("ops_summary")
                        ops_summary = dict(ops_summary_obj) if isinstance(ops_summary_obj, Mapping) else {}
                        payload["ops_summary"] = ops_summary
                        rows_obj = ops_summary.get("rows")
                        if isinstance(rows_obj, list):
                            rows_list = rows_obj
                        elif isinstance(rows_obj, Iterable):
                            rows_list = list(rows_obj)
                        else:
                            rows_list = []
                        payload["rows"] = rows_list
                        qty_sum = _sum_qty(rows_list)
                        payload["qty_sum"] = qty_sum
                        hole_count_val = mechanical_table.get("hole_count")
                        if isinstance(hole_count_val, (int, float)) and hole_count_val > 0:
                            try:
                                hole_count_int = int(float(hole_count_val))
                            except Exception:
                                hole_count_int = qty_sum
                        else:
                            hole_count_int = qty_sum
                        payload["hole_count"] = hole_count_int
                        try:
                            geo_obj["hole_count"] = hole_count_int
                        except Exception:
                            pass
                        payload["table_used"] = True
                        payload["source"] = ops_summary.get("source")
                        payload["provenance_holes"] = mechanical_table.get(
                            "provenance_holes", payload.get("provenance_holes")
                        )
                        payload["chart_lines"] = [
                            _format_chart_line(row)
                            for row in rows_list
                            if isinstance(row, Mapping)
                        ]
            scan_info = get_last_acad_table_scan() or {}
            try:
                tables_found = int(scan_info.get("tables_found", 0))
            except Exception:
                tables_found = 0
            log_last_dxf_fallback(tables_found)
            if tables_found:
                break
    return payload


def extract_geo_from_path(
    path: str,
    *,
    prefer_table: bool = True,
    use_oda: bool = True,
    feature_flags: Mapping[str, Any] | None = None,
    force_text: bool = False,
    pipeline: str = "auto",
    allow_geom: bool = False,
    layer_allowlist: Iterable[str] | None = _DEFAULT_LAYER_ALLOWLIST,
    block_name_allowlist: Iterable[str] | None = None,
    block_name_regex: Iterable[str] | str | None = None,
    layer_include_regex: Iterable[str] | str | None = None,
    layer_exclude_regex: Iterable[str] | str | None = None,
    debug_layouts: bool = False,
) -> dict[str, Any]:
    """Load DWG/DXF at ``path`` and return a GEO dictionary."""

    path_obj = Path(path)
    payload = _read_geo_payload_from_path(
        path_obj,
        prefer_table=prefer_table,
        use_oda=use_oda,
        feature_flags=feature_flags,
        force_text=force_text,
        pipeline=pipeline,
        allow_geom=allow_geom,
        layer_allowlist=layer_allowlist,
        block_name_allowlist=block_name_allowlist,
        block_name_regex=block_name_regex,
        layer_include_regex=layer_include_regex,
        layer_exclude_regex=layer_exclude_regex,
        debug_layouts=debug_layouts,
    )
    if "error" in payload:
        return {"error": payload["error"]}
    geo = payload.get("geo")
    if isinstance(geo, dict):
        return geo
    return {}


def extract_geo_from_path(
    path: str,
    *,
    prefer_table: bool = True,
    use_oda: bool = True,
    feature_flags: Mapping[str, Any] | None = None,
    force_text: bool = False,
    pipeline: str = "auto",
    allow_geom: bool = False,
    layer_allowlist: Iterable[str] | None = _DEFAULT_LAYER_ALLOWLIST,
    block_name_allowlist: Iterable[str] | None = None,
    block_name_regex: Iterable[str] | str | None = None,
    layer_include_regex: Iterable[str] | str | None = None,
    layer_exclude_regex: Iterable[str] | str | None = None,
    debug_layouts: bool = False,
) -> dict[str, Any]:
    """Load DWG/DXF at ``path`` and return a GEO dictionary."""

    path_obj = Path(path)
    return _read_geo_payload_from_path(
        path_obj,
        prefer_table=prefer_table,
        use_oda=use_oda,
        feature_flags=feature_flags,
        force_text=force_text,
        pipeline=pipeline,
        allow_geom=allow_geom,
        layer_allowlist=layer_allowlist,
        block_name_allowlist=block_name_allowlist,
        block_name_regex=block_name_regex,
        layer_include_regex=layer_include_regex,
        layer_exclude_regex=layer_exclude_regex,
        debug_layouts=debug_layouts,
    )


def get_last_text_table_debug() -> dict[str, Any] | None:
    if isinstance(_LAST_TEXT_TABLE_DEBUG, dict):
        return _LAST_TEXT_TABLE_DEBUG
    return None


def get_last_acad_table_scan() -> dict[str, Any] | None:
    if isinstance(_LAST_ACAD_TABLE_SCAN, Mapping):
        scan: dict[str, Any] = dict(_LAST_ACAD_TABLE_SCAN)
        tables = scan.get("tables")
        if isinstance(tables, list):
            normalized: list[dict[str, Any]] = []
            for entry in tables:
                if isinstance(entry, Mapping):
                    normalized.append(dict(entry))
                else:
                    normalized.append({"value": entry})
            scan["tables"] = normalized
        return scan
    return None


__all__ = [
    "read_geo",
    "extract_geo_from_path",
    "read_acad_table",
    "rows_from_acad_table",
    "read_geo",
    "read_text_table",
    "read_geo",
    "choose_better_table",
    "promote_table_to_geo",
    "extract_geometry",
    "read_geo",
    "get_last_text_table_debug",
    "get_last_acad_table_scan",
    "set_trace_acad",
    "log_last_dxf_fallback",
]<|MERGE_RESOLUTION|>--- conflicted
+++ resolved
@@ -7216,25 +7216,6 @@
 
     score_a = _score_table(acad_info)
     score_b = _score_table(text_info)
-<<<<<<< HEAD
-    best_table_candidate = choose_better_table(acad_info, text_info)
-    if isinstance(best_table_candidate, Mapping) and best_table_candidate.get("rows"):
-        current_score = _score_table(publish_info) if isinstance(publish_info, Mapping) else (0, 0, 0)
-        candidate_score = _score_table(best_table_candidate)
-        if publish_info is None or candidate_score > current_score:
-            if best_table_candidate is acad_info:
-                publish_info = acad_info
-                publish_source_tag = "acad_table"
-            elif best_table_candidate is text_info:
-                publish_info = text_info
-                publish_source_tag = "text_table"
-            else:
-                publish_info = dict(best_table_candidate)
-                publish_info["rows"] = _normalize_table_rows(best_table_candidate.get("rows"))
-                if publish_source_tag is None:
-                    publish_source_tag = "acad_table" if score_a >= score_b else "text_table"
-    best_table = publish_info or best_table_candidate
-=======
     score_c = _score_table(fallback_info)
     best_table = publish_info or choose_better_table(acad_info, text_info)
     if fallback_info and fallback_rows_list:
@@ -7248,7 +7229,6 @@
             publish_source_tag = "acad"
         else:
             publish_source_tag = "text"
->>>>>>> 6f6fe0e1
     publish_rows: list[dict[str, Any]] = []
     if isinstance(publish_info, Mapping):
         publish_rows = list(publish_info.get("rows") or [])
