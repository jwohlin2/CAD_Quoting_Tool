--- conflicted
+++ resolved
@@ -7175,24 +7175,6 @@
     score_b = _score_table(text_info)
     publish_info: dict[str, Any] | None = None
     publish_source_tag: str | None = None
-<<<<<<< HEAD
-    helper_choice = choose_better_table(acad_info, text_info)
-    helper_rows: list[dict[str, Any]] = []
-    if isinstance(helper_choice, Mapping):
-        helper_rows = _normalize_table_rows(helper_choice.get("rows"))
-    if helper_rows:
-        if helper_choice is acad_info:
-            publish_info = acad_info
-            publish_source_tag = "acad_table"
-        elif helper_choice is text_info:
-            publish_info = text_info
-            publish_source_tag = "text_table"
-        else:
-            publish_info = dict(helper_choice)
-            publish_info["rows"] = helper_rows
-            publish_source_tag = "acad_table" if score_a >= score_b else "text_table"
-    elif acad_rows_list:
-=======
     fallback_info: dict[str, Any] | None = None
     fallback_rows_list: list[dict[str, Any]] = []
     fallback_qty_sum = 0
@@ -7224,7 +7206,6 @@
         publish_source_tag = "text"
         fallback_selected = True
     elif run_acad and acad_rows_list:
->>>>>>> b1e9209b
         publish_info = acad_info
         publish_source_tag = "acad"
     elif run_text and text_rows_list:
@@ -7235,9 +7216,6 @@
         publish_source_tag = "text"
         fallback_selected = True
 
-<<<<<<< HEAD
-    best_table = publish_info or helper_choice
-=======
     score_a = _score_table(acad_info)
     score_b = _score_table(text_info)
     score_c = _score_table(fallback_info)
@@ -7253,7 +7231,6 @@
             publish_source_tag = "acad"
         else:
             publish_source_tag = "text"
->>>>>>> b1e9209b
     publish_rows: list[dict[str, Any]] = []
     if isinstance(publish_info, Mapping):
         publish_rows = list(publish_info.get("rows") or [])
