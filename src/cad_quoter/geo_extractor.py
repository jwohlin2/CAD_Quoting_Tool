"""Isolated GEO extraction helpers for DWG/DXF sources."""

from __future__ import annotations

from collections import defaultdict
from collections.abc import Iterable, Mapping
from dataclasses import dataclass
from fractions import Fraction
import inspect
import math
from functools import lru_cache
import os
from pathlib import Path
import re
import statistics
from typing import Any, Callable
from fnmatch import fnmatchcase

from cad_quoter import geometry
from cad_quoter.geometry import convert_dwg_to_dxf
from cad_quoter.vendors import ezdxf as _ezdxf_vendor

_HAS_ODAFC = bool(getattr(geometry, "HAS_ODAFC", False))

_DEFAULT_LAYER_ALLOWLIST = frozenset({"BALLOON"})
_PREFERRED_BLOCK_NAME_RE = re.compile(r"HOLE.*(?:CHART|TABLE)", re.IGNORECASE)

_LAST_ACAD_TABLE_SCAN: dict[str, Any] | None = None


@dataclass(slots=True)
class TableHit:
    """Container describing an AutoCAD table discovered in the drawing."""

    owner: str
    layer: str
    handle: str
    rows: int
    cols: int
    dxftype: str
    table: Any
    source: str
    name: str | None
    scan_index: int


def _get_table_dimension(entity: Any, names: tuple[str, ...]) -> int | None:
    dxf_obj = getattr(entity, "dxf", None)
    for name in names:
        for source in (entity, dxf_obj):
            if source is None:
                continue
            value = getattr(source, name, None)
            if value is None:
                continue
            if callable(value):
                try:
                    value = value()
                except Exception:
                    continue
            try:
                return int(float(value))
            except Exception:
                continue
    return None


def _entity_layer(entity: Any) -> str:
    dxf_obj = getattr(entity, "dxf", None)
    candidates: list[Any] = []
    if dxf_obj is not None:
        candidates.append(getattr(dxf_obj, "layer", None))
    candidates.append(getattr(entity, "layer", None))
    for candidate in candidates:
        if candidate is None:
            continue
        try:
            text = str(candidate).strip()
        except Exception:
            continue
        if text:
            return text
    return ""


def _entity_handle(entity: Any) -> str:
    dxf_obj = getattr(entity, "dxf", None)
    for source in (entity, dxf_obj):
        if source is None:
            continue
        handle = getattr(source, "handle", None)
        if handle is None:
            continue
        try:
            text = str(handle).strip()
        except Exception:
            continue
        if text:
            return text
    return ""




def _normalize_oda_version(version: str | None) -> str | None:
    if version is None:
        return None
    try:
        normalized = str(version).strip().upper()
    except Exception:
        return None
    mapping = {
        "ACAD2000": "ACAD2000",
        "ACAD2004": "ACAD2004",
        "ACAD2007": "ACAD2007",
        "ACAD2010": "ACAD2010",
        "ACAD2013": "ACAD2013",
        "ACAD2014": "ACAD2014",
        "ACAD2017": "ACAD2017",
        "ACAD2018": "ACAD2018",
    }
    return mapping.get(normalized, normalized)

def scan_tables_everywhere(doc) -> list[TableHit]:
    """Enumerate AutoCAD tables across layouts, paper space, and blocks."""

    global _LAST_ACAD_TABLE_SCAN

    hits: list[TableHit] = []
    scan_tables: list[dict[str, Any]] = []
    layouts_scanned: list[str] = []
    blocks_scanned: list[str] = []

    if doc is None:
        print("[ACAD-TABLE] scanned layouts=0 blocks=0 tables_found=0")
        _LAST_ACAD_TABLE_SCAN = {
            "layouts": [],
            "blocks": [],
            "tables_found": 0,
            "tables": [],
        }
        return hits

    containers: list[tuple[str, str, Any, str | None]] = []

    modelspace = getattr(doc, "modelspace", None)
    if callable(modelspace):
        try:
            ms = modelspace()
        except Exception:
            ms = None
        if ms is not None:
            containers.append(("MODEL", "MODEL", ms, None))
            layouts_scanned.append("MODEL")

    layouts_manager = getattr(doc, "layouts", None)
    if layouts_manager is not None:
        try:
            raw_names = getattr(layouts_manager, "names", None)
            if callable(raw_names):
                names_iter = raw_names()
            else:
                names_iter = raw_names
            layout_names = list(names_iter or [])
        except Exception:
            layout_names = []
        get_layout = getattr(layouts_manager, "get", None)
        for raw_name in layout_names:
            if not isinstance(raw_name, str):
                continue
            name = raw_name.strip() or raw_name
            layout_obj = None
            if callable(get_layout):
                try:
                    layout_obj = get_layout(raw_name)
                except Exception:
                    layout_obj = None
            if layout_obj is None:
                continue
            is_paper = False
            layout_dxf = getattr(layout_obj, "dxf", None)
            if layout_dxf is not None:
                try:
                    is_paper = bool(int(getattr(layout_dxf, "paperspace", 0)))
                except Exception:
                    is_paper = False
            if not is_paper:
                continue
            block_obj = None
            block_method = getattr(layout_obj, "block", None)
            if callable(block_method):
                try:
                    block_obj = block_method()
                except Exception:
                    block_obj = None
            if block_obj is None:
                block_obj = layout_obj
            owner = f"PAPER:{name}"
            containers.append((owner, "PAPER", block_obj, name))
            layouts_scanned.append(name)

    blocks_manager = getattr(doc, "blocks", None)
    block_items: list[tuple[str, Any]] = []
    if blocks_manager is not None:
        try:
            iterator = list(blocks_manager)
        except Exception:
            iterator = []
        for block in iterator:
            if block is None:
                continue
            name = getattr(block, "name", None)
            if name is None and hasattr(block, "dxf"):
                name = getattr(block.dxf, "name", None)
            name_text = str(name).strip() if isinstance(name, str) else None
            block_items.append((name_text or "", block))
        for name_text, block in block_items:
            owner = f"BLOCK:{name_text}" if name_text else "BLOCK"
            containers.append((owner, "BLOCK", block, name_text or None))
            if name_text:
                blocks_scanned.append(name_text)

    seen_entities: set[int] = set()

    for scan_index, (owner_label, source, container, name) in enumerate(containers):
        if container is None:
            continue
        tables: list[Any] = []
        query = getattr(container, "query", None)
        if callable(query):
            try:
                tables = list(query("ACAD_TABLE,TABLE"))
            except Exception:
                tables = []
            if not tables:
                for spec in ("ACAD_TABLE", "TABLE"):
                    try:
                        tables.extend(list(query(spec)))
                    except Exception:
                        continue
        if not tables:
            try:
                tables = list(container)
            except Exception:
                tables = []
        for entity in tables:
            if entity is None:
                continue
            try:
                dxftype = str(entity.dxftype()).upper()
            except Exception:
                dxftype = ""
            if dxftype not in {"ACAD_TABLE", "TABLE"}:
                continue
            marker = id(entity)
            if marker in seen_entities:
                continue
            seen_entities.add(marker)
            layer_name = _entity_layer(entity) or ""
            handle = _entity_handle(entity)
            rows = _get_table_dimension(
                entity,
                ("n_rows", "row_count", "nrows", "rows"),
            )
            cols = _get_table_dimension(
                entity,
                ("n_cols", "col_count", "ncols", "columns"),
            )
            rows_val = rows if isinstance(rows, int) and rows >= 0 else 0
            cols_val = cols if isinstance(cols, int) and cols >= 0 else 0
            scan_entry = {
                "owner": owner_label,
                "layer": layer_name or "",
                "handle": handle or "",
                "rows": rows_val,
                "cols": cols_val,
                "type": dxftype or "",
            }
            scan_tables.append(scan_entry)
            hit = TableHit(
                owner=owner_label,
                layer=layer_name or "",
                handle=handle or "",
                rows=rows_val,
                cols=cols_val,
                dxftype=dxftype or "",
                table=entity,
                source=source,
                name=name,
                scan_index=len(scan_tables) - 1,
            )
            hits.append(hit)

    layouts_count = len({name for name in layouts_scanned if name})
    blocks_count = len({name for name in blocks_scanned if name})
    tables_found = len(hits)

    print(
        f"[ACAD-TABLE] scanned layouts={layouts_count} blocks={blocks_count} tables_found={tables_found}"
    )
    for entry in scan_tables:
        print(
            "[ACAD-TABLE] hit owner={owner} layer={layer} handle={handle} rows={rows} cols={cols} type={typ}".format(
                owner=entry.get("owner") or "-",
                layer=entry.get("layer") or "-",
                handle=entry.get("handle") or "-",
                rows=int(entry.get("rows") or 0),
                cols=int(entry.get("cols") or 0),
                typ=entry.get("type") or "-",
            )
        )

    _LAST_ACAD_TABLE_SCAN = {
        "layouts": sorted({name for name in layouts_scanned if name}),
        "blocks": sorted({name for name in blocks_scanned if name}),
        "tables_found": tables_found,
        "tables": scan_tables,
    }

    return hits


def _cell_text(entity: Any, row: int, col: int) -> str:
    text_value = ""
    for method_name in ("text_cell_content", "cell_content"):
        method = getattr(entity, method_name, None)
        if not callable(method):
            continue
        try:
            candidate = method(row, col)
        except Exception:
            continue
        if candidate is None:
            continue
        if isinstance(candidate, (list, tuple)):
            candidate = " ".join(str(part) for part in candidate if part is not None)
        try:
            text_value = str(candidate)
        except Exception:
            text_value = candidate if isinstance(candidate, str) else ""
        if text_value:
            return _normalize_table_fragment(text_value)

    get_cell = getattr(entity, "get_cell", None)
    cell_obj = None
    if callable(get_cell):
        try:
            cell_obj = get_cell(row, col)
        except Exception:
            cell_obj = None
    if cell_obj is not None:
        for attr in ("get_text", "get_plain_text", "get_text_string"):
            method = getattr(cell_obj, attr, None)
            if not callable(method):
                continue
            try:
                candidate = method() or ""
            except Exception:
                continue
            if isinstance(candidate, (list, tuple)):
                candidate = " ".join(str(part) for part in candidate if part is not None)
            try:
                text_value = str(candidate)
            except Exception:
                text_value = candidate if isinstance(candidate, str) else ""
            if text_value:
                break
        if not text_value:
            for attr in ("text", "plain_text", "value", "content"):
                raw = getattr(cell_obj, attr, None)
                if raw is None:
                    continue
                if callable(raw):
                    try:
                        raw = raw()
                    except Exception:
                        continue
                try:
                    text_value = str(raw)
                except Exception:
                    text_value = raw if isinstance(raw, str) else ""
                if text_value:
                    break
    if not text_value:
        for method_name in (
            "get_cell_text",
            "get_display_text",
            "get_text_with_formatting",
            "get_text",
            "cell_text",
        ):
            method = getattr(entity, method_name, None)
            if not callable(method):
                continue
            try:
                candidate = method(row, col) or ""
            except Exception:
                continue
            if isinstance(candidate, (list, tuple)):
                candidate = " ".join(str(part) for part in candidate if part is not None)
            try:
                text_value = str(candidate)
            except Exception:
                text_value = candidate if isinstance(candidate, str) else ""
            if text_value:
                break
    return _normalize_table_fragment(text_value)


def _parse_qty_cell_text(text: str) -> int | None:
    candidate = (text or "").strip()
    if not candidate:
        return None
    for pattern in _BAND_QTY_FALLBACK_PATTERNS:
        match = pattern.search(candidate)
        if not match:
            continue
        groupdict = match.groupdict()
        qty_text = groupdict.get("qty") if groupdict else None
        if not qty_text and match.groups():
            qty_text = match.group(1)
        if not qty_text:
            continue
        try:
            return int(qty_text)
        except Exception:
            continue
    stripped = re.sub(r"^\s*(?:QTY[:.=]?\s*)", "", candidate, flags=re.IGNORECASE)
    stripped = re.sub(r"[()\[\]]", "", stripped)
    stripped = re.sub(r"\b(?:EA|EACH|HOLES?|REQD|REQUIRED)\b", "", stripped, flags=re.IGNORECASE)
    stripped = re.sub(r"[X×]\s*$", "", stripped, flags=re.IGNORECASE).strip()
    if re.fullmatch(r"\d{1,3}", stripped):
        try:
            value = int(stripped)
        except Exception:
            value = None
        if value is not None and value > 0:
            return value
    if _DECIMAL_RE.search(candidate):
        return None
    loose_match = re.search(r"(?<!\d)(\d{1,3})(?!\d)", candidate)
    if loose_match:
        try:
            return int(loose_match.group(1))
        except Exception:
            return None
    return None


def _detect_header_hits(cells: list[str]) -> dict[str, int]:
    header_token_re = re.compile(
        r"(QTY|QUANTITY|DESC|DESCRIPTION|REF|DIA|Ø|⌀|HOLE|ID|SIDE)",
        re.IGNORECASE,
    )
    hits: dict[str, int] = {}
    for idx, cell in enumerate(cells):
        if not cell:
            continue
        upper = cell.upper()
        if "QTY" in upper or "QUANTITY" in upper:
            hits.setdefault("qty", idx)
        if "DESC" in upper or "DESCRIPTION" in upper:
            hits.setdefault("desc", idx)
        if any(token in upper for token in ("Ø", "⌀", "DIA", "REF")):
            hits.setdefault("ref", idx)
        if "HOLE" in upper or re.search(r"\bID\b", upper):
            hits.setdefault("hole", idx)
        if "SIDE" in upper or "FACE" in upper:
            hits.setdefault("side", idx)
    if not hits:
        combined = " ".join(cells)
        if not header_token_re.search(combined):
            return {}
    return hits


def _compute_table_bbox(entity: Any) -> tuple[float, float, float, float] | None:
    try:
        virtual_entities = list(entity.virtual_entities())
    except Exception:
        virtual_entities = []
    return _compute_entity_bbox(
        entity,
        include_virtual=True,
        virtual_entities=virtual_entities,
    )


def _estimate_text_height(entity: Any, n_rows: int) -> float:
    heights: list[float] = []
    dxf_obj = getattr(entity, "dxf", None)
    if dxf_obj is not None:
        for attr in ("text_height", "char_height", "height"):
            value = getattr(dxf_obj, attr, None)
            if value is None:
                continue
            try:
                height_val = float(value)
            except Exception:
                continue
            if height_val > 0:
                heights.append(height_val)
    get_row_height = getattr(entity, "get_row_height", None)
    if callable(get_row_height):
        sample_rows = min(max(int(n_rows or 0), 0), 20)
        for idx in range(sample_rows):
            try:
                row_height = get_row_height(idx)
            except Exception:
                continue
            try:
                height_val = float(row_height)
            except Exception:
                continue
            if height_val > 0:
                heights.append(height_val)
    if heights:
        try:
            return float(statistics.median(heights))
        except Exception:
            pass
    try:
        default_height = float(getattr(entity, "default_text_height", 0.0))
    except Exception:
        default_height = 0.0
    if default_height > 0:
        return default_height
    return 0.0


def _rows_from_acad_table_with_info(entity: Any) -> tuple[list[dict[str, Any]], dict[str, Any]]:
    info: dict[str, Any] = {}
    if entity is None:
        return ([], info)

    n_rows = _get_table_dimension(entity, ("n_rows", "row_count", "nrows", "rows")) or 0
    n_cols = _get_table_dimension(entity, ("n_cols", "col_count", "ncols", "columns")) or 0
    info["n_rows"] = n_rows
    info["n_cols"] = n_cols
    if n_rows <= 0 or n_cols <= 0:
        return ([], info)

    dxf_obj = getattr(entity, "dxf", None)
    insert = getattr(dxf_obj, "insert", None) if dxf_obj is not None else None
    if insert is None:
        insert = getattr(entity, "insert", None)
    base_x = None
    base_y = None
    if insert is not None:
        try:
            base_x = float(getattr(insert, "x", None))
        except Exception:
            base_x = None
        try:
            base_y = float(getattr(insert, "y", None))
        except Exception:
            base_y = None
        if (base_x is None or base_y is None) and hasattr(insert, "__iter__"):
            try:
                parts = list(insert)
            except Exception:
                parts = []
            if base_x is None and len(parts) >= 1:
                try:
                    base_x = float(parts[0])
                except Exception:
                    base_x = None
            if base_y is None and len(parts) >= 2:
                try:
                    base_y = float(parts[1])
                except Exception:
                    base_y = None

    get_cell_extents = getattr(entity, "get_cell_extents", None)
    get_column_width = getattr(entity, "get_column_width", None)
    get_row_height = getattr(entity, "get_row_height", None)

    fallback_col_edges: list[float] | None = None
    if not callable(get_cell_extents) and callable(get_column_width):
        edges: list[float] = [0.0]
        total = 0.0
        for col_idx in range(int(n_cols)):
            width_val = 0.0
            try:
                width_val = float(get_column_width(col_idx) or 0.0)
            except Exception:
                width_val = 0.0
            if not math.isfinite(width_val) or width_val < 0:
                width_val = 0.0
            total += width_val
            edges.append(total)
        if len(edges) == int(n_cols) + 1:
            fallback_col_edges = edges

    fallback_row_edges: list[float] | None = None
    if not callable(get_cell_extents) and callable(get_row_height):
        edges_y: list[float] = [0.0]
        total_y = 0.0
        for row_idx in range(int(n_rows)):
            height_val = 0.0
            try:
                height_val = float(get_row_height(row_idx) or 0.0)
            except Exception:
                height_val = 0.0
            if not math.isfinite(height_val) or height_val < 0:
                height_val = 0.0
            total_y += height_val
            edges_y.append(total_y)
        if len(edges_y) == int(n_rows) + 1:
            fallback_row_edges = edges_y

    def _cell_center_from_extents(row_idx: int, col_idx: int) -> tuple[float, float] | None:
        if callable(get_cell_extents):
            try:
                extents = get_cell_extents(row_idx, col_idx)
            except Exception:
                extents = None
            if extents and len(extents) >= 4:
                try:
                    x_min = float(extents[0])
                    y_min = float(extents[1])
                    x_max = float(extents[2])
                    y_max = float(extents[3])
                except Exception:
                    pass
                else:
                    if (
                        math.isfinite(x_min)
                        and math.isfinite(x_max)
                        and math.isfinite(y_min)
                        and math.isfinite(y_max)
                    ):
                        return ((x_min + x_max) / 2.0, (y_min + y_max) / 2.0)
        if (
            base_x is not None
            and base_y is not None
            and fallback_col_edges
            and fallback_row_edges
            and col_idx + 1 < len(fallback_col_edges)
            and row_idx + 1 < len(fallback_row_edges)
        ):
            x_min = fallback_col_edges[col_idx]
            x_max = fallback_col_edges[col_idx + 1]
            y_top = fallback_row_edges[row_idx]
            y_bottom = fallback_row_edges[row_idx + 1]
            if (
                math.isfinite(x_min)
                and math.isfinite(x_max)
                and math.isfinite(y_top)
                and math.isfinite(y_bottom)
            ):
                x_center = base_x + (x_min + x_max) / 2.0
                y_center = base_y - (y_top + y_bottom) / 2.0
                if math.isfinite(x_center) and math.isfinite(y_center):
                    return (x_center, y_center)
        return None

    table_cells: list[list[str]] = []
    table_centers: list[list[tuple[float, float] | None]] = []
    for row_idx in range(int(n_rows)):
        row_cells: list[str] = []
        row_centers: list[tuple[float, float] | None] = []
        for col_idx in range(int(n_cols)):
            try:
                text_value = _cell_text(entity, row_idx, col_idx)
            except Exception:
                text_value = ""
            row_cells.append(text_value)
            try:
                center_val = _cell_center_from_extents(row_idx, col_idx)
            except Exception:
                center_val = None
            row_centers.append(center_val)
        if any(cell.strip() for cell in row_cells):
            table_cells.append(row_cells)
            table_centers.append(row_centers)

    if table_centers:
        info["cell_centers"] = table_centers
    info["table_cells"] = table_cells
    info["row_count_raw"] = len(table_cells)

    header_map: dict[str, int] = {}
    header_row_idx: int | None = None
    header_valid = False
    for idx, row_cells in enumerate(table_cells):
        hits = _detect_header_hits(row_cells)
        if not hits:
            continue
        header_map = dict(hits)
        header_row_idx = idx
        combined_upper = " ".join(cell.upper() for cell in row_cells if cell)
        has_hole = "HOLE" in combined_upper
        has_desc = "DESC" in combined_upper or "DESCRIPTION" in combined_upper
        has_qty = "QTY" in combined_upper or "QUANTITY" in combined_upper
        has_ref = any(token in combined_upper for token in ("REF", "Ø", "⌀", "DIA"))
        header_valid = has_hole and has_desc and has_qty and has_ref
        break

    info["header_map"] = dict(header_map)
    info["header_row_index"] = header_row_idx
    info["header_valid"] = header_valid

    if "desc" not in header_map and table_cells:
        candidate_indices = list(range(len(table_cells[0])))
        for used in header_map.values():
            if used in candidate_indices:
                candidate_indices.remove(used)
        if candidate_indices:
            header_map["desc"] = max(candidate_indices)

    rows: list[dict[str, Any]] = []
    families: dict[str, int] = {}

    for idx, row_cells in enumerate(table_cells):
        if header_row_idx is not None and idx <= header_row_idx:
            continue
        hits = _detect_header_hits(row_cells)
        if hits:
            continue
        combined_text = " ".join(cell.strip() for cell in row_cells if cell).strip()
        if not combined_text:
            continue
        qty_val = None
        qty_idx = header_map.get("qty")
        if qty_idx is not None and qty_idx < len(row_cells):
            qty_val = _parse_qty_cell_text(row_cells[qty_idx])
        fallback_desc = ""
        combined_qty, combined_remainder = _extract_row_quantity_and_remainder(combined_text)
        if qty_val is None and combined_qty is not None and combined_qty > 0:
            qty_val = combined_qty
            fallback_desc = combined_remainder.strip()
        elif qty_val is not None and combined_qty is not None and qty_val == combined_qty:
            fallback_desc = combined_remainder.strip()
        if qty_val is None or qty_val <= 0:
            continue

        desc_idx = header_map.get("desc")
        desc_text = ""
        if desc_idx is not None and desc_idx < len(row_cells):
            desc_text = row_cells[desc_idx]
        if not desc_text:
            desc_text = fallback_desc
        if not desc_text:
            excluded = {idx for idx in header_map.values() if idx is not None}
            desc_parts = [
                row_cells[col].strip()
                for col in range(len(row_cells))
                if col not in excluded and row_cells[col].strip()
            ]
            desc_text = " ".join(desc_parts)
        desc_text = " ".join((desc_text or "").split())
        if not desc_text:
            continue

        ref_idx = header_map.get("ref")
        ref_cell_text = row_cells[ref_idx] if ref_idx is not None and ref_idx < len(row_cells) else ""
        ref_cell_ref = _extract_row_reference(ref_cell_text) if ref_cell_text else ("", None)

        hole_idx = header_map.get("hole")
        hole_text = ""
        if hole_idx is not None and hole_idx < len(row_cells):
            raw_hole = row_cells[hole_idx]
            if isinstance(raw_hole, str):
                upper_hole = raw_hole.upper()
                match = re.search(r"\b([A-Z]{1,3})\b", upper_hole)
                if match:
                    hole_text = match.group(1)
                else:
                    hole_text = raw_hole.strip()

        side_idx = header_map.get("side")
        side_cell_text = (
            row_cells[side_idx]
            if side_idx is not None and side_idx < len(row_cells)
            else ""
        )
        base_side = _detect_row_side(" ".join([side_cell_text, desc_text]))

        fragments = [frag.strip() for frag in desc_text.split(";") if frag.strip()]
        if not fragments:
            fragments = [desc_text]

        for fragment in fragments:
            fragment_desc = " ".join(fragment.split())
            if not fragment_desc:
                continue
            ref_text, ref_value = _extract_row_reference(fragment_desc)
            if not ref_text and ref_cell_ref[0]:
                ref_text, ref_value = ref_cell_ref
            elif not ref_text and ref_cell_text:
                ref_text = " ".join(ref_cell_text.split())
                ref_value = None
            side_value = _detect_row_side(" ".join([fragment_desc, side_cell_text]))
            if not side_value:
                side_value = base_side
            row_entry: dict[str, Any] = {
                "hole": hole_text,
                "qty": qty_val,
                "desc": fragment_desc,
                "ref": ref_text,
            }
            if side_value:
                row_entry["side"] = side_value
            rows.append(row_entry)
            if ref_value is not None:
                key = f"{ref_value:.4f}".rstrip("0").rstrip(".")
                families[key] = families.get(key, 0) + qty_val

    info["families"] = families
    info["row_count"] = len(rows)
    sum_qty = _sum_qty(rows)
    info["sum_qty"] = sum_qty

    bbox = _compute_table_bbox(entity)
    if bbox is not None:
        info["bbox"] = bbox
    median_height = _estimate_text_height(entity, n_rows)
    info["median_height"] = median_height

    return (rows, info)


def rows_from_acad_table(entity: Any) -> list[dict[str, Any]]:
    rows, _info = _rows_from_acad_table_with_info(entity)
    return rows


def _normalize_block_allowlist(
    block_allowlist: Iterable[str] | None,
) -> set[str]:
    if block_allowlist is None:
        return set()
    normalized: set[str] = set()
    for value in block_allowlist:
        if value is None:
            continue
        text = str(value).strip()
        if not text:
            continue
        normalized.add(text.upper())
    return normalized


def _compile_block_name_patterns(
    block_patterns: Iterable[str] | str | None,
) -> list[re.Pattern[str]]:
    if block_patterns is None:
        return []
    if isinstance(block_patterns, str):
        candidates: Iterable[str] = [block_patterns]
    else:
        candidates = block_patterns
    compiled: list[re.Pattern[str]] = []
    for value in candidates:
        if value is None:
            continue
        text = str(value).strip()
        if not text:
            continue
        try:
            compiled.append(re.compile(text, re.IGNORECASE))
        except re.error:
            continue
    return compiled


def _gather_entity_points(entity: Any) -> list[tuple[float, float]]:
    points: list[tuple[float, float]] = []

    def _append_value(value: Any) -> None:
        if value is None:
            return
        if hasattr(value, "x") and hasattr(value, "y"):
            try:
                points.append((float(value.x), float(value.y)))
            except Exception:
                return
            return
        if isinstance(value, (tuple, list)):
            if len(value) >= 2:
                try:
                    points.append((float(value[0]), float(value[1])))
                except Exception:
                    pass
            for item in value:
                _append_value(item)

    for source in (getattr(entity, "dxf", None), entity):
        if source is None:
            continue
        for attr in (
            "insert",
            "alignment_point",
            "start",
            "end",
            "center",
            "defpoint",
            "base_point",
            "location",
        ):
            _append_value(getattr(source, attr, None))
    try:
        iterator = iter(entity)
    except Exception:
        iterator = None
    if iterator is not None:
        for item in iterator:
            _append_value(getattr(item, "dxf", None))
            _append_value(item)
    return points


def _compute_entity_bbox(
    entity: Any,
    *,
    include_virtual: bool = False,
    virtual_entities: Iterable[Any] | None = None,
) -> tuple[float, float, float, float] | None:
    points = _gather_entity_points(entity)
    if include_virtual:
        if virtual_entities is None:
            try:
                virtual_entities = list(entity.virtual_entities())
            except Exception:
                virtual_entities = []
        for child in virtual_entities or []:
            points.extend(_gather_entity_points(child))
    if not points:
        return None
    xs = [pt[0] for pt in points if isinstance(pt[0], (int, float))]
    ys = [pt[1] for pt in points if isinstance(pt[1], (int, float))]
    if not xs or not ys:
        return None
    return (min(xs), max(xs), min(ys), max(ys))


class _LayerAllowlist(Iterable[str]):
    __slots__ = ("_patterns",)

    def __init__(self, patterns: Iterable[str]):
        unique: list[str] = []
        seen: set[str] = set()
        for pattern in patterns:
            upper = pattern.upper()
            if upper in seen:
                continue
            seen.add(upper)
            unique.append(upper)
        self._patterns = tuple(unique)

    def __iter__(self):
        return iter(self._patterns)

    def __contains__(self, value: object) -> bool:  # pragma: no cover - exercised via iteration
        if not self._patterns:
            return False
        text = "" if value is None else str(value)
        candidate = text.upper()
        for pattern in self._patterns:
            if fnmatchcase(candidate, pattern):
                return True
        return False

    def __len__(self) -> int:
        return len(self._patterns)

    def __repr__(self) -> str:  # pragma: no cover - debugging helper
        return f"_LayerAllowlist(patterns={self._patterns!r})"


def _normalize_layer_allowlist(
    layer_allowlist: Iterable[str] | None,
) -> _LayerAllowlist | None:
    if layer_allowlist is None:
        return None
    special_tokens = {"ALL", "*", "<ALL>"}
    normalized: list[str] = []
    for value in layer_allowlist:
        if value is None:
            continue
        if isinstance(value, str):
            raw_values = value.split(",")
        else:
            raw_values = [value]
        for item in raw_values:
            text = str(item).strip()
            if not text:
                continue
            upper = text.upper()
            if upper in special_tokens:
                return None
            normalized.append(upper)
    return _LayerAllowlist(normalized)


@lru_cache(maxsize=1)
def _load_app_module():
    import importlib

    return importlib.import_module("appV5")


@lru_cache(maxsize=None)
def _resolve_app_callable(name: str) -> Callable[..., Any] | None:
    try:
        module = _load_app_module()
    except Exception:
        return None
    return getattr(module, name, None)


def _describe_helper(helper: Any) -> str:
    if helper is None:
        return "None"
    name = getattr(helper, "__name__", None)
    if isinstance(name, str):
        return name
    return repr(helper)


def _print_helper_debug(tag: str, helper: Any) -> None:
    try:
        helper_desc = _describe_helper(helper)
    except Exception:
        helper_desc = repr(helper)
    print(f"[EXTRACT] {tag} helper: {helper_desc}")


def _debug_entities_enabled() -> bool:
    value = os.environ.get("CAD_QUOTER_DEBUG_ENTITIES", "").strip().lower()
    if not value:
        return False
    return value not in {"0", "false", "no"}


def _split_mtext_plain_text(text: Any) -> list[str]:
    if text is None:
        return []
    try:
        raw = str(text)
    except Exception:
        raw = text if isinstance(text, str) else ""
    if not raw:
        return []
    candidate = raw.replace("\r\n", "\n").replace("\r", "\n")
    candidate = _MTEXT_BREAK_RE.sub("\n", candidate)
    parts = []
    for piece in candidate.split("\n"):
        cleaned = piece.strip()
        if cleaned:
            parts.append(cleaned)
    return parts


_HOLE_ACTION_TOKEN_PATTERN = (
    r"(Ø|⌀|C['’]?BORE|COUNTER\s*BORE|DRILL|TAP|N\.?P\.?T|NPT|THRU|JIG\s*GRIND)"
)
_FRAGMENT_SPLIT_RE = re.compile(r";|(?<=\))\s+(?=\d+\))")
_INCH_MARK_REF_RE = re.compile(r"\b(\d+(?:\.\d+)?)(?:\s*\"|[ ]?in\b)", re.IGNORECASE)
_DIA_SYMBOL_INLINE_RE = re.compile(r"[Ø⌀]\s*(\d+(?:\.\d+)?)")
_LETTER_DRILL_REF_RE = re.compile(r"\b([A-HJ-NP-Z])\"?\b")
_NUMBER_DRILL_REF_RE = re.compile(r"#\d+\b")
_PIPE_NPT_REF_RE = re.compile(r"\b(\d+\/\d+-\s*N\.?P\.?T\.?)", re.IGNORECASE)
_THREAD_CALL_OUT_RE = re.compile(r"\b(\d+\/\d+|M\d+(?:\.\d+)?)-\d+\b", re.IGNORECASE)
_ROW_QUANTITY_PATTERNS = [
    re.compile(r"^\(\s*(\d+)\s*\)", re.IGNORECASE),
    re.compile(r"^\s*(\d+)\s*[x×]\b", re.IGNORECASE),
    re.compile(r"^\s*(?:QTY|QTY\.|QTY:)\s*(\d+)\b", re.IGNORECASE),
    re.compile(r"^\s*(\d+)\s*(?:REQD|REQUIRED|RE'?D)\b", re.IGNORECASE),
    re.compile(rf"^\s*(\d+)\b(?=.*{_HOLE_ACTION_TOKEN_PATTERN})", re.IGNORECASE),
]
_ROW_QUANTITY_FLEX_PATTERNS = [
    re.compile(r"\b(\d+)\s*[x×]\b", re.IGNORECASE),
    re.compile(r"\b(?:QTY|QTY\.|QTY:)\s*(\d+)\b", re.IGNORECASE),
    re.compile(r"\b(\d+)\s*(?:REQD|REQUIRED|RE'?D)\b", re.IGNORECASE),
    re.compile(r"\(\s*(\d+)\s*\)"),
]
_LETTER_CODE_ROW_RE = re.compile(r"^\s*[A-Z]\s*(?:[-.:|]|$)")
_HOLE_ACTION_TOKEN_RE = re.compile(_HOLE_ACTION_TOKEN_PATTERN, re.IGNORECASE)
_DIAMETER_PREFIX_RE = re.compile(
    r"(?:Ø|⌀|DIA(?:\.\b|\b))\s*(\d+\s*/\s*\d+|\d*\.\d+|\.\d+|\d+)",
    re.IGNORECASE,
)
_DIAMETER_SUFFIX_RE = re.compile(
    r"(\d+\s*/\s*\d+|\d*\.\d+|\.\d+|\d+)\s*(?:Ø|⌀|DIA(?:\.\b|\b))",
    re.IGNORECASE,
)
_MTEXT_ALIGN_RE = re.compile(r"\\A\d;", re.IGNORECASE)
_MTEXT_BREAK_RE = re.compile(r"\\P", re.IGNORECASE)
_CANDIDATE_TOKEN_RE = re.compile(
    r"(TAP\b|DRILL\b|THRU\b|N\.P\.T\b|NPT\b|C['’]?BORE\b|COUNTER\s*BORE\b|"
    r"JIG\s+GRIND\b|AS\s+SHOWN\b|FROM\s+BACK\b|FROM\s+FRONT\b|BOTH\s+SIDES\b)",
    re.IGNORECASE,
)
_COLUMN_TOKEN_RE = re.compile(
    r"(TAP|DRILL|THRU|C['’]?BORE|COUNTER\s*BORE|N\.?P\.?T|NPT|Ø|JIG)",
    re.IGNORECASE,
)
_QSTRIPE_CANDIDATE_RE = re.compile(
    r"(^\(?\d{1,3}\)?$|^\d{1,3}[x×]$|^QTY[:.]?$)",
    re.IGNORECASE,
)
_ROI_ANCHOR_RE = re.compile(
    r"(HOLE\s+CHART|HOLE\s+TABLE|QTY|SIZE|DIA|Ø|⌀|TAP|DRILL|THRU|C['’]?BORE|"
    r"COUNTER\s*BORE|N\.?P\.?T|JIG)",
    re.IGNORECASE,
)
_TITLE_AXIS_DROP_RE = re.compile(
    r"(GENTITLE|TITLE|DRAWING|SHEET|SCALE|REV|DWG|DATE)",
    re.IGNORECASE,
)
_SEE_SHEET_DROP_RE = re.compile(r"(SEE\s+SHEET|SEE\s+DETAIL)", re.IGNORECASE)
_AXIS_ZERO_PAIR_RE = re.compile(r"^[A-Z]\s+[A-Z]\s+0\.0{3,}\b")
_AXIS_ZERO_SINGLE_RE = re.compile(r"^0\.0{3,}\s+[XY]\b", re.IGNORECASE)
_SMALL_INT_TOKEN_RE = re.compile(r"\b\d+\b")
_FRACTION_RE = re.compile(r"\b\d+\s*/\s*\d+\b")
_DECIMAL_RE = re.compile(r"\b(?:\d+\.\d+|\.\d+)\b")
_DECIMAL_3PLUS_RE = re.compile(r"\b\d+\.\d{3,}\b")
_BAND_KEEP_TOKEN_RE = re.compile(
    r"(Ø|⌀|TAP|DRILL|C['’]?BORE|COUNTER\s*BORE|CSINK|N\.?P\.?T|THREAD|#\d+-\d+|\d/\d|\d\.\d{3,})",
    re.IGNORECASE,
)
_MAX_INSERT_DEPTH = 3

_BAND_QTY_FALLBACK_PATTERNS = [
    re.compile(r"^\(\s*(?P<qty>\d+)\s*\)"),
    re.compile(r"(^|\s)(?P<qty>\d+)\s*(?:X|×)(\s|$)", re.IGNORECASE),
    re.compile(r"(^|\s)QTY[:=\s]*(?P<qty>\d+)(\s|$)", re.IGNORECASE),
    re.compile(r"(\s|^)RE(?:Q'D|QD|QUIRED)[:=\s]*(?P<qty>\d+)(\s|$)", re.IGNORECASE),
]

_LAST_TEXT_TABLE_DEBUG: dict[str, Any] | None = None
_PROMOTED_ROWS_LOGGED = False


def _promoted_rows_preview_limit() -> int:
    raw_value = os.environ.get("CAD_QUOTER_SHOW_ROWS")
    if raw_value in (None, ""):
        return 0
    try:
        limit = int(float(str(raw_value).strip()))
    except Exception:
        return 0
    return max(limit, 0)


def _clean_cell_text(value: Any) -> str:
    if value is None:
        return ""
    return " ".join(str(value).split())


def _normalize_for_dedupe(value: Any) -> str:
    return _clean_cell_text(value).upper()


def _classify_promoted_row(desc_upper: str) -> str:
    if not desc_upper:
        return "note"
    tap_tokens = ("TAP", "THREAD", "NPT", "N.P.T", "NPTF", "NPS")
    counterbore_tokens = ("COUNTERBORE", "COUNTER BORE", "C'BORE", "CBORE", "SPOTFACE", "SPOT FACE")
    drill_tokens = (
        "DRILL",
        "THRU",
        "Ø",
        "⌀",
        "DIA",
        "CSK",
        "C'SINK",
        "COUNTERSINK",
        "SPOT",
        "REAM",
        "JIG GRIND",
        "CENTER DRILL",
        "C DRILL",
        "C’DRILL",
    )
    if any(token in desc_upper for token in tap_tokens):
        return "tap"
    if any(token in desc_upper for token in counterbore_tokens):
        return "counterbore"
    drill_hit = any(token in desc_upper for token in drill_tokens)
    if ("NOTE" in desc_upper or desc_upper.startswith("SEE ")) and not drill_hit:
        return "note"
    return "drill"


def _prepare_columnar_promoted_rows(
    table_info: Mapping[str, Any] | None,
) -> tuple[list[dict[str, Any]], int]:
    rows_raw = _normalize_table_rows(table_info.get("rows") if isinstance(table_info, Mapping) else None)
    seen: set[tuple[int, str, str, str]] = set()
    grouped: dict[str, list[dict[str, Any]]] = {
        "tap": [],
        "counterbore": [],
        "drill": [],
    }
    for row in rows_raw:
        if not isinstance(row, Mapping):
            continue
        qty_raw = row.get("qty")
        try:
            qty_val = int(float(qty_raw or 0))
        except Exception:
            qty_val = 0
        if qty_val <= 0:
            continue
        desc_clean = _clean_cell_text(row.get("desc"))
        ref_clean = _clean_cell_text(row.get("ref"))
        side_clean = _clean_cell_text(row.get("side"))
        dedupe_key = (
            qty_val,
            _normalize_for_dedupe(ref_clean),
            _normalize_for_dedupe(side_clean),
            _normalize_for_dedupe(desc_clean),
        )
        if dedupe_key in seen:
            continue
        seen.add(dedupe_key)
        prepared_row: dict[str, Any] = dict(row)
        prepared_row["qty"] = qty_val
        prepared_row["desc"] = desc_clean
        prepared_row["ref"] = ref_clean
        if side_clean:
            prepared_row["side"] = side_clean
        elif "side" in prepared_row:
            prepared_row.pop("side")
        prepared_row["hole"] = _clean_cell_text(row.get("hole"))
        row_type = _classify_promoted_row(_normalize_for_dedupe(desc_clean))
        if row_type == "note":
            continue
        grouped[row_type].append(prepared_row)
    ordered_rows: list[dict[str, Any]] = []
    for kind in ("tap", "counterbore", "drill"):
        ordered_rows.extend(grouped[kind])
    qty_sum = sum(row.get("qty", 0) for row in ordered_rows if isinstance(row.get("qty"), int))
    return (ordered_rows, qty_sum)


def _print_promoted_rows_once(rows: Iterable[Mapping[str, Any]]) -> None:
    global _PROMOTED_ROWS_LOGGED
    if _PROMOTED_ROWS_LOGGED:
        return
    limit = _promoted_rows_preview_limit()
    if limit <= 0:
        return
    materialized = [dict(row) for row in rows if isinstance(row, Mapping)]
    if not materialized:
        return
    count = min(limit, len(materialized))
    print(f"[EXTRACT] promoted rows preview_count={count}")
    for idx, row in enumerate(materialized[:count]):
        qty_display = row.get("qty")
        ref_display = row.get("ref") or "-"
        side_display = row.get("side") or "-"
        desc_display = row.get("desc") or ""
        print(
            "[EXTRACT] promoted row[{idx:02d}] qty={qty} ref={ref} side={side} desc={desc}".format(
                idx=idx,
                qty=qty_display,
                ref=ref_display,
                side=side_display,
                desc=desc_display,
            )
        )
    _PROMOTED_ROWS_LOGGED = True


def _score_table(info: Mapping[str, Any] | None) -> tuple[int, int, int]:
    if not isinstance(info, Mapping):
        return (0, 0, 0)
    rows = info.get("rows") or []
    header_ok = 1 if info.get("header_validated") else 0
    return (header_ok, _sum_qty(rows), len(rows))


def _sum_qty(rows: Iterable[Mapping[str, Any]] | None) -> int:
    total = 0
    if not rows:
        return total
    for row in rows:
        if not isinstance(row, Mapping):
            continue
        qty_val = row.get("qty")
        try:
            total += int(float(qty_val or 0))
        except Exception:
            continue
    return total


def read_acad_table(
    doc, layer_allowlist: Iterable[str] | None = _DEFAULT_LAYER_ALLOWLIST
) -> dict[str, Any]:
    helper = _resolve_app_callable("hole_count_from_acad_table")
    _print_helper_debug("acad", helper)
    if callable(helper):
        try:
            result = helper(doc) or {}
        except Exception as exc:
            print(f"[EXTRACT] acad helper error: {exc}")
            raise
        if isinstance(result, Mapping):
            return dict(result)
        return {}

    allowlist = _normalize_layer_allowlist(layer_allowlist)
    hits = scan_tables_everywhere(doc)
    if not hits:
        return {}

    global _LAST_ACAD_TABLE_SCAN
    scan_tables_meta: list[dict[str, Any]] = []
    if isinstance(_LAST_ACAD_TABLE_SCAN, Mapping):
        raw_tables = _LAST_ACAD_TABLE_SCAN.get("tables")
        if isinstance(raw_tables, list):
            scan_tables_meta = raw_tables

    table_candidates: list[dict[str, Any]] = []

    for hit in hits:
        rows, table_info = _rows_from_acad_table_with_info(hit.table)
        row_count = int(table_info.get("row_count") or len(rows) or 0)
        sum_qty_val = table_info.get("sum_qty")
        try:
            sum_qty_int = int(sum_qty_val)
        except Exception:
            sum_qty_int = _sum_qty(rows)
        layer_upper = hit.layer.upper() if hit.layer else ""
        header_valid = bool(table_info.get("header_valid"))
        families_raw = table_info.get("families")
        families = dict(families_raw) if isinstance(families_raw, Mapping) else {}
        bbox = table_info.get("bbox")
        median_height = table_info.get("median_height")
        roi_hint: dict[str, Any] | None = None
        if isinstance(bbox, (list, tuple)) and len(bbox) == 4:
            try:
                xmin = float(bbox[0])
                xmax = float(bbox[1])
                ymin = float(bbox[2])
                ymax = float(bbox[3])
            except Exception:
                xmin = xmax = ymin = ymax = 0.0
            else:
                try:
                    median_height_float = float(median_height or 0.0)
                except Exception:
                    median_height_float = 0.0
                pad = 2.0 * median_height_float if median_height_float > 0 else 6.0
                roi_hint = {
                    "source": "ACAD_TABLE",
                    "handle": hit.handle,
                    "layer": hit.layer,
                    "bbox": [xmin, xmax, ymin, ymax],
                    "pad": pad,
                    "median_height": median_height_float,
                }
                if hit.name:
                    roi_hint["name"] = hit.name

        candidate = {
            "rows": rows,
            "row_count": row_count,
            "sum_qty": sum_qty_int,
            "layer": hit.layer,
            "layer_upper": layer_upper,
            "owner": hit.owner,
            "handle": hit.handle,
            "n_rows": table_info.get("n_rows"),
            "n_cols": table_info.get("n_cols"),
            "families": families,
            "roi_hint": roi_hint,
            "cell_centers": table_info.get("cell_centers"),
            "header_valid": header_valid,
        }
        if rows:
            table_candidates.append(candidate)

        if 0 <= hit.scan_index < len(scan_tables_meta):
            scan_entry = scan_tables_meta[hit.scan_index]
            if isinstance(scan_entry, dict):
                scan_entry.setdefault("owner", hit.owner)
                scan_entry.setdefault("layer", hit.layer)
                scan_entry.setdefault("handle", hit.handle)
                scan_entry["rows"] = row_count
                scan_entry["cols"] = table_info.get("n_cols") or scan_entry.get("cols", 0)
                scan_entry["sum_qty"] = sum_qty_int
                scan_entry["header_valid"] = header_valid


    if isinstance(_LAST_ACAD_TABLE_SCAN, dict):
        _LAST_ACAD_TABLE_SCAN["tables"] = scan_tables_meta
        _LAST_ACAD_TABLE_SCAN["tables_found"] = len(hits)

    if not table_candidates:
        return {}

    header_candidates = [cand for cand in table_candidates if cand.get("header_valid")]
    if not header_candidates:
        return {}

    if allowlist is not None:
        filtered = [cand for cand in header_candidates if cand.get("layer_upper") in allowlist]
    else:
        filtered = list(header_candidates)
    if not filtered:
        filtered = header_candidates

    best_candidate = max(
        filtered,
        key=lambda cand: (int(cand.get("row_count") or 0), int(cand.get("sum_qty") or 0)),
    )

    best_rows = list(best_candidate.get("rows") or [])
    if not best_rows:
        return {}

    sum_qty = int(best_candidate.get("sum_qty") or _sum_qty(best_rows))
    result: dict[str, Any] = {
        "rows": best_rows,
        "hole_count": sum_qty,
        "sum_qty": sum_qty,
        "provenance_holes": "HOLE TABLE",
        "layer": best_candidate.get("layer"),
        "owner": best_candidate.get("owner"),
        "handle": best_candidate.get("handle"),
        "n_rows": best_candidate.get("n_rows"),
        "n_cols": best_candidate.get("n_cols"),
        "source": "acad_table",
        "header_validated": True,
    }

    families_map = best_candidate.get("families")
    if isinstance(families_map, Mapping) and families_map:
        result["hole_diam_families_in"] = dict(families_map)

    roi_hint = best_candidate.get("roi_hint")
    if isinstance(roi_hint, Mapping):
        result["roi_hint"] = dict(roi_hint)

    cell_centers = best_candidate.get("cell_centers")
    if isinstance(cell_centers, list) and cell_centers:
        result["cell_centers"] = cell_centers

    print(
        "[ACAD-TABLE] chosen handle={handle} layer={layer} owner={owner} rows={rows} qty_sum={qty}".format(
            handle=result.get("handle") or "-",
            layer=result.get("layer") or "-",
            owner=result.get("owner") or "-",
            rows=len(best_rows),
            qty=sum_qty,
        )
    )

    return result



def _collect_table_text_lines(doc: Any) -> list[str]:
    lines: list[str] = []
    if doc is None:
        return lines

    spaces: list[Any] = []
    modelspace = getattr(doc, "modelspace", None)
    if callable(modelspace):
        try:
            space = modelspace()
        except Exception:
            space = None
        if space is not None:
            spaces.append(space)

    for space in spaces:
        query = getattr(space, "query", None)
        if not callable(query):
            continue
        try:
            entities = list(query("TEXT, MTEXT"))
        except Exception:
            continue
        for entity in entities:
            fragments = list(_iter_entity_text_fragments(entity))
            for fragment, _ in fragments:
                normalized = _normalize_table_fragment(fragment)
                if normalized:
                    lines.append(normalized)
    return lines


def _normalize_table_fragment(fragment: str) -> str:
    if not isinstance(fragment, str):
        fragment = str(fragment)
    cleaned = fragment.replace("%%C", "Ø").replace("%%c", "Ø")
    cleaned = _MTEXT_ALIGN_RE.sub("", cleaned)
    cleaned = _MTEXT_BREAK_RE.sub(" ", cleaned)
    cleaned = cleaned.replace("|", " |")
    cleaned = cleaned.replace("\\~", "~")
    cleaned = cleaned.replace("\\`", "`")
    cleaned = cleaned.replace("\\", " ")
    return " ".join(cleaned.split())


def _iter_entity_text_fragments(entity: Any) -> Iterable[tuple[str, bool]]:
    dxftype = None
    try:
        dxftype = entity.dxftype()
    except Exception:
        dxftype = None
    kind = str(dxftype or "").upper()
    if kind == "MTEXT":
        plain_text = getattr(entity, "plain_text", None)
        content = None
        if callable(plain_text):
            try:
                content = plain_text()
            except Exception:
                content = None
        if content is None:
            content = getattr(entity, "text", "")
        for piece in _split_mtext_plain_text(content):
            yield (piece, True)
    elif kind == "TEXT":
        dxf_obj = getattr(entity, "dxf", None)
        raw_text = getattr(dxf_obj, "text", "") if dxf_obj is not None else ""
        if not raw_text:
            raw_text = getattr(entity, "text", "")
        try:
            base = str(raw_text)
        except Exception:
            base = raw_text if isinstance(raw_text, str) else ""
        for piece in base.splitlines():
            if piece.strip():
                yield (piece, False)
    elif kind == "MLEADER":
        context = getattr(entity, "context", None)
        if context is None:
            return
        mtext = getattr(context, "mtext", None)
        if mtext is None:
            raw_text = getattr(context, "text", "")
            try:
                base = str(raw_text)
            except Exception:
                base = raw_text if isinstance(raw_text, str) else ""
            for piece in base.splitlines():
                if piece.strip():
                    yield (piece, True)
            return
        plain_text = getattr(mtext, "plain_text", None)
        content = None
        if callable(plain_text):
            try:
                content = plain_text()
            except Exception:
                content = None
        if content is None:
            content = getattr(mtext, "text", "")
        try:
            base = str(content)
        except Exception:
            base = content if isinstance(content, str) else ""
        for piece in base.splitlines():
            if piece.strip():
                yield (piece, True)
    else:
        raw_text = getattr(entity, "text", "")
        if not raw_text:
            return
        try:
            base = str(raw_text)
        except Exception:
            base = raw_text if isinstance(raw_text, str) else ""
        for piece in base.splitlines():
            if piece.strip():
                yield (piece, False)


def _parse_number_token(token: str) -> float | None:
    text = (token or "").strip()
    if not text:
        return None
    if "/" in text:
        try:
            return float(Fraction(text))
        except Exception:
            return None
    if text.startswith("."):
        text = "0" + text
    try:
        return float(text)
    except Exception:
        return None


def _format_ref_value(value: float) -> str:
    return f"{value:.4f}\""


def _has_candidate_token(text: str) -> bool:
    if not text:
        return False
    if _CANDIDATE_TOKEN_RE.search(text):
        return True
    if "Ø" in text or "⌀" in text:
        return True
    if '"' in text:
        return True
    if _FRACTION_RE.search(text):
        return True
    if _DECIMAL_RE.search(text):
        return True
    return False


def _match_row_quantity(text: str) -> re.Match[str] | None:
    candidate = text or ""
    for pattern in _ROW_QUANTITY_PATTERNS:
        match = pattern.search(candidate)
        if match:
            return match
    return None


def _search_flexible_quantity(text: str) -> re.Match[str] | None:
    candidate = text or ""
    for pattern in _ROW_QUANTITY_FLEX_PATTERNS:
        match = pattern.search(candidate)
        if match:
            return match
    return None


def _is_letter_code_row_start(text: str, next_text: str | None = None) -> bool:
    if not text:
        return False
    match = _LETTER_CODE_ROW_RE.match(text)
    if not match:
        return False
    remainder = text[match.end() :]
    if _HOLE_ACTION_TOKEN_RE.search(remainder):
        return True
    if next_text and _HOLE_ACTION_TOKEN_RE.search(next_text):
        return True
    return False


def _is_row_start(text: str, *, next_text: str | None = None) -> bool:
    if _match_row_quantity(text):
        return True
    return _is_letter_code_row_start(text, next_text)


def _extract_row_quantity_and_remainder(text: str) -> tuple[int | None, str]:
    base = (text or "").strip()
    if not base:
        return (None, "")

    def _strip_span(source: str, span: tuple[int, int]) -> str:
        start, end = span
        return (source[:start] + " " + source[end:]).strip()

    primary_match = _match_row_quantity(base)
    if primary_match:
        qty_text = primary_match.group(1)
        try:
            qty_val = int(qty_text)
        except Exception:
            qty_val = None
        remainder = base[primary_match.end() :].strip()
        return (qty_val, remainder)

    letter_match = _LETTER_CODE_ROW_RE.match(base)
    if letter_match:
        remainder_body = base[letter_match.end() :].lstrip(" -.:|")
        remainder_match = _match_row_quantity(remainder_body)
        if remainder_match:
            qty_text = remainder_match.group(1)
            try:
                qty_val = int(qty_text)
            except Exception:
                qty_val = None
            remainder = remainder_body[remainder_match.end() :].strip()
            return (qty_val, remainder)
        flexible = _search_flexible_quantity(remainder_body)
        if flexible:
            qty_text = flexible.group(1)
            try:
                qty_val = int(qty_text)
            except Exception:
                qty_val = None
            remainder = _strip_span(remainder_body, flexible.span())
            return (qty_val, remainder)

    flexible_match = _search_flexible_quantity(base)
    if flexible_match:
        qty_text = flexible_match.group(1)
        try:
            qty_val = int(qty_text)
        except Exception:
            qty_val = None
        remainder = _strip_span(base, flexible_match.span())
        return (qty_val, remainder)

    bare_match = re.match(r"^\s*(\d+)\b", base)
    if bare_match and _HOLE_ACTION_TOKEN_RE.search(base):
        qty_text = bare_match.group(1)
        try:
            qty_val = int(qty_text)
        except Exception:
            qty_val = None
        remainder = base[bare_match.end() :].strip()
        return (qty_val, remainder)

    return (None, base)


def _extract_band_quantity(text: str) -> tuple[int | None, str]:
    candidate = " ".join((text or "").split())
    if not candidate:
        return (None, "")
    for pattern in _BAND_QTY_FALLBACK_PATTERNS:
        match = pattern.search(candidate)
        if not match:
            continue
        qty_text = match.group("qty") if "qty" in match.groupdict() else None
        if not qty_text:
            continue
        try:
            qty_val = int(qty_text)
        except Exception:
            continue
        start, end = match.span()
        remainder = (candidate[:start] + " " + candidate[end:]).strip()
        return (qty_val, remainder)
    return (None, candidate)


def _extract_row_reference(desc: str) -> tuple[str, float | None]:
    search_space = desc or ""
    diameter = _extract_diameter(search_space)
    if diameter is not None and 0 < diameter <= 10:
        return (_format_ref_value(diameter), diameter)

    thread_match = _THREAD_CALL_OUT_RE.search(search_space)
    if thread_match:
        return (thread_match.group(0).upper(), None)

    pipe_match = _PIPE_NPT_REF_RE.search(search_space)
    if pipe_match:
        return (pipe_match.group(1).upper().replace(" ", ""), None)

    number_drill = _NUMBER_DRILL_REF_RE.search(search_space)
    if number_drill:
        return (number_drill.group(0).upper(), None)

    letter_drill = _LETTER_DRILL_REF_RE.search(search_space)
    if letter_drill:
        return (letter_drill.group(1).upper(), None)

    inch_match = _INCH_MARK_REF_RE.search(search_space)
    if inch_match:
        value = _parse_number_token(inch_match.group(1))
        if value is not None and 0 < value <= 10:
            return (_format_ref_value(value), value)

    dia_inline = _DIA_SYMBOL_INLINE_RE.search(search_space)
    if dia_inline:
        value = _parse_number_token(dia_inline.group(1))
        if value is not None and 0 < value <= 10:
            return (_format_ref_value(value), value)

    for match in _FRACTION_RE.finditer(search_space):
        value = _parse_number_token(match.group(0))
        if value is not None and 0 < value <= 10:
            return (_format_ref_value(value), value)
    for match in _DECIMAL_RE.finditer(search_space):
        value = _parse_number_token(match.group(0))
        if value is not None and 0 < value <= 10:
            return (_format_ref_value(value), value)
    return ("", None)


def _detect_row_side(desc: str) -> str:
    upper = (desc or "").upper()
    if "BOTH SIDES" in upper or ("FRONT" in upper and "BACK" in upper):
        return "both"
    if "FROM BACK" in upper:
        return "back"
    if "FROM FRONT" in upper:
        return "front"
    return ""


def _merge_table_lines(lines: Iterable[str]) -> list[str]:
    merged: list[str] = []
    current: list[str] | None = None
    buffer: list[str] = []
    for raw_line in lines:
        candidate = (raw_line or "").strip()
        if candidate:
            buffer.append(candidate)
    for index, line in enumerate(buffer):
        next_line = buffer[index + 1] if index + 1 < len(buffer) else None
        if _is_row_start(line, next_text=next_line):
            if current:
                merged.append(" ".join(current))
            current = [line]
        elif current:
            current.append(line)
    if current:
        merged.append(" ".join(current))
    return merged


def _extract_diameter(text: str) -> float | None:
    search_space = text or ""
    match = _DIAMETER_PREFIX_RE.search(search_space)
    if not match:
        match = _DIAMETER_SUFFIX_RE.search(search_space)
    if not match:
        return None
    return _parse_number_token(match.group(1))



def _truncate_cell_preview(text: str, limit: int = 60) -> str:
    if len(text) <= limit:
        return text
    if limit <= 3:
        return text[:limit]
    return text[: limit - 3] + "..."


def _cell_has_ref_marker(text: str) -> bool:
    if not text:
        return False
    candidate = text.strip()
    if "Ø" in candidate or "⌀" in candidate or '"' in candidate:
        return True
    if _FRACTION_RE.search(candidate):
        return True
    if _DECIMAL_RE.search(candidate):
        return True
    return False


def _build_columnar_table_from_entries(
    entries: list[dict[str, Any]],
    *,
    roi_hint: Mapping[str, Any] | None = None,
) -> tuple[dict[str, Any] | None, dict[str, Any]]:
    def _percentile(values: list[float], fraction: float) -> float:
        if not values:
            return 0.0
        ordered = sorted(values)
        if len(ordered) == 1:
            return ordered[0]
        position = (len(ordered) - 1) * fraction
        lower = math.floor(position)
        upper = math.ceil(position)
        if lower == upper:
            return ordered[int(position)]
        lower_val = ordered[lower]
        upper_val = ordered[upper]
        return lower_val + (upper_val - lower_val) * (position - lower)

    records: list[dict[str, Any]] = []
    for entry in entries:
        text_value = (entry.get("normalized_text") or entry.get("text") or "").strip()
        if not text_value:
            continue
        x_val = entry.get("x")
        y_val = entry.get("y")
        try:
            x_float = float(x_val)
            y_float = float(y_val)
        except Exception:
            continue
        record = {
            "layout": entry.get("layout_name"),
            "from_block": bool(entry.get("from_block")),
            "x": x_float,
            "y": y_float,
            "text": text_value,
            "height": entry.get("height"),
        }
        records.append(record)

    if not records:
        return (
            None,
            {
                "bands": [],
                "band_cells": [],
                "rows_txt_fallback": [],
                "qty_col": None,
                "ref_col": None,
                "desc_col": None,
                "roi": None,
            },
        )

    base_records = list(records)
    records_all = list(base_records)
    roi_bounds: dict[str, float] | None = None
    roi_info: dict[str, Any] | None = None
    roi_median_height = 0.0

    if isinstance(roi_hint, Mapping):
        bbox = roi_hint.get("bbox")
        if isinstance(bbox, (list, tuple)) and len(bbox) == 4:
            try:
                xmin = float(bbox[0])
                xmax = float(bbox[1])
                ymin = float(bbox[2])
                ymax = float(bbox[3])
            except Exception:
                xmin = xmax = ymin = ymax = 0.0
            else:
                pad = 0.0
                try:
                    pad = float(roi_hint.get("pad") or 0.0)
                except Exception:
                    pad = 0.0
                expanded_xmin = xmin - pad
                expanded_xmax = xmax + pad
                expanded_ymin = ymin - pad
                expanded_ymax = ymax + pad
                filtered = [
                    rec
                    for rec in base_records
                    if expanded_xmin <= rec["x"] <= expanded_xmax
                    and expanded_ymin <= rec["y"] <= expanded_ymax
                ]
                if filtered:
                    records_all = filtered
                roi_bounds = {
                    "xmin": xmin,
                    "xmax": xmax,
                    "ymin": ymin,
                    "ymax": ymax,
                    "dx": pad,
                    "dy": pad,
                    "clusters": 1,
                    "anchors": 0,
                }
                kept_count = len(filtered)
                source = str(roi_hint.get("source") or "ACAD_TABLE")
                roi_info = {
                    "source": source,
                    "bbox": [xmin, xmax, ymin, ymax],
                    "pad": pad,
                    "kept": kept_count,
                }
                try:
                    roi_median_height = float(roi_hint.get("median_height") or 0.0)
                except Exception:
                    roi_median_height = 0.0
                handle = roi_hint.get("handle")
                layer = roi_hint.get("layer")
                block_name = roi_hint.get("name")
                if block_name is not None:
                    roi_info["name"] = block_name
                if source.upper() == "BLOCK":
                    print(
                        "[ROI] seeded_from=BLOCK name={name} layer={layer} "
                        "box=[{xmin:.1f}..{xmax:.1f}, {ymin:.1f}..{ymax:.1f}]".format(
                            name=block_name or handle or "-",
                            layer=layer or "-",
                            xmin=xmin,
                            xmax=xmax,
                            ymin=ymin,
                            ymax=ymax,
                        )
                    )
                else:
                    print(
                        "[ROI] seeded_from={src} handle={handle} layer={layer} "
                        "box=[{xmin:.1f}..{xmax:.1f}, {ymin:.1f}..{ymax:.1f}]".format(
                            src=source,
                            handle=handle,
                            layer=layer or "-",
                            xmin=xmin,
                            xmax=xmax,
                            ymin=ymin,
                            ymax=ymax,
                        )
                    )

    all_height_values = [
        float(rec["height"])
        for rec in records_all
        if isinstance(rec.get("height"), (int, float)) and float(rec["height"]) > 0
    ]
    median_height_all = (
        statistics.median(all_height_values) if all_height_values else 0.0
    )
    if roi_median_height <= 0:
        roi_median_height = median_height_all
    anchor_lines = [rec for rec in records_all if _ROI_ANCHOR_RE.search(rec["text"])]
    filtered_records = records_all
    if roi_bounds is None and anchor_lines:
        anchor_count = len(anchor_lines)
        sorted_anchors = sorted(anchor_lines, key=lambda rec: -rec["y"])
        clusters: list[list[dict[str, Any]]] = []
        if sorted_anchors:
            if anchor_count >= 4:
                height_values = [
                    float(rec["height"])
                    for rec in sorted_anchors
                    if isinstance(rec.get("height"), (int, float))
                    and float(rec["height"]) > 0
                ]
                anchor_y_diffs = [
                    abs(sorted_anchors[idx]["y"] - sorted_anchors[idx - 1]["y"])
                    for idx in range(1, len(sorted_anchors))
                    if abs(sorted_anchors[idx]["y"] - sorted_anchors[idx - 1]["y"]) > 0
                ]
                if height_values:
                    median_height = statistics.median(height_values)
                    y_anchor_eps = 1.8 * median_height if median_height > 0 else 0.0
                    roi_median_height = median_height
                elif anchor_y_diffs:
                    median_diff = statistics.median(anchor_y_diffs)
                    y_anchor_eps = 0.5 * median_diff if median_diff > 0 else 0.0
                else:
                    y_anchor_eps = 0.0
                y_anchor_eps = max(6.0, y_anchor_eps)
                current_cluster: list[dict[str, Any]] | None = None
                prev_anchor: dict[str, Any] | None = None
                for anchor in sorted_anchors:
                    if current_cluster is None:
                        current_cluster = [anchor]
                        clusters.append(current_cluster)
                        prev_anchor = anchor
                        continue
                    prev_y = prev_anchor["y"] if prev_anchor is not None else None
                    if prev_y is not None and abs(anchor["y"] - prev_y) <= y_anchor_eps:
                        current_cluster.append(anchor)
                    else:
                        current_cluster = [anchor]
                        clusters.append(current_cluster)
                    prev_anchor = anchor
            if not clusters:
                clusters = [sorted_anchors]

        def _cluster_span(cluster: list[dict[str, Any]]) -> float:
            if not cluster:
                return 0.0
            y_vals = [rec["y"] for rec in cluster]
            return max(y_vals) - min(y_vals) if len(y_vals) > 1 else 0.0

        chosen_cluster = clusters[0] if clusters else []
        best_size = len(chosen_cluster)
        best_span = _cluster_span(chosen_cluster)
        for cluster in clusters[1:]:
            size = len(cluster)
            span = _cluster_span(cluster)
            if size > best_size or (size == best_size and span < best_span):
                chosen_cluster = cluster
                best_size = size
                best_span = span

        if not chosen_cluster:
            chosen_cluster = sorted_anchors
        cluster_xmin = min(rec["x"] for rec in chosen_cluster)
        cluster_xmax = max(rec["x"] for rec in chosen_cluster)
        cluster_ymin = min(rec["y"] for rec in chosen_cluster)
        cluster_ymax = max(rec["y"] for rec in chosen_cluster)
        base_dx = 18.0 * median_height_all if median_height_all > 0 else 0.0
        base_dy = 24.0 * median_height_all if median_height_all > 0 else 0.0
        dx = max(40.0, base_dx)
        dy = max(50.0, base_dy)
        if roi_median_height and roi_median_height > 0:
            dx = max(dx, 18.0 * roi_median_height)
            dy = max(dy, 24.0 * roi_median_height)
        expanded_xmin = cluster_xmin - dx
        expanded_xmax = cluster_xmax + dx
        expanded_ymin = cluster_ymin - dy
        expanded_ymax = cluster_ymax + dy
        filtered_records = [
            rec
            for rec in records_all
            if expanded_xmin <= rec["x"] <= expanded_xmax
            and expanded_ymin <= rec["y"] <= expanded_ymax
        ]
        clusters_count = len(clusters) or 1
        roi_bounds = {
            "xmin": cluster_xmin,
            "xmax": cluster_xmax,
            "ymin": cluster_ymin,
            "ymax": cluster_ymax,
            "dx": dx,
            "dy": dy,
            "clusters": clusters_count,
            "anchors": anchor_count,
        }
        roi_info = {
            "anchors": anchor_count,
            "clusters": clusters_count,
            "bbox": [cluster_xmin, cluster_xmax, cluster_ymin, cluster_ymax],
            "total": len(records_all),
        }
    records = list(filtered_records)

    def _prepare_records(values: list[dict[str, Any]]) -> tuple[list[dict[str, Any]], float]:
        ordered = list(values)
        ordered.sort(key=lambda item: (-item["y"], item["x"]))
        height_vals = [
            float(rec["height"])
            for rec in ordered
            if isinstance(rec.get("height"), (int, float)) and float(rec["height"]) > 0
        ]
        y_offsets = [
            abs(ordered[idx]["y"] - ordered[idx - 1]["y"])
            for idx in range(1, len(ordered))
            if abs(ordered[idx]["y"] - ordered[idx - 1]["y"]) > 0
        ]
        median_val = statistics.median(height_vals) if height_vals else 0.0
        if (median_val is None or median_val <= 0) and roi_median_height > 0:
            median_val = roi_median_height
        if (median_val is None or median_val <= 0) and median_height_all > 0:
            median_val = median_height_all
        if (median_val is None or median_val <= 0) and y_offsets:
            median_val = statistics.median(y_offsets)
        if median_val is None or median_val <= 0:
            median_val = 4.0
        return ordered, median_val

    records, median_h = _prepare_records(records)

    if roi_bounds is not None:
        desired_dx = max(roi_bounds["dx"], 18.0 * median_h)
        desired_dy = max(roi_bounds["dy"], 24.0 * median_h)
        if desired_dx > roi_bounds["dx"] + 1e-6 or desired_dy > roi_bounds["dy"] + 1e-6:
            expanded_xmin = roi_bounds["xmin"] - desired_dx
            expanded_xmax = roi_bounds["xmax"] + desired_dx
            expanded_ymin = roi_bounds["ymin"] - desired_dy
            expanded_ymax = roi_bounds["ymax"] + desired_dy
            filtered_records = [
                rec
                for rec in records_all
                if expanded_xmin <= rec["x"] <= expanded_xmax
                and expanded_ymin <= rec["y"] <= expanded_ymax
            ]
            roi_bounds["dx"] = desired_dx
            roi_bounds["dy"] = desired_dy
            records, median_h = _prepare_records(filtered_records)
        expanded_xmin = roi_bounds["xmin"] - roi_bounds["dx"]
        expanded_xmax = roi_bounds["xmax"] + roi_bounds["dx"]
        expanded_ymin = roi_bounds["ymin"] - roi_bounds["dy"]
        expanded_ymax = roi_bounds["ymax"] + roi_bounds["dy"]
        kept_count = len(records)
        if roi_info is None:
            roi_info = {}
        roi_info.update(
            {
                "expanded": [expanded_xmin, expanded_xmax, expanded_ymin, expanded_ymax],
                "kept": kept_count,
                "median_h": median_h,
                "anchors": int(roi_bounds.get("anchors", 0.0)),
                "clusters": int(roi_bounds.get("clusters", 0.0)) or 1,
            }
        )
        print(
            "[ROI] anchors={count} clusters={clusters} chosen_span=[{ymax:.1f}..{ymin:.1f}] "
            "bbox=[{xmin:.1f}..{xmax:.1f}] expanded=[{xmin_exp:.1f}..{xmax_exp:.1f},{ymin_exp:.1f}..{ymax_exp:.1f}]".format(
                count=int(roi_bounds.get("anchors", 0.0)),
                clusters=int(roi_bounds.get("clusters", 0.0)) or 1,
                ymax=roi_bounds["ymax"],
                ymin=roi_bounds["ymin"],
                xmin=roi_bounds["xmin"],
                xmax=roi_bounds["xmax"],
                xmin_exp=expanded_xmin,
                xmax_exp=expanded_xmax,
                ymin_exp=expanded_ymin,
                ymax_exp=expanded_ymax,
            )
        )
        print(
            f"[ROI] median_h={median_h:.2f} expand=({roi_bounds['dx']:.1f},{roi_bounds['dy']:.1f})"
        )
        print(
            f"[ROI] raw_lines -> roi_lines: {len(records_all)} -> {kept_count}"
        )

    y_gap_limit = 0.75 * median_h if median_h > 0 else 4.0
    if y_gap_limit <= 0:
        y_gap_limit = 4.0

    raw_bands: list[list[dict[str, Any]]] = []
    current_band: list[dict[str, Any]] = []
    current_sum_y = 0.0
    prev_y: float | None = None
    for record in records:
        y_val = record["y"]
        if not current_band:
            current_band = [record]
            current_sum_y = y_val
            prev_y = y_val
            continue
        band_center = current_sum_y / len(current_band)
        direct_gap = abs(y_val - prev_y) if prev_y is not None else 0.0
        if direct_gap > y_gap_limit:
            raw_bands.append(current_band)
            current_band = [record]
            current_sum_y = y_val
            prev_y = y_val
            continue
        if abs(y_val - band_center) > y_gap_limit:
            raw_bands.append(current_band)
            current_band = [record]
            current_sum_y = y_val
            prev_y = y_val
            continue
        proposed_sum = current_sum_y + y_val
        proposed_count = len(current_band) + 1
        proposed_center = proposed_sum / proposed_count
        if (
            abs(proposed_center - band_center) > y_gap_limit
            or abs(y_val - proposed_center) > y_gap_limit
        ):
            raw_bands.append(current_band)
            current_band = [record]
            current_sum_y = y_val
            prev_y = y_val
            continue
        current_band.append(record)
        current_sum_y = proposed_sum
        prev_y = y_val
    if current_band:
        raw_bands.append(current_band)

    bands: list[list[dict[str, Any]]] = []
    for raw_index, band in enumerate(raw_bands):
        if len(band) < 2:
            continue
        combined = " ".join(item["text"] for item in band)
        if not any(char.isdigit() for char in combined) and not _COLUMN_TOKEN_RE.search(combined):
            continue
        drop_band = False
        combined_upper = combined.upper()
        drop_reason = ""
        trimmed = combined.strip()
        contains_hole_token = bool(_HOLE_ACTION_TOKEN_RE.search(combined))
        keep_marker = bool(_BAND_KEEP_TOKEN_RE.search(combined_upper))
        decimal_hits = len(_DECIMAL_RE.findall(combined))
        fraction_hits = len(_FRACTION_RE.findall(combined))
        numeric_guard = (decimal_hits + fraction_hits) >= 2
        header_guard = bool(
            re.search(
                r"HOLE|REF|Ø|⌀|DIA|QUANTITY|QTY|DESCRIPTION|DESC",
                combined_upper,
            )
        )
        if _TITLE_AXIS_DROP_RE.search(combined_upper):
            drop_band = not (keep_marker or numeric_guard)
            drop_reason = "title/axis" if drop_band else ""
        elif _SEE_SHEET_DROP_RE.search(combined_upper):
            drop_band = not (keep_marker or numeric_guard)
            drop_reason = "title/axis" if drop_band else ""
        elif _AXIS_ZERO_PAIR_RE.match(trimmed):
            drop_band = not (keep_marker or numeric_guard)
            drop_reason = "title/axis" if drop_band else ""
        elif _AXIS_ZERO_SINGLE_RE.match(trimmed):
            drop_band = not (keep_marker or numeric_guard)
            drop_reason = "title/axis" if drop_band else ""
        else:
            small_ints = []
            for token in _SMALL_INT_TOKEN_RE.findall(combined):
                try:
                    value = int(token)
                except Exception:
                    continue
                if 1 <= value <= 16:
                    small_ints.append(value)
            if len(small_ints) >= 10:
                drop_band = not (keep_marker or numeric_guard)
                drop_reason = "title/axis" if drop_band else ""
            elif len(small_ints) >= 12 and len(set(small_ints)) <= 16:
                drop_band = not (keep_marker or numeric_guard)
                drop_reason = "title/axis" if drop_band else ""
        if header_guard:
            drop_band = False
            drop_reason = ""
        if drop_band and contains_hole_token:
            drop_band = False
            drop_reason = ""
        if drop_band:
            preview = _truncate_cell_preview(trimmed or combined, 80).replace("\"", "\\\"")
            print(
                f"[TABLE-Y] drop band#{raw_index} reason={drop_reason} lines={len(band)} text=\"{preview}\""
            )
            continue
        bands.append(band)

    print(f"[TABLE-Y] bands_total={len(bands)} median_h={median_h:.2f}")

    header_token_patterns = [
        (re.compile(r"\bHOLE\b", re.IGNORECASE), "hole"),
        (re.compile(r"\bQTY\b|\bQUANTITY\b", re.IGNORECASE), "qty"),
        (re.compile(r"\bDESC(?:RIPTION)?\b", re.IGNORECASE), "desc"),
        (re.compile(r"\bSIDE\b|\bFACE\b", re.IGNORECASE), "side"),
        (re.compile(r"\bREF\b", re.IGNORECASE), "ref"),
        (re.compile(r"Ø|⌀|DIA|DIAM", re.IGNORECASE), "ref"),
    ]

    def _header_windows_from_band(
        band_items: list[dict[str, Any]]
    ) -> tuple[list[dict[str, Any]], dict[str, dict[str, Any]]]:
        token_positions: list[float] = []
        field_positions: dict[str, list[float]] = defaultdict(list)
        for item in band_items:
            text_value = str(item.get("text") or "")
            if not text_value:
                continue
            try:
                x_val = float(item.get("x"))
            except Exception:
                continue
            upper_text = text_value.upper()
            for pattern, field in header_token_patterns:
                if pattern.search(upper_text):
                    field_positions[field].append(x_val)
                    token_positions.append(x_val)
        if not token_positions:
            return ([], {})
        unique_positions = sorted({float(pos) for pos in token_positions})
        diffs = [
            abs(unique_positions[idx + 1] - unique_positions[idx])
            for idx in range(len(unique_positions) - 1)
            if abs(unique_positions[idx + 1] - unique_positions[idx]) > 0
        ]
        gap_baseline = statistics.median(diffs) if diffs else 0.0
        if not gap_baseline or gap_baseline <= 0:
            gap_baseline = 6.0 * median_h if median_h > 0 else 12.0
        default_half = max(6.0, 0.5 * gap_baseline)
        windows: list[dict[str, Any]] = []
        for idx, center in enumerate(unique_positions):
            if idx == 0:
                left = center - default_half
            else:
                left = (unique_positions[idx - 1] + center) / 2.0
            if idx + 1 < len(unique_positions):
                right = (center + unique_positions[idx + 1]) / 2.0
            else:
                right = center + default_half
            windows.append({"center": center, "left": left, "right": right, "field": None})

        field_centers = {
            field: statistics.mean(values)
            for field, values in field_positions.items()
            if values
        }
        assigned_fields: set[str] = set()
        used_indices: set[int] = set()
        for field, center_val in sorted(field_centers.items(), key=lambda item: item[1]):
            if field in assigned_fields:
                continue
            candidate_indices = list(range(len(windows)))
            best_idx = min(
                candidate_indices,
                key=lambda idx: (abs(windows[idx]["center"] - center_val), idx),
            )
            if windows[best_idx].get("field") not in (None, field):
                free_candidates = [
                    idx
                    for idx in candidate_indices
                    if idx not in used_indices
                    and windows[idx].get("field") in (None, field)
                ]
                if free_candidates:
                    best_idx = min(
                        free_candidates,
                        key=lambda idx: (abs(windows[idx]["center"] - center_val), idx),
                    )
            windows[best_idx]["field"] = field
            assigned_fields.add(field)
            used_indices.add(best_idx)

        for idx, window in enumerate(windows):
            if window.get("field"):
                continue
            if idx == 0:
                window["field"] = "hole"
            elif idx == len(windows) - 1:
                window["field"] = "desc"
            elif idx == 1:
                window["field"] = "ref"
            elif idx == 2:
                window["field"] = "qty"
            else:
                window["field"] = "desc"
        if windows and not windows[-1].get("field"):
            windows[-1]["field"] = "desc"

        seed_info: dict[str, dict[str, Any]] = {}
        for idx, window in enumerate(windows):
            field = window.get("field")
            if isinstance(field, str) and field not in seed_info:
                seed_info[field] = {
                    "col": idx,
                    "center": window.get("center"),
                    "span": (window.get("left"), window.get("right")),
                }
        return (windows, seed_info)

    column_windows: list[dict[str, Any]] = []
    header_seed_info: dict[str, dict[str, Any]] = {}
    header_band_index: int | None = None

    for idx, band in enumerate(bands):
        combined_upper = " ".join(
            str(item.get("text") or "").upper() for item in band if item.get("text")
        )
        if (
            "HOLE" in combined_upper
            and ("DESC" in combined_upper or "DESCRIPTION" in combined_upper)
            and any(
                token in combined_upper
                for token in ("REF", "Ø", "⌀", "DIA", "QUANTITY", "QTY")
            )
        ):
            header_band_index = idx
            column_windows, header_seed_info = _header_windows_from_band(band)
            break

    if header_band_index is None:
        for idx, band in enumerate(bands):
            non_empty = [
                item
                for item in band
                if str(item.get("text") or "").strip()
            ]
            if len(non_empty) >= 3:
                header_band_index = idx
                column_windows, header_seed_info = _header_windows_from_band(band)
                if column_windows:
                    break
        if header_band_index is None:
            header_band_index = 0 if bands else None

    if column_windows:
        if "hole" not in header_seed_info and column_windows:
            header_seed_info["hole"] = {
                "col": 0,
                "center": column_windows[0].get("center"),
                "span": (
                    column_windows[0].get("left"),
                    column_windows[0].get("right"),
                ),
            }
        if "ref" not in header_seed_info and len(column_windows) >= 2:
            header_seed_info["ref"] = {
                "col": 1,
                "center": column_windows[1].get("center"),
                "span": (
                    column_windows[1].get("left"),
                    column_windows[1].get("right"),
                ),
            }
        if "qty" not in header_seed_info and len(column_windows) >= 3:
            qty_idx = 2 if len(column_windows) >= 3 else len(column_windows) - 2
            qty_idx = max(1, min(qty_idx, len(column_windows) - 2))
            header_seed_info["qty"] = {
                "col": qty_idx,
                "center": column_windows[qty_idx].get("center"),
                "span": (
                    column_windows[qty_idx].get("left"),
                    column_windows[qty_idx].get("right"),
                ),
            }
        if "desc" not in header_seed_info and column_windows:
            last_idx = len(column_windows) - 1
            header_seed_info["desc"] = {
                "col": last_idx,
                "center": column_windows[last_idx].get("center"),
                "span": (
                    column_windows[last_idx].get("left"),
                    column_windows[last_idx].get("right"),
                ),
            }

    header_initial_field_info: dict[str, dict[str, Any]] = {}
    if header_seed_info and header_band_index is not None:
        for field, info in header_seed_info.items():
            info_copy = dict(info)
            info_copy["band"] = header_band_index
            header_initial_field_info[field] = info_copy

    y_eps = y_gap_limit

    qty_x: float | None = None
    qty_groups: list[dict[str, Any]] = []
    selected_qty_group: dict[str, Any] | None = None
    qty_candidates: list[dict[str, Any]] = []
    for band in bands:
        for item in band:
            text_candidate = (item.get("text") or "").strip()
            if not text_candidate:
                continue
            if _QSTRIPE_CANDIDATE_RE.match(text_candidate):
                qty_candidates.append({"x": item.get("x"), "text": text_candidate})

    if qty_candidates:
        valid_candidates = [
            {"x": float(candidate["x"]), "text": candidate["text"]}
            for candidate in qty_candidates
            if isinstance(candidate.get("x"), (int, float))
        ]
        sorted_candidates = sorted(valid_candidates, key=lambda rec: rec["x"])
        x_diffs = [
            abs(sorted_candidates[idx]["x"] - sorted_candidates[idx - 1]["x"])
            for idx in range(1, len(sorted_candidates))
            if abs(sorted_candidates[idx]["x"] - sorted_candidates[idx - 1]["x"]) > 0
        ]
        if x_diffs:
            median_diff = statistics.median(x_diffs)
            x_stripe_eps = 0.6 * median_diff if median_diff > 0 else 0.0
        else:
            x_stripe_eps = 0.0
        x_stripe_eps = max(4.0, x_stripe_eps)
        for candidate in sorted_candidates:
            x_pos = candidate["x"]
            if not qty_groups:
                qty_groups.append(
                    {
                        "items": [candidate],
                        "count": 1,
                        "sum_x": x_pos,
                        "center": x_pos,
                    }
                )
                continue
            group = qty_groups[-1]
            if abs(x_pos - group["center"]) <= x_stripe_eps:
                group["items"].append(candidate)
                group["count"] += 1
                group["sum_x"] += x_pos
                group["center"] = group["sum_x"] / group["count"]
            else:
                qty_groups.append(
                    {
                        "items": [candidate],
                        "count": 1,
                        "sum_x": x_pos,
                        "center": x_pos,
                    }
                )
        if qty_groups:
            chosen_group = max(
                qty_groups,
                key=lambda group: (
                    group.get("count", 0),
                    -group.get("center", float("inf")),
                ),
            )
            qty_x = chosen_group.get("center")
            selected_qty_group = chosen_group
    qty_groups_count = len(qty_groups)
    qty_group_size = 0
    qty_x_display = "-"
    if qty_groups:
        if selected_qty_group is None:
            selected_qty_group = max(
                qty_groups,
                key=lambda group: (
                    group.get("count", 0),
                    -group.get("center", 0.0),
                ),
            )
        qty_group_size = selected_qty_group.get("count", 0)
        if qty_x is None:
            qty_x = selected_qty_group.get("center")
        if isinstance(qty_x, (int, float)):
            qty_x_display = f"{float(qty_x):.1f}"
    print(
        f"[QSTRIPE] groups={qty_groups_count} chosen_x≈{qty_x_display} count={qty_group_size}"
    )

    if not bands:
        return (
            None,
            {
                "bands": [],
                "band_cells": [],
                "rows_txt_fallback": [],
                "qty_col": None,
                "ref_col": None,
                "desc_col": None,
                "y_eps": y_eps,
                "roi": roi_info,
                "column_windows": column_windows,
                "header_band": header_band_index,
            },
        )

    for idx, band in enumerate(bands[:10]):
        mean_y = sum(item["y"] for item in band) / len(band)
        print(f"[TABLE-Y] band#{idx} y≈{mean_y:.2f} lines={len(band)}")

    band_summaries: list[dict[str, Any]] = []
    band_cells_dump: list[dict[str, Any]] = []
    band_results: list[dict[str, Any]] = []
    window_fields_master = [
        window.get("field") if isinstance(window, Mapping) else None
        for window in column_windows
    ] if column_windows else []

    for band_index, band in enumerate(bands):
        mean_y = sum(item["y"] for item in band) / len(band)
        band_summaries.append(
            {"index": band_index, "y_mean": mean_y, "line_count": len(band)}
        )
        sorted_band = sorted(band, key=lambda item: item["x"])
        columns: list[dict[str, Any]] = []
        x_eps_value = y_eps
        if column_windows:
            assignments: list[list[dict[str, Any]]] = [
                [] for _ in column_windows
            ]
            for item in sorted_band:
                x_val = item.get("x")
                try:
                    x_float = float(x_val)
                except Exception:
                    continue
                best_idx: int | None = None
                best_score: tuple[int, float, int] | None = None
                for col_idx, window in enumerate(column_windows):
                    center_val = float(window.get("center") or 0.0)
                    left_val = window.get("left")
                    right_val = window.get("right")
                    try:
                        left_float = float(left_val)
                    except Exception:
                        left_float = center_val
                    try:
                        right_float = float(right_val)
                    except Exception:
                        right_float = center_val
                    width = abs(right_float - left_float)
                    margin = max(1.0, 0.1 * width, 0.4 * median_h)
                    if margin <= 0:
                        margin = max(1.0, 0.4 * median_h, 2.0)
                    in_window = (left_float - margin) <= x_float <= (right_float + margin)
                    distance = abs(x_float - center_val)
                    score = (0 if in_window else 1, distance, col_idx)
                    if best_score is None or score < best_score:
                        best_score = score
                        best_idx = col_idx
                if best_idx is None:
                    continue
                assignments[best_idx].append(item)
            for col_idx, window in enumerate(column_windows):
                col_items = sorted(assignments[col_idx], key=lambda itm: itm["x"])
                if col_items:
                    text_parts = [
                        str(itm.get("text") or "").strip()
                        for itm in col_items
                        if str(itm.get("text") or "").strip()
                    ]
                    cell_text = " ".join(text_parts).strip()
                    sum_x = sum(float(itm["x"]) for itm in col_items)
                    sum_y = sum(float(itm["y"]) for itm in col_items)
                    count = len(col_items)
                    center_x = sum_x / count if count else float(window.get("center") or 0.0)
                    center_y = sum_y / count if count else mean_y
                    min_x = min(float(itm["x"]) for itm in col_items)
                    max_x = max(float(itm["x"]) for itm in col_items)
                else:
                    cell_text = ""
                    center_x = float(window.get("center") or 0.0)
                    center_y = mean_y
                    try:
                        min_x = float(window.get("left"))
                    except Exception:
                        min_x = center_x
                    try:
                        max_x = float(window.get("right"))
                    except Exception:
                        max_x = center_x
                columns.append(
                    {
                        "items": col_items,
                        "center_x": center_x,
                        "center_y": center_y,
                        "min_x": min_x,
                        "max_x": max_x,
                        "text": cell_text,
                        "field": window_fields_master[col_idx]
                        if col_idx < len(window_fields_master)
                        else None,
                        "span_hint": (
                            float(column_windows[col_idx].get("left"))
                            if column_windows[col_idx].get("left") is not None
                            else min_x,
                            float(column_windows[col_idx].get("right"))
                            if column_windows[col_idx].get("right") is not None
                            else max_x,
                        ),
                    }
                )
        else:
            x_values = [item["x"] for item in sorted_band]
            x_gaps = [
                abs(x_values[pos + 1] - x_values[pos])
                for pos in range(len(x_values) - 1)
                if abs(x_values[pos + 1] - x_values[pos]) > 0
            ]
            gap_med = statistics.median(x_gaps) if x_gaps else 0.0
            gap_p75 = _percentile(x_gaps, 0.75) if x_gaps else gap_med
            if gap_p75 <= 0:
                gap_p75 = gap_med
            x_eps = max(6.0, 0.8 * gap_p75 if gap_p75 > 0 else 0.0)
            if x_eps <= 0:
                x_eps = 6.0
            x_eps_value = x_eps
            for item in sorted_band:
                x_pos = item["x"]
                if not columns:
                    columns.append(
                        {
                            "items": [item],
                            "sum_x": x_pos,
                            "sum_y": item["y"],
                            "count": 1,
                            "center_x": x_pos,
                            "center_y": item["y"],
                            "min_x": x_pos,
                            "max_x": x_pos,
                            "field": None,
                        }
                    )
                    continue
                column = columns[-1]
                if abs(x_pos - column["center_x"]) <= x_eps:
                    column["items"].append(item)
                    column["sum_x"] += x_pos
                    column["sum_y"] += item["y"]
                    column["count"] += 1
                    column["center_x"] = column["sum_x"] / column["count"]
                    column["center_y"] = column["sum_y"] / column["count"]
                    column["min_x"] = min(column.get("min_x", x_pos), x_pos)
                    column["max_x"] = max(column.get("max_x", x_pos), x_pos)
                    continue
                columns.append(
                    {
                        "items": [item],
                        "sum_x": x_pos,
                        "sum_y": item["y"],
                        "count": 1,
                        "center_x": x_pos,
                        "center_y": item["y"],
                        "min_x": x_pos,
                        "max_x": x_pos,
                        "field": None,
                    }
                )
            for column in columns:
                column.setdefault("span_hint", (
                    float(column.get("min_x", column.get("center_x", 0.0))),
                    float(column.get("max_x", column.get("center_x", 0.0))),
                ))

        cell_texts: list[str] = []
        preview_parts: list[str] = []
        for col_index, column in enumerate(columns):
            if column.get("items") is not None and "sum_x" in column:
                # legacy path; recompute text
                sorted_items = sorted(column.get("items", []), key=lambda itm: itm["x"])
                cell_text = " ".join(item["text"] for item in sorted_items).strip()
            else:
                cell_text = column.get("text", "") or ""
            if not isinstance(cell_text, str):
                cell_text = str(cell_text)
            cell_text = cell_text.strip()
            cell_texts.append(cell_text)
            cell_entry = {
                "band": band_index,
                "col": col_index,
                "x_center": column.get("center_x"),
                "y_center": column.get("center_y"),
                "text": cell_text,
            }
            field_name = column.get("field")
            if field_name:
                cell_entry["field"] = field_name
            band_cells_dump.append(cell_entry)
            preview_parts.append(
                f'C{col_index}="{_truncate_cell_preview(cell_text)}"'
            )

        if band_index < 10:
            preview_body = " | ".join(preview_parts)
            print(f"[TABLE-X] band#{band_index} cols={len(columns)} | {preview_body}")

        spans = []
        for column in columns:
            span_hint = column.get("span_hint")
            if isinstance(span_hint, tuple) and len(span_hint) == 2:
                try:
                    span_min = float(span_hint[0])
                    span_max = float(span_hint[1])
                except Exception:
                    span_min = float(column.get("min_x", column.get("center_x", 0.0)))
                    span_max = float(column.get("max_x", column.get("center_x", 0.0)))
            else:
                span_min = float(column.get("min_x", column.get("center_x", 0.0)))
                span_max = float(column.get("max_x", column.get("center_x", 0.0)))
            spans.append((span_min, span_max))

        band_results.append(
            {
                "cells": cell_texts,
                "y_mean": mean_y,
                "line_count": len(band),
                "centers": [column.get("center_x") for column in columns],
                "x_eps": x_eps_value,
                "spans": spans,
                "window_fields": window_fields_master if column_windows else None,
            }
        )

    if not band_results:
        return (
            None,
            {
                "bands": band_summaries,
                "band_cells": band_cells_dump,
                "rows_txt_fallback": [],
                "qty_col": None,
                "ref_col": None,
                "desc_col": None,
                "y_eps": y_eps,
                "roi": roi_info,
                "column_windows": column_windows,
                "header_band": header_band_index,
            },
        )

    header_field_info: dict[str, dict[str, Any]] = dict(header_initial_field_info)
    header_band_indices: set[int] = {
        int(info.get("band"))
        for info in header_initial_field_info.values()
        if isinstance(info.get("band"), int)
    }

    def _header_hits(cells: list[str]) -> dict[str, int]:
        hits: dict[str, int] = {}
        for idx, cell_text in enumerate(cells):
            upper = cell_text.upper()
            if not upper:
                continue
            if "QTY" in upper or "QUANTITY" in upper:
                hits.setdefault("qty", idx)
            if "DESC" in upper or "DESCRIPTION" in upper:
                hits.setdefault("desc", idx)
            if "SIDE" in upper or "FACE" in upper:
                hits.setdefault("side", idx)
            if any(token in upper for token in ("Ø", "⌀", "DIA", "REF")):
                hits.setdefault("ref", idx)
            if "HOLE" in upper or re.search(r"\bID\b", upper):
                hits.setdefault("hole", idx)
        return hits

    for band_index, band in enumerate(band_results):
        cells = band.get("cells", [])
        if not cells:
            continue
        hits = _header_hits(cells)
        if not hits:
            continue
        if "qty" not in hits and len(hits) < 2:
            continue
        header_band_indices.add(band_index)
        centers = band.get("centers") or []
        spans = band.get("spans") or []
        for field, col_idx in hits.items():
            if field in header_field_info:
                continue
            span_value = spans[col_idx] if col_idx < len(spans) else None
            center_value = centers[col_idx] if col_idx < len(centers) else None
            header_field_info[field] = {
                "band": band_index,
                "col": col_idx,
                "center": center_value,
                "span": span_value,
            }

    if header_field_info and "desc" not in header_field_info and header_band_indices:
        header_idx = min(header_band_indices)
        sample_band = band_results[header_idx]
        cells = sample_band.get("cells", [])
        centers = sample_band.get("centers") or []
        spans = sample_band.get("spans") or []
        used_cols = {info.get("col") for info in header_field_info.values() if isinstance(info.get("col"), int)}
        candidates = [idx for idx in range(len(cells)) if idx not in used_cols]
        if candidates:
            best_idx = max(candidates, key=lambda idx: len(cells[idx]))
            header_field_info["desc"] = {
                "band": header_idx,
                "col": best_idx,
                "center": centers[best_idx] if best_idx < len(centers) else None,
                "span": spans[best_idx] if best_idx < len(spans) else None,
            }

    def _match_header_index(field: str, band: dict[str, Any]) -> int | None:
        info = header_field_info.get(field)
        if not info:
            return None
        centers = band.get("centers") or []
        spans = band.get("spans") or []
        if not centers:
            return None
        target_center = info.get("center")
        header_col = info.get("col")
        span_hint = info.get("span")
        width = None
        if isinstance(span_hint, tuple) and len(span_hint) == 2:
            try:
                span_min = float(span_hint[0])
                span_max = float(span_hint[1])
                width = abs(span_max - span_min)
            except Exception:
                span_min = span_max = None
        else:
            span_min = span_max = None
        tolerance = max(6.0, (width or 0.0) * 0.6)
        best_idx: int | None = None
        best_score: tuple[float, float] | None = None
        for idx, center in enumerate(centers):
            if not isinstance(center, (int, float)):
                continue
            if span_min is not None and center < span_min - tolerance:
                continue
            if span_max is not None and center > span_max + tolerance:
                continue
            if isinstance(target_center, (int, float)):
                distance = abs(center - float(target_center))
            else:
                distance = 0.0
            if isinstance(header_col, int):
                column_delta = abs(idx - header_col)
            else:
                column_delta = float("inf")
            score = (distance, column_delta)
            if best_score is None or score < best_score:
                best_score = score
                best_idx = idx
        if best_idx is None and isinstance(header_col, int) and header_col < len(centers):
            best_idx = header_col
        return best_idx

    if header_field_info:
        for band in band_results:
            header_indices: dict[str, int] = {}
            for field in header_field_info:
                idx = _match_header_index(field, band)
                if idx is not None:
                    header_indices[field] = idx
            if header_indices:
                band["header_indices"] = header_indices

    column_count = max(len(band["cells"]) for band in band_results)
    header_cols: dict[str, int] = {}
    if header_field_info:
        for key in ("qty", "ref", "desc", "side", "hole"):
            value = header_field_info.get(key, {}).get("col")
            if isinstance(value, int) and 0 <= value < column_count:
                header_cols[key] = value
    if column_windows:
        window_fields = [
            window.get("field") if isinstance(window, Mapping) else None
            for window in column_windows
        ]
        for key in ("hole", "ref", "qty", "side", "desc"):
            if key in header_cols:
                continue
            try:
                idx = window_fields.index(key)  # type: ignore[arg-type]
            except ValueError:
                continue
            if isinstance(idx, int) and 0 <= idx < column_count:
                header_cols[key] = idx
    qty_digit_re = re.compile(r"^\d{1,3}$")
    qty_suffix_re = re.compile(r"\b(REQD|REQUIRED|RE'?D|EA|EACH|HOLES?)\b$", re.IGNORECASE)

    def _normalize_qty_cell(text: str) -> str:
        candidate = (text or "").strip()
        if not candidate:
            return ""
        normalized = candidate.upper()
        normalized = re.sub(r"^QTY[:.]?", "", normalized).strip()
        normalized = normalized.strip("() ")
        normalized = re.sub(r"[X×]+$", "", normalized).strip()
        while True:
            cleaned = qty_suffix_re.sub("", normalized).strip()
            if cleaned == normalized:
                break
            normalized = cleaned
        return normalized

    def _parse_qty_cell_value(cell_text: str) -> int | None:
        normalized = _normalize_qty_cell(cell_text)
        if not normalized:
            return None
        if qty_digit_re.match(normalized):
            try:
                value = int(normalized)
            except Exception:
                return None
            if 0 < value <= 999:
                return value
        return None
    qty_header_re = re.compile(r"^QTY[:.]?$", re.IGNORECASE)
    ref_value_re = re.compile(r"(Ø|⌀|\"|\d+\s*/\s*\d+|(?<!\d)\.\d+|\d+\.\d+)")
    ref_header_re = re.compile(r"^REF\b", re.IGNORECASE)

    bands_for_stats = band_results[:5]

    metrics: list[dict[str, Any]] = []
    for col_index in range(column_count):
        non_empty = 0
        numeric_hits = 0
        ref_hits = 0
        token_hits = 0
        total_len = 0
        header_hit = False
        ref_header_hit = False
        for band in bands_for_stats:
            cells = band.get("cells", [])
            if col_index >= len(cells):
                continue
            cell_text = cells[col_index].strip()
            if not cell_text:
                continue
            non_empty += 1
            total_len += len(cell_text)
            upper_text = cell_text.upper()
            if qty_header_re.match(upper_text):
                header_hit = True
            if ref_header_re.match(upper_text):
                ref_header_hit = True
            qty_candidate = _parse_qty_cell_value(cell_text)
            if qty_candidate is not None:
                numeric_hits += 1
            if ref_value_re.search(cell_text):
                ref_hits += 1
            if _HOLE_ACTION_TOKEN_RE.search(cell_text):
                token_hits += 1
        avg_len = (total_len / non_empty) if non_empty else 0.0
        numeric_ratio = (numeric_hits / non_empty) if non_empty else 0.0
        ref_ratio = (ref_hits / non_empty) if non_empty else 0.0
        action_ratio = (token_hits / non_empty) if non_empty else 0.0
        metrics.append(
            {
                "non_empty": non_empty,
                "numeric_hits": numeric_hits,
                "ref_hits": ref_hits,
                "token_hits": token_hits,
                "avg_len": avg_len,
                "header_qty": header_hit,
                "header_ref": ref_header_hit,
                "ref_ratio": ref_ratio,
                "numeric_ratio": numeric_ratio,
                "action_ratio": action_ratio,
            }
        )

    synthetic_qty_mode = False
    if column_count <= 1 and qty_groups_count == 0:
        qty_style_hits = 0
        considered_bands = 0
        for band in bands_for_stats:
            cells = band.get("cells", [])
            if not cells:
                continue
            text_candidate = cells[0].strip()
            if not text_candidate:
                continue
            considered_bands += 1
            if _ROW_QUANTITY_PATTERNS[0].match(text_candidate) or _match_row_quantity(
                text_candidate
            ):
                qty_style_hits += 1
        if considered_bands >= 2:
            threshold = max(2, math.ceil(considered_bands * 0.6))
            if qty_style_hits >= threshold:
                synthetic_qty_mode = True

    fallback_qty_col: int | None = header_cols.get("qty") if header_cols else None
    qty_candidates = [
        idx
        for idx, info in enumerate(metrics)
        if info["header_qty"] or (info["non_empty"] > 0 and info["numeric_ratio"] >= 0.6)
    ]
    if qty_candidates and fallback_qty_col is None:
        fallback_qty_col = min(qty_candidates)

    if fallback_qty_col is None:
        relaxed_candidates = [
            idx
            for idx, info in enumerate(metrics)
            if info["non_empty"] > 0 and info["numeric_ratio"] >= 0.4
        ]
        if relaxed_candidates:
            fallback_qty_col = min(relaxed_candidates)
        else:
            numericish_candidates = [
                idx
                for idx, info in enumerate(metrics)
                if info["numeric_hits"] > 0 or info["numeric_ratio"] > 0
            ]
            if numericish_candidates:
                fallback_qty_col = min(numericish_candidates)
            elif column_count > 0:
                fallback_qty_col = 0

    if synthetic_qty_mode:
        fallback_qty_col = None

    qty_votes: dict[int, int] = defaultdict(int)
    qty_index_counts: dict[int, int] = defaultdict(int)
    for band_idx, band in enumerate(band_results):
        cells = band.get("cells", [])
        centers = band.get("centers") or []
        x_eps_band = float(band.get("x_eps") or 0.0)
        qty_idx: int | None = None
        qty_cell_text = ""
        header_indices = band.get("header_indices") or {}
        header_qty_idx = header_indices.get("qty")
        if isinstance(header_qty_idx, int) and header_qty_idx < len(cells):
            qty_idx = header_qty_idx
            qty_cell_text = cells[header_qty_idx].strip()
        if qty_idx is None and qty_x is not None and centers:
            center_pairs = [
                (col_index, float(center))
                for col_index, center in enumerate(centers)
                if isinstance(center, (int, float))
            ]
            if center_pairs:
                closest_index, closest_center = min(
                    center_pairs,
                    key=lambda pair: (abs(pair[1] - qty_x), pair[0]),
                )
                qty_idx = closest_index
                if qty_idx < len(cells):
                    qty_cell_text = cells[qty_idx].strip()
                if _parse_qty_cell_value(qty_cell_text) is None:
                    within_eps: list[tuple[int, float]] = []
                    for col_index, center_value in center_pairs:
                        if abs(center_value - qty_x) <= x_eps_band + 1e-6:
                            if col_index < len(cells):
                                candidate_text = cells[col_index].strip()
                                if _parse_qty_cell_value(candidate_text) is not None:
                                    within_eps.append(
                                        (col_index, abs(center_value - qty_x))
                                    )
                    if within_eps:
                        best_index, _ = min(
                            within_eps, key=lambda pair: (pair[1], pair[0])
                        )
                        qty_idx = best_index
                        qty_cell_text = cells[qty_idx].strip() if qty_idx < len(cells) else ""
        if qty_idx is None and fallback_qty_col is not None:
            if fallback_qty_col < len(cells):
                qty_idx = fallback_qty_col
                qty_cell_text = cells[qty_idx].strip()
        band["qty_index"] = qty_idx
        if qty_idx is not None:
            qty_index_counts[qty_idx] += 1
            if (
                band_idx < len(bands_for_stats)
                and _parse_qty_cell_value(qty_cell_text or "") is not None
            ):
                qty_votes[qty_idx] += 1

    qty_col: int | None = None
    if qty_votes:
        qty_col = max(qty_votes.items(), key=lambda item: (item[1], -item[0]))[0]
    elif qty_index_counts:
        qty_col = max(qty_index_counts.items(), key=lambda item: (item[1], -item[0]))[0]
    else:
        qty_col = fallback_qty_col
    if "qty" in header_cols:
        qty_col = header_cols["qty"]
    if synthetic_qty_mode and "qty" not in header_cols:
        qty_col = None

    ref_candidates = [
        idx
        for idx, info in enumerate(metrics)
        if info["header_ref"] or (info["non_empty"] > 0 and info["ref_ratio"] >= 0.4)
    ]
    ref_col = max(ref_candidates) if ref_candidates else None
    if "ref" in header_cols:
        ref_col = header_cols["ref"]
    elif synthetic_qty_mode:
        ref_col = None

    desc_candidates = [idx for idx in range(column_count) if idx != qty_col and idx != ref_col]
    if not desc_candidates:
        desc_candidates = list(range(column_count))

    def _desc_score(index: int) -> tuple[float, float, int]:
        data = metrics[index]
        return (float(data["action_ratio"]), float(data["avg_len"]), -index)

    desc_col = max(desc_candidates, key=_desc_score)
    if "desc" in header_cols:
        desc_col = header_cols["desc"]

    qty_display = "synthetic" if synthetic_qty_mode else (qty_col if qty_col is not None else "None")
    if synthetic_qty_mode and ref_col is None:
        ref_display = "desc-extracted"
    else:
        ref_display = ref_col if ref_col is not None else "None"
    print(
        "[TABLE-ID] qty_x≈{qx} qty_col={qty} ref_col={ref} desc_col={desc} bands_checked={bands}".format(
            qx=qty_x_display,
            qty=qty_display,
            ref=ref_display,
            desc=desc_col,
            bands=len(bands_for_stats),
        )
    )

    def _cell_at(cells: list[str], index: int | None) -> str:
        if index is None:
            return ""
        if index < 0 or index >= len(cells):
            return ""
        return cells[index].strip()

    rows: list[dict[str, Any]] = []
    families: dict[str, int] = {}
    for band_index, band in enumerate(band_results):
        cells = band.get("cells", [])
        header_indices = band.get("header_indices") or {}

        def _resolved_index(default_idx: int | None, field: str) -> int | None:
            idx_val = header_indices.get(field)
            if isinstance(idx_val, int):
                return idx_val
            idx_val = header_cols.get(field)
            if isinstance(idx_val, int):
                return idx_val
            return default_idx

        qty_idx = _resolved_index(band.get("qty_index"), "qty")
        if qty_idx is None:
            qty_idx = qty_col
        qty_text = _cell_at(cells, qty_idx)
        qty_val = None
        if qty_text:
            qty_val = _parse_qty_cell_value(qty_text)
        used_qty_fallback = False
        fallback_desc = ""
        combined_row_text = " ".join(
            cell.strip() for cell in cells if cell.strip()
        )
        if synthetic_qty_mode:
            qty_token_present = bool(
                _match_row_quantity(combined_row_text)
                or _search_flexible_quantity(combined_row_text)
            )
            action_token_present = bool(_HOLE_ACTION_TOKEN_RE.search(combined_row_text))
            if not qty_token_present and not action_token_present:
                continue
        fallback_qty: int | None = None
        fallback_remainder = combined_row_text
        if combined_row_text:
            fallback_qty, fallback_remainder = _extract_band_quantity(
                combined_row_text
            )
            if fallback_qty is None or fallback_qty <= 0:
                fallback_qty, fallback_remainder = _extract_row_quantity_and_remainder(
                    combined_row_text
                )
        if (
            fallback_qty is not None
            and fallback_qty > 0
            and (qty_groups_count == 0 or qty_val is None or qty_val <= 0)
        ):
            qty_val = fallback_qty
            fallback_desc = fallback_remainder.strip()
            used_qty_fallback = True
            print(f"[QTY-FALLBACK] band#{band_index} qty={qty_val}")
        if qty_val is None or qty_val <= 0:
            continue
        desc_idx = _resolved_index(desc_col, "desc")
        desc_text = _cell_at(cells, desc_idx)
        original_desc_text = desc_text
        if used_qty_fallback:
            desc_text = fallback_desc or desc_text
            if fallback_desc and qty_val is not None:
                original_for_prefix = original_desc_text or combined_row_text
                if _ROW_QUANTITY_PATTERNS[0].match(original_for_prefix or ""):
                    desc_text = f"({qty_val}) {desc_text}".strip()
        if not desc_text:
            exclude_index = qty_idx if qty_idx is not None else qty_col
            fallback_parts = [
                cell.strip()
                for idx, cell in enumerate(cells)
                if idx != exclude_index and cell.strip()
            ]
            desc_text = " ".join(fallback_parts)
        desc_text = " ".join((desc_text or "").split())
        ref_idx_resolved = _resolved_index(ref_col, "ref")
        ref_text_candidate = _cell_at(cells, ref_idx_resolved)
        ref_cell_ref = ("", None)
        if ref_text_candidate:
            ref_cell_ref = _extract_row_reference(ref_text_candidate)
        hole_idx = _resolved_index(None, "hole")
        hole_text = _cell_at(cells, hole_idx)
        side_idx = _resolved_index(header_cols.get("side"), "side")
        side_cell_text = _cell_at(cells, side_idx)
        fragment_candidates = _FRAGMENT_SPLIT_RE.split(desc_text)
        fragments = [frag.strip() for frag in fragment_candidates if frag.strip()]
        if not fragments:
            fragments = [desc_text]
        for frag_index, fragment in enumerate(fragments):
            fragment_desc = " ".join(fragment.split())
            if not fragment_desc:
                continue
            ref_text, ref_value = _extract_row_reference(fragment_desc)
            has_action = bool(_HOLE_ACTION_TOKEN_RE.search(fragment_desc))
            has_ref_marker = bool(ref_text or (ref_value is not None))
            if not has_action and not has_ref_marker and not ref_cell_ref[0]:
                continue
            if not ref_text and ref_cell_ref[0]:
                ref_text, ref_value = ref_cell_ref
            combined_side_text = " ".join(
                part for part in (side_cell_text, fragment_desc) if part
            )
            side = _detect_row_side(combined_side_text)
            if not side:
                side = _detect_row_side(fragment_desc)
            if not side and side_cell_text:
                upper_side = side_cell_text.upper()
                if "BOTH" in upper_side:
                    side = "both"
                elif "BACK" in upper_side and "FRONT" not in upper_side:
                    side = "back"
                elif "FRONT" in upper_side and "BACK" not in upper_side:
                    side = "front"
            row_dict: dict[str, Any] = {
                "hole": hole_text or "",
                "qty": qty_val,
                "desc": fragment_desc,
                "ref": ref_text,
            }
            if side:
                row_dict["side"] = side
            rows.append(row_dict)
            if ref_value is not None:
                key = f"{ref_value:.4f}".rstrip("0").rstrip(".")
                families[key] = families.get(key, 0) + qty_val
            if band_index < 10:
                band_label = (
                    f"{band_index}.{frag_index}" if len(fragments) > 1 else str(band_index)
                )
                ref_display = ref_text or "-"
                side_display = side or "-"
                desc_display = _truncate_cell_preview(fragment_desc or "", 80)
                print(
                    f"[TABLE-R] band#{band_label} qty={qty_val} ref={ref_display} "
                    f'side={side_display} desc="{desc_display}"'
                )

    if len(rows) < 8:
        try:
            raw_path = Path("raw_lines.tsv")
            with raw_path.open("w", encoding="utf-8") as handle:
                handle.write("layout\tin_block\tx\ty\ttext\n")
                for rec in records_all:
                    layout_val = str(rec.get("layout") or "")
                    in_block = "1" if rec.get("from_block") else "0"
                    x_val = rec.get("x")
                    y_val = rec.get("y")
                    if isinstance(x_val, (int, float)):
                        x_text = f"{float(x_val):.3f}"
                    else:
                        x_text = ""
                    if isinstance(y_val, (int, float)):
                        y_text = f"{float(y_val):.3f}"
                    else:
                        y_text = ""
                    text_val = rec.get("text") or ""
                    handle.write(
                        f"{layout_val}\t{in_block}\t{x_text}\t{y_text}\t{text_val}\n"
                    )
        except Exception as exc:
            print(f"[COLUMN] failed to write raw_lines.tsv: {exc}")
        try:
            roi_path = Path("roi_cells.tsv")
            with roi_path.open("w", encoding="utf-8") as handle:
                handle.write("band\tcol\tx_center\ty_center\ttext\n")
                for cell in band_cells_dump:
                    band_idx = cell.get("band")
                    col_idx = cell.get("col")
                    x_center = cell.get("x_center")
                    y_center = cell.get("y_center")
                    if isinstance(x_center, (int, float)):
                        x_center_text = f"{float(x_center):.3f}"
                    else:
                        x_center_text = ""
                    if isinstance(y_center, (int, float)):
                        y_center_text = f"{float(y_center):.3f}"
                    else:
                        y_center_text = ""
                    text_val = cell.get("text") or ""
                    handle.write(
                        f"{band_idx}\t{col_idx}\t{x_center_text}\t{y_center_text}\t{text_val}\n"
                    )
        except Exception as exc:
            print(f"[COLUMN] failed to write roi_cells.tsv: {exc}")

    if not rows:
        return (
            None,
            {
                "bands": band_summaries,
                "band_cells": band_cells_dump,
                "rows_txt_fallback": [],
                "qty_col": qty_col,
                "ref_col": ref_col,
                "desc_col": desc_col,
                "y_eps": y_eps,
                "median_h": median_h,
                "roi": roi_info,
            },
        )

    total_qty = sum(row["qty"] for row in rows)
    table_info: dict[str, Any] = {
        "rows": rows,
        "hole_count": total_qty,
        "provenance_holes": "HOLE TABLE",
    }
    if families:
        table_info["hole_diam_families_in"] = families
    if column_windows and header_band_index is not None:
        table_info["header_validated"] = True
    table_info["source"] = "text_table"

    debug_info = {
        "bands": band_summaries,
        "band_cells": band_cells_dump,
        "rows_txt_fallback": rows,
        "qty_col": qty_col,
        "ref_col": ref_col,
        "desc_col": desc_col,
        "y_eps": y_eps,
        "median_h": median_h,
        "column_windows": column_windows,
        "header_band": header_band_index,
        "bands_checked": len(bands_for_stats),
        "qty_x": qty_x,
        "synthetic_qty": synthetic_qty_mode,
    }
    if roi_info is not None:
        debug_info["roi"] = roi_info
    else:
        debug_info["roi"] = {
            "anchors": 0,
            "bbox": None,
            "expanded": None,
            "total": len(records_all),
            "kept": len(records),
            "median_h": median_h,
        }
    return (table_info, debug_info)


def _fallback_text_table(lines: Iterable[str]) -> dict[str, Any]:
    merged = _merge_table_lines(lines)
    rows: list[dict[str, Any]] = []
    families: dict[str, int] = {}
    total_qty = 0

    for entry in merged:
        qty_val, remainder = _extract_row_quantity_and_remainder(entry)
        if qty_val is None or qty_val <= 0:
            continue
        normalized_desc = " ".join(entry.split())
        if not normalized_desc:
            continue
        rows.append({"hole": "", "ref": "", "qty": qty_val, "desc": normalized_desc})
        total_qty += qty_val

        ref_text, ref_value = _extract_row_reference(remainder)
        if ref_text:
            rows[-1]["ref"] = ref_text
        side = _detect_row_side(normalized_desc)
        if side:
            rows[-1]["side"] = side
        if ref_value is not None:
            key = f"{ref_value:.4f}".rstrip("0").rstrip(".")
            families[key] = families.get(key, 0) + qty_val

    if not rows:
        return {}

    result: dict[str, Any] = {"rows": rows, "hole_count": total_qty}
    if families:
        result["hole_diam_families_in"] = families
    result["provenance_holes"] = "HOLE TABLE (TEXT_FALLBACK)"
    result["source"] = "text_table"
    return result


def read_text_table(
    doc,
    *,
    layer_allowlist: Iterable[str] | None = _DEFAULT_LAYER_ALLOWLIST,
    roi_hint: Mapping[str, Any] | None = None,
    block_name_allowlist: Iterable[str] | None = None,
    block_name_regex: Iterable[str] | str | None = None,
) -> dict[str, Any]:
    helper = _resolve_app_callable("extract_hole_table_from_text")
    _print_helper_debug("text", helper)
    global _LAST_TEXT_TABLE_DEBUG, _PROMOTED_ROWS_LOGGED
    _LAST_TEXT_TABLE_DEBUG = {
        "candidates": [],
        "band_cells": [],
        "bands": [],
        "rows": [],
        "raw_lines": [],
        "roi_hint": roi_hint,
        "roi": None,
        "preferred_blocks": [],
    }
    roi_hint_effective: Mapping[str, Any] | None = roi_hint
    resolved_allowlist = _normalize_layer_allowlist(layer_allowlist)
    normalized_block_allow = _normalize_block_allowlist(block_name_allowlist)
    block_regex_patterns = _compile_block_name_patterns(block_name_regex)
    allowlist_display = (
        "None"
        if resolved_allowlist is None
        else "{" + ",".join(sorted(resolved_allowlist) or []) + "}"
    )
    table_lines: list[str] | None = None
    fallback_candidate: Mapping[str, Any] | None = None
    best_candidate: Mapping[str, Any] | None = None
    best_score: tuple[int, int] = (0, 0)
    text_rows_info: dict[str, Any] | None = None
    merged_rows: list[str] = []
    parsed_rows: list[dict[str, Any]] = []
    columnar_table_info: dict[str, Any] | None = None
    columnar_debug_info: dict[str, Any] | None = None

    def _analyze_helper_signature(func: Callable[..., Any]) -> tuple[bool, bool]:
        needs_lines = False
        allows_lines = False
        try:
            signature = inspect.signature(func)
        except (TypeError, ValueError):
            return (needs_lines, allows_lines)
        positional: list[inspect.Parameter] = []
        for parameter in signature.parameters.values():
            if parameter.kind is inspect.Parameter.VAR_POSITIONAL:
                allows_lines = True
                continue
            if parameter.kind in (
                inspect.Parameter.POSITIONAL_ONLY,
                inspect.Parameter.POSITIONAL_OR_KEYWORD,
            ):
                positional.append(parameter)
        if len(positional) >= 2:
            allows_lines = True
            required = [
                param
                for param in positional
                if param.default is inspect._empty
            ]
            if len(required) >= 2:
                needs_lines = True
        return (needs_lines, allows_lines)

    def ensure_lines() -> list[str]:
        nonlocal table_lines, text_rows_info, merged_rows, parsed_rows
        nonlocal columnar_table_info, columnar_debug_info, roi_hint_effective
        if table_lines is not None:
            return table_lines

        collected_entries: list[dict[str, Any]] = []
        entries_by_layout: defaultdict[int, list[dict[str, Any]]] = defaultdict(list)
        layout_names: dict[int, str] = {}
        layout_order: list[int] = []
        merged_rows = []
        parsed_rows = []
        text_rows_info = None
        rows_txt_initial = 0
        hint_logged = False
        attrib_count = 0
        mleader_count = 0
        preferred_block_names: list[str] = []
        preferred_block_rois: list[dict[str, Any]] = []
        block_height_samples: defaultdict[str, list[float]] = defaultdict(list)

        if doc is None:
            table_lines = []
            return table_lines

        def _iter_layouts() -> list[tuple[str, Any]]:
            layouts: list[tuple[str, Any]] = []
            modelspace = getattr(doc, "modelspace", None)
            if callable(modelspace):
                try:
                    layout_obj = modelspace()
                except Exception:
                    layout_obj = None
                if layout_obj is not None:
                    layouts.append(("Model", layout_obj))

            layouts_manager = getattr(doc, "layouts", None)
            if layouts_manager is None:
                return layouts
            names: list[Any]
            try:
                raw_names = getattr(layouts_manager, "names", None)
                if callable(raw_names):
                    names_iter = raw_names()
                else:
                    names_iter = raw_names
                names = list(names_iter or [])
            except Exception:
                names = []
            get_layout = getattr(layouts_manager, "get", None)
            for name in names:
                if not isinstance(name, str):
                    continue
                if name.lower() == "model":
                    continue
                layout_obj = None
                if callable(get_layout):
                    try:
                        layout_obj = get_layout(name)
                    except Exception:
                        layout_obj = None
                if layout_obj is not None:
                    layouts.append((name, layout_obj))
            return layouts

        def _extract_coords(entity: Any) -> tuple[float | None, float | None]:
            insert = None
            dxf_obj = getattr(entity, "dxf", None)
            if dxf_obj is not None:
                insert = getattr(dxf_obj, "insert", None)
            if insert is None:
                insert = getattr(entity, "insert", None)
            x_val: float | None = None
            y_val: float | None = None
            if insert is not None:
                x_val = getattr(insert, "x", None)
                y_val = getattr(insert, "y", None)
                if (x_val is None or y_val is None) and hasattr(insert, "__iter__"):
                    try:
                        parts = list(insert)
                    except Exception:
                        parts = []
                    if x_val is None and len(parts) >= 1:
                        x_val = parts[0]
                    if y_val is None and len(parts) >= 2:
                        y_val = parts[1]
            try:
                x_float = float(x_val) if x_val is not None else None
            except Exception:
                x_float = None
            try:
                y_float = float(y_val) if y_val is not None else None
            except Exception:
                y_float = None
            return (x_float, y_float)

        def _extract_text_height(entity: Any) -> float | None:
            dxf_obj = getattr(entity, "dxf", None)
            height_candidates: list[Any] = []
            if dxf_obj is not None:
                for attr in ("height", "char_height", "text_height", "thickness"):
                    height_candidates.append(getattr(dxf_obj, attr, None))
            height_candidates.append(getattr(entity, "height", None))
            for candidate in height_candidates:
                if candidate is None:
                    continue
                try:
                    value = float(candidate)
                except Exception:
                    continue
                if value > 0:
                    return value
            return None

        def _extract_layer(entity: Any) -> str:
            dxf_obj = getattr(entity, "dxf", None)
            candidates: list[Any] = []
            if dxf_obj is not None:
                candidates.append(getattr(dxf_obj, "layer", None))
            candidates.append(getattr(entity, "layer", None))
            for candidate in candidates:
                if candidate is None:
                    continue
                try:
                    text = str(candidate).strip()
                except Exception:
                    continue
                if text:
                    return text
            return ""

        debug_enabled = _debug_entities_enabled()

        for layout_index, (layout_name, layout_obj) in enumerate(_iter_layouts()):
            layout_names[layout_index] = layout_name
            if layout_index not in layout_order:
                layout_order.append(layout_index)
            query = getattr(layout_obj, "query", None)
            base_entities: list[Any] = []
            if callable(query):
                try:
                    base_entities = list(query("TEXT, MTEXT, MLEADER, INSERT"))
                except Exception:
                    base_entities = []
                if not base_entities:
                    for spec in ("TEXT", "MTEXT", "MLEADER", "INSERT"):
                        try:
                            base_entities.extend(list(query(spec)))
                        except Exception:
                            continue
            if not base_entities:
                try:
                    base_entities = list(layout_obj)
                except Exception:
                    base_entities = []
            if not base_entities:
                continue

            seen_entities: set[int] = set()
            text_fragments = 0
            mtext_fragments = 0
            kept_count = 0
            from_blocks_count = 0
            counter = 0
            visited_blocks: set[str] = set()

            def _iter_insert_attributes(entity: Any) -> Iterable[Any]:
                attr_seen: set[int] = set()
                for attr_name in ("attribs", "attribs_raw"):
                    attr_value = getattr(entity, attr_name, None)
                    if attr_value is None:
                        continue
                    if callable(attr_value):
                        try:
                            attr_iterable = attr_value()
                        except Exception:
                            continue
                    else:
                        attr_iterable = attr_value
                    if attr_iterable is None:
                        continue
                    try:
                        iterator = list(attr_iterable)
                    except Exception:
                        iterator = [attr_iterable]
                    for attr_entity in iterator:
                        if attr_entity is None:
                            continue
                        marker = id(attr_entity)
                        if marker in attr_seen:
                            continue
                        attr_seen.add(marker)
                        yield attr_entity

            def _process_entity(
                entity: Any,
                *,
                depth: int,
                from_block: bool,
                parent_effective_layer: str | None,
                active_block: str | None,
            ) -> None:
                nonlocal text_fragments, mtext_fragments, kept_count, from_blocks_count, counter
                nonlocal attrib_count, mleader_count
                nonlocal hint_logged
                if depth > _MAX_INSERT_DEPTH:
                    return
                dxftype = None
                try:
                    dxftype = entity.dxftype()
                except Exception:
                    dxftype = None
                kind = str(dxftype or "").upper()
                layer_name = _extract_layer(entity)
                layer_upper = layer_name.upper() if layer_name else ""
                effective_layer = layer_name
                effective_layer_upper = layer_upper
                if not effective_layer_upper or effective_layer_upper == "0":
                    candidate = parent_effective_layer or layer_name or ""
                    effective_layer = candidate
                    effective_layer_upper = candidate.upper() if candidate else ""
                if kind in {"TEXT", "MTEXT", "ATTRIB", "ATTDEF", "MLEADER"}:
                    coords = _extract_coords(entity)
                    text_height = _extract_text_height(entity)
                    for fragment, is_mtext in _iter_entity_text_fragments(entity):
                        normalized = _normalize_table_fragment(fragment)
                        if not normalized:
                            continue
                        if kind in {"ATTRIB", "ATTDEF"}:
                            attrib_count += 1
                        elif kind == "MLEADER":
                            mleader_count += 1
                        if (
                            not hint_logged
                            and "SEE SHEET 2 FOR HOLE CHART" in normalized.upper()
                        ):
                            print(
                                "[HINT] Chart may live on an alternate sheet/block; ensure its INSERT is present and not on a frozen/off layer."
                            )
                            hint_logged = True
                        entry = {
                            "layout_index": layout_index,
                            "layout_name": layout_name,
                            "text": normalized,
                            "x": coords[0],
                            "y": coords[1],
                            "order": counter,
                            "from_block": from_block,
                            "height": text_height,
                            "layer": layer_name,
                            "layer_upper": layer_upper,
                            "effective_layer": effective_layer,
                            "effective_layer_upper": effective_layer_upper,
                            "block_name": active_block,
                        }
                        counter += 1
                        collected_entries.append(entry)
                        entries_by_layout[layout_index].append(entry)
                        kept_count += 1
                        if (
                            active_block
                            and isinstance(text_height, (int, float))
                            and float(text_height) > 0
                        ):
                            block_height_samples[active_block].append(float(text_height))
                        if is_mtext:
                            mtext_fragments += 1
                        else:
                            text_fragments += 1
                        if from_block:
                            from_blocks_count += 1
                elif kind == "INSERT" and depth < _MAX_INSERT_DEPTH:
                    attrib_before = attrib_count
                    mleader_before = mleader_count
                    block_name = None
                    dxf_obj = getattr(entity, "dxf", None)
                    if dxf_obj is not None:
                        block_name = getattr(dxf_obj, "name", None)
                    if block_name is None:
                        block_name = getattr(entity, "name", None)
                    name_str = block_name if isinstance(block_name, str) else None
                    if name_str and name_str in visited_blocks:
                        return
                    if name_str:
                        visited_blocks.add(name_str)
                    try:
                        virtual_entities = list(entity.virtual_entities())
                    except Exception:
                        virtual_entities = []
                    child_parent_layer = effective_layer or parent_effective_layer
                    is_preferred_block = False
                    if name_str:
                        name_upper = name_str.upper()
                        if name_upper in normalized_block_allow:
                            is_preferred_block = True
                        elif any(pattern.search(name_str) for pattern in block_regex_patterns):
                            is_preferred_block = True
                        elif _PREFERRED_BLOCK_NAME_RE.search(name_str):
                            is_preferred_block = True
                    if is_preferred_block and name_str:
                        if name_str not in preferred_block_names:
                            preferred_block_names.append(name_str)
                        bbox = _compute_entity_bbox(
                            entity,
                            include_virtual=True,
                            virtual_entities=virtual_entities,
                        )
                        if bbox is not None:
                            try:
                                xmin, xmax, ymin, ymax = (
                                    float(bbox[0]),
                                    float(bbox[1]),
                                    float(bbox[2]),
                                    float(bbox[3]),
                                )
                            except Exception:
                                xmin = xmax = ymin = ymax = 0.0
                            bbox_entry = [xmin, xmax, ymin, ymax]
                            preferred_block_rois.append(
                                {
                                    "name": name_str,
                                    "layer": effective_layer or layer_name,
                                    "bbox": bbox_entry,
                                }
                            )
                    if virtual_entities:
                        for child in virtual_entities:
                            _process_entity(
                                child,
                                depth=depth + 1,
                                from_block=True,
                                parent_effective_layer=child_parent_layer,
                                active_block=name_str or active_block,
                            )
                    else:
                        blocks = getattr(doc, "blocks", None)
                        block_layout = None
                        if blocks is not None and name_str:
                            get_block = getattr(blocks, "get", None)
                            if callable(get_block):
                                try:
                                    block_layout = get_block(name_str)
                                except Exception:
                                    block_layout = None
                        if block_layout is not None and depth + 1 <= _MAX_INSERT_DEPTH:
                            for child in block_layout:
                                _process_entity(
                                    child,
                                    depth=depth + 1,
                                    from_block=True,
                                    parent_effective_layer=child_parent_layer,
                                    active_block=name_str or active_block,
                                )
                    for attribute in _iter_insert_attributes(entity):
                        _process_entity(
                            attribute,
                            depth=depth + 1,
                            from_block=True,
                            parent_effective_layer=child_parent_layer,
                            active_block=name_str or active_block,
                        )
                    if name_str:
                        visited_blocks.discard(name_str)
                    attrib_delta = attrib_count - attrib_before
                    mleader_delta = mleader_count - mleader_before
                    if attrib_delta or mleader_delta:
                        print(
                            "[INSERT] name={name} depth={depth} attrib={attrib} mleader={mleader}".format(
                                name=name_str or "-",
                                depth=depth,
                                attrib=attrib_delta,
                                mleader=mleader_delta,
                            )
                        )

            for entity in base_entities:
                marker = id(entity)
                if marker in seen_entities:
                    continue
                seen_entities.add(marker)
                _process_entity(
                    entity,
                    depth=0,
                    from_block=False,
                    parent_effective_layer=None,
                    active_block=None,
                )

            print(
                f"[TEXT-SCAN] layout={layout_name} text={text_fragments} "
                f"mtext={mtext_fragments} kept={kept_count} from_blocks={from_blocks_count}"
            )

        if preferred_block_names:
            print(f"[TEXT-SCAN] preferred_blocks={preferred_block_names}")
        _LAST_TEXT_TABLE_DEBUG["preferred_blocks"] = list(preferred_block_names)
        _LAST_TEXT_TABLE_DEBUG["attrib_lines"] = attrib_count
        _LAST_TEXT_TABLE_DEBUG["mleader_lines"] = mleader_count
        print(
            f"[TEXT-SCAN] attrib_lines={attrib_count} mleader_lines={mleader_count} "
            f"depth_max={_MAX_INSERT_DEPTH} allow_layers={allowlist_display}"
        )

        def _format_layer_summary(counts: Mapping[str, int]) -> str:
            if not counts:
                return "{}"
            top = sorted(counts.items(), key=lambda item: (-item[1], item[0]))[:5]
            return "{" + ", ".join(f"{name or '-'}:{count}" for name, count in top) + "}"

        layer_counts_pre: dict[str, int] = defaultdict(int)
        for entry in collected_entries:
            layer_key = str(
                entry.get("effective_layer")
                or entry.get("layer")
                or ""
            ).strip()
            layer_counts_pre[layer_key] += 1
        print(f"[TEXT-SCAN] kept_by_layer(pre)={_format_layer_summary(layer_counts_pre)}")

        if resolved_allowlist is not None:
            filtered_entries: list[dict[str, Any]] = []
            for layout_index in layout_order:
                layout_entries = entries_by_layout.get(layout_index)
                if not layout_entries:
                    continue
                layout_name = layout_names.get(layout_index, str(layout_index))
                kept_for_layout = [
                    entry
                    for entry in layout_entries
                    if not (entry.get("effective_layer_upper") or "")
                    or (entry.get("effective_layer_upper") or "")
                    in resolved_allowlist
                ]
                kept_count = len(kept_for_layout)
                if kept_count == 0:
                    print(
                        "[LAYER] layout={layout} allow={allow} kept=0 → fallback=no-filter".format(
                            layout=layout_name,
                            allow=allowlist_display,
                        )
                    )
                    filtered_entries.extend(layout_entries)
                else:
                    print(
                        "[LAYER] layout={layout} allow={allow} kept={count}".format(
                            layout=layout_name,
                            allow=allowlist_display,
                            count=kept_count,
                        )
                    )
                    filtered_entries.extend(kept_for_layout)
        else:
            filtered_entries = list(collected_entries)

        layer_counts_post: dict[str, int] = defaultdict(int)
        for entry in filtered_entries:
            layer_key = str(
                entry.get("effective_layer")
                or entry.get("layer")
                or ""
            ).strip()
            layer_counts_post[layer_key] += 1
        print(
            f"[TEXT-SCAN] kept_by_layer(post-allow)={_format_layer_summary(layer_counts_post)}"
        )

        collected_entries = filtered_entries

        if roi_hint_effective is None and preferred_block_rois:
            block_hint: Mapping[str, Any] | None = None
            for block_info in preferred_block_rois:
                bbox = block_info.get("bbox")
                if not bbox:
                    continue
                name = block_info.get("name")
                layer = block_info.get("layer")
                heights = block_height_samples.get(str(name) if name else "")
                median_height = (
                    statistics.median(heights)
                    if heights
                    else 0.0
                )
                pad = 2.0 * median_height if median_height > 0 else 6.0
                block_hint = {
                    "source": "BLOCK",
                    "name": name,
                    "layer": layer,
                    "bbox": [
                        float(bbox[0]),
                        float(bbox[1]),
                        float(bbox[2]),
                        float(bbox[3]),
                    ],
                    "pad": pad,
                    "median_height": median_height,
                }
                break
            if block_hint is not None:
                roi_hint_effective = block_hint
                _LAST_TEXT_TABLE_DEBUG["roi_hint"] = dict(block_hint)
                bbox_vals = block_hint.get("bbox")
                if (
                    isinstance(bbox_vals, (list, tuple))
                    and len(bbox_vals) == 4
                    and all(isinstance(val, (int, float)) for val in bbox_vals)
                ):
                    print(
                        "[ROI] seeded_from=BLOCK name={name} layer={layer} box=[{xmin:.1f}..{xmax:.1f}, {ymin:.1f}..{ymax:.1f}]".format(
                            name=block_hint.get("name") or "-",
                            layer=block_hint.get("layer") or "-",
                            xmin=float(bbox_vals[0]),
                            xmax=float(bbox_vals[1]),
                            ymin=float(bbox_vals[2]),
                            ymax=float(bbox_vals[3]),
                        )
                    )

        if not collected_entries:
            table_lines = []
            print("[TEXT-SCAN] rows_txt count=0")
            print("[TEXT-SCAN] parsed rows: 0")
            return table_lines

        def _entry_sort_key(entry: dict[str, Any]) -> tuple[float, float, int, int]:
            x_val = entry.get("x")
            y_val = entry.get("y")
            try:
                y_key = -float(y_val) if y_val is not None else float("inf")
            except Exception:
                y_key = float("inf")
            try:
                x_key = float(x_val) if x_val is not None else float("inf")
            except Exception:
                x_key = float("inf")
            return (y_key, x_key, int(entry.get("layout_index", 0)), int(entry.get("order", 0)))

        collected_entries.sort(key=_entry_sort_key)

        candidate_entries: list[dict[str, Any]] = []
        row_active = False
        continuation_budget = 0
        for idx, entry in enumerate(collected_entries):
            stripped = entry.get("text", "").strip()
            if not stripped:
                row_active = False
                continuation_budget = 0
                continue
            next_text = (
                collected_entries[idx + 1].get("text", "")
                if idx + 1 < len(collected_entries)
                else None
            )
            row_start = _is_row_start(stripped, next_text=next_text)
            token_hit = _has_candidate_token(stripped)
            keep_line = False
            if row_start:
                row_active = True
                continuation_budget = 3
                keep_line = True
            elif token_hit:
                keep_line = True
                if row_active:
                    continuation_budget = max(continuation_budget, 1)
                row_active = row_active or token_hit
            elif row_active and continuation_budget > 0:
                keep_line = True
                continuation_budget -= 1
            else:
                row_active = False
                continuation_budget = 0
            if keep_line:
                candidate_entries.append(entry)

        if debug_enabled and candidate_entries:
            limit = min(40, len(candidate_entries))
            print(f"[TEXT-SCAN] candidates[0..{limit - 1}]:")
            for idx, entry in enumerate(candidate_entries[:40]):
                x_val = entry.get("x")
                y_val = entry.get("y")
                if isinstance(x_val, (int, float)):
                    x_display = f"{float(x_val):.3f}"
                else:
                    x_display = "-"
                if isinstance(y_val, (int, float)):
                    y_display = f"{float(y_val):.3f}"
                else:
                    y_display = "-"
                block_display = entry.get("block_name") or "-"
                print(
                    f"  [{idx:02d}] (x={x_display} y={y_display}) block={block_display} "
                    f"text=\"{entry.get('text', '')}\""
                )

        normalized_entries: list[dict[str, Any]] = []
        normalized_lines: list[str] = []
        for entry in candidate_entries:
            raw_line = str(entry.get("text", ""))
            match = _match_row_quantity(raw_line)
            if match:
                prefix = raw_line[: match.start()].strip(" |")
                suffix = raw_line[match.end() :].strip()
                row_token = match.group(0).strip()
                parts = [row_token]
                if prefix:
                    parts.append(prefix)
                if suffix:
                    parts.append(suffix)
                normalized_line = " ".join(parts)
            else:
                normalized_line = raw_line
            normalized_line = " ".join(normalized_line.split())
            entry_copy = dict(entry)
            entry_copy["normalized_text"] = normalized_line
            normalized_entries.append(entry_copy)
            normalized_lines.append(normalized_line)

        candidate_entries = normalized_entries
        table_lines = normalized_lines

        debug_candidates: list[dict[str, Any]] = []
        for entry in candidate_entries:
            debug_candidates.append(
                {
                    "layout": entry.get("layout_name"),
                    "in_block": bool(entry.get("from_block")),
                    "block": entry.get("block_name"),
                    "x": entry.get("x"),
                    "y": entry.get("y"),
                    "text": entry.get("normalized_text")
                    or entry.get("text")
                    or "",
                }
            )
        _LAST_TEXT_TABLE_DEBUG["candidates"] = debug_candidates

        current_row: list[str] = []
        for idx, entry in enumerate(candidate_entries):
            line = entry.get("normalized_text", "").strip()
            if not line:
                continue
            next_line = (
                candidate_entries[idx + 1].get("normalized_text", "")
                if idx + 1 < len(candidate_entries)
                else None
            )
            if _is_row_start(line, next_text=next_line):
                if current_row:
                    merged_rows.append(" ".join(current_row))
                current_row = [line]
            elif current_row:
                current_row.append(line)
        if current_row:
            merged_rows.append(" ".join(current_row))

        rows_txt_initial = len(merged_rows)
        print(f"[TEXT-SCAN] rows_txt count={len(merged_rows)}")
        for idx, row_text in enumerate(merged_rows[:10]):
            print(f"  [{idx:02d}] {row_text}")

        def _parse_rows(row_texts: list[str]) -> tuple[list[dict[str, Any]], dict[str, int], int]:
            families: dict[str, int] = {}
            parsed: list[dict[str, Any]] = []
            total = 0
            for row_text in row_texts:
                text_value = " ".join((row_text or "").split()).strip()
                if not text_value:
                    continue
                qty_val, remainder = _extract_row_quantity_and_remainder(text_value)
                remainder_clean = remainder.strip()
                remainder_normalized = " ".join(remainder_clean.split())
                qty_prefix: str | None = None
                if text_value:
                    match = _match_row_quantity(text_value)
                    if match:
                        qty_prefix = match.group(0).strip()
                if qty_val is None or qty_val <= 0:
                    continue
                side_hint = _detect_row_side(text_value)
                fragment_candidates = _FRAGMENT_SPLIT_RE.split(remainder)
                fragments = [frag.strip() for frag in fragment_candidates if frag.strip()]
                if not fragments:
                    base_fragment = remainder_clean or text_value
                    fragments = [base_fragment]
                has_paren_prefix = bool(_ROW_QUANTITY_PATTERNS[0].match(text_value))
                for fragment in fragments:
                    fragment_clean = " ".join(fragment.split())
                    if not fragment_clean:
                        continue
<<<<<<< HEAD
                    if len(fragments) == 1 and qty_val is not None:
                        compact_original = " ".join(text_value.split())
                        if (
                            compact_original
                            and f"({qty_val})" in text_value
                            and f"({qty_val})" not in fragment_clean
                        ):
                            fragment_clean = compact_original
                    if has_paren_prefix and len(fragments) == 1:
                        if not fragment_clean.lstrip().startswith("("):
                            fragment_clean = f"({qty_val}) {fragment_clean}".strip()
=======
                    display_fragment = fragment_clean
                    if len(fragments) == 1 and fragment_clean == remainder_normalized:
                        display_fragment = text_value
                    elif qty_prefix:
                        prefix = qty_prefix
                        qty_prefix = None
                        if not display_fragment.startswith(prefix):
                            display_fragment = f"{prefix} {display_fragment}".strip()
>>>>>>> 2b0ed86b
                    ref_text, ref_value = _extract_row_reference(fragment_clean)
                    has_action = bool(_HOLE_ACTION_TOKEN_RE.search(fragment_clean))
                    has_reference = bool(ref_text or (ref_value is not None))
                    if not has_action and not has_reference:
                        continue
                    side = _detect_row_side(fragment_clean) or side_hint
                    row_dict: dict[str, Any] = {
                        "hole": "",
                        "qty": qty_val,
                        "desc": display_fragment,
                        "ref": ref_text,
                    }
                    if side:
                        row_dict["side"] = side
                    parsed.append(row_dict)
                    total += qty_val
                    if ref_value is not None:
                        key = f"{ref_value:.4f}".rstrip("0").rstrip(".")
                        families[key] = families.get(key, 0) + qty_val
            return (parsed, families, total)

        parsed_rows, families, total_qty = _parse_rows(merged_rows)

        def _cluster_entries_by_y(
            entries: list[dict[str, Any]]
        ) -> list[list[dict[str, Any]]]:
            valid = [entry for entry in entries if entry.get("normalized_text")]
            if not valid:
                return []

            def _estimate_eps(values: list[dict[str, Any]]) -> float:
                y_values: list[float] = []
                for item in values:
                    y_val = item.get("y")
                    if isinstance(y_val, (int, float)):
                        y_values.append(float(y_val))
                if len(y_values) >= 2:
                    diffs = [abs(y_values[i] - y_values[i + 1]) for i in range(len(y_values) - 1)]
                    diffs = [diff for diff in diffs if diff > 0]
                    if diffs:
                        median_diff = statistics.median(diffs)
                        if median_diff > 0:
                            return max(4.0, median_diff * 0.75)
                return 8.0

            eps = _estimate_eps(valid)
            for _ in range(3):
                clusters: list[list[dict[str, Any]]] = []
                current: list[dict[str, Any]] | None = None
                prev_y: float | None = None
                for entry in valid:
                    y_val = entry.get("y")
                    y_float = float(y_val) if isinstance(y_val, (int, float)) else None
                    if current is None:
                        current = [entry]
                        clusters.append(current)
                        prev_y = y_float
                        continue
                    if y_float is None or prev_y is None or abs(y_float - prev_y) > eps:
                        current = [entry]
                        clusters.append(current)
                    else:
                        current.append(entry)
                    prev_y = y_float if y_float is not None else prev_y
                if not clusters:
                    return []
                avg_cluster_size = len(valid) / len(clusters)
                if avg_cluster_size >= 1.5 or eps >= 24.0:
                    return clusters
                eps *= 1.5
            return clusters

        def _clusters_to_rows(clusters: list[list[dict[str, Any]]]) -> list[str]:
            rows: list[str] = []
            for cluster in clusters:
                def _x_key(value: Any) -> float:
                    try:
                        return float(value)
                    except Exception:
                        return float("inf")

                ordered = sorted(
                    cluster,
                    key=lambda item: (
                        _x_key(item.get("x")),
                        int(item.get("order", 0)),
                    ),
                )
                parts = [str(item.get("normalized_text", "")).strip() for item in ordered]
                row_text = " ".join(part for part in parts if part)
                row_text = " ".join(row_text.split())
                if not row_text:
                    continue
                if not _HOLE_ACTION_TOKEN_RE.search(row_text):
                    continue
                rows.append(row_text)
            return rows

        if len(parsed_rows) < 8:
            clusters = _cluster_entries_by_y(candidate_entries)
            fallback_rows = _clusters_to_rows(clusters)
            fallback_rows = [row for row in fallback_rows if row]
            fallback_parsed, fallback_families, fallback_qty = _parse_rows(fallback_rows)
            print(
                f"[TEXT-SCAN] fallback clusters={len(clusters)} "
                f"chosen_rows={len(fallback_parsed)} qty_sum={fallback_qty}"
            )
            if fallback_parsed and (
                (fallback_qty, len(fallback_parsed))
                > (total_qty, len(parsed_rows))
            ):
                merged_rows = fallback_rows
                parsed_rows = fallback_parsed
                families = fallback_families
                total_qty = fallback_qty

        if rows_txt_initial < 8:
            chart_lines: list[dict[str, Any]] = []
            sheet_lines: list[dict[str, Any]] = []
            model_lines: list[dict[str, Any]] = []
            other_lines: list[dict[str, Any]] = []
            for entry in collected_entries:
                text_value = str(entry.get("text") or "").strip()
                if not text_value:
                    continue
                record = {
                    "layout_name": entry.get("layout_name"),
                    "from_block": bool(entry.get("from_block")),
                    "block_name": entry.get("block_name"),
                    "x": entry.get("x"),
                    "y": entry.get("y"),
                    "height": entry.get("height"),
                    "text": text_value,
                    "normalized_text": text_value,
                }
                layout_name = str(entry.get("layout_name") or "")
                lower_name = layout_name.lower()
                if "chart" in lower_name:
                    chart_lines.append(record)
                elif "sheet" in lower_name:
                    sheet_lines.append(record)
                elif lower_name == "model":
                    model_lines.append(record)
                else:
                    other_lines.append(record)
            raw_lines = chart_lines + sheet_lines + model_lines
            if not raw_lines:
                raw_lines = list(other_lines)
            _LAST_TEXT_TABLE_DEBUG["raw_lines"] = [
                {
                    "layout": item.get("layout_name"),
                    "in_block": bool(item.get("from_block")),
                    "block": item.get("block_name"),
                    "x": item.get("x"),
                    "y": item.get("y"),
                    "text": item.get("text"),
                }
                for item in raw_lines
            ]
            block_count = sum(1 for item in raw_lines if item.get("from_block"))
            print(
                "[COLUMN] raw_lines total={total} (chart={chart} sheet={sheet} "
                "model={model}) blocks={blocks}".format(
                    total=len(raw_lines),
                    chart=len(chart_lines),
                    sheet=len(sheet_lines),
                    model=len(model_lines),
                    blocks=block_count,
                )
            )
            if raw_lines:
                table_candidate, debug_payload = _build_columnar_table_from_entries(
                    raw_lines, roi_hint=roi_hint_effective
                )
                columnar_table_info = table_candidate
                columnar_debug_info = debug_payload
                if isinstance(debug_payload, Mapping):
                    _LAST_TEXT_TABLE_DEBUG["bands"] = list(
                        debug_payload.get("bands", [])
                    )
                    _LAST_TEXT_TABLE_DEBUG["band_cells"] = list(
                        debug_payload.get("band_cells", [])
                    )
                    _LAST_TEXT_TABLE_DEBUG["rows"] = list(
                        debug_payload.get("rows_txt_fallback", [])
                    )
                    if "roi" in debug_payload:
                        _LAST_TEXT_TABLE_DEBUG["roi"] = debug_payload.get("roi")

        print(f"[TEXT-SCAN] parsed rows: {len(parsed_rows)}")
        for idx, row in enumerate(parsed_rows[:20]):
            ref_val = row.get("ref") or ""
            side_val = row.get("side") or ""
            desc_val = row.get("desc") or ""
            if len(desc_val) > 80:
                desc_val = desc_val[:77] + "..."
            print(
                f"  [{idx:02d}] qty={row.get('qty')} ref={ref_val or '-'} "
                f"side={side_val or '-'} desc={desc_val}"
            )

        if parsed_rows:
            text_rows_info = {
                "rows": parsed_rows,
                "hole_count": total_qty,
                "provenance_holes": "HOLE TABLE",
            }
            if families:
                text_rows_info["hole_diam_families_in"] = families
        else:
            text_rows_info = None

        return table_lines

    def _log_and_normalize(label: str, result: Any) -> tuple[dict[str, Any] | None, tuple[int, int]]:
        rows_list: list[Any] = []
        candidate_map: dict[str, Any] | None = None
        if isinstance(result, Mapping):
            candidate_map = dict(result)
            rows_value = candidate_map.get("rows")
            if isinstance(rows_value, list):
                rows_list = rows_value
            elif isinstance(rows_value, Iterable) and not isinstance(
                rows_value, (str, bytes, bytearray)
            ):
                rows_list = list(rows_value)
                candidate_map["rows"] = rows_list
            else:
                rows_list = []
                candidate_map["rows"] = rows_list
        qty_total = _sum_qty(rows_list)
        row_count = len(rows_list)
        print(f"[TEXT-SCAN] helper={label} rows={row_count} qty={qty_total}")
        return candidate_map, (qty_total, row_count)

    lines = ensure_lines()

    if isinstance(text_rows_info, Mapping):
        fallback_candidate = text_rows_info
        scan_score = _score_table(text_rows_info)
        if scan_score[1] > 0 and scan_score > best_score:
            best_candidate = text_rows_info
            best_score = scan_score

    if callable(helper):
        needs_lines, allows_lines = _analyze_helper_signature(helper)
        use_lines = needs_lines or allows_lines
        args: list[Any] = [doc]
        if use_lines:
            args.append(lines)
        try:
            helper_result = helper(*args)
        except TypeError as exc:
            if use_lines and allows_lines and not needs_lines:
                try:
                    helper_result = helper(doc)
                    use_lines = False
                except Exception as inner_exc:
                    print(f"[EXTRACT] text helper error: {inner_exc}")
                    raise
            else:
                print(f"[EXTRACT] text helper error: {exc}")
                raise
        except Exception as exc:
            print(f"[EXTRACT] text helper error: {exc}")
            raise
        helper_map, helper_score = _log_and_normalize(
            "extract_hole_table_from_text", helper_result or {}
        )
        if helper_map is not None:
            if fallback_candidate is None:
                fallback_candidate = helper_map
            if helper_score[1] > 0 and helper_score > best_score:
                best_candidate = helper_map
                best_score = helper_score

    legacy_helper = _resolve_app_callable("hole_count_from_text_table")
    _print_helper_debug("text_alt", legacy_helper)
    if callable(legacy_helper):
        needs_lines, allows_lines = _analyze_helper_signature(legacy_helper)
        use_lines = needs_lines or allows_lines
        args: list[Any] = [doc]
        if use_lines:
            args.append(lines)
        try:
            legacy_result = legacy_helper(*args)
        except TypeError as exc:
            if use_lines and allows_lines and not needs_lines:
                try:
                    legacy_result = legacy_helper(doc)
                    use_lines = False
                except Exception as inner_exc:
                    print(f"[EXTRACT] text helper error: {inner_exc}")
                    raise
            else:
                print(f"[EXTRACT] text helper error: {exc}")
                raise
        except Exception as exc:
            print(f"[EXTRACT] text helper error: {exc}")
            raise
        legacy_map, legacy_score = _log_and_normalize(
            "hole_count_from_text_table", legacy_result or {}
        )
        if legacy_map is not None:
            if fallback_candidate is None:
                fallback_candidate = legacy_map
            if legacy_score[1] > 0 and legacy_score > best_score:
                best_candidate = legacy_map
                best_score = legacy_score

    primary_result: dict[str, Any] | None = None
    if isinstance(best_candidate, Mapping):
        primary_result = dict(best_candidate)
    elif isinstance(text_rows_info, Mapping):
        primary_result = dict(text_rows_info)
    elif isinstance(fallback_candidate, Mapping):
        primary_result = dict(fallback_candidate)

    _PROMOTED_ROWS_LOGGED = False

    columnar_result: dict[str, Any] | None = None
    if isinstance(columnar_table_info, Mapping):
        columnar_result = dict(columnar_table_info)
        promoted_rows, promoted_qty_sum = _prepare_columnar_promoted_rows(columnar_result)
        columnar_result["rows"] = promoted_rows
        if promoted_qty_sum > 0:
            columnar_result["hole_count"] = promoted_qty_sum
        columnar_result["source_label"] = "text_table (column-mode+stripe)"

    column_selected = False
    if columnar_result:
        existing_score = _score_table(primary_result)
        fallback_score = _score_table(columnar_result)
        if fallback_score[1] > 0 and fallback_score > existing_score:
            primary_result = columnar_result
            column_selected = True
            _print_promoted_rows_once(columnar_result.get("rows", []))

    if primary_result is None:
        fallback = _fallback_text_table(lines)
        if fallback:
            _LAST_TEXT_TABLE_DEBUG["rows"] = list(fallback.get("rows", []))
            return fallback
        _LAST_TEXT_TABLE_DEBUG["rows"] = []
        return {}

    if column_selected:
        primary_result.setdefault("source", "text_table")
    _LAST_TEXT_TABLE_DEBUG["rows"] = list(primary_result.get("rows", []))
    return primary_result


def _normalize_table_rows(rows_value: Any) -> list[dict[str, Any]]:
    if isinstance(rows_value, list):
        source = rows_value
    elif isinstance(rows_value, Iterable) and not isinstance(rows_value, (str, bytes, bytearray)):
        source = list(rows_value)
    else:
        return []
    normalized: list[dict[str, Any]] = []
    for row in source:
        if isinstance(row, Mapping):
            normalized.append(dict(row))
    return normalized


def _qty_to_text(value: Any) -> str | None:
    if value is None:
        return None
    if isinstance(value, Fraction):
        if value.denominator == 1:
            return str(value.numerator)
        return str(value)
    if isinstance(value, (int,)):
        return str(int(value))
    if isinstance(value, float):
        if not math.isfinite(value):
            return None
        rounded = int(round(value))
        if abs(rounded - value) < 1e-6:
            return str(rounded)
        return str(value)
    text = str(value).strip()
    return text or None


def _format_chart_lines_from_rows(rows: Iterable[Mapping[str, Any]]) -> list[str]:
    chart_lines: list[str] = []
    for row in rows:
        if not isinstance(row, Mapping):
            continue
        desc = str(row.get("desc") or "").strip()
        if desc:
            cleaned_desc = " ".join(desc.split())
        else:
            cleaned_desc = ""
        qty_text = _qty_to_text(row.get("qty"))
        if cleaned_desc:
            if not cleaned_desc.startswith("(") and qty_text:
                line = f"({qty_text}) {cleaned_desc}"
            else:
                line = cleaned_desc
        else:
            parts: list[str] = []
            if qty_text:
                parts.append(f"({qty_text})")
            hole_val = str(row.get("hole") or "").strip()
            if hole_val:
                parts.append(hole_val)
            ref_val = str(row.get("ref") or "").strip()
            if ref_val:
                parts.append(ref_val)
            side_val = str(row.get("side") or "").strip()
            if side_val:
                parts.append(side_val)
            extra_desc = str(row.get("desc") or "").strip()
            if extra_desc:
                parts.append(extra_desc)
            line = " ".join(part for part in parts if part)
        line = " ".join(line.split())
        if line:
            chart_lines.append(line)
    return chart_lines


def read_geo(doc) -> dict[str, Any]:
    acad_info_raw = read_acad_table(doc) or {}
    acad_info = dict(acad_info_raw) if isinstance(acad_info_raw, Mapping) else {}
    acad_rows = _normalize_table_rows(acad_info.get("rows"))
    if acad_rows:
        acad_info["rows"] = acad_rows

    best_info: dict[str, Any] = dict(acad_info) if acad_rows else {}
    text_info: dict[str, Any] = {}

    if acad_rows:
        text_info_raw = read_text_table(doc) or {}
        if isinstance(text_info_raw, Mapping):
            text_info = dict(text_info_raw)
            text_rows = _normalize_table_rows(text_info.get("rows"))
            if text_rows:
                text_info["rows"] = text_rows
            chosen = choose_better_table(acad_info, text_info)
            if isinstance(chosen, Mapping):
                best_info = dict(chosen)
    else:
        text_info_raw = read_text_table(doc) or {}
        if isinstance(text_info_raw, Mapping):
            text_info = dict(text_info_raw)
            text_rows = _normalize_table_rows(text_info.get("rows"))
            if text_rows:
                text_info["rows"] = text_rows
            best_info = dict(text_info)

    rows = _normalize_table_rows(best_info.get("rows"))
    if not rows and text_info:
        rows = _normalize_table_rows(text_info.get("rows"))
        if rows:
            best_info = dict(text_info)

    if rows:
        best_info["rows"] = rows

    hole_count_val: Any = best_info.get("hole_count")
    if hole_count_val is None:
        hole_count = _sum_qty(rows)
    else:
        try:
            hole_count = int(float(hole_count_val))
        except Exception:
            hole_count = _sum_qty(rows)

    provenance = best_info.get("provenance_holes")
    if not provenance and text_info:
        provenance = text_info.get("provenance_holes")
    if not provenance:
        provenance = "HOLE TABLE" if rows else "HOLE TABLE (TEXT_FALLBACK)"

    families_val = best_info.get("hole_diam_families_in")
    if not isinstance(families_val, Mapping) and text_info:
        families_val = text_info.get("hole_diam_families_in")
    families = dict(families_val) if isinstance(families_val, Mapping) else None

    chart_lines = _format_chart_lines_from_rows(rows)

    result: dict[str, Any] = {
        "rows": rows,
        "hole_count": hole_count,
        "provenance_holes": provenance,
        "chart_lines": chart_lines,
    }
    if families is not None:
        result["hole_diam_families_in"] = families

    return result


def choose_better_table(a: Mapping[str, Any] | None, b: Mapping[str, Any] | None) -> Mapping[str, Any]:
    helper = _resolve_app_callable("_choose_better")
    if callable(helper):
        try:
            chosen = helper(a, b)
        except Exception:
            chosen = None
        if isinstance(chosen, Mapping):
            return chosen
        if isinstance(chosen, list):
            return {"rows": list(chosen)}
    score_a = _score_table(a)
    score_b = _score_table(b)
    candidate = a if score_a >= score_b else b
    if isinstance(candidate, Mapping):
        return candidate
    return {}


def _format_chart_line(row: Mapping[str, Any]) -> str:
    qty_val = row.get("qty") if isinstance(row, Mapping) else None
    try:
        qty = int(float(qty_val or 0))
    except Exception:
        qty = 0
    ref_raw = row.get("ref") if isinstance(row, Mapping) else None
    ref_text = str(ref_raw) if ref_raw not in (None, "") else "-"
    side_raw = row.get("side") if isinstance(row, Mapping) else None
    if isinstance(side_raw, str) and side_raw.strip():
        side_text = side_raw.strip().upper()
    else:
        side_text = "-"
    desc_source = None
    if isinstance(row, Mapping):
        for key in ("desc", "description", "text", "hole"):
            value = row.get(key)
            if value:
                desc_source = value
                break
    desc_text = "-"
    if desc_source is not None:
        desc_text = " ".join(str(desc_source).split()) or "-"
    return f"qty={qty} ref={ref_text} side={side_text} desc={desc_text}"


def _normalize_table_info(info: Mapping[str, Any] | None) -> dict[str, Any]:
    if not isinstance(info, Mapping):
        return {}
    normalized: dict[str, Any] = dict(info)
    rows_raw = normalized.get("rows")
    if isinstance(rows_raw, list):
        rows_list = [dict(row) if isinstance(row, Mapping) else row for row in rows_raw]
    elif isinstance(rows_raw, Iterable) and not isinstance(rows_raw, (str, bytes, bytearray)):
        rows_list = [dict(row) if isinstance(row, Mapping) else row for row in rows_raw]
    else:
        rows_list = []
    normalized["rows"] = rows_list

    hole_count_raw = normalized.get("hole_count")
    try:
        hole_count = int(float(hole_count_raw))
    except Exception:
        hole_count = 0
    if hole_count <= 0:
        hole_count = _sum_qty(row for row in rows_list if isinstance(row, Mapping))
    normalized["hole_count"] = hole_count

    families = normalized.get("hole_diam_families_in")
    if isinstance(families, Mapping):
        normalized["hole_diam_families_in"] = dict(families)
    else:
        normalized["hole_diam_families_in"] = {}

    provenance = normalized.get("provenance_holes")
    if hole_count and not provenance:
        normalized["provenance_holes"] = "HOLE TABLE"

    chart_lines_raw = normalized.get("chart_lines")
    chart_lines: list[str] = []
    if isinstance(chart_lines_raw, Iterable) and not isinstance(
        chart_lines_raw, (str, bytes, bytearray)
    ):
        for entry in chart_lines_raw:
            text = str(entry).strip()
            if text:
                chart_lines.append(text)
    if not chart_lines:
        chart_lines = [
            _format_chart_line(row)
            for row in rows_list
            if isinstance(row, Mapping)
        ]
    normalized["chart_lines"] = chart_lines

    return normalized


def read_geo(doc) -> dict[str, Any]:
    acad_info = read_acad_table(doc) or {}
    text_info = read_text_table(doc) or {}
    best_info = choose_better_table(acad_info, text_info)

    candidates: list[Mapping[str, Any]] = []
    seen_ids: set[int] = set()
    for candidate in (best_info, text_info, acad_info):
        if isinstance(candidate, Mapping):
            key = id(candidate)
            if key not in seen_ids:
                seen_ids.add(key)
                candidates.append(candidate)

    for candidate in candidates:
        normalized = _normalize_table_info(candidate)
        if normalized.get("rows"):
            return normalized

    return {}


def promote_table_to_geo(geo: dict[str, Any], table_info: Mapping[str, Any], source_tag: str) -> None:
    helper = _resolve_app_callable("_persist_rows_and_totals")
    if callable(helper):
        try:
            helper(geo, table_info, src=source_tag)
            return
        except Exception:
            pass
    if not isinstance(table_info, Mapping):
        return
    rows = table_info.get("rows") or []
    if not rows:
        return
    ops_summary = geo.setdefault("ops_summary", {})
    ops_summary["rows"] = list(rows)
    source_label = source_tag
    if isinstance(table_info, Mapping):
        label_candidate = table_info.get("source_label") or table_info.get("source")
        if isinstance(label_candidate, str) and label_candidate.strip():
            source_label = label_candidate
    ops_summary["source"] = source_label
    totals = defaultdict(int)
    for row in rows:
        if not isinstance(row, Mapping):
            continue
        try:
            qty = int(float(row.get("qty") or 0))
        except Exception:
            qty = 0
        desc = str(row.get("desc") or "").upper()
        if qty <= 0:
            continue
        if "TAP" in desc:
            totals["tap"] += qty
            totals["drill"] += qty
            if "BACK" in desc and "FRONT" not in desc:
                totals["tap_back"] += qty
            elif "FRONT" in desc and "BACK" in desc:
                totals["tap_front"] += qty
                totals["tap_back"] += qty
            else:
                totals["tap_front"] += qty
        if any(marker in desc for marker in ("CBORE", "COUNTERBORE", "C'BORE")):
            totals["counterbore"] += qty
            if "BACK" in desc and "FRONT" not in desc:
                totals["counterbore_back"] += qty
            elif "FRONT" in desc and "BACK" in desc:
                totals["counterbore_front"] += qty
                totals["counterbore_back"] += qty
            else:
                totals["counterbore_front"] += qty
        if "JIG GRIND" in desc:
            totals["jig_grind"] += qty
        if (
            "SPOT" in desc
            or "CENTER DRILL" in desc
            or "C DRILL" in desc
            or "C’DRILL" in desc
        ) and "TAP" not in desc and "THRU" not in desc:
            totals["spot"] += qty
    if totals:
        ops_summary["totals"] = dict(totals)
    preferred_hole_count = _sum_qty(rows)
    hole_count = table_info.get("hole_count")
    if preferred_hole_count > 0:
        hole_count = preferred_hole_count
    try:
        geo["hole_count"] = int(hole_count)
    except Exception:
        pass
    provenance = geo.setdefault("provenance", {})
    provenance["holes"] = "HOLE TABLE"


def extract_geometry(doc) -> dict[str, Any]:
    helper = _resolve_app_callable("_build_geo_from_ezdxf_doc")
    if callable(helper):
        try:
            geo = helper(doc)
        except Exception:
            geo = None
        if isinstance(geo, Mapping):
            return dict(geo)
    return {}


def _load_doc_for_path(path: Path, *, use_oda: bool, out_ver: str | None = None) -> Any:
    ezdxf_mod = geometry.require_ezdxf()
    readfile = getattr(ezdxf_mod, "readfile", None)
    if not callable(readfile):
        raise AttributeError("ezdxf module does not expose a callable readfile")
    lower_suffix = path.suffix.lower()
    oda_version = _normalize_oda_version(out_ver)
    if lower_suffix == ".dwg":
        if use_oda and _HAS_ODAFC:
            odafc_mod = None
            try:
                odafc_mod = _ezdxf_vendor.require_odafc()
            except Exception:
                odafc_mod = None
            if odafc_mod is not None:
                odaread = getattr(odafc_mod, "readfile", None)
                if callable(odaread):
                    return odaread(str(path))
        if oda_version:
            print(
                "[DEBUG] ODA args: convert_dwg_to_dxf(path='{path}', out_ver='{ver}')".format(
                    path=str(path),
                    ver=oda_version,
                )
            )
            dxf_path = convert_dwg_to_dxf(str(path), out_ver=oda_version)
        else:
            dxf_path = convert_dwg_to_dxf(str(path))
        return readfile(dxf_path)
    return readfile(str(path))


def _ensure_ops_summary_map(candidate: Any) -> dict[str, Any]:
    if isinstance(candidate, Mapping):
        return dict(candidate)
    return {}


def _best_geo_hole_count(geo: Mapping[str, Any]) -> int | None:
    for key in ("hole_count", "hole_count_geom", "hole_count_geom_dedup", "hole_count_geom_raw"):
        value = geo.get(key) if isinstance(geo, Mapping) else None
        try:
            val_int = int(float(value))
        except Exception:
            val_int = 0
        if val_int > 0:
            return val_int
    return None


def read_geo(
    doc: Any,
    *,
    prefer_table: bool = True,
    feature_flags: Mapping[str, Any] | None = None,
    layer_allowlist: Iterable[str] | None = _DEFAULT_LAYER_ALLOWLIST,
    block_name_allowlist: Iterable[str] | None = None,
    block_name_regex: Iterable[str] | str | None = None,
) -> dict[str, Any]:
    """Process a loaded DXF/DWG document into GEO payload details."""

    del feature_flags  # placeholder for future feature toggles
    geo = extract_geometry(doc)
    if not isinstance(geo, dict):
        geo = {}

    use_tables = bool(prefer_table)

    existing_ops_summary = geo.get("ops_summary") if isinstance(geo, Mapping) else {}
    provenance = geo.get("provenance") if isinstance(geo, Mapping) else {}
    provenance_holes = None
    if isinstance(provenance, Mapping):
        provenance_holes = provenance.get("holes")
    existing_source = ""
    if isinstance(existing_ops_summary, Mapping):
        existing_source = str(existing_ops_summary.get("source") or "")
    existing_is_table = bool(
        use_tables
        and (
            (existing_source and "table" in existing_source.lower())
            or (isinstance(provenance_holes, str) and provenance_holes.upper() == "HOLE TABLE")
        )
    )
    if existing_is_table and isinstance(existing_ops_summary, Mapping):
        current_table_info = dict(existing_ops_summary)
        rows = current_table_info.get("rows")
        if isinstance(rows, Iterable) and not isinstance(rows, list):
            current_table_info["rows"] = list(rows)
    else:
        current_table_info = {}

    try:
        acad_info = read_acad_table(doc, layer_allowlist=layer_allowlist) or {}
    except TypeError as exc:
        if "layer_allowlist" in str(exc):
            try:
                acad_info = read_acad_table(doc) or {}
            except Exception:
                acad_info = {}
        else:
            raise
    except Exception:
        acad_info = {}
    acad_roi_hint: Mapping[str, Any] | None = None
    if isinstance(acad_info, Mapping):
        roi_candidate = acad_info.get("roi_hint")
        acad_roi_hint = roi_candidate if isinstance(roi_candidate, Mapping) else None
    try:
        text_info = read_text_table(
            doc,
            layer_allowlist=layer_allowlist,
            roi_hint=acad_roi_hint,
            block_name_allowlist=block_name_allowlist,
            block_name_regex=block_name_regex,
        ) or {}
    except TypeError as exc:
        if "layer_allowlist" in str(exc) or "roi_hint" in str(exc):
            try:
                text_info = read_text_table(doc) or {}
            except Exception:
                text_info = {}
        else:
            raise
    except Exception:
        text_info = {}

    acad_rows = len((acad_info.get("rows") or [])) if isinstance(acad_info, Mapping) else 0
    text_rows = len((text_info.get("rows") or [])) if isinstance(text_info, Mapping) else 0
    print(f"[EXTRACT] acad_rows={acad_rows} text_rows={text_rows}")

    best_table = choose_better_table(acad_info, text_info)
    score_a = _score_table(acad_info)
    score_b = _score_table(text_info)
    table_used = False
    source_tag = None
    existing_score = _score_table(current_table_info)
    best_score = _score_table(best_table)
    if (
        use_tables
        and isinstance(best_table, Mapping)
        and best_table.get("rows")
        and best_score > existing_score
    ):
        source_tag = "acad_table" if score_a >= score_b else "text_table"
        promote_table_to_geo(geo, best_table, source_tag)
        table_used = True

    ops_summary = _ensure_ops_summary_map(geo.get("ops_summary"))
    geo["ops_summary"] = ops_summary
    rows = ops_summary.get("rows")
    if not isinstance(rows, list):
        if isinstance(rows, Iterable):
            rows = list(rows)
        else:
            rows = []
    if not table_used and existing_is_table:
        table_used = bool(rows)
    if table_used:
        qty_sum = _sum_qty(rows)
    else:
        if rows:
            ops_summary.pop("rows", None)
            rows = []
        qty_sum = 0
        ops_summary["source"] = "geom"
    if not table_used:
        hole_count = _best_geo_hole_count(geo)
        if hole_count:
            geo["hole_count"] = hole_count

    if table_used and source_tag:
        ops_summary["source"] = source_tag
    totals = ops_summary.get("totals")
    if isinstance(totals, Mapping):
        ops_summary["totals"] = dict(totals)

    rows_for_log = rows
    if table_used:
        rows_for_log = ops_summary.get("rows") or []
        if not isinstance(rows_for_log, list) and isinstance(rows_for_log, Iterable):
            rows_for_log = list(rows_for_log)
        qty_sum = _sum_qty(rows_for_log)
    print(
        f"[EXTRACT] published rows={len(rows_for_log)} qty_sum={qty_sum} "
        f"source={ops_summary.get('source')}"
    )
    provenance_holes = None
    provenance = geo.get("provenance")
    if isinstance(provenance, Mapping):
        provenance_holes = provenance.get("holes")
    print(f"[EXTRACT] provenance={provenance_holes}")

    debug_payload = get_last_text_table_debug() or {}
    hole_count_val = None
    try:
        hole_count_val = geo.get("hole_count") if isinstance(geo, Mapping) else None
    except Exception:
        hole_count_val = None
    if hole_count_val in (None, ""):
        hole_count_val = _best_geo_hole_count(geo) if isinstance(geo, Mapping) else None

    payload_rows: list[Mapping[str, Any]] = []
    if isinstance(rows_for_log, list):
        payload_rows = rows_for_log
    elif isinstance(rows_for_log, Iterable):
        payload_rows = list(rows_for_log)

    families_map: dict[str, int] | None = None
    for candidate in (best_table, text_info, acad_info, current_table_info):
        if not isinstance(candidate, Mapping):
            continue
        families_val = candidate.get("hole_diam_families_in")
        if isinstance(families_val, Mapping) and families_val:
            normalized_families: dict[str, int] = {}
            for key, value in families_val.items():
                try:
                    normalized_families[str(key)] = int(value)
                except Exception:
                    continue
            if normalized_families:
                families_map = normalized_families
                break

    chart_lines = [
        _format_chart_line(row) for row in payload_rows if isinstance(row, Mapping)
    ]

    result_payload = {
        "geo": geo,
        "ops_summary": ops_summary,
        "rows": payload_rows,
        "qty_sum": qty_sum,
        "hole_count": hole_count_val,
        "provenance_holes": provenance_holes,
        "table_used": table_used,
        "source": ops_summary.get("source") if isinstance(ops_summary, Mapping) else None,
        "debug_payload": debug_payload,
        "chart_lines": chart_lines,
    }

    if families_map is not None:
        result_payload["hole_diam_families_in"] = families_map

    return result_payload


def _read_geo_payload_from_path(
    path_obj: Path,
    *,
    prefer_table: bool = True,
    use_oda: bool = True,
    feature_flags: Mapping[str, Any] | None = None,
    layer_allowlist: Iterable[str] | None = _DEFAULT_LAYER_ALLOWLIST,
    block_name_allowlist: Iterable[str] | None = None,
    block_name_regex: Iterable[str] | str | None = None,
) -> dict[str, Any]:
    try:
        doc = _load_doc_for_path(path_obj, use_oda=use_oda)
    except Exception as exc:  # pragma: no cover - defensive logging
        print(f"[EXTRACT] failed to load document: {exc}")
        return {"error": str(exc)}

    payload = read_geo(
        doc,
        prefer_table=prefer_table,
        feature_flags=feature_flags,
        layer_allowlist=layer_allowlist,
        block_name_allowlist=block_name_allowlist,
        block_name_regex=block_name_regex,
    )

    scan_info = get_last_acad_table_scan() or {}
    tables_found = 0
    try:
        tables_found = int(scan_info.get("tables_found", 0))  # type: ignore[arg-type]
    except Exception:
        tables_found = 0
    if tables_found == 0 and path_obj.suffix.lower() == ".dwg":
        fallback_versions = [
            "ACAD2000",
            "ACAD2004",
            "ACAD2007",
            "ACAD2013",
            "ACAD2018",
        ]
        for version in fallback_versions:
            oda_version = _normalize_oda_version(version) or version
            print(f"[ACAD-TABLE] trying DXF fallback version={oda_version}")
            try:
                fallback_doc = _load_doc_for_path(
                    path_obj, use_oda=use_oda, out_ver=oda_version
                )
            except Exception as exc:
                print(f"[ACAD-TABLE] DXF fallback {oda_version} failed: {exc}")
                continue
            payload = read_geo(
                fallback_doc,
                prefer_table=prefer_table,
                feature_flags=feature_flags,
                layer_allowlist=layer_allowlist,
                block_name_allowlist=block_name_allowlist,
                block_name_regex=block_name_regex,
            )
            scan_info = get_last_acad_table_scan() or {}
            try:
                tables_found = int(scan_info.get("tables_found", 0))
            except Exception:
                tables_found = 0
            if tables_found:
                break
    return payload


def extract_geo_from_path(
    path: str,
    *,
    prefer_table: bool = True,
    use_oda: bool = True,
    feature_flags: Mapping[str, Any] | None = None,
    layer_allowlist: Iterable[str] | None = _DEFAULT_LAYER_ALLOWLIST,
    block_name_allowlist: Iterable[str] | None = None,
    block_name_regex: Iterable[str] | str | None = None,
) -> dict[str, Any]:
    """Load DWG/DXF at ``path`` and return a GEO dictionary."""

    path_obj = Path(path)
    payload = _read_geo_payload_from_path(
        path_obj,
        prefer_table=prefer_table,
        use_oda=use_oda,
        feature_flags=feature_flags,
        layer_allowlist=layer_allowlist,
        block_name_allowlist=block_name_allowlist,
        block_name_regex=block_name_regex,
    )
    if "error" in payload:
        return {"error": payload["error"]}
    geo = payload.get("geo")
    if isinstance(geo, dict):
        return geo
    return {}


def extract_geo_from_path(
    path: str,
    *,
    prefer_table: bool = True,
    use_oda: bool = True,
    feature_flags: Mapping[str, Any] | None = None,
    layer_allowlist: Iterable[str] | None = _DEFAULT_LAYER_ALLOWLIST,
    block_name_allowlist: Iterable[str] | None = None,
    block_name_regex: Iterable[str] | str | None = None,
) -> dict[str, Any]:
    """Load DWG/DXF at ``path`` and return a GEO dictionary."""

    path_obj = Path(path)
    return _read_geo_payload_from_path(
        path_obj,
        prefer_table=prefer_table,
        use_oda=use_oda,
        feature_flags=feature_flags,
        layer_allowlist=layer_allowlist,
        block_name_allowlist=block_name_allowlist,
        block_name_regex=block_name_regex,
    )


def get_last_text_table_debug() -> dict[str, Any] | None:
    if isinstance(_LAST_TEXT_TABLE_DEBUG, dict):
        return _LAST_TEXT_TABLE_DEBUG
    return None


def get_last_acad_table_scan() -> dict[str, Any] | None:
    if isinstance(_LAST_ACAD_TABLE_SCAN, Mapping):
        scan: dict[str, Any] = dict(_LAST_ACAD_TABLE_SCAN)
        tables = scan.get("tables")
        if isinstance(tables, list):
            normalized: list[dict[str, Any]] = []
            for entry in tables:
                if isinstance(entry, Mapping):
                    normalized.append(dict(entry))
                else:
                    normalized.append({"value": entry})
            scan["tables"] = normalized
        return scan
    return None


__all__ = [
    "read_geo",
    "extract_geo_from_path",
    "read_acad_table",
    "rows_from_acad_table",
    "read_geo",
    "read_text_table",
    "read_geo",
    "choose_better_table",
    "promote_table_to_geo",
    "extract_geometry",
    "read_geo",
    "get_last_text_table_debug",
    "get_last_acad_table_scan",
]<|MERGE_RESOLUTION|>--- conflicted
+++ resolved
@@ -4269,19 +4269,6 @@
                     fragment_clean = " ".join(fragment.split())
                     if not fragment_clean:
                         continue
-<<<<<<< HEAD
-                    if len(fragments) == 1 and qty_val is not None:
-                        compact_original = " ".join(text_value.split())
-                        if (
-                            compact_original
-                            and f"({qty_val})" in text_value
-                            and f"({qty_val})" not in fragment_clean
-                        ):
-                            fragment_clean = compact_original
-                    if has_paren_prefix and len(fragments) == 1:
-                        if not fragment_clean.lstrip().startswith("("):
-                            fragment_clean = f"({qty_val}) {fragment_clean}".strip()
-=======
                     display_fragment = fragment_clean
                     if len(fragments) == 1 and fragment_clean == remainder_normalized:
                         display_fragment = text_value
@@ -4290,7 +4277,6 @@
                         qty_prefix = None
                         if not display_fragment.startswith(prefix):
                             display_fragment = f"{prefix} {display_fragment}".strip()
->>>>>>> 2b0ed86b
                     ref_text, ref_value = _extract_row_reference(fragment_clean)
                     has_action = bool(_HOLE_ACTION_TOKEN_RE.search(fragment_clean))
                     has_reference = bool(ref_text or (ref_value is not None))
