--- conflicted
+++ resolved
@@ -2,11 +2,7 @@
 
 from __future__ import annotations
 
-<<<<<<< HEAD
-from collections import defaultdict, deque
-=======
 from collections import Counter, defaultdict
->>>>>>> 337a26f6
 from collections.abc import Iterable, Mapping
 from dataclasses import dataclass
 from fractions import Fraction
@@ -4696,13 +4692,9 @@
     roi_hint: Mapping[str, Any] | None = None,
     block_name_allowlist: Iterable[str] | None = None,
     block_name_regex: Iterable[str] | str | None = None,
-<<<<<<< HEAD
-    layout_filters: Mapping[str, Any] | None = None,
-=======
     layer_include_regex: Iterable[str] | str | None = None,
     layer_exclude_regex: Iterable[str] | str | None = None,
     debug_layouts: bool = False,
->>>>>>> 337a26f6
 ) -> dict[str, Any]:
     helper = _resolve_app_callable("extract_hole_table_from_text")
     _print_helper_debug("text", helper)
@@ -4721,11 +4713,6 @@
     resolved_allowlist = _normalize_layer_allowlist(layer_allowlist)
     normalized_block_allow = _normalize_block_allowlist(block_name_allowlist)
     block_regex_patterns = _compile_block_name_patterns(block_name_regex)
-<<<<<<< HEAD
-    layout_allow_all, layout_filter_patterns = _normalize_layout_filters(
-        layout_filters
-    )
-=======
 
     def _compile_layer_patterns(
         patterns: Iterable[str] | str | None,
@@ -4753,7 +4740,6 @@
     exclude_patterns = _compile_layer_patterns(layer_exclude_regex)
     include_display = [pattern.pattern for pattern in include_patterns]
     exclude_display = [pattern.pattern for pattern in exclude_patterns]
->>>>>>> 337a26f6
     allowlist_display = (
         "None"
         if resolved_allowlist is None
@@ -4828,20 +4814,10 @@
             lambda: {"texts": 0, "att": 0, "nested_inserts": 0}
         )
         layout_names_seen: list[str] = []
-<<<<<<< HEAD
-        follow_sheet_requests: dict[str, dict[str, Any]] = {}
-        follow_sheet_target_layouts: list[str] = []
-
-        def _block_stats_entry(name: str | None) -> dict[str, Any]:
-            key = str(name or "")
-            entry = block_stats[key]
-            return entry
-=======
         layout_names_seen_set: set[str] = set()
         scanned_layers_map: dict[str, str] = {}
         follow_sheet_directive: dict[str, Any] | None = None
         follow_sheet_target_layout: str | None = None
->>>>>>> 337a26f6
 
         if doc is None:
             table_lines = []
@@ -4938,66 +4914,6 @@
 
         debug_enabled = _debug_entities_enabled()
 
-<<<<<<< HEAD
-        all_layouts = _iter_layouts()
-        for name, _layout in all_layouts:
-            try:
-                layout_names_seen.append(str(name))
-            except Exception:
-                continue
-
-        layout_lookup: dict[str, tuple[str, Any]] = {}
-        for name, layout_obj in all_layouts:
-            key = _normalize_layout_key(name)
-            if key:
-                layout_lookup[key] = (name, layout_obj)
-
-        layout_queue: deque[tuple[str, Any]] = deque()
-        queued_layout_keys: set[str] = set()
-        for name, layout_obj in all_layouts:
-            name_str = str(name or "")
-            layout_key = _normalize_layout_key(name)
-            if _layout_matches_filter(name_str, layout_allow_all, layout_filter_patterns):
-                layout_queue.append((name, layout_obj))
-                if layout_key:
-                    queued_layout_keys.add(layout_key)
-
-        processed_layout_keys: set[str] = set()
-        layout_index_counter = 0
-
-        def _queue_follow_layout(token_norm: str) -> None:
-            if not token_norm:
-                return
-            request = follow_sheet_requests.get(token_norm)
-            if request is None:
-                request = {"token": token_norm}
-                follow_sheet_requests[token_norm] = request
-            target_label, resolved_layout, resolved_found = _resolve_follow_sheet_layout(
-                token_norm, layout_names_seen
-            )
-            request["target"] = target_label
-            request["resolved"] = resolved_layout if resolved_found else None
-            request["found"] = bool(resolved_found)
-            if resolved_found and resolved_layout:
-                if resolved_layout not in follow_sheet_target_layouts:
-                    follow_sheet_target_layouts.append(resolved_layout)
-                layout_key = _normalize_layout_key(resolved_layout)
-                if layout_key and layout_key not in queued_layout_keys:
-                    queued_layout_keys.add(layout_key)
-                    queued = layout_lookup.get(layout_key)
-                    if queued is not None:
-                        layout_queue.append(queued)
-
-        while layout_queue:
-            layout_name, layout_obj = layout_queue.popleft()
-            layout_key = _normalize_layout_key(layout_name)
-            if layout_key and layout_key in processed_layout_keys:
-                continue
-            if layout_key:
-                processed_layout_keys.add(layout_key)
-            layout_index = layout_index_counter
-            layout_index_counter += 1
-=======
         block_stats: dict[str, dict[str, int]] = {}
 
         def _block_stats_entry(name: str | None) -> dict[str, int]:
@@ -5009,7 +4925,6 @@
             return entry
 
         for layout_index, (layout_name, layout_obj) in enumerate(_iter_layouts()):
->>>>>>> 337a26f6
             layout_names[layout_index] = layout_name
             if layout_name not in layout_names_seen_set:
                 layout_names_seen_set.add(layout_name)
@@ -5049,58 +4964,12 @@
             from_blocks_count = 0
             counter = 0
 
-<<<<<<< HEAD
-            def _iter_insert_attributes(entity: Any) -> Iterable[Any]:
-                attr_seen: set[int] = set()
-                for attr_name in ("attribs", "attribs_raw"):
-                    attr_value = getattr(entity, attr_name, None)
-                    if attr_value is None:
-                        continue
-                    if callable(attr_value):
-                        try:
-                            attr_iterable = attr_value()
-                        except Exception:
-                            continue
-                    else:
-                        attr_iterable = attr_value
-                    if attr_iterable is None:
-                        continue
-                    try:
-                        iterator = list(attr_iterable)
-                    except Exception:
-                        iterator = [attr_iterable]
-                    for attr_entity in iterator:
-                        if attr_entity is None:
-                            continue
-                        marker = id(attr_entity)
-                        if marker in attr_seen:
-                            continue
-                        attr_seen.add(marker)
-                        yield attr_entity
-
-            def _process_entity(
-                entity: Any,
-                *,
-                depth: int,
-                from_block: bool,
-                parent_effective_layer: str | None,
-                active_block: str | None,
-            ) -> None:
-                nonlocal text_fragments, mtext_fragments, kept_count, from_blocks_count, counter
-                nonlocal attrib_count, mleader_count
-                nonlocal hint_logged
-                nonlocal follow_sheet_requests, follow_sheet_target_layouts
-                if depth > _MAX_INSERT_DEPTH:
-                    return
-                dxftype = None
-=======
             for flattened in flatten_entities(layout_obj, depth=_MAX_INSERT_DEPTH):
                 entity = flattened.entity
                 marker = id(entity)
                 if marker in seen_entities:
                     continue
                 seen_entities.add(marker)
->>>>>>> 337a26f6
                 try:
                     dxftype = entity.dxftype()
                 except Exception:
@@ -5145,17 +5014,6 @@
                                 "[HINT] Chart may live on an alternate sheet/block; ensure its INSERT is present and not on a frozen/off layer."
                             )
                             hint_logged = True
-<<<<<<< HEAD
-                        if "FOR HOLE CHART" in normalized_upper:
-                            directive_match = _FOLLOW_SHEET_DIRECTIVE_RE.search(
-                                normalized_upper
-                            )
-                            if directive_match:
-                                raw_target = directive_match.group("target") or ""
-                                token_norm = re.sub(r"[^A-Z0-9]", "", raw_target.upper())
-                                if token_norm:
-                                    _queue_follow_layout(token_norm)
-=======
                         if follow_sheet_directive is None:
                             match = _FOLLOW_SHEET_DIRECTIVE_RE.search(normalized)
                             if match:
@@ -5164,7 +5022,6 @@
                                     "token": match.group("target"),
                                     "text": normalized,
                                 }
->>>>>>> 337a26f6
                         entry = {
                             "layout_index": layout_index,
                             "layout_name": layout_name,
@@ -7097,13 +6954,9 @@
     layer_allowlist: Iterable[str] | None = _DEFAULT_LAYER_ALLOWLIST,
     block_name_allowlist: Iterable[str] | None = None,
     block_name_regex: Iterable[str] | str | None = None,
-<<<<<<< HEAD
-    layout_filters: Mapping[str, Any] | None = None,
-=======
     layer_include_regex: Iterable[str] | str | None = None,
     layer_exclude_regex: Iterable[str] | str | None = None,
     debug_layouts: bool = False,
->>>>>>> 337a26f6
 ) -> dict[str, Any]:
     """Process a loaded DXF/DWG document into GEO payload details."""
 
@@ -7171,13 +7024,9 @@
             roi_hint=acad_roi_hint,
             block_name_allowlist=block_name_allowlist,
             block_name_regex=block_name_regex,
-<<<<<<< HEAD
-            layout_filters=layout_filters,
-=======
             layer_include_regex=layer_include_regex,
             layer_exclude_regex=layer_exclude_regex,
             debug_layouts=debug_layouts,
->>>>>>> 337a26f6
         ) or {}
     except TypeError as exc:
         if "layer_allowlist" in str(exc) or "roi_hint" in str(exc) or "layout_filters" in str(exc):
