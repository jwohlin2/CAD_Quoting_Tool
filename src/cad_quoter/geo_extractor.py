--- conflicted
+++ resolved
@@ -6295,39 +6295,6 @@
     except Exception:
         tables_found = 0
     log_last_dxf_fallback(tables_found)
-<<<<<<< HEAD
-    published_rows_list: list[Any] = []
-    published = False
-    if isinstance(payload, Mapping):
-        def _collect_rows(candidate: Any) -> list[Any]:
-            if isinstance(candidate, list):
-                return candidate
-            if isinstance(candidate, tuple):
-                return list(candidate)
-            if isinstance(candidate, Iterable) and not isinstance(
-                candidate, (str, bytes, Mapping)
-            ):
-                return list(candidate)
-            return []
-
-        published_rows_list = _collect_rows(payload.get("rows"))
-        if published_rows_list:
-            published = True
-        else:
-            ops_summary_obj = payload.get("ops_summary")
-            if isinstance(ops_summary_obj, Mapping):
-                summary_rows = _collect_rows(ops_summary_obj.get("rows"))
-                if summary_rows:
-                    published_rows_list = summary_rows
-                    published = True
-        if not published:
-            qty_sum_val = payload.get("qty_sum")
-            if isinstance(qty_sum_val, (int, float)) and qty_sum_val > 0:
-                published = True
-        if not published and payload.get("table_used"):
-            published = True
-    if published:
-=======
     published_rows_obj = payload.get("rows") if isinstance(payload, Mapping) else None
     if isinstance(published_rows_obj, Iterable) and not isinstance(
         published_rows_obj, list
@@ -6338,7 +6305,6 @@
     else:
         published_rows_list = []
     if published_rows_list:
->>>>>>> 28f2d9a3
         return payload
     if tables_found == 0 and path_obj.suffix.lower() == ".dwg":
         fallback_versions = [
