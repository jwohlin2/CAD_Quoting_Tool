"""Isolated GEO extraction helpers for DWG/DXF sources."""

from __future__ import annotations

from collections import Counter, defaultdict, deque
from collections.abc import Iterable, Mapping, Sequence
from dataclasses import dataclass
from fractions import Fraction
import inspect
import math
from functools import lru_cache
import os
from pathlib import Path
import re
import statistics
from typing import Any, Callable
from fnmatch import fnmatchcase

from cad_quoter import geometry
from cad_quoter.geometry import convert_dwg_to_dxf
from cad_quoter.geometry.dxf_enrich import detect_units_scale
from cad_quoter.vendors import ezdxf as _ezdxf_vendor


NO_TEXT_ROWS_MESSAGE = "No text found before filtering; use --dump-ents to inspect."


class NoTextRowsError(RuntimeError):
    """Raised when neither ACAD nor text pipelines yield usable rows."""

    def __init__(self, message: str = NO_TEXT_ROWS_MESSAGE) -> None:
        super().__init__(message)


TransformMatrix = tuple[float, float, float, float, float, float]


@dataclass(slots=True)
class FlattenedEntity:
    """Metadata wrapper for entities yielded by :func:`flatten_entities`."""

    entity: Any
    transform: TransformMatrix
    from_block: bool
    block_name: str | None
    block_stack: tuple[str, ...]
    depth: int
    layer: str
    layer_upper: str
    effective_layer: str
    effective_layer_upper: str


_IDENTITY_TRANSFORM: TransformMatrix = (1.0, 0.0, 0.0, 0.0, 1.0, 0.0)


_OPS_SEGMENT_SPLIT_RE = re.compile(r"[;•]+")
_TAP_WORD_TOKEN_RE = re.compile(r"\bTAP\b", re.IGNORECASE)
_TAP_THREAD_TOKEN_RE = re.compile(
    r"(?:#\s*\d+\s*-\s*\d+|\b\d+\s*/\s*\d+\s*-\s*\d+\b)",
    re.IGNORECASE,
)
_NPT_TOKEN_RE = re.compile(r"\bN\.?P\.?T\.?\b", re.IGNORECASE)
_COUNTERBORE_TOKEN_RE = re.compile(r"\b(?:C['’]?\s*BORE|CBORE)\b", re.IGNORECASE)
_COUNTERSINK_TOKEN_RE = re.compile(r"\b(?:C['’]?\s*SINK|CSK|COUNTERSINK)\b", re.IGNORECASE)
_COUNTERDRILL_TOKEN_RE = re.compile(
    r"\b(?:C['’]?\s*DRILL|COUNTER\s*DRILL|CTR\s*DRILL|C['’]DRILL)\b",
    re.IGNORECASE,
)
_JIG_GRIND_TOKEN_RE = re.compile(
    r"\b(?:JIG\s*GRIND|JIG[-\s]?GROUND|JG)\b",
    re.IGNORECASE,
)
_SPOT_TOKEN_RE = re.compile(r"\bSPOT\b", re.IGNORECASE)
_DRILL_TOKEN_RE = re.compile(r"\bDRILL\b", re.IGNORECASE)
_DRILL_SIZE_PATTERNS: tuple[re.Pattern[str], ...] = (
    re.compile(r"#\s*(\d+)", re.IGNORECASE),
    re.compile(r"NO\.?\s*(\d+)", re.IGNORECASE),
    re.compile(r"LETTER\s+([A-Z])", re.IGNORECASE),
    re.compile(r'"([A-Z])"'),
    re.compile(r"\bR\s*[.#]?\s*([0-9]+(?:\.[0-9]+)?)\b", re.IGNORECASE),
    re.compile(r"R\s*\(([^)]+)\)", re.IGNORECASE),
    re.compile(r"[\u00D8\u2300\u2A00⌀]\s*([0-9]+(?:\.[0-9]+)?)", re.IGNORECASE),
    re.compile(r"([0-9]+(?:\.[0-9]+)?)\s*(?:IN\.?|MM|\"|DIA|DIAM)\b", re.IGNORECASE),
    re.compile(r"\b([0-9]+\s*/\s*[0-9]+)\b"),
    re.compile(r"\b([A-Z])\b(?=[^A-Z0-9]*(?:DRILL|HOLE))", re.IGNORECASE),
    re.compile(r"\(([^(]*?([0-9]+(?:\.[0-9]+)?)[^)]*)\)", re.IGNORECASE),
)
_OPS_MANIFEST_KEYS = (
    "tap",
    "cbore",
    "cdrill",
    "csink",
    "drill",
    "jig_grind",
    "spot",
    "npt",
    "unknown",
)


def _matrix_multiply(a: TransformMatrix, b: TransformMatrix) -> TransformMatrix:
    """Return the matrix product ``a @ b`` for affine 2D transforms."""

    a00, a01, a02, a10, a11, a12 = a
    b00, b01, b02, b10, b11, b12 = b
    return (
        a00 * b00 + a01 * b10,
        a00 * b01 + a01 * b11,
        a00 * b02 + a01 * b12 + a02,
        a10 * b00 + a11 * b10,
        a10 * b01 + a11 * b11,
        a10 * b02 + a11 * b12 + a12,
    )


def _matrix_chain(*matrices: TransformMatrix) -> TransformMatrix:
    """Compose ``matrices`` left→right into a single transform."""

    transform = _IDENTITY_TRANSFORM
    for matrix in matrices:
        transform = _matrix_multiply(transform, matrix)
    return transform


def _matrix_translate(tx: float, ty: float) -> TransformMatrix:
    return (1.0, 0.0, float(tx), 0.0, 1.0, float(ty))


def _matrix_scale(sx: float, sy: float) -> TransformMatrix:
    return (float(sx), 0.0, 0.0, 0.0, float(sy), 0.0)


def _matrix_rotate(rad: float) -> TransformMatrix:
    cos_a = math.cos(rad)
    sin_a = math.sin(rad)
    return (cos_a, -sin_a, 0.0, sin_a, cos_a, 0.0)


def _apply_transform_point(
    matrix: TransformMatrix, point: tuple[float | None, float | None]
) -> tuple[float | None, float | None]:
    x_val, y_val = point
    if not isinstance(x_val, (int, float)) or not isinstance(y_val, (int, float)):
        return (None, None)
    x = float(x_val)
    y = float(y_val)
    m00, m01, m02, m10, m11, m12 = matrix
    return (m00 * x + m01 * y + m02, m10 * x + m11 * y + m12)


def _transform_scale_hint(matrix: TransformMatrix) -> float:
    """Return an approximate scale factor encoded by ``matrix``."""

    m00, m01, _m02, m10, m11, _m12 = matrix
    scale_x = math.hypot(m00, m10)
    scale_y = math.hypot(m01, m11)
    candidates = [value for value in (scale_x, scale_y) if value > 0]
    if not candidates:
        return 1.0
    try:
        return float(statistics.median(candidates))
    except Exception:
        return candidates[0]


def _coerce_float(value: Any, default: float = 0.0) -> float:
    try:
        return float(value)
    except Exception:
        return float(default)


def _point2d(value: Any) -> tuple[float, float] | None:
    if value is None:
        return None
    if hasattr(value, "xyz"):
        try:
            x_val, y_val, _ = value.xyz
            return (float(x_val), float(y_val))
        except Exception:
            return None
    for accessor in (("x", "y"), (0, 1)):
        try:
            x_candidate = getattr(value, accessor[0]) if isinstance(accessor[0], str) else value[accessor[0]]
        except Exception:
            x_candidate = None
        try:
            y_candidate = getattr(value, accessor[1]) if isinstance(accessor[1], str) else value[accessor[1]]
        except Exception:
            y_candidate = None
        if x_candidate is None and y_candidate is None:
            continue
        try:
            x_float = float(x_candidate) if x_candidate is not None else 0.0
            y_float = float(y_candidate) if y_candidate is not None else 0.0
        except Exception:
            continue
        return (x_float, y_float)
    try:
        sequence = list(value)
    except Exception:
        return None
    if len(sequence) >= 2:
        try:
            return (float(sequence[0]), float(sequence[1]))
        except Exception:
            return None
    return None


def _point3d(value: Any) -> tuple[float, float, float] | None:
    if value is None:
        return None
    if hasattr(value, "xyz"):
        try:
            x_val, y_val, z_val = value.xyz
            return (float(x_val), float(y_val), float(z_val))
        except Exception:
            return None
    for accessor in (("x", "y", "z"), (0, 1, 2)):
        coords: list[float] = []
        missing = True
        for key in accessor:
            try:
                candidate = getattr(value, key) if isinstance(key, str) else value[key]
            except Exception:
                candidate = None
            if candidate is None:
                coords.append(0.0)
            else:
                missing = False
                try:
                    coords.append(float(candidate))
                except Exception:
                    coords = []
                    break
        if coords and not missing:
            try:
                x_val, y_val, z_val = coords
                return (x_val, y_val, z_val)
            except Exception:
                continue
    return None


def _is_positive_z_normal(candidate: Any, tol: float = 1e-6) -> bool:
    vector = _point3d(candidate)
    if vector is None:
        return True
    nx, ny, nz = vector
    magnitude = math.sqrt(nx * nx + ny * ny + nz * nz)
    if not math.isfinite(magnitude) or magnitude <= 0.0:
        return False
    nx /= magnitude
    ny /= magnitude
    nz /= magnitude
    if nz <= tol:
        return False
    if abs(nx) > tol or abs(ny) > tol:
        return False
    return True


def _iter_insert_attributes(entity: Any) -> Iterable[Any]:
    attr_seen: set[int] = set()
    for attr_name in ("attribs", "attribs_raw"):
        attr_value = getattr(entity, attr_name, None)
        if attr_value is None:
            continue
        if callable(attr_value):
            try:
                attr_iterable = attr_value()
            except Exception:
                continue
        else:
            attr_iterable = attr_value
        if attr_iterable is None:
            continue
        try:
            iterator = list(attr_iterable)
        except Exception:
            iterator = [attr_iterable]
        for attr_entity in iterator:
            if attr_entity is None:
                continue
            marker = id(attr_entity)
            if marker in attr_seen:
                continue
            attr_seen.add(marker)
            yield attr_entity


def flatten_entities(
    layout: Any,
    depth: int = 5,
    *,
    include_block: Callable[[str | None], bool] | None = None,
) -> Iterable[FlattenedEntity]:
    """Yield entities from ``layout`` with accumulated block transforms.

    Args:
        include_block: Optional predicate invoked for each ``INSERT`` block
            reference. When provided, recursion into the block's entities is
            skipped unless the predicate returns ``True`` for the block name.
    """

    if layout is None:
        return

    max_depth = max(int(depth), 0)
    doc = getattr(layout, "doc", None)

    def _iter_container(container: Any) -> list[Any]:
        if container is None:
            return []
        try:
            return list(container)
        except Exception:
            result: list[Any] = []
            try:
                iterator = iter(container)
            except Exception:
                query = getattr(container, "query", None)
                if callable(query):
                    for spec in ("TEXT, MTEXT, RTEXT, MLEADER, INSERT", "*"):
                        try:
                            result = list(query(spec))
                        except Exception:
                            continue
                        if result:
                            break
                return result
            for item in iterator:
                result.append(item)
            return result

    def _extract_block_name(entity: Any) -> str | None:
        dxf_obj = getattr(entity, "dxf", None)
        name = None
        if dxf_obj is not None:
            name = getattr(dxf_obj, "name", None)
        if name is None:
            name = getattr(entity, "name", None)
        if not isinstance(name, str):
            return None
        text = name.strip()
        return text or None

    def _resolve_block_layout(entity: Any) -> Any | None:
        block_layout = None
        block_attr = getattr(entity, "block", None)
        if callable(block_attr):
            try:
                block_layout = block_attr()
            except Exception:
                block_layout = None
        if block_layout is not None:
            return block_layout
        name = _extract_block_name(entity)
        if not name:
            return None
        candidates: list[Any] = []
        for source in (getattr(entity, "doc", None), doc):
            if source is None:
                continue
            blocks = getattr(source, "blocks", None)
            if blocks is None:
                continue
            get_block = getattr(blocks, "get", None)
            if callable(get_block):
                try:
                    layout_obj = get_block(name)
                except Exception:
                    layout_obj = None
                if layout_obj is not None:
                    candidates.append(layout_obj)
        return candidates[0] if candidates else None

    def _block_base_point(block_layout: Any) -> tuple[float, float] | None:
        if block_layout is None:
            return None
        for source in (
            getattr(block_layout, "block", None),
            getattr(block_layout, "dxf", None),
            block_layout,
        ):
            if source is None:
                continue
            for attr in ("base_point", "insert", "origin"):
                coords = _point2d(getattr(source, attr, None))
                if coords is not None:
                    return coords
        return None

    def _insert_local_transform(entity: Any, block_layout: Any) -> TransformMatrix:
        dxf_obj = getattr(entity, "dxf", None)
        insert_point = None
        if dxf_obj is not None:
            insert_point = getattr(dxf_obj, "insert", None)
        if insert_point is None:
            insert_point = getattr(entity, "insert", None)
        insert_xy = _point2d(insert_point) or (0.0, 0.0)

        rotation_deg = 0.0
        if dxf_obj is not None:
            rotation_deg = _coerce_float(getattr(dxf_obj, "rotation", 0.0), 0.0)
        else:
            rotation_deg = _coerce_float(getattr(entity, "rotation", 0.0), 0.0)

        scale_uniform = 1.0
        if dxf_obj is not None:
            scale_uniform = _coerce_float(getattr(dxf_obj, "scale", 1.0), 1.0)
        else:
            scale_uniform = _coerce_float(getattr(entity, "scale", 1.0), 1.0)
        if scale_uniform == 0.0:
            scale_uniform = 1.0

        sx = scale_uniform
        sy = scale_uniform
        if dxf_obj is not None:
            sx_raw = getattr(dxf_obj, "xscale", None)
            sy_raw = getattr(dxf_obj, "yscale", None)
        else:
            sx_raw = getattr(entity, "xscale", None)
            sy_raw = getattr(entity, "yscale", None)
        if sx_raw not in (None, 0):
            sx *= _coerce_float(sx_raw, 1.0)
        if sy_raw not in (None, 0):
            sy *= _coerce_float(sy_raw, sx)
        if sx == 0.0:
            sx = 1.0
        if sy == 0.0:
            sy = sx

        base_point = _block_base_point(block_layout)
        if base_point is None:
            base_point = _point2d(getattr(dxf_obj, "block_base_point", None))

        transform_local = _matrix_chain(
            _matrix_translate(insert_xy[0], insert_xy[1]),
            _matrix_rotate(math.radians(rotation_deg)),
            _matrix_scale(sx, sy),
        )
        if base_point is not None:
            transform_local = _matrix_multiply(
                transform_local, _matrix_translate(-base_point[0], -base_point[1])
            )
        return transform_local

    def _flatten(
        entity: Any,
        transform: TransformMatrix,
        block_stack: tuple[str, ...],
        parent_effective_layer: str | None,
        level: int,
    ) -> Iterable[FlattenedEntity]:
        layer_name = _entity_layer(entity)
        layer_upper = layer_name.upper() if layer_name else ""
        effective_layer = layer_name or ""
        effective_layer_upper = layer_upper
        if not effective_layer_upper or effective_layer_upper == "0":
            candidate = parent_effective_layer or layer_name or ""
            effective_layer = candidate
            effective_layer_upper = candidate.upper() if candidate else ""

        flattened = FlattenedEntity(
            entity=entity,
            transform=transform,
            from_block=bool(block_stack),
            block_name=block_stack[-1] if block_stack else None,
            block_stack=block_stack,
            depth=level,
            layer=layer_name,
            layer_upper=layer_upper,
            effective_layer=effective_layer,
            effective_layer_upper=effective_layer_upper,
        )
        yield flattened

        dxftype = None
        try:
            dxftype = entity.dxftype()
        except Exception:
            dxftype = None
        kind = str(dxftype or "").upper()
        if kind != "INSERT" or level >= max_depth:
            return

        block_name = _extract_block_name(entity)
        if block_name and block_name in block_stack:
            return

        if include_block is not None:
            try:
                allow_block = bool(include_block(block_name))
            except Exception:
                allow_block = True
        else:
            allow_block = True

        if not allow_block:
            return

        block_layout = _resolve_block_layout(entity)
        local_transform = _insert_local_transform(entity, block_layout)
        child_transform = _matrix_multiply(transform, local_transform)
        child_stack = block_stack + (block_name,) if block_name else block_stack
        child_parent_layer = effective_layer or parent_effective_layer

        nested_entities: list[Any] = []
        use_local_transform = True
        if block_layout is not None:
            entity_space = getattr(block_layout, "entity_space", None)
            nested_entities = _iter_container(entity_space if entity_space is not None else block_layout)
        if not nested_entities:
            try:
                nested_entities = list(entity.virtual_entities())
            except Exception:
                nested_entities = []
            else:
                use_local_transform = False

        for child in nested_entities:
            next_transform = child_transform if use_local_transform else transform
            yield from _flatten(child, next_transform, child_stack, child_parent_layer, level + 1)

        for attribute in _iter_insert_attributes(entity):
            yield from _flatten(attribute, child_transform, child_stack, child_parent_layer, level + 1)

    base_entities = _iter_container(layout)
    for entity in base_entities:
        yield from _flatten(entity, _IDENTITY_TRANSFORM, tuple(), None, 0)

_HAS_ODAFC = bool(getattr(geometry, "HAS_ODAFC", False))


def _env_flag(name: str) -> bool:
    value = os.environ.get(name)
    if value is None:
        return False
    text = str(value).strip().lower()
    return text in {"1", "true", "yes", "on"}


def _env_float(*names: str, default: float) -> float:
    for name in names:
        if not name:
            continue
        try:
            value = os.environ.get(name)
        except Exception:
            value = None
        if value is None:
            continue
        text = str(value).strip()
        if not text:
            continue
        try:
            return float(text)
        except Exception:
            continue
    return float(default)


_DEFAULT_LAYER_ALLOWLIST = frozenset({"BALLOON"})
_GEO_EXCLUDE_LAYERS_DEFAULT = r"^(AM_BOR|DEFPOINTS|PAPER)$"
DEFAULT_TEXT_LAYER_EXCLUDE_REGEX: tuple[str, ...] = (
    _GEO_EXCLUDE_LAYERS_DEFAULT,
)

_GEOM_BLOCK_EXCLUDE_RE = re.compile(r"^(TITLE|BORDER|CHART|FRAME|AM_.*)$", re.IGNORECASE)
_GEO_CIRCLE_LAYER_BLACKLIST_RE = re.compile(
    r"^(AM_BOR|BORDER|TITLE|FRAME|CHART|SHEET|NOTES?|DIM|CENTER|CNTR|SY(M|MB)OL|DEFPOINTS|PAPER)$",
    re.IGNORECASE,
)

_GEO_STRICT_ANCHOR = _env_flag("GEO_STRICT_ANCHOR")
try:
    _GEO_H_ANCHOR_MIN = float(os.environ.get("GEO_H_ANCHOR_MIN", "0.10") or 0.10)
except Exception:
    _GEO_H_ANCHOR_MIN = 0.10
_GEO_H_ANCHOR_MIN = max(_GEO_H_ANCHOR_MIN, 0.0)
_GEO_H_ANCHOR_HARD_MIN = 0.04

_GEO_DIA_MIN_IN = max(
    _env_float("GEO_DIA_MIN_IN", "GEO_CIRCLE_DIAM_MIN_IN", default=0.09),
    0.0,
)
_GEO_DIA_MAX_IN = _env_float("GEO_DIA_MAX_IN", "GEO_CIRCLE_DIAM_MAX_IN", default=3.0)
if _GEO_DIA_MAX_IN <= 0.0:
    _GEO_DIA_MAX_IN = 3.0
if _GEO_DIA_MAX_IN < _GEO_DIA_MIN_IN:
    _GEO_DIA_MAX_IN = _GEO_DIA_MIN_IN
_GEO_CIRCLE_Z_ABS_MAX = 1e-6
_GEO_CIRCLE_DEDUP_DIGITS = 3


@dataclass(slots=True)
class ExtractionState:
    published: bool = False
    anchor_authoritative: bool = False
    publish_logged: bool = False

    def mark_published(self) -> bool:
        """Mark the state as published, returning ``True`` if this is the first publish."""

        if self.publish_logged:
            return False
        self.publish_logged = True
        self.published = True
        return True

_PREFERRED_BLOCK_NAME_RE = re.compile(r"HOLE.*(?:CHART|TABLE)", re.IGNORECASE)
_FOLLOW_SHEET_DIRECTIVE_RE = re.compile(
    r"SEE\s+(?:SHEET|SHT)\s+(?P<target>[A-Z0-9]+)", re.IGNORECASE
)

_LAST_ACAD_TABLE_SCAN: dict[str, Any] | None = None
_TRACE_ACAD = False
_LAST_DXF_FALLBACK_INFO: dict[str, Any] | None = None


@dataclass(slots=True)
class TableHit:
    """Container describing an AutoCAD table discovered in the drawing."""

    owner: str
    layer: str
    handle: str
    rows: int
    cols: int
    dxftype: str
    table: Any
    source: str
    name: str | None
    scan_index: int
    transform: TransformMatrix = _IDENTITY_TRANSFORM
    block_stack: tuple[str, ...] = ()
    from_block: bool = False


def _get_table_dimension(entity: Any, names: tuple[str, ...]) -> int | None:
    dxf_obj = getattr(entity, "dxf", None)
    for name in names:
        for source in (entity, dxf_obj):
            if source is None:
                continue
            value = getattr(source, name, None)
            if value is None:
                continue
            if callable(value):
                try:
                    value = value()
                except Exception:
                    continue
            try:
                return int(float(value))
            except Exception:
                continue
    return None


def _entity_layer(entity: Any) -> str:
    dxf_obj = getattr(entity, "dxf", None)
    candidates: list[Any] = []
    if dxf_obj is not None:
        candidates.append(getattr(dxf_obj, "layer", None))
    candidates.append(getattr(entity, "layer", None))
    for candidate in candidates:
        if candidate is None:
            continue
        try:
            text = str(candidate).strip()
        except Exception:
            continue
        if text:
            return text
    return ""


def _extract_layer(entity: Any) -> str:
    """Return the best-effort layer name for ``entity``."""

    return _entity_layer(entity)


def _entity_handle(entity: Any) -> str:
    dxf_obj = getattr(entity, "dxf", None)
    for source in (entity, dxf_obj):
        if source is None:
            continue
        handle = getattr(source, "handle", None)
        if handle is None:
            continue
        try:
            text = str(handle).strip()
        except Exception:
            continue
        if text:
            return text
    return ""



def _entity_owner_handle(entity: Any) -> str:
    dxf_obj = getattr(entity, "dxf", None)
    for source in (entity, dxf_obj):
        if source is None:
            continue
        owner = getattr(source, "owner", None)
        if owner is None:
            continue
        try:
            text = str(owner).strip()
        except Exception:
            continue
        if text:
            return text
    return ""



def _normalize_oda_version(version: str | None) -> str | None:
    if version is None:
        return None
    try:
        normalized = str(version).strip().upper()
    except Exception:
        return None
    mapping = {
        "ACAD2000": "ACAD2000",
        "2000": "ACAD2000",
        "ACAD2004": "ACAD2004",
        "2004": "ACAD2004",
        "ACAD2007": "ACAD2007",
        "2007": "ACAD2007",
        "ACAD2013": "ACAD2013",
        "2013": "ACAD2013",
        "ACAD2018": "ACAD2018",
        "2018": "ACAD2018",
    }
    return mapping.get(normalized, normalized)


def _normalize_layout_key(name: str | None) -> str:
    if name is None:
        return ""
    try:
        text = str(name)
    except Exception:
        return ""
    normalized = re.sub(r"\s+", " ", text).strip()
    return normalized.upper()


def _parse_layout_filter(
    layouts_arg: Mapping[str, Any] | Iterable[str] | str | None,
) -> tuple[bool, list[str]]:
    allow_all = True
    patterns: list[str] = []
    if isinstance(layouts_arg, Mapping):
        allow_all = bool(layouts_arg.get("all_layouts", True))
        raw_patterns = layouts_arg.get("patterns")
        if isinstance(raw_patterns, str):
            patterns = [raw_patterns]
        elif isinstance(raw_patterns, Iterable) and not isinstance(
            raw_patterns, (str, bytes, bytearray)
        ):
            patterns = [str(value) for value in raw_patterns if isinstance(value, str)]
        else:
            patterns = []
    elif isinstance(layouts_arg, str):
        allow_all = False
        patterns = [layouts_arg]
    elif isinstance(layouts_arg, Iterable) and not isinstance(
        layouts_arg, (str, bytes, bytearray)
    ):
        allow_all = False
        patterns = [str(value) for value in layouts_arg if isinstance(value, str)]
    cleaned: list[str] = []
    for pattern in patterns:
        text = pattern.strip()
        if text:
            cleaned.append(text)
    if not cleaned and not allow_all:
        allow_all = False
    return (allow_all, cleaned)


def iter_layouts(
    doc: Any,
    layouts_arg: Mapping[str, Any] | Iterable[str] | str | None,
    *,
    log: bool = True,
) -> list[tuple[str, Any]]:
    allow_all, pattern_texts = _parse_layout_filter(layouts_arg)
    layouts: list[tuple[str, Any]] = []
    if doc is None:
        if log:
            print("[TEXT-SCAN] layouts=<none>")
        raise RuntimeError("No DXF/DWG document loaded")

    modelspace = getattr(doc, "modelspace", None)
    if callable(modelspace):
        try:
            space = modelspace()
        except Exception:
            space = None
        if space is not None:
            layouts.append(("Model", space))

    layouts_manager = getattr(doc, "layouts", None)
    names: list[Any] = []
    if layouts_manager is not None:
        raw_names = getattr(layouts_manager, "names", None)
        try:
            if callable(raw_names):
                names_iter = raw_names()  # type: ignore[call-arg]
            else:
                names_iter = raw_names
            names = list(names_iter or [])
        except Exception:
            names = []
        get_layout = getattr(layouts_manager, "get", None)
        for name in names:
            if not isinstance(name, str):
                continue
            if name.lower() == "model":
                continue
            layout_obj = None
            if callable(get_layout):
                try:
                    layout_obj = get_layout(name)
                except Exception:
                    layout_obj = None
            layouts.append((name, layout_obj))

    # Deduplicate layouts by normalized name while preserving order.
    unique_layouts: list[tuple[str, Any]] = []
    seen_names: set[str] = set()
    for name, layout_obj in layouts:
        key = _normalize_layout_key(name)
        if key in seen_names:
            continue
        seen_names.add(key)
        unique_layouts.append((name, layout_obj))
    layouts = unique_layouts

    filtered_layouts = layouts
    if pattern_texts:
        compiled_patterns: list[re.Pattern[str]] = []
        for text in pattern_texts:
            try:
                compiled_patterns.append(re.compile(text, re.IGNORECASE))
            except re.error as exc:
                print(f"[TEXT-SCAN] layout regex error pattern={text!r} err={exc}")
        if compiled_patterns:
            filtered_layouts = []
            for name, layout_obj in layouts:
                label = str(name or "")
                if any(pattern.search(label) for pattern in compiled_patterns):
                    filtered_layouts.append((name, layout_obj))
        else:
            filtered_layouts = []
    elif not allow_all:
        filtered_layouts = []

    names_display = [str(name or "").strip() or "-" for name, _ in filtered_layouts]
    if log:
        display = ", ".join(names_display) if names_display else "<none>"
        print(f"[TEXT-SCAN] layouts={display}")

    if not filtered_layouts:
        raise RuntimeError("No layouts matched the requested filters")

    return filtered_layouts


def set_trace_acad(enabled: bool) -> None:
    """Toggle verbose tracing for AutoCAD table discovery helpers."""

    global _TRACE_ACAD
    _TRACE_ACAD = bool(enabled)


def log_last_dxf_fallback(tables_found: Any) -> None:
    """Emit DXF fallback diagnostics if tracing is enabled."""

    global _LAST_DXF_FALLBACK_INFO
    info = _LAST_DXF_FALLBACK_INFO
    _LAST_DXF_FALLBACK_INFO = None
    if not info or not _TRACE_ACAD:
        return
    version = str(info.get("version") or "").strip() or "-"
    path = str(info.get("path") or "").strip() or "-"
    tables_count = 0
    if isinstance(tables_found, (int, float)):
        tables_count = int(tables_found)
    else:
        try:
            tables_count = int(float(tables_found))
        except Exception:
            tables_count = 0
    ok = info.get("ok") if isinstance(info, Mapping) else None
    ok_display = bool(ok) if isinstance(ok, (bool, int)) else False
    print(
        "[DXF-FALLBACK] version={version} path={path} tables={tables} ok={ok}".format(
            version=version,
            path=path,
            tables=tables_count,
            ok=ok_display,
        )
    )


def scan_tables_everywhere(doc) -> list[TableHit]:
    """Enumerate AutoCAD tables across layouts, paper space, and blocks."""

    global _LAST_ACAD_TABLE_SCAN

    hits: list[TableHit] = []
    scan_tables: list[dict[str, Any]] = []
    layouts_scanned: list[str] = []
    blocks_scanned: list[str] = []

    if doc is None:
        print("[ACAD-TABLE] scanned layouts=0 blocks=0 tables_found=0")
        _LAST_ACAD_TABLE_SCAN = {
            "layouts": [],
            "blocks": [],
            "tables_found": 0,
            "tables": [],
        }
        return hits

    containers: list[tuple[str, str, Any, str | None]] = []

    modelspace = getattr(doc, "modelspace", None)
    if callable(modelspace):
        try:
            ms = modelspace()
        except Exception:
            ms = None
        if ms is not None:
            containers.append(("MODEL", "MODEL", ms, None))
            layouts_scanned.append("MODEL")

    layouts_manager = getattr(doc, "layouts", None)
    if layouts_manager is not None:
        try:
            raw_names = getattr(layouts_manager, "names", None)
            if callable(raw_names):
                names_iter = raw_names()
            else:
                names_iter = raw_names
            layout_names = list(names_iter or [])
        except Exception:
            layout_names = []
        get_layout = getattr(layouts_manager, "get", None)
        for raw_name in layout_names:
            if not isinstance(raw_name, str):
                continue
            name = raw_name.strip() or raw_name
            layout_obj = None
            if callable(get_layout):
                try:
                    layout_obj = get_layout(raw_name)
                except Exception:
                    layout_obj = None
            if layout_obj is None:
                continue
            is_paper = False
            layout_dxf = getattr(layout_obj, "dxf", None)
            if layout_dxf is not None:
                try:
                    is_paper = bool(int(getattr(layout_dxf, "paperspace", 0)))
                except Exception:
                    is_paper = False
            if not is_paper:
                continue
            block_obj = None
            block_method = getattr(layout_obj, "block", None)
            if callable(block_method):
                try:
                    block_obj = block_method()
                except Exception:
                    block_obj = None
            if block_obj is None:
                block_obj = layout_obj
            owner = f"PAPER:{name}"
            containers.append((owner, "PAPER", block_obj, name))
            layouts_scanned.append(name)

    blocks_manager = getattr(doc, "blocks", None)
    block_items: list[tuple[str, Any]] = []
    if blocks_manager is not None:
        try:
            iterator = list(blocks_manager)
        except Exception:
            iterator = []
        for block in iterator:
            if block is None:
                continue
            name = getattr(block, "name", None)
            if name is None and hasattr(block, "dxf"):
                name = getattr(block.dxf, "name", None)
            name_text = str(name).strip() if isinstance(name, str) else None
            block_items.append((name_text or "", block))
        for name_text, block in block_items:
            owner = f"BLOCK:{name_text}" if name_text else "BLOCK"
            containers.append((owner, "BLOCK", block, name_text or None))
            if name_text:
                blocks_scanned.append(name_text)

    seen_entities: set[int] = set()

    for scan_index, (owner_label, source, container, name) in enumerate(containers):
        if container is None:
            continue
        layout_label = name or owner_label
        for flattened in flatten_entities(container, depth=_MAX_INSERT_DEPTH):
            entity = flattened.entity
            try:
                dxftype = str(entity.dxftype()).upper()
            except Exception:
                dxftype = ""
            if dxftype not in {"ACAD_TABLE", "TABLE"}:
                continue
            marker = id(entity)
            if marker in seen_entities:
                continue
            seen_entities.add(marker)
            layer_name = flattened.layer or ""
            handle = _entity_handle(entity)
            owner_handle = _entity_owner_handle(entity)
            rows = _get_table_dimension(
                entity,
                ("n_rows", "row_count", "nrows", "rows"),
            )
            cols = _get_table_dimension(
                entity,
                ("n_cols", "col_count", "ncols", "columns"),
            )
            rows_val = rows if isinstance(rows, int) and rows >= 0 else 0
            cols_val = cols if isinstance(cols, int) and cols >= 0 else 0
            scan_entry = {
                "owner": owner_label,
                "layer": layer_name or "",
                "handle": handle or "",
                "rows": rows_val,
                "cols": cols_val,
                "type": dxftype or "",
                "from_block": flattened.from_block,
                "block_stack": list(flattened.block_stack),
            }
            scan_tables.append(scan_entry)
            if _TRACE_ACAD:
                layout_display = str(layout_label or "").strip() or owner_label
                owner_display = owner_handle or handle or "-"
                layer_display = layer_name or "-"
                print(
                    "[ACAD-TABLE] layout={layout} owner={owner} rows={rows} cols={cols} layer={layer}".format(
                        layout=layout_display,
                        owner=owner_display,
                        rows=rows_val,
                        cols=cols_val,
                        layer=layer_display,
                    )
                )
            hit = TableHit(
                owner=owner_label,
                layer=layer_name or "",
                handle=handle or "",
                rows=rows_val,
                cols=cols_val,
                dxftype=dxftype or "",
                table=entity,
                source=source,
                name=name,
                scan_index=len(scan_tables) - 1,
                transform=flattened.transform,
                block_stack=flattened.block_stack,
                from_block=flattened.from_block,
            )
            hits.append(hit)

    layouts_count = len({name for name in layouts_scanned if name})
    blocks_count = len({name for name in blocks_scanned if name})
    tables_found = len(hits)

    print(
        f"[ACAD-TABLE] scanned layouts={layouts_count} blocks={blocks_count} tables_found={tables_found}"
    )
    for entry in scan_tables:
        print(
            "[ACAD-TABLE] hit owner={owner} layer={layer} handle={handle} rows={rows} cols={cols} type={typ}".format(
                owner=entry.get("owner") or "-",
                layer=entry.get("layer") or "-",
                handle=entry.get("handle") or "-",
                rows=int(entry.get("rows") or 0),
                cols=int(entry.get("cols") or 0),
                typ=entry.get("type") or "-",
            )
        )

    _LAST_ACAD_TABLE_SCAN = {
        "layouts": sorted({name for name in layouts_scanned if name}),
        "blocks": sorted({name for name in blocks_scanned if name}),
        "tables_found": tables_found,
        "tables": scan_tables,
    }

    return hits


def _cell_text(entity: Any, row: int, col: int) -> str:
    text_value = ""
    for method_name in ("text_cell_content", "cell_content"):
        method = getattr(entity, method_name, None)
        if not callable(method):
            continue
        try:
            candidate = method(row, col)
        except Exception:
            continue
        if candidate is None:
            continue
        if isinstance(candidate, (list, tuple)):
            candidate = " ".join(str(part) for part in candidate if part is not None)
        try:
            text_value = str(candidate)
        except Exception:
            text_value = candidate if isinstance(candidate, str) else ""
        if text_value:
            return _normalize_table_fragment(text_value)

    get_cell = getattr(entity, "get_cell", None)
    cell_obj = None
    if callable(get_cell):
        try:
            cell_obj = get_cell(row, col)
        except Exception:
            cell_obj = None
    if cell_obj is not None:
        for attr in ("get_text", "get_plain_text", "get_text_string"):
            method = getattr(cell_obj, attr, None)
            if not callable(method):
                continue
            try:
                candidate = method() or ""
            except Exception:
                continue
            if isinstance(candidate, (list, tuple)):
                candidate = " ".join(str(part) for part in candidate if part is not None)
            try:
                text_value = str(candidate)
            except Exception:
                text_value = candidate if isinstance(candidate, str) else ""
            if text_value:
                break
        if not text_value:
            for attr in ("text", "plain_text", "value", "content"):
                raw = getattr(cell_obj, attr, None)
                if raw is None:
                    continue
                if callable(raw):
                    try:
                        raw = raw()
                    except Exception:
                        continue
                try:
                    text_value = str(raw)
                except Exception:
                    text_value = raw if isinstance(raw, str) else ""
                if text_value:
                    break
    if not text_value:
        for method_name in (
            "get_cell_text",
            "get_display_text",
            "get_text_with_formatting",
            "get_text",
            "cell_text",
        ):
            method = getattr(entity, method_name, None)
            if not callable(method):
                continue
            try:
                candidate = method(row, col) or ""
            except Exception:
                continue
            if isinstance(candidate, (list, tuple)):
                candidate = " ".join(str(part) for part in candidate if part is not None)
            try:
                text_value = str(candidate)
            except Exception:
                text_value = candidate if isinstance(candidate, str) else ""
            if text_value:
                break
    return _normalize_table_fragment(text_value)


def _parse_qty_cell_text(text: str) -> int | None:
    candidate = (text or "").strip()
    if not candidate:
        return None
    for pattern in _BAND_QTY_FALLBACK_PATTERNS:
        match = pattern.search(candidate)
        if not match:
            continue
        groupdict = match.groupdict()
        qty_text = groupdict.get("qty") if groupdict else None
        if not qty_text and match.groups():
            qty_text = match.group(1)
        if not qty_text:
            continue
        try:
            return int(qty_text)
        except Exception:
            continue
    stripped = re.sub(r"^\s*(?:QTY[:.=]?\s*)", "", candidate, flags=re.IGNORECASE)
    stripped = re.sub(r"[()\[\]]", "", stripped)
    stripped = re.sub(r"\b(?:EA|EACH|HOLES?|REQD|REQUIRED)\b", "", stripped, flags=re.IGNORECASE)
    stripped = re.sub(r"[X×]\s*$", "", stripped, flags=re.IGNORECASE).strip()
    if re.fullmatch(r"\d{1,3}", stripped):
        try:
            value = int(stripped)
        except Exception:
            value = None
        if value is not None and value > 0:
            return value
    if _DECIMAL_RE.search(candidate):
        return None
    loose_match = re.search(r"(?<!\d)(\d{1,3})(?!\d)", candidate)
    if loose_match:
        try:
            return int(loose_match.group(1))
        except Exception:
            return None
    return None


def _detect_header_hits(cells: list[str]) -> dict[str, int]:
    header_token_re = re.compile(
        r"(QTY|QUANTITY|DESC|DESCRIPTION|REF|DIA|Ø|⌀|HOLE|ID|SIDE)",
        re.IGNORECASE,
    )
    hits: dict[str, int] = {}
    for idx, cell in enumerate(cells):
        if not cell:
            continue
        upper = cell.upper()
        if "QTY" in upper or "QUANTITY" in upper:
            hits.setdefault("qty", idx)
        if "DESC" in upper or "DESCRIPTION" in upper:
            hits.setdefault("desc", idx)
        if any(token in upper for token in ("Ø", "⌀", "DIA", "REF")):
            hits.setdefault("ref", idx)
        if "HOLE" in upper or re.search(r"\bID\b", upper):
            hits.setdefault("hole", idx)
        if "SIDE" in upper or "FACE" in upper:
            hits.setdefault("side", idx)
    if not hits:
        combined = " ".join(cells)
        if not header_token_re.search(combined):
            return {}
    return hits


def _compute_table_bbox(
    entity: Any, *, transform: TransformMatrix | None = None
) -> tuple[float, float, float, float] | None:
    try:
        virtual_entities = list(entity.virtual_entities())
    except Exception:
        virtual_entities = []
    return _compute_entity_bbox(
        entity,
        include_virtual=True,
        virtual_entities=virtual_entities,
        transform=transform,
    )


def _estimate_text_height(entity: Any, n_rows: int) -> float:
    heights: list[float] = []
    dxf_obj = getattr(entity, "dxf", None)
    if dxf_obj is not None:
        for attr in ("text_height", "char_height", "height"):
            value = getattr(dxf_obj, attr, None)
            if value is None:
                continue
            try:
                height_val = float(value)
            except Exception:
                continue
            if height_val > 0:
                heights.append(height_val)
    get_row_height = getattr(entity, "get_row_height", None)
    if callable(get_row_height):
        sample_rows = min(max(int(n_rows or 0), 0), 20)
        for idx in range(sample_rows):
            try:
                row_height = get_row_height(idx)
            except Exception:
                continue
            try:
                height_val = float(row_height)
            except Exception:
                continue
            if height_val > 0:
                heights.append(height_val)
    if heights:
        try:
            return float(statistics.median(heights))
        except Exception:
            pass
    try:
        default_height = float(getattr(entity, "default_text_height", 0.0))
    except Exception:
        default_height = 0.0
    if default_height > 0:
        return default_height
    return 0.0


def _rows_from_acad_table_with_info(
    entity: Any, *, transform: TransformMatrix | None = None
) -> tuple[list[dict[str, Any]], dict[str, Any]]:
    info: dict[str, Any] = {}
    if entity is None:
        return ([], info)

    n_rows = _get_table_dimension(entity, ("n_rows", "row_count", "nrows", "rows")) or 0
    n_cols = _get_table_dimension(entity, ("n_cols", "col_count", "ncols", "columns")) or 0
    info["n_rows"] = n_rows
    info["n_cols"] = n_cols
    if n_rows <= 0 or n_cols <= 0:
        return ([], info)

    dxf_obj = getattr(entity, "dxf", None)
    insert = getattr(dxf_obj, "insert", None) if dxf_obj is not None else None
    if insert is None:
        insert = getattr(entity, "insert", None)
    base_x = None
    base_y = None
    if insert is not None:
        try:
            base_x = float(getattr(insert, "x", None))
        except Exception:
            base_x = None
        try:
            base_y = float(getattr(insert, "y", None))
        except Exception:
            base_y = None
        if (base_x is None or base_y is None) and hasattr(insert, "__iter__"):
            try:
                parts = list(insert)
            except Exception:
                parts = []
            if base_x is None and len(parts) >= 1:
                try:
                    base_x = float(parts[0])
                except Exception:
                    base_x = None
            if base_y is None and len(parts) >= 2:
                try:
                    base_y = float(parts[1])
                except Exception:
                    base_y = None

    get_cell_extents = getattr(entity, "get_cell_extents", None)
    get_column_width = getattr(entity, "get_column_width", None)
    get_row_height = getattr(entity, "get_row_height", None)

    fallback_col_edges: list[float] | None = None
    if not callable(get_cell_extents) and callable(get_column_width):
        edges: list[float] = [0.0]
        total = 0.0
        for col_idx in range(int(n_cols)):
            width_val = 0.0
            try:
                width_val = float(get_column_width(col_idx) or 0.0)
            except Exception:
                width_val = 0.0
            if not math.isfinite(width_val) or width_val < 0:
                width_val = 0.0
            total += width_val
            edges.append(total)
        if len(edges) == int(n_cols) + 1:
            fallback_col_edges = edges

    fallback_row_edges: list[float] | None = None
    if not callable(get_cell_extents) and callable(get_row_height):
        edges_y: list[float] = [0.0]
        total_y = 0.0
        for row_idx in range(int(n_rows)):
            height_val = 0.0
            try:
                height_val = float(get_row_height(row_idx) or 0.0)
            except Exception:
                height_val = 0.0
            if not math.isfinite(height_val) or height_val < 0:
                height_val = 0.0
            total_y += height_val
            edges_y.append(total_y)
        if len(edges_y) == int(n_rows) + 1:
            fallback_row_edges = edges_y

    def _cell_center_from_extents(row_idx: int, col_idx: int) -> tuple[float, float] | None:
        if callable(get_cell_extents):
            try:
                extents = get_cell_extents(row_idx, col_idx)
            except Exception:
                extents = None
            if extents and len(extents) >= 4:
                try:
                    x_min = float(extents[0])
                    y_min = float(extents[1])
                    x_max = float(extents[2])
                    y_max = float(extents[3])
                except Exception:
                    pass
                else:
                    if (
                        math.isfinite(x_min)
                        and math.isfinite(x_max)
                        and math.isfinite(y_min)
                        and math.isfinite(y_max)
                    ):
                        return ((x_min + x_max) / 2.0, (y_min + y_max) / 2.0)
        if (
            base_x is not None
            and base_y is not None
            and fallback_col_edges
            and fallback_row_edges
            and col_idx + 1 < len(fallback_col_edges)
            and row_idx + 1 < len(fallback_row_edges)
        ):
            x_min = fallback_col_edges[col_idx]
            x_max = fallback_col_edges[col_idx + 1]
            y_top = fallback_row_edges[row_idx]
            y_bottom = fallback_row_edges[row_idx + 1]
            if (
                math.isfinite(x_min)
                and math.isfinite(x_max)
                and math.isfinite(y_top)
                and math.isfinite(y_bottom)
            ):
                x_center = base_x + (x_min + x_max) / 2.0
                y_center = base_y - (y_top + y_bottom) / 2.0
                if math.isfinite(x_center) and math.isfinite(y_center):
                    return (x_center, y_center)
        return None

    table_cells: list[list[str]] = []
    table_centers: list[list[tuple[float, float] | None]] = []
    for row_idx in range(int(n_rows)):
        row_cells: list[str] = []
        row_centers: list[tuple[float, float] | None] = []
        for col_idx in range(int(n_cols)):
            try:
                text_value = _cell_text(entity, row_idx, col_idx)
            except Exception:
                text_value = ""
            row_cells.append(text_value)
            try:
                center_val = _cell_center_from_extents(row_idx, col_idx)
            except Exception:
                center_val = None
            row_centers.append(center_val)
        if any(cell.strip() for cell in row_cells):
            table_cells.append(row_cells)
            table_centers.append(row_centers)

    if table_centers:
        if transform is not None:
            transformed_centers: list[list[tuple[float, float] | None]] = []
            for row_centers in table_centers:
                transformed_row: list[tuple[float, float] | None] = []
                for center in row_centers:
                    if center is None:
                        transformed_row.append(None)
                        continue
                    tx, ty = _apply_transform_point(transform, center)
                    if tx is None or ty is None:
                        transformed_row.append(None)
                    else:
                        transformed_row.append((tx, ty))
                transformed_centers.append(transformed_row)
            info["cell_centers"] = transformed_centers
        else:
            info["cell_centers"] = table_centers
    info["table_cells"] = table_cells
    info["row_count_raw"] = len(table_cells)

    header_map: dict[str, int] = {}
    header_row_idx: int | None = None
    header_valid = False
    for idx, row_cells in enumerate(table_cells):
        hits = _detect_header_hits(row_cells)
        if not hits:
            continue
        header_map = dict(hits)
        header_row_idx = idx
        combined_upper = " ".join(cell.upper() for cell in row_cells if cell)
        has_hole = "HOLE" in combined_upper
        has_desc = "DESC" in combined_upper or "DESCRIPTION" in combined_upper
        has_qty = "QTY" in combined_upper or "QUANTITY" in combined_upper
        has_ref = any(token in combined_upper for token in ("REF", "Ø", "⌀", "DIA"))
        header_valid = has_hole and has_desc and has_qty and has_ref
        break

    info["header_map"] = dict(header_map)
    info["header_row_index"] = header_row_idx
    info["header_valid"] = header_valid

    if "desc" not in header_map and table_cells:
        candidate_indices = list(range(len(table_cells[0])))
        for used in header_map.values():
            if used in candidate_indices:
                candidate_indices.remove(used)
        if candidate_indices:
            header_map["desc"] = max(candidate_indices)

    rows: list[dict[str, Any]] = []
    families: dict[str, int] = {}

    for idx, row_cells in enumerate(table_cells):
        if header_row_idx is not None and idx <= header_row_idx:
            continue
        hits = _detect_header_hits(row_cells)
        if hits:
            continue
        combined_text = " ".join(cell.strip() for cell in row_cells if cell).strip()
        if not combined_text:
            continue
        qty_val = None
        qty_idx = header_map.get("qty")
        if qty_idx is not None and qty_idx < len(row_cells):
            qty_val = _parse_qty_cell_text(row_cells[qty_idx])
        fallback_desc = ""
        combined_qty, combined_remainder = _extract_column_quantity_and_remainder(combined_text)
        if qty_val is None and combined_qty is not None and combined_qty > 0:
            qty_val = combined_qty
            fallback_desc = combined_remainder.strip()
        elif qty_val is not None and combined_qty is not None and qty_val == combined_qty:
            fallback_desc = combined_remainder.strip()
        if qty_val is None or qty_val <= 0:
            continue

        desc_idx = header_map.get("desc")
        desc_text = ""
        if desc_idx is not None and desc_idx < len(row_cells):
            desc_text = row_cells[desc_idx]
        if not desc_text:
            desc_text = fallback_desc
        if not desc_text:
            excluded = {idx for idx in header_map.values() if idx is not None}
            desc_parts = [
                row_cells[col].strip()
                for col in range(len(row_cells))
                if col not in excluded and row_cells[col].strip()
            ]
            desc_text = " ".join(desc_parts)
        desc_text = " ".join((desc_text or "").split())
        if qty_val is not None and desc_text:
            cleaned_desc = re.sub(r"^(?:\(\s*\d+\s*\)|\d+\s*[Xx×])\s+", "", desc_text, count=1)
            if cleaned_desc:
                desc_text = cleaned_desc
        if not desc_text:
            continue

        ref_idx = header_map.get("ref")
        ref_cell_text = row_cells[ref_idx] if ref_idx is not None and ref_idx < len(row_cells) else ""
        ref_cell_ref = _extract_row_reference(ref_cell_text) if ref_cell_text else ("", None)

        hole_idx = header_map.get("hole")
        hole_text = ""
        if hole_idx is not None and hole_idx < len(row_cells):
            raw_hole = row_cells[hole_idx]
            if isinstance(raw_hole, str):
                upper_hole = raw_hole.upper()
                match = re.search(r"\b([A-Z]{1,3})\b", upper_hole)
                if match:
                    hole_text = match.group(1)
                else:
                    hole_text = raw_hole.strip()

        side_idx = header_map.get("side")
        side_cell_text = (
            row_cells[side_idx]
            if side_idx is not None and side_idx < len(row_cells)
            else ""
        )
        base_side = _detect_row_side(" ".join([side_cell_text, desc_text]))

        fragment_desc = " ".join(desc_text.split())
        if not fragment_desc:
            continue
        ref_text, ref_value = _extract_row_reference(fragment_desc)
        if not ref_text and ref_cell_ref[0]:
            ref_text, ref_value = ref_cell_ref
        elif not ref_text and ref_cell_text:
            ref_text = " ".join(ref_cell_text.split())
            ref_value = None
        if qty_val is not None and fragment_desc:
            qty_prefix = re.match(r"^(\d+)\s*[Xx×]\s+(.*)", fragment_desc)
            if qty_prefix:
                prefix_qty = qty_prefix.group(1)
                try:
                    if int(prefix_qty) == int(qty_val):
                        fragment_desc = qty_prefix.group(2).strip()
                except Exception:
                    fragment_desc = qty_prefix.group(2).strip()
        side_value = _detect_row_side(" ".join([fragment_desc, side_cell_text]))
        if not side_value:
            side_value = base_side
        row_entry: dict[str, Any] = {
            "hole": hole_text,
            "qty": qty_val,
            "desc": fragment_desc,
            "ref": ref_text,
        }
        if side_value:
            row_entry["side"] = side_value
        rows.append(row_entry)
        if ref_value is not None:
            key = f"{ref_value:.4f}".rstrip("0").rstrip(".")
            families[key] = families.get(key, 0) + qty_val

    info["families"] = families
    info["row_count"] = len(rows)
    sum_qty = _sum_qty(rows)
    info["sum_qty"] = sum_qty

    bbox = _compute_table_bbox(entity, transform=transform)
    if bbox is not None:
        info["bbox"] = bbox
    median_height = _estimate_text_height(entity, n_rows)
    info["median_height"] = median_height

    return (rows, info)


def rows_from_acad_table(
    entity: Any, *, transform: TransformMatrix | None = None
) -> list[dict[str, Any]]:
    rows, _info = _rows_from_acad_table_with_info(entity, transform=transform)
    return rows


def _normalize_block_allowlist(
    block_allowlist: Iterable[str] | None,
) -> set[str]:
    if block_allowlist is None:
        return set()
    normalized: set[str] = set()
    for value in block_allowlist:
        if value is None:
            continue
        text = str(value).strip()
        if not text:
            continue
        normalized.add(text.upper())
    return normalized


def _compile_block_name_patterns(
    block_patterns: Iterable[str] | str | None,
) -> list[re.Pattern[str]]:
    if block_patterns is None:
        return []
    if isinstance(block_patterns, str):
        candidates: Iterable[str] = [block_patterns]
    else:
        candidates = block_patterns
    compiled: list[re.Pattern[str]] = []
    for value in candidates:
        if value is None:
            continue
        text = str(value).strip()
        if not text:
            continue
        try:
            compiled.append(re.compile(text, re.IGNORECASE))
        except re.error:
            continue
    return compiled


def _gather_entity_points(entity: Any) -> list[tuple[float, float]]:
    points: list[tuple[float, float]] = []

    def _append_value(value: Any) -> None:
        if value is None:
            return
        if hasattr(value, "x") and hasattr(value, "y"):
            try:
                points.append((float(value.x), float(value.y)))
            except Exception:
                return
            return
        if isinstance(value, (tuple, list)):
            if len(value) >= 2:
                try:
                    points.append((float(value[0]), float(value[1])))
                except Exception:
                    pass
            for item in value:
                _append_value(item)

    for source in (getattr(entity, "dxf", None), entity):
        if source is None:
            continue
        for attr in (
            "insert",
            "alignment_point",
            "start",
            "end",
            "center",
            "defpoint",
            "base_point",
            "location",
        ):
            _append_value(getattr(source, attr, None))
    try:
        iterator = iter(entity)
    except Exception:
        iterator = None
    if iterator is not None:
        for item in iterator:
            _append_value(getattr(item, "dxf", None))
            _append_value(item)
    return points


def _compute_entity_bbox(
    entity: Any,
    *,
    include_virtual: bool = False,
    virtual_entities: Iterable[Any] | None = None,
    transform: TransformMatrix | None = None,
) -> tuple[float, float, float, float] | None:
    points = _gather_entity_points(entity)
    if include_virtual:
        if virtual_entities is None:
            try:
                virtual_entities = list(entity.virtual_entities())
            except Exception:
                virtual_entities = []
        for child in virtual_entities or []:
            points.extend(_gather_entity_points(child))
    if transform is not None and points:
        transformed: list[tuple[float, float]] = []
        for x_val, y_val in points:
            try:
                x_float = float(x_val)
                y_float = float(y_val)
            except Exception:
                continue
            tx, ty = _apply_transform_point(transform, (x_float, y_float))
            if tx is None or ty is None:
                continue
            transformed.append((tx, ty))
        points = transformed
    if not points:
        return None
    xs = [pt[0] for pt in points if isinstance(pt[0], (int, float))]
    ys = [pt[1] for pt in points if isinstance(pt[1], (int, float))]
    if not xs or not ys:
        return None
    return (min(xs), max(xs), min(ys), max(ys))


class _LayerAllowlist(Iterable[str]):
    __slots__ = ("_patterns",)

    def __init__(self, patterns: Iterable[str]):
        unique: list[str] = []
        seen: set[str] = set()
        for pattern in patterns:
            upper = pattern.upper()
            if upper in seen:
                continue
            seen.add(upper)
            unique.append(upper)
        self._patterns = tuple(unique)

    def __iter__(self):
        return iter(self._patterns)

    def __contains__(self, value: object) -> bool:  # pragma: no cover - exercised via iteration
        if not self._patterns:
            return False
        text = "" if value is None else str(value)
        candidate = text.upper()
        for pattern in self._patterns:
            if fnmatchcase(candidate, pattern):
                return True
        return False

    def __len__(self) -> int:
        return len(self._patterns)

    def __repr__(self) -> str:  # pragma: no cover - debugging helper
        return f"_LayerAllowlist(patterns={self._patterns!r})"


def _normalize_layer_allowlist(
    layer_allowlist: Iterable[str] | None,
) -> _LayerAllowlist | None:
    if layer_allowlist is None or layer_allowlist is _DEFAULT_LAYER_ALLOWLIST:
        return None

    special_tokens = {"ALL", "*", "<ALL>"}
    normalized: list[str] = []
    seen: set[str] = set()
    allow_all = False

    def _consume(value: Any) -> None:
        nonlocal allow_all
        if allow_all or value is None:
            return
        if isinstance(value, str):
            raw_values = value.split(",")
        else:
            raw_values = [value]
        for item in raw_values:
            if allow_all:
                break
            text = str(item).strip()
            if not text:
                continue
            upper = text.upper()
            if upper in special_tokens:
                allow_all = True
                break
            if upper in seen:
                continue
            seen.add(upper)
            normalized.append(upper)

    sources: tuple[Iterable[Any] | Any, ...] = (
        _DEFAULT_LAYER_ALLOWLIST,
        layer_allowlist,
    )
    for source in sources:
        if allow_all:
            break
        if isinstance(source, Iterable) and not isinstance(source, (str, bytes, bytearray)):
            for value in source:
                _consume(value)
                if allow_all:
                    break
        else:
            _consume(source)

    if allow_all or not normalized:
        return None
    return _LayerAllowlist(normalized)


@lru_cache(maxsize=1)
def _load_app_module():
    import importlib

    return importlib.import_module("appV5")


@lru_cache(maxsize=None)
def _resolve_app_callable(name: str) -> Callable[..., Any] | None:
    try:
        module = _load_app_module()
    except Exception:
        module = None
    if module is not None:
        candidate = getattr(module, name, None)
        if candidate is not None:
            return candidate
    return globals().get(name)


def _describe_helper(helper: Any) -> str:
    if helper is None:
        return "None"
    name = getattr(helper, "__name__", None)
    if isinstance(name, str):
        return name
    return repr(helper)


def _print_helper_debug(tag: str, helper: Any) -> None:
    try:
        helper_desc = _describe_helper(helper)
    except Exception:
        helper_desc = repr(helper)
    print(f"[EXTRACT] {tag} helper: {helper_desc}")


def _debug_entities_enabled() -> bool:
    value = os.environ.get("CAD_QUOTER_DEBUG_ENTITIES", "").strip().lower()
    if not value:
        return False
    return value not in {"0", "false", "no"}


def _split_mtext_plain_text(text: Any) -> list[str]:
    if text is None:
        return []
    try:
        raw = str(text)
    except Exception:
        raw = text if isinstance(text, str) else ""
    if not raw:
        return []
    candidate = raw.replace("\r\n", "\n").replace("\r", "\n")
    candidate = _MTEXT_BREAK_RE.sub("\n", candidate)
    parts = []
    for piece in candidate.split("\n"):
        cleaned = piece.strip()
        if cleaned:
            parts.append(cleaned)
    return parts


_HOLE_ACTION_TOKEN_PATTERN = (
    r"(Ø|⌀|C['’]?BORE|COUNTER\s*BORE|DRILL|TAP|N\.?P\.?T|NPT|THRU|JIG\s*GRIND)"
)
_ADMIN_ROW_DROP_RE = re.compile(
    r"\b(SEE\s+SHEET|BREAK\s+ALL|RADIUS|DEBURR|TOLERANCE|SCALE|TITLE|DETAIL|FINISH|NOTE)\b",
    re.IGNORECASE,
)
_NUMERIC_LADDER_RE = re.compile(r"^(?:\d+\s+){8,}\d+$")
_FRAGMENT_SPLIT_RE = re.compile(r";|(?<=\))\s+(?=\d+\))")
_INCH_MARK_REF_RE = re.compile(r"\b(\d+(?:\.\d+)?)(?:\s*\"|[ ]?in\b)", re.IGNORECASE)
_DIA_SYMBOL_INLINE_RE = re.compile(r"[Ø⌀]\s*(\d+(?:\.\d+)?)")
_LETTER_DRILL_REF_RE = re.compile(r"\b([A-HJ-NP-Z])\"?\b")
_NUMBERED_THREAD_REF_RE = re.compile(r"#\d+\s*-\s*\d+", re.IGNORECASE)
_NUMBER_DRILL_REF_RE = re.compile(r"#\d+\b")
_PIPE_NPT_REF_RE = re.compile(
    r"\b((?:\d+\/\d+|\d+(?:\.\d+)?))\s*-\s*(N\.?P\.?T\.?)",
    re.IGNORECASE,
)
_THREAD_CALL_OUT_RE = re.compile(r"\b(\d+\/\d+|M\d+(?:\.\d+)?)-\d+\b", re.IGNORECASE)
_ROW_ANCHOR_RE = re.compile(r"^\(\s*(\d{1,3})\s*\)\s+", re.IGNORECASE)
_ROW_QUANTITY_PATTERNS = [
    _ROW_ANCHOR_RE,
    re.compile(r"^\s*(\d+)\s*[x×]\b", re.IGNORECASE),
    re.compile(r"^\s*(?:QTY|QTY\.|QTY:)\s*(\d+)\b", re.IGNORECASE),
    re.compile(r"^\s*(\d+)\s*(?:REQD|REQUIRED|RE'?D)\b", re.IGNORECASE),
    re.compile(rf"^\s*(\d+)\b(?=.*{_HOLE_ACTION_TOKEN_PATTERN})", re.IGNORECASE),
]
_ROW_QUANTITY_FLEX_PATTERNS = [
    re.compile(r"\b(\d+)\s*[x×]\b", re.IGNORECASE),
    re.compile(r"\b(?:QTY|QTY\.|QTY:)\s*(\d+)\b", re.IGNORECASE),
    re.compile(r"\b(\d+)\s*(?:REQD|REQUIRED|RE'?D)\b", re.IGNORECASE),
    re.compile(r"\(\s*(\d+)\s*\)"),
]
_FALLBACK_LEADING_QTY_RE = re.compile(r"^\(\d+\)\s*")
_FALLBACK_JJ_NOISE_RE = re.compile(r"\bJ\s+J\b", re.IGNORECASE)
_FALLBACK_ETCH_NOISE_RE = re.compile(r"\bETCH ON DETAIL\b(?:\.)?", re.IGNORECASE)
_RE_TEXT_ROW_START = _ROW_ANCHOR_RE
_LETTER_CODE_ROW_RE = re.compile(r"^\s*[A-Z]\s*(?:[-.:|]|$)")
_HOLE_ACTION_TOKEN_RE = re.compile(_HOLE_ACTION_TOKEN_PATTERN, re.IGNORECASE)
_DIAMETER_PREFIX_RE = re.compile(
    r"(?:Ø|⌀|DIA(?:\.\b|\b))\s*(\d+\s*/\s*\d+|\d*\.\d+|\.\d+|\d+)",
    re.IGNORECASE,
)
_DIAMETER_SUFFIX_RE = re.compile(
    r"(\d+\s*/\s*\d+|\d*\.\d+|\.\d+|\d+)\s*(?:Ø|⌀|DIA(?:\.\b|\b))",
    re.IGNORECASE,
)
_MTEXT_ALIGN_RE = re.compile(r"\\A\d;", re.IGNORECASE)
_MTEXT_BREAK_RE = re.compile(r"\\P", re.IGNORECASE)
_CANDIDATE_TOKEN_RE = re.compile(
    r"(TAP\b|DRILL\b|THRU\b|N\.P\.T\b|NPT\b|C['’]?BORE\b|COUNTER\s*BORE\b|"
    r"JIG\s+GRIND\b|AS\s+SHOWN\b|FROM\s+BACK\b|FROM\s+FRONT\b|BOTH\s+SIDES\b)",
    re.IGNORECASE,
)
_COLUMN_TOKEN_RE = re.compile(
    r"(TAP|DRILL|THRU|C['’]?BORE|COUNTER\s*BORE|N\.?P\.?T|NPT|Ø|JIG)",
    re.IGNORECASE,
)
_QSTRIPE_CANDIDATE_RE = re.compile(
    r"(^\(?\d{1,3}\)?$|^\d{1,3}[x×]$|^QTY[:.]?$)",
    re.IGNORECASE,
)
_ROI_ANCHOR_RE = re.compile(
    r"(HOLE\s+CHART|HOLE\s+TABLE|QTY|SIZE|DIA|Ø|⌀|TAP|DRILL|THRU|C['’]?BORE|"
    r"COUNTER\s*BORE|N\.?P\.?T|JIG)",
    re.IGNORECASE,
)
_TITLE_AXIS_DROP_RE = re.compile(
    r"(GENTITLE|TITLE|DRAWING|SHEET|SCALE|REV|DWG|DATE)",
    re.IGNORECASE,
)
_SEE_SHEET_DROP_RE = re.compile(r"(SEE\s+SHEET|SEE\s+DETAIL)", re.IGNORECASE)
_AXIS_ZERO_PAIR_RE = re.compile(r"^[A-Z]\s+[A-Z]\s+0\.0{3,}\b")
_AXIS_ZERO_SINGLE_RE = re.compile(r"^0\.0{3,}\s+[XY]\b", re.IGNORECASE)
_SMALL_INT_TOKEN_RE = re.compile(r"\b\d+\b")
_FRACTION_RE = re.compile(r"\b\d+\s*/\s*\d+\b")
_DECIMAL_RE = re.compile(r"\b(?:\d+\.\d+|\.\d+)\b")
_DECIMAL_3PLUS_RE = re.compile(r"\b\d+\.\d{3,}\b")
_BAND_KEEP_TOKEN_RE = re.compile(
    r"(Ø|⌀|TAP|DRILL|C['’]?BORE|COUNTER\s*BORE|CSINK|N\.?P\.?T|THREAD|#\d+-\d+|\d/\d|\d\.\d{3,})",
    re.IGNORECASE,
)
_MAX_INSERT_DEPTH = 3

_BAND_QTY_FALLBACK_PATTERNS = [
    re.compile(r"^\(\s*(?P<qty>\d+)\s*\)"),
    re.compile(r"(^|\s)(?P<qty>\d+)\s*(?:X|×)(\s|$)", re.IGNORECASE),
    re.compile(r"(^|\s)QTY[:=\s]*(?P<qty>\d+)(\s|$)", re.IGNORECASE),
    re.compile(r"(\s|^)RE(?:Q'D|QD|QUIRED)[:=\s]*(?P<qty>\d+)(\s|$)", re.IGNORECASE),
]

_LAST_TEXT_TABLE_DEBUG: dict[str, Any] | None = None
_PROMOTED_ROWS_LOGGED = False


def _promoted_rows_preview_limit() -> int:
    raw_value = os.environ.get("CAD_QUOTER_SHOW_ROWS")
    if raw_value in (None, ""):
        return 0
    try:
        limit = int(float(str(raw_value).strip()))
    except Exception:
        return 0
    return max(limit, 0)


def _clean_cell_text(value: Any) -> str:
    if value is None:
        return ""
    return " ".join(str(value).split())


_QTY_PREFIX = re.compile(r"^\(\d+\)\s*")


def _clean_desc_text(value: Any) -> str:
    if value is None:
        return ""
    text = str(value)
    cleaned = _QTY_PREFIX.sub("", text)
    cleaned = cleaned.rstrip("; ")
    cleaned = re.sub(r"\s+", " ", cleaned).strip()
    return cleaned


def _normalize_for_dedupe(value: Any) -> str:
    return _clean_cell_text(value).upper()


def _classify_promoted_row(desc_upper: str) -> str:
    if not desc_upper:
        return "note"
    tap_tokens = ("TAP", "THREAD", "NPT", "N.P.T", "NPTF", "NPS")
    counterbore_tokens = ("COUNTERBORE", "COUNTER BORE", "C'BORE", "CBORE", "SPOTFACE", "SPOT FACE")
    drill_tokens = (
        "DRILL",
        "THRU",
        "Ø",
        "⌀",
        "DIA",
        "CSK",
        "C'SINK",
        "COUNTERSINK",
        "SPOT",
        "REAM",
        "JIG GRIND",
        "CENTER DRILL",
        "C DRILL",
        "C’DRILL",
    )
    if any(token in desc_upper for token in tap_tokens):
        return "tap"
    if any(token in desc_upper for token in counterbore_tokens):
        return "counterbore"
    drill_hit = any(token in desc_upper for token in drill_tokens)
    if ("NOTE" in desc_upper or desc_upper.startswith("SEE ")) and not drill_hit:
        return "note"
    return "drill"


def _prepare_columnar_promoted_rows(
    table_info: Mapping[str, Any] | None,
) -> tuple[list[dict[str, Any]], int]:
    rows_raw = _normalize_table_rows(table_info.get("rows") if isinstance(table_info, Mapping) else None)
    seen: set[tuple[int, str, str, str]] = set()
    grouped: dict[str, list[dict[str, Any]]] = {
        "tap": [],
        "counterbore": [],
        "drill": [],
    }
    for row in rows_raw:
        if not isinstance(row, Mapping):
            continue
        qty_raw = row.get("qty")
        try:
            qty_val = int(float(qty_raw or 0))
        except Exception:
            qty_val = 0
        if qty_val <= 0:
            continue
        desc_clean = _clean_desc_text(row.get("desc"))
        ref_clean = _clean_cell_text(row.get("ref"))
        side_clean = _clean_cell_text(row.get("side"))
        dedupe_key = (
            qty_val,
            _normalize_for_dedupe(ref_clean),
            _normalize_for_dedupe(side_clean),
            _normalize_for_dedupe(desc_clean),
        )
        if dedupe_key in seen:
            continue
        seen.add(dedupe_key)
        prepared_row: dict[str, Any] = dict(row)
        prepared_row["qty"] = qty_val
        prepared_row["desc"] = desc_clean
        prepared_row["ref"] = ref_clean
        if side_clean:
            prepared_row["side"] = side_clean
        elif "side" in prepared_row:
            prepared_row.pop("side")
        prepared_row["hole"] = _clean_cell_text(row.get("hole"))
        row_type = _classify_promoted_row(_normalize_for_dedupe(desc_clean))
        if row_type == "note":
            continue
        grouped[row_type].append(prepared_row)
    ordered_rows: list[dict[str, Any]] = []
    for kind in ("tap", "counterbore", "drill"):
        ordered_rows.extend(grouped[kind])
    qty_sum = sum(row.get("qty", 0) for row in ordered_rows if isinstance(row.get("qty"), int))
    return (ordered_rows, qty_sum)


def _print_promoted_rows_once(rows: Iterable[Mapping[str, Any]]) -> None:
    global _PROMOTED_ROWS_LOGGED
    if _PROMOTED_ROWS_LOGGED:
        return
    limit = _promoted_rows_preview_limit()
    if limit <= 0:
        return
    materialized = [dict(row) for row in rows if isinstance(row, Mapping)]
    if not materialized:
        return
    count = min(limit, len(materialized))
    print(f"[EXTRACT] promoted rows preview_count={count}")
    for idx, row in enumerate(materialized[:count]):
        qty_display = row.get("qty")
        ref_display = row.get("ref") or "-"
        side_display = row.get("side") or "-"
        desc_display = row.get("desc") or ""
        print(
            "[EXTRACT] promoted row[{idx:02d}] qty={qty} ref={ref} side={side} desc={desc}".format(
                idx=idx,
                qty=qty_display,
                ref=ref_display,
                side=side_display,
                desc=desc_display,
            )
        )
    _PROMOTED_ROWS_LOGGED = True


def _score_table(info: Mapping[str, Any] | None) -> tuple[int, int, int]:
    if not isinstance(info, Mapping):
        return (0, 0, 0)
    rows = info.get("rows") or []
    header_ok = 1 if info.get("header_validated") else 0
    return (header_ok, _sum_qty(rows), len(rows))


def _sum_qty(rows: Iterable[Mapping[str, Any]] | None) -> int:
    total = 0
    if not rows:
        return total
    for row in rows:
        if not isinstance(row, Mapping):
            continue
        qty_val = row.get("qty")
        try:
            total += int(float(qty_val or 0))
        except Exception:
            continue
    return total


def read_acad_table(
    doc, layer_allowlist: Iterable[str] | None = _DEFAULT_LAYER_ALLOWLIST
) -> dict[str, Any]:
    helper = _resolve_app_callable("hole_count_from_acad_table")
    _print_helper_debug("acad", helper)
    if callable(helper):
        module = None
        try:
            module = inspect.getmodule(helper)
        except Exception:
            module = None
        if module is None:
            try:
                module = _load_app_module()
            except Exception:
                module = None
        sentinel = object()
        prev_allow = sentinel
        prev_depth = sentinel
        if module is not None:
            try:
                prev_allow = getattr(module, "_ACAD_LAYER_ALLOW_OVERRIDE")
            except AttributeError:
                prev_allow = sentinel
            setattr(module, "_ACAD_LAYER_ALLOW_OVERRIDE", layer_allowlist)
            try:
                prev_depth = getattr(module, "_ACAD_DEPTH_MAX_OVERRIDE")
            except AttributeError:
                prev_depth = sentinel
            depth_override = None
            if feature_flags and isinstance(feature_flags, Mapping):
                depth_override = feature_flags.get("acad_depth_max")
            setattr(module, "_ACAD_DEPTH_MAX_OVERRIDE", depth_override)
        try:
            result = helper(doc) or {}
        except Exception as exc:
            print(f"[EXTRACT] acad helper error: {exc}")
            raise
        finally:
            if module is not None:
                if prev_allow is sentinel:
                    try:
                        delattr(module, "_ACAD_LAYER_ALLOW_OVERRIDE")
                    except AttributeError:
                        pass
                else:
                    setattr(module, "_ACAD_LAYER_ALLOW_OVERRIDE", prev_allow)
                if prev_depth is sentinel:
                    try:
                        delattr(module, "_ACAD_DEPTH_MAX_OVERRIDE")
                    except AttributeError:
                        pass
                else:
                    setattr(module, "_ACAD_DEPTH_MAX_OVERRIDE", prev_depth)
        if isinstance(result, Mapping):
            return dict(result)
        return {}

    allowlist = _normalize_layer_allowlist(layer_allowlist)
    hits = scan_tables_everywhere(doc)
    if not hits:
        return {}

    global _LAST_ACAD_TABLE_SCAN
    scan_tables_meta: list[dict[str, Any]] = []
    if isinstance(_LAST_ACAD_TABLE_SCAN, Mapping):
        raw_tables = _LAST_ACAD_TABLE_SCAN.get("tables")
        if isinstance(raw_tables, list):
            scan_tables_meta = raw_tables

    table_candidates: list[dict[str, Any]] = []

    for hit in hits:
        rows, table_info = _rows_from_acad_table_with_info(
            hit.table, transform=hit.transform
        )
        row_count = int(table_info.get("row_count") or len(rows) or 0)
        sum_qty_val = table_info.get("sum_qty")
        try:
            sum_qty_int = int(sum_qty_val)
        except Exception:
            sum_qty_int = _sum_qty(rows)
        layer_upper = hit.layer.upper() if hit.layer else ""
        header_valid = bool(table_info.get("header_valid"))
        families_raw = table_info.get("families")
        families = dict(families_raw) if isinstance(families_raw, Mapping) else {}
        bbox = table_info.get("bbox")
        median_height = table_info.get("median_height")
        roi_hint: dict[str, Any] | None = None
        if isinstance(bbox, (list, tuple)) and len(bbox) == 4:
            try:
                xmin = float(bbox[0])
                xmax = float(bbox[1])
                ymin = float(bbox[2])
                ymax = float(bbox[3])
            except Exception:
                xmin = xmax = ymin = ymax = 0.0
            else:
                try:
                    median_height_float = float(median_height or 0.0)
                except Exception:
                    median_height_float = 0.0
                pad = 2.0 * median_height_float if median_height_float > 0 else 6.0
                roi_hint = {
                    "source": "ACAD_TABLE",
                    "handle": hit.handle,
                    "layer": hit.layer,
                    "bbox": [xmin, xmax, ymin, ymax],
                    "pad": pad,
                    "median_height": median_height_float,
                }
                if hit.name:
                    roi_hint["name"] = hit.name

        candidate = {
            "rows": rows,
            "row_count": row_count,
            "sum_qty": sum_qty_int,
            "layer": hit.layer,
            "layer_upper": layer_upper,
            "owner": hit.owner,
            "handle": hit.handle,
            "n_rows": table_info.get("n_rows"),
            "n_cols": table_info.get("n_cols"),
            "families": families,
            "roi_hint": roi_hint,
            "cell_centers": table_info.get("cell_centers"),
            "header_valid": header_valid,
        }
        if rows:
            table_candidates.append(candidate)

        if 0 <= hit.scan_index < len(scan_tables_meta):
            scan_entry = scan_tables_meta[hit.scan_index]
            if isinstance(scan_entry, dict):
                scan_entry.setdefault("owner", hit.owner)
                scan_entry.setdefault("layer", hit.layer)
                scan_entry.setdefault("handle", hit.handle)
                scan_entry["rows"] = row_count
                scan_entry["cols"] = table_info.get("n_cols") or scan_entry.get("cols", 0)
                scan_entry["sum_qty"] = sum_qty_int
                scan_entry["header_valid"] = header_valid


    if isinstance(_LAST_ACAD_TABLE_SCAN, dict):
        _LAST_ACAD_TABLE_SCAN["tables"] = scan_tables_meta
        _LAST_ACAD_TABLE_SCAN["tables_found"] = len(hits)

    if not table_candidates:
        return {}

    header_candidates = [cand for cand in table_candidates if cand.get("header_valid")]
    if not header_candidates:
        return {}

    if allowlist is not None:
        filtered = [cand for cand in header_candidates if cand.get("layer_upper") in allowlist]
    else:
        filtered = list(header_candidates)
    if not filtered:
        filtered = header_candidates

    best_candidate = max(
        filtered,
        key=lambda cand: (int(cand.get("row_count") or 0), int(cand.get("sum_qty") or 0)),
    )

    best_rows = list(best_candidate.get("rows") or [])
    if not best_rows:
        return {}

    sum_qty = int(best_candidate.get("sum_qty") or _sum_qty(best_rows))
    result: dict[str, Any] = {
        "rows": best_rows,
        "hole_count": sum_qty,
        "sum_qty": sum_qty,
        "provenance_holes": "HOLE TABLE",
        "layer": best_candidate.get("layer"),
        "owner": best_candidate.get("owner"),
        "handle": best_candidate.get("handle"),
        "n_rows": best_candidate.get("n_rows"),
        "n_cols": best_candidate.get("n_cols"),
        "source": "acad_table",
        "header_validated": True,
    }

    families_map = best_candidate.get("families")
    if isinstance(families_map, Mapping) and families_map:
        result["hole_diam_families_in"] = dict(families_map)

    roi_hint = best_candidate.get("roi_hint")
    if isinstance(roi_hint, Mapping):
        result["roi_hint"] = dict(roi_hint)

    cell_centers = best_candidate.get("cell_centers")
    if isinstance(cell_centers, list) and cell_centers:
        result["cell_centers"] = cell_centers

    print(
        "[ACAD-TABLE] chosen handle={handle} layer={layer} owner={owner} rows={rows} qty_sum={qty}".format(
            handle=result.get("handle") or "-",
            layer=result.get("layer") or "-",
            owner=result.get("owner") or "-",
            rows=len(best_rows),
            qty=sum_qty,
        )
    )

    return result



def _collect_table_text_lines(
    doc: Any,
    *,
    layout_filters: Mapping[str, Any] | Iterable[str] | str | None = None,
) -> list[str]:
    lines: list[str] = []
    seen_markers: set[int] = set()
    if doc is None:
        return lines

    try:
        spaces = iter_layouts(doc, layout_filters, log=False)
    except RuntimeError:
        raise

    for _name, space in spaces:
        if space is None:
            continue
        query = getattr(space, "query", None)
        if not callable(query):
            continue
        marker = id(space)
        if marker in seen_markers:
            continue
        seen_markers.add(marker)
        try:
            entities = list(query("TEXT, MTEXT, RTEXT"))
        except Exception:
            continue
        for entity in entities:
            fragments = list(_iter_entity_text_fragments(entity))
            for fragment, _ in fragments:
                normalized = _normalize_table_fragment(fragment)
                if normalized:
                    lines.append(normalized)
    return lines


def ensure_text_stream(
    doc_or_path: Any, log: Callable[[str], None] | None = None
) -> tuple[Any, list[str]]:
    """Run the text collector and retry via DXF conversion when needed."""

    def _log(message: str) -> None:
        if callable(log):
            try:
                log(message)
            except Exception:  # pragma: no cover - defensive logging
                pass

    doc_candidate = doc_or_path
    try:
        lines = _collect_table_text_lines(doc_candidate)
    except Exception:
        lines = []

    if lines:
        return doc_candidate, lines

    path_obj: Path | None = None
    if isinstance(doc_or_path, (str, os.PathLike)):
        try:
            path_obj = Path(doc_or_path)
        except Exception:
            path_obj = None
    else:
        for attr in ("filename", "filepath", "file_path", "_filename"):
            candidate = getattr(doc_or_path, attr, None)
            if not candidate:
                continue
            try:
                path_obj = Path(candidate)
            except Exception:
                continue
            if path_obj:
                break

    if path_obj is None or path_obj.suffix.lower() != ".dwg":
        return doc_candidate, lines

    try:
        dxf_path = convert_dwg_to_dxf(str(path_obj), out_ver="ACAD2013")
    except Exception as exc:  # pragma: no cover - defensive logging
        _log(f"[FALLBACK] text-stream convert failed path={path_obj} err={exc}")
        return doc_candidate, lines

    _log(
        "[FALLBACK] text-stream source={src} dxf={dst}".format(
            src=path_obj, dst=dxf_path
        )
    )

    fallback_doc: Any | None = None
    try:
        ezdxf_mod = geometry.require_ezdxf()
        readfile = getattr(ezdxf_mod, "readfile", None)
        if callable(readfile):
            fallback_doc = readfile(str(dxf_path))
    except Exception as exc:  # pragma: no cover - defensive logging
        _log(f"[FALLBACK] text-stream read err={exc}")
        fallback_doc = None

    if fallback_doc is None:
        return doc_candidate, lines

    doc_candidate = fallback_doc
    try:
        lines = _collect_table_text_lines(doc_candidate)
    except Exception:
        lines = []
    return doc_candidate, lines


def _resolve_follow_sheet_layout(
    token: str, layout_names: Iterable[str]
) -> tuple[str, str | None, bool]:
    normalized = re.sub(r"[^A-Z0-9]", "", str(token or "")).upper()
    if not normalized:
        target_label = "SHEET ()"
        return (target_label, None, False)

    target_label = f"SHEET ({normalized})"

    lookup: dict[str, str] = {}
    for name in layout_names:
        if not isinstance(name, str):
            continue
        stripped = name.strip()
        if not stripped:
            continue
        lookup.setdefault(stripped.upper(), stripped)

    target_upper = target_label.upper()
    if target_upper in lookup:
        return (target_label, lookup[target_upper], True)

    alt_labels: list[str] = []
    if normalized.isdigit():
        trimmed = normalized.lstrip("0") or "0"
        if trimmed != normalized:
            alt_labels.append(f"SHEET ({trimmed})")
        alt_labels.append(f"SHEET {normalized}")
        if trimmed != normalized:
            alt_labels.append(f"SHEET {trimmed}")
        alt_labels.append(trimmed)
    else:
        alt_labels.append(f"SHEET {normalized}")
        alt_labels.append(normalized)

    seen: set[str] = set()
    for candidate in alt_labels:
        candidate_upper = candidate.upper()
        if candidate_upper in seen:
            continue
        seen.add(candidate_upper)
        if candidate_upper in lookup:
            return (target_label, lookup[candidate_upper], True)

    for upper_name, original in lookup.items():
        if normalized and normalized in upper_name:
            return (target_label, original, True)

    return (target_label, None, False)


def _count_tables_for_layout_name(layout_name: str) -> int:
    layout_upper = str(layout_name or "").strip().upper()
    if not layout_upper:
        return 0
    snapshot = _LAST_ACAD_TABLE_SCAN
    if not isinstance(snapshot, Mapping):
        return 0
    raw_tables = snapshot.get("tables")
    if not isinstance(raw_tables, list):
        return 0
    suffixes = (f":{layout_upper}",)
    count = 0
    for entry in raw_tables:
        if not isinstance(entry, Mapping):
            continue
        owner_upper = str(entry.get("owner") or "").strip().upper()
        if not owner_upper:
            continue
        if owner_upper == layout_upper:
            count += 1
            continue
        if any(owner_upper.endswith(suffix) for suffix in suffixes):
            count += 1
    return count


def _extract_layer(entity: Any) -> str:
    dxf_obj = getattr(entity, "dxf", None)
    layer_name = None
    if dxf_obj is not None:
        layer_name = getattr(dxf_obj, "layer", None)
    if not layer_name:
        layer_name = getattr(entity, "layer", None)
    try:
        return str(layer_name or "").strip()
    except Exception:
        return ""


def _normalize_table_fragment(fragment: str) -> str:
    if not isinstance(fragment, str):
        fragment = str(fragment)
    cleaned = fragment.replace("%%C", "Ø").replace("%%c", "Ø")
    cleaned = _MTEXT_ALIGN_RE.sub("", cleaned)
    cleaned = _MTEXT_BREAK_RE.sub(" ", cleaned)
    cleaned = cleaned.replace("|", " |")
    cleaned = cleaned.replace("\\~", "~")
    cleaned = cleaned.replace("\\`", "`")
    cleaned = cleaned.replace("\\", " ")
    return " ".join(cleaned.split())


def _iter_entity_text_fragments(entity: Any) -> Iterable[tuple[str, bool]]:
    dxftype = None
    try:
        dxftype = entity.dxftype()
    except Exception:
        dxftype = None
    kind = str(dxftype or "").upper()
    if kind == "MTEXT":
        plain_text = getattr(entity, "plain_text", None)
        content = None
        if callable(plain_text):
            try:
                content = plain_text()
            except Exception:
                content = None
        if content is None:
            content = getattr(entity, "text", "")
        for piece in _split_mtext_plain_text(content):
            yield (piece, True)
    elif kind == "TEXT":
        dxf_obj = getattr(entity, "dxf", None)
        raw_text = getattr(dxf_obj, "text", "") if dxf_obj is not None else ""
        if not raw_text:
            raw_text = getattr(entity, "text", "")
        try:
            base = str(raw_text)
        except Exception:
            base = raw_text if isinstance(raw_text, str) else ""
        for piece in base.splitlines():
            if piece.strip():
                yield (piece, False)
    elif kind == "MLEADER":
        context = getattr(entity, "context", None)
        if context is None:
            return
        mtext = getattr(context, "mtext", None)
        if mtext is None:
            raw_text = getattr(context, "text", "")
            try:
                base = str(raw_text)
            except Exception:
                base = raw_text if isinstance(raw_text, str) else ""
            for piece in base.splitlines():
                if piece.strip():
                    yield (piece, True)
            return
        plain_text = getattr(mtext, "plain_text", None)
        content = None
        if callable(plain_text):
            try:
                content = plain_text()
            except Exception:
                content = None
        if content is None:
            content = getattr(mtext, "text", "")
        try:
            base = str(content)
        except Exception:
            base = content if isinstance(content, str) else ""
        for piece in base.splitlines():
            if piece.strip():
                yield (piece, True)
    elif kind in {"ATTRIB", "ATTDEF"}:
        dxf_obj = getattr(entity, "dxf", None)
        candidates: list[Any] = []
        if dxf_obj is not None:
            for attr in ("text", "value", "tag", "prompt", "default"):
                candidates.append(getattr(dxf_obj, attr, None))
        for attr in ("text", "value", "tag", "prompt", "default"):
            candidates.append(getattr(entity, attr, None))
        for raw in candidates:
            if not raw:
                continue
            try:
                text_value = str(raw)
            except Exception:
                text_value = raw if isinstance(raw, str) else ""
            for piece in text_value.splitlines():
                if piece.strip():
                    yield (piece, False)
    elif kind == "RTEXT":
        def _flatten_text_values(value: Any) -> Iterable[str]:
            if value is None:
                return []
            if isinstance(value, str):
                return [value]
            if isinstance(value, (bytes, bytearray)):
                try:
                    return [value.decode("utf-8")]
                except Exception:
                    try:
                        return [value.decode("latin-1")]
                    except Exception:
                        return []
            if isinstance(value, Mapping):
                results: list[str] = []
                for candidate in value.values():
                    results.extend(_flatten_text_values(candidate))
                return results
            if isinstance(value, Iterable) and not isinstance(value, (str, bytes, bytearray)):
                results: list[str] = []
                for item in value:
                    if isinstance(item, tuple) and len(item) >= 2:
                        results.extend(_flatten_text_values(item[1]))
                    else:
                        results.extend(_flatten_text_values(item))
                return results
            try:
                text = str(value)
            except Exception:
                return []
            return [text]

        seen_fragments: set[str] = set()
        collected: list[str] = []

        def _collect_text(value: Any) -> None:
            for fragment in _flatten_text_values(value):
                cleaned = fragment.strip()
                if not cleaned:
                    continue
                if cleaned in seen_fragments:
                    continue
                seen_fragments.add(cleaned)
                collected.append(cleaned)

        dxf_obj = getattr(entity, "dxf", None)
        for source in (entity, dxf_obj):
            if source is None:
                continue
            for attr in (
                "raw_content",
                "raw_text",
                "stored_text",
                "text",
                "value",
                "content",
                "string",
            ):
                _collect_text(getattr(source, attr, None))
            plain_text = getattr(source, "plain_text", None)
            if callable(plain_text):
                try:
                    _collect_text(plain_text())
                except Exception:
                    pass

        get_xdata = getattr(entity, "get_xdata", None)
        if callable(get_xdata):
            for app in ("RTEXT", "ACAD_RTEXT", "ACAD_REACTORS", "ACAD"):
                try:
                    _collect_text(get_xdata(app))
                except Exception:
                    continue

        for attr_name in ("xdata", "extended_data", "appdata"):
            _collect_text(getattr(entity, attr_name, None))

        if not collected:
            raw_text = getattr(entity, "text", "")
            if not raw_text and dxf_obj is not None:
                raw_text = getattr(dxf_obj, "text", "")
            _collect_text(raw_text)

        if not collected:
            return

        longest = max(collected, key=len, default="")
        if not longest:
            return

        pieces = _split_mtext_plain_text(longest)
        if not pieces:
            pieces = [longest]
        for piece in pieces:
            cleaned_piece = piece.strip()
            if cleaned_piece:
                yield (cleaned_piece, True)
    else:
        raw_text = getattr(entity, "text", "")
        if not raw_text:
            return
        try:
            base = str(raw_text)
        except Exception:
            base = raw_text if isinstance(raw_text, str) else ""
        for piece in base.splitlines():
            if piece.strip():
                yield (piece, False)


def _parse_number_token(token: str) -> float | None:
    text = (token or "").strip()
    if not text:
        return None
    if "/" in text:
        try:
            return float(Fraction(text))
        except Exception:
            return None
    if text.startswith("."):
        text = "0" + text
    try:
        return float(text)
    except Exception:
        return None


def _format_ref_value(value: float) -> str:
    return f"{value:.4f}\""


def _has_candidate_token(text: str) -> bool:
    if not text:
        return False
    if _CANDIDATE_TOKEN_RE.search(text):
        return True
    if "Ø" in text or "⌀" in text:
        return True
    if '"' in text:
        return True
    if _FRACTION_RE.search(text):
        return True
    if _DECIMAL_RE.search(text):
        return True
    return False


def _match_row_quantity(text: str) -> re.Match[str] | None:
    candidate = text or ""
    return _ROW_ANCHOR_RE.match(candidate)


def _search_flexible_quantity(text: str) -> re.Match[str] | None:
    candidate = text or ""
    for pattern in _ROW_QUANTITY_FLEX_PATTERNS:
        match = pattern.search(candidate)
        if match:
            return match
    return None


def _is_letter_code_row_start(text: str, next_text: str | None = None) -> bool:
    if not text:
        return False
    match = _LETTER_CODE_ROW_RE.match(text)
    if not match:
        return False
    remainder = text[match.end() :]
    if _HOLE_ACTION_TOKEN_RE.search(remainder):
        return True
    if next_text and _HOLE_ACTION_TOKEN_RE.search(next_text):
        return True
    return False


def _is_row_start(text: str, *, next_text: str | None = None) -> bool:
    if not text:
        return False
    return bool(_ROW_ANCHOR_RE.match(text))


def _roi_is_row_starter(text: str) -> bool:
    if not text:
        return False
    return bool(_ROW_ANCHOR_RE.match(text))


def _roi_is_admin_noise(text: str) -> bool:
    if not text:
        return False
    return bool(_ADMIN_ROW_DROP_RE.search(text))


def _roi_is_numeric_ladder(text: str) -> bool:
    if not text:
        return False
    return bool(_NUMERIC_LADDER_RE.match(text))


def _normalize_candidate_text(text: Any) -> str:
    try:
        base = str(text or "")
    except Exception:
        base = ""
    return " ".join(base.split())


def _is_numeric_ladder_line(text: str) -> bool:
    return bool(_NUMERIC_LADDER_RE.match(text or ""))


def _should_drop_candidate_line(text: Any) -> bool:
    normalized = _normalize_candidate_text(text)
    if not normalized:
        return False
    if _is_numeric_ladder_line(normalized):
        return True
    return bool(_ADMIN_ROW_DROP_RE.search(normalized))


def _extract_drill_size(segment: str) -> str | None:
    if not segment or not _DRILL_TOKEN_RE.search(segment):
        return None
    for pattern in _DRILL_SIZE_PATTERNS:
        match = pattern.search(segment)
        if not match:
            continue
        size_text = match.group(match.lastindex or 1)
        if not size_text:
            continue
        cleaned = re.sub(r"\s+", " ", str(size_text)).strip()
        cleaned = cleaned.strip("'\"")
        cleaned = cleaned.replace("Ø", "Ø").replace("⌀", "Ø")
        cleaned = cleaned.strip()
        if cleaned:
            return cleaned
    return None


def classify_op_row(desc: str | None) -> list[dict[str, Any]]:
    """Return operation descriptors parsed from ``desc``.

    Each descriptor contains ``kind`` (one of the manifest buckets), ``qty``
    (initialized to ``0`` and expected to be overridden by callers), and an
    optional ``size`` token for sized drill operations.
    """

    if not desc:
        return []
    try:
        text = str(desc)
    except Exception:
        return []
    segments = [part.strip() for part in _OPS_SEGMENT_SPLIT_RE.split(text) if part.strip()]
    if not segments:
        segments = [text.strip()]

    results: list[dict[str, Any]] = []
    for segment in segments:
        if not segment:
            continue
        kinds: list[tuple[str, str | None]] = []
        is_npt = bool(_NPT_TOKEN_RE.search(segment))
        is_cdrill = bool(_COUNTERDRILL_TOKEN_RE.search(segment))
        has_thread_tap = bool(_TAP_THREAD_TOKEN_RE.search(segment))
        has_tap_word = bool(_TAP_WORD_TOKEN_RE.search(segment))
        if is_npt:
            kinds.append(("npt", None))
        if is_npt or has_tap:
            kinds.append(("tap", None))
        if _COUNTERBORE_TOKEN_RE.search(segment):
            kinds.append(("cbore", None))
        if _COUNTERSINK_TOKEN_RE.search(segment):
            kinds.append(("csink", None))
        if is_cdrill:
            kinds.append(("cdrill", None))
        if _JIG_GRIND_TOKEN_RE.search(segment):
            kinds.append(("jig_grind", None))
        if _SPOT_TOKEN_RE.search(segment):
            kinds.append(("spot", None))
        drill_size = None if is_cdrill else _extract_drill_size(segment)
        if drill_size:
            kinds.append(("drill", drill_size))

        if not kinds:
            kinds.append(("unknown", None))

        seen_local: set[tuple[str, str | None]] = set()
        for kind, size_text in kinds:
            key = (kind, size_text if size_text is not None else None)
            if key in seen_local:
                continue
            seen_local.add(key)
            results.append({"kind": kind, "qty": 0, "size": size_text})

    return results


def _coerce_positive_int(value: Any) -> int | None:
    try:
        candidate = int(round(float(value)))
    except Exception:
        return None
    return candidate if candidate > 0 else None


def _hole_sets_total(candidate: Any) -> tuple[int, bool]:
    total = 0
    found = False
    if isinstance(candidate, Mapping):
        if "hole_sets" in candidate:
            return _hole_sets_total(candidate.get("hole_sets"))
        qty_val = _coerce_positive_int(candidate.get("qty"))
        if qty_val is not None:
            total += qty_val
            found = True
        return (total, found)
    if isinstance(candidate, Iterable) and not isinstance(candidate, (str, bytes, bytearray)):
        for item in candidate:
            subtotal, subfound = _hole_sets_total(item)
            total += subtotal
            found = found or subfound
        return (total, found)
    qty_val = _coerce_positive_int(candidate)
    if qty_val is not None:
        return (qty_val, True)
    return (0, False)


def ops_manifest(
    chart_rows: Iterable[Mapping[str, Any]] | None,
    hole_sets: Any = None,
) -> dict[str, Any]:
    """Return a normalized operation manifest from chart rows and geometry."""

    table_totals: dict[str, int] = {key: 0 for key in _OPS_MANIFEST_KEYS}
    row_count = 0
    sized_drill_qty = 0

    if chart_rows is not None:
        for row in chart_rows:
            if not isinstance(row, Mapping):
                continue
            qty = _coerce_positive_int(row.get("qty")) or 0
            if qty <= 0:
                continue
            row_count += 1
            desc_value = row.get("desc") or row.get("description") or row.get("text")
            operations = classify_op_row(desc_value)
            if not operations:
                table_totals["unknown"] += qty
                continue
            for op in operations:
                kind = str(op.get("kind") or "unknown").strip().lower()
                if kind not in _OPS_MANIFEST_KEYS:
                    kind = "unknown"
                table_totals[kind] += qty
                if kind == "drill":
                    sized_drill_qty += qty

    geom_total, geom_found = _hole_sets_total(hole_sets)
    geom_drill_total = geom_total if geom_found else 0
    geom_unsized = max(geom_drill_total - sized_drill_qty, 0)

    total_totals = dict(table_totals)
    if geom_found:
        total_totals["drill"] = sized_drill_qty + geom_unsized
    manifest: dict[str, Any] = {
        "table": table_totals,
        "total": total_totals,
        "chart_row_count": row_count,
        "text": {"estimated_total_drills": int(table_totals.get("drill", 0))},
    }
    if geom_found:
        manifest["geom"] = {
            "drill": geom_drill_total,
            "residual_drill": geom_unsized,
            "total": geom_drill_total,
        }
        manifest["geom_drill_count"] = geom_drill_total
    manifest["chart_drill_sized"] = sized_drill_qty
    return manifest


def _norm_row_key(row: Mapping[str, Any] | Any) -> tuple[int, str]:
    qty_value: Any = None
    desc_source: str = ""
    if isinstance(row, Mapping):
        qty_value = row.get("qty")
        desc_source = str(row.get("desc") or "")
    else:
        qty_value = getattr(row, "qty", None)
        desc_source = str(getattr(row, "desc", "") or "")
    try:
        qty_int = int(float(qty_value or 0))
    except Exception:
        qty_int = 0
    desc_normalized = " ".join(desc_source.split()).upper()
    return (qty_int, desc_normalized)


def _unique_rows_in_order(
    row_sources: Iterable[Iterable[Mapping[str, Any]] | None]
) -> tuple[list[dict[str, Any]], int]:
    unique_rows: list[dict[str, Any]] = []
    seen: set[tuple[int, str]] = set()
    dropped = 0
    for source in row_sources:
        if not source:
            continue
        for row in source:
            if not isinstance(row, Mapping):
                continue
            key = _norm_row_key(row)
            if key in seen:
                dropped += 1
                continue
            seen.add(key)
            unique_rows.append(dict(row))
    return unique_rows, dropped


def _combine_text_rows(
    anchor_rows: Iterable[Mapping[str, Any]] | None,
    primary_rows: Iterable[Mapping[str, Any]] | None,
    roi_rows: Iterable[Mapping[str, Any]] | None,
) -> tuple[list[dict[str, Any]], int, bool]:
    authoritative_rows: list[dict[str, Any]] = []
    if anchor_rows:
        for row in anchor_rows:
            if isinstance(row, Mapping):
                authoritative_rows.append(dict(row))
        if authoritative_rows:
            return authoritative_rows, 0, True

    merged: list[dict[str, Any]] = []
    seen: set[tuple[int, str]] = set()
    dedup_dropped = 0
    for source in (primary_rows, roi_rows):
        if not source:
            continue
        for row in source:
            if not isinstance(row, Mapping):
                continue
            key = _norm_row_key(row)
            if key in seen:
                dedup_dropped += 1
                continue
            seen.add(key)
            merged.append(dict(row))
    return merged, dedup_dropped, False


def _compute_anchor_height(entries: Iterable[Mapping[str, Any]]) -> tuple[float, int]:
    heights: list[float] = []
    count = 0
    for entry in entries:
        text_value = entry.get("normalized_text") or entry.get("text") or ""
        normalized = _normalize_candidate_text(text_value)
        if not _ROW_ANCHOR_RE.match(normalized):
            continue
        height_val = entry.get("height")
        if not isinstance(height_val, (int, float)):
            continue
        height_float = float(height_val)
        if height_float <= 0:
            continue
        heights.append(height_float)
        count += 1
    if not heights:
        return (0.0, 0)
    try:
        anchor_height = float(statistics.median(heights))
    except Exception:
        anchor_height = float(heights[0])
    return (anchor_height, count)


def _filter_entries_by_anchor_height(
    entries: Iterable[Mapping[str, Any]],
    *,
    anchor_height: float,
    tolerance: float = 0.4,
) -> list[Mapping[str, Any]]:
    effective_anchor = float(anchor_height or 0.0)
    if effective_anchor > 0:
        effective_anchor = max(effective_anchor, _GEO_H_ANCHOR_MIN)
    lower = max(effective_anchor * (1.0 - tolerance), _GEO_H_ANCHOR_HARD_MIN)
    upper = effective_anchor * (1.0 + tolerance)
    filtered: list[Mapping[str, Any]] = []
    if effective_anchor <= 0:
        return list(entries)
    for entry in entries:
        height_val = entry.get("height")
        if not isinstance(height_val, (int, float)):
            filtered.append(entry)
            continue
        height_float = float(height_val)
        if height_float <= 0:
            filtered.append(entry)
            continue
        if lower <= height_float <= upper:
            filtered.append(entry)
    return filtered


def _extract_row_quantity_and_remainder(text: str) -> tuple[int | None, str]:
    base = (text or "").strip()
    if not base:
        return (None, "")

    primary_match = _match_row_quantity(base)
    if primary_match:
        qty_text = primary_match.group(1)
        try:
            qty_val = int(qty_text)
        except Exception:
            qty_val = None
        remainder = base[primary_match.end() :].strip()
        return (qty_val, remainder)

    return (None, base)


def _extract_column_quantity_and_remainder(text: str) -> tuple[int | None, str]:
    base = (text or "").strip()
    if not base:
        return (None, "")

    def _match_any(candidate: str) -> re.Match[str] | None:
        for pattern in _ROW_QUANTITY_PATTERNS:
            match = pattern.search(candidate)
            if match:
                return match
        return None

    def _strip_span(source: str, span: tuple[int, int]) -> str:
        start, end = span
        return (source[:start] + " " + source[end:]).strip()

    primary_match = _match_any(base)
    if primary_match:
        qty_text = primary_match.group(1)
        try:
            qty_val = int(qty_text)
        except Exception:
            qty_val = None
        remainder = base[primary_match.end() :].strip()
        return (qty_val, remainder)

    letter_match = _LETTER_CODE_ROW_RE.match(base)
    if letter_match:
        remainder_body = base[letter_match.end() :].lstrip(" -.:|")
        remainder_match = _match_any(remainder_body)
        if remainder_match:
            qty_text = remainder_match.group(1)
            try:
                qty_val = int(qty_text)
            except Exception:
                qty_val = None
            remainder = remainder_body[remainder_match.end() :].strip()
            return (qty_val, remainder)
        flexible = _search_flexible_quantity(remainder_body)
        if flexible:
            qty_text = flexible.group(1)
            try:
                qty_val = int(qty_text)
            except Exception:
                qty_val = None
            remainder = _strip_span(remainder_body, flexible.span())
            return (qty_val, remainder)

    flexible_match = _search_flexible_quantity(base)
    if flexible_match:
        qty_text = flexible_match.group(1)
        try:
            qty_val = int(qty_text)
        except Exception:
            qty_val = None
        remainder = _strip_span(base, flexible_match.span())
        return (qty_val, remainder)

    bare_match = re.match(r"^\s*(\d+)\b", base)
    if bare_match and _HOLE_ACTION_TOKEN_RE.search(base):
        qty_text = bare_match.group(1)
        try:
            qty_val = int(qty_text)
        except Exception:
            qty_val = None
        remainder = base[bare_match.end() :].strip()
        return (qty_val, remainder)

    return (None, base)


def _extract_band_quantity(text: str) -> tuple[int | None, str]:
    candidate = " ".join((text or "").split())
    if not candidate:
        return (None, "")
    for pattern in _BAND_QTY_FALLBACK_PATTERNS:
        match = pattern.search(candidate)
        if not match:
            continue
        qty_text = match.group("qty") if "qty" in match.groupdict() else None
        if not qty_text:
            continue
        try:
            qty_val = int(qty_text)
        except Exception:
            continue
        start, end = match.span()
        remainder = (candidate[:start] + " " + candidate[end:]).strip()
        return (qty_val, remainder)
    return (None, candidate)


def _extract_row_reference(desc: str) -> tuple[str, float | None]:
    search_space = desc or ""
    diameter = _extract_diameter(search_space)
    if diameter is not None and 0 < diameter <= 10:
        return (_format_ref_value(diameter), diameter)

    thread_match = _THREAD_CALL_OUT_RE.search(search_space)
    if thread_match:
        return (thread_match.group(0).upper(), None)

    pipe_match = _PIPE_NPT_REF_RE.search(search_space)
    if pipe_match:
        numeric_part = pipe_match.group(1)
        suffix = pipe_match.group(2)
        compact = f"{numeric_part}-{suffix}".upper().replace(" ", "")
        return (compact, None)

    numbered_thread = _NUMBERED_THREAD_REF_RE.search(search_space)
    if numbered_thread:
        raw_value = numbered_thread.group(0)
        normalized = raw_value.upper().replace(" ", "")
        return (normalized, None)

    number_drill = _NUMBER_DRILL_REF_RE.search(search_space)
    if number_drill:
        return (number_drill.group(0).upper(), None)

    letter_drill = _LETTER_DRILL_REF_RE.search(search_space)
    if letter_drill:
        return (letter_drill.group(1).upper(), None)

    inch_match = _INCH_MARK_REF_RE.search(search_space)
    if inch_match:
        value = _parse_number_token(inch_match.group(1))
        if value is not None and 0 < value <= 10:
            return (_format_ref_value(value), value)

    dia_inline = _DIA_SYMBOL_INLINE_RE.search(search_space)
    if dia_inline:
        value = _parse_number_token(dia_inline.group(1))
        if value is not None and 0 < value <= 10:
            return (_format_ref_value(value), value)

    for match in _FRACTION_RE.finditer(search_space):
        value = _parse_number_token(match.group(0))
        if value is not None and 0 < value <= 10:
            return (_format_ref_value(value), value)
    for match in _DECIMAL_RE.finditer(search_space):
        value = _parse_number_token(match.group(0))
        if value is not None and 0 < value <= 10:
            return (_format_ref_value(value), value)
    return ("", None)


def _detect_row_side(desc: str) -> str:
    upper = (desc or "").upper()
    if "BOTH SIDES" in upper or ("FRONT" in upper and "BACK" in upper):
        return "both"
    if "FROM BACK" in upper:
        return "back"
    if "FROM FRONT" in upper:
        return "front"
    return ""


def _merge_table_lines(lines: Iterable[str]) -> list[str]:
    merged: list[str] = []
    current: list[str] = []
    for raw_line in lines:
        candidate = " ".join(str(raw_line or "").split()).strip()
        if not candidate:
            continue
        if _roi_is_admin_noise(candidate) or _roi_is_numeric_ladder(candidate):
            continue
        if _roi_is_row_starter(candidate):
            if current:
                merged.append(" ".join(current))
            current = [candidate]
            continue
        if current:
            current.append(candidate)
    if current:
        merged.append(" ".join(current))
    return merged


def _extract_diameter(text: str) -> float | None:
    search_space = text or ""
    match = _DIAMETER_PREFIX_RE.search(search_space)
    if not match:
        match = _DIAMETER_SUFFIX_RE.search(search_space)
    if not match:
        return None
    return _parse_number_token(match.group(1))



def _truncate_cell_preview(text: str, limit: int = 60) -> str:
    if len(text) <= limit:
        return text
    if limit <= 3:
        return text[:limit]
    return text[: limit - 3] + "..."


def _cell_has_ref_marker(text: str) -> bool:
    if not text:
        return False
    candidate = text.strip()
    if "Ø" in candidate or "⌀" in candidate or '"' in candidate:
        return True
    if _FRACTION_RE.search(candidate):
        return True
    if _DECIMAL_RE.search(candidate):
        return True
    return False


def _build_columnar_table_from_panel_entries(
    entries: list[dict[str, Any]],
    *,
    roi_hint: Mapping[str, Any] | None = None,
) -> tuple[dict[str, Any] | None, dict[str, Any]]:
    def _percentile(values: list[float], fraction: float) -> float:
        if not values:
            return 0.0
        ordered = sorted(values)
        if len(ordered) == 1:
            return ordered[0]
        position = (len(ordered) - 1) * fraction
        lower = math.floor(position)
        upper = math.ceil(position)
        if lower == upper:
            return ordered[int(position)]
        lower_val = ordered[lower]
        upper_val = ordered[upper]
        return lower_val + (upper_val - lower_val) * (position - lower)

    records: list[dict[str, Any]] = []
    for entry in entries:
        text_value = (entry.get("normalized_text") or entry.get("text") or "").strip()
        if not text_value:
            continue
        x_val = entry.get("x")
        y_val = entry.get("y")
        try:
            x_float = float(x_val)
            y_float = float(y_val)
        except Exception:
            continue
        record = {
            "layout": entry.get("layout_name"),
            "from_block": bool(entry.get("from_block")),
            "x": x_float,
            "y": y_float,
            "text": text_value,
            "height": entry.get("height"),
        }
        records.append(record)

    if not records:
        return (
            None,
            {
                "rows_txt_fallback": [],
                "qty_col": None,
                "ref_col": None,
                "desc_col": None,
                "roi": None,
                "row_debug": [],
                "columns": [],
            },
        )

    base_records = list(records)
    records_all = list(base_records)
    roi_bounds: dict[str, float] | None = None
    roi_info: dict[str, Any] | None = None
    roi_median_height = 0.0
    follow_sheet_requests: dict[str, Any] = {}

    if isinstance(roi_hint, Mapping):
        bbox = roi_hint.get("bbox")
        if isinstance(bbox, (list, tuple)) and len(bbox) == 4:
            try:
                xmin = float(bbox[0])
                xmax = float(bbox[1])
                ymin = float(bbox[2])
                ymax = float(bbox[3])
            except Exception:
                xmin = xmax = ymin = ymax = 0.0
            else:
                pad = 0.0
                try:
                    pad = float(roi_hint.get("pad") or 0.0)
                except Exception:
                    pad = 0.0
                expanded_xmin = xmin - pad
                expanded_xmax = xmax + pad
                expanded_ymin = ymin - pad
                expanded_ymax = ymax + pad
                filtered = [
                    rec
                    for rec in base_records
                    if expanded_xmin <= rec["x"] <= expanded_xmax
                    and expanded_ymin <= rec["y"] <= expanded_ymax
                ]
                if filtered:
                    records_all = filtered
                roi_bounds = {
                    "xmin": xmin,
                    "xmax": xmax,
                    "ymin": ymin,
                    "ymax": ymax,
                    "dx": pad,
                    "dy": pad,
                    "clusters": 1,
                    "anchors": 0,
                }
                kept_count = len(filtered)
                source = str(roi_hint.get("source") or "ACAD_TABLE")
                roi_info = {
                    "source": source,
                    "bbox": [xmin, xmax, ymin, ymax],
                    "pad": pad,
                    "kept": kept_count,
                }
                try:
                    roi_median_height = float(roi_hint.get("median_height") or 0.0)
                except Exception:
                    roi_median_height = 0.0
                handle = roi_hint.get("handle")
                layer = roi_hint.get("layer")
                block_name = roi_hint.get("name")
                if block_name is not None:
                    roi_info["name"] = block_name
                if source.upper() == "BLOCK":
                    print(
                        "[ROI] seeded_from=BLOCK name={name} layer={layer} "
                        "box=[{xmin:.1f}..{xmax:.1f}, {ymin:.1f}..{ymax:.1f}]".format(
                            name=block_name or handle or "-",
                            layer=layer or "-",
                            xmin=xmin,
                            xmax=xmax,
                            ymin=ymin,
                            ymax=ymax,
                        )
                    )
                else:
                    print(
                        "[ROI] seeded_from={src} handle={handle} layer={layer} "
                        "box=[{xmin:.1f}..{xmax:.1f}, {ymin:.1f}..{ymax:.1f}]".format(
                            src=source,
                            handle=handle,
                            layer=layer or "-",
                            xmin=xmin,
                            xmax=xmax,
                            ymin=ymin,
                            ymax=ymax,
                        )
                    )

    all_height_values = [
        float(rec["height"])
        for rec in records_all
        if isinstance(rec.get("height"), (int, float)) and float(rec["height"]) > 0
    ]
    median_height_all = (
        statistics.median(all_height_values) if all_height_values else 0.0
    )
    if roi_median_height <= 0:
        roi_median_height = median_height_all
    anchor_lines = [rec for rec in records_all if _ROI_ANCHOR_RE.search(rec["text"])]
    filtered_records = records_all
    if roi_bounds is None and anchor_lines:
        anchor_count = len(anchor_lines)
        sorted_anchors = sorted(anchor_lines, key=lambda rec: -rec["y"])
        clusters: list[list[dict[str, Any]]] = []
        if sorted_anchors:
            if anchor_count >= 4:
                height_values = [
                    float(rec["height"])
                    for rec in sorted_anchors
                    if isinstance(rec.get("height"), (int, float))
                    and float(rec["height"]) > 0
                ]
                anchor_y_diffs = [
                    abs(sorted_anchors[idx]["y"] - sorted_anchors[idx - 1]["y"])
                    for idx in range(1, len(sorted_anchors))
                    if abs(sorted_anchors[idx]["y"] - sorted_anchors[idx - 1]["y"]) > 0
                ]
                if height_values:
                    median_height = statistics.median(height_values)
                    y_anchor_eps = 1.8 * median_height if median_height > 0 else 0.0
                    roi_median_height = median_height
                elif anchor_y_diffs:
                    median_diff = statistics.median(anchor_y_diffs)
                    y_anchor_eps = 0.5 * median_diff if median_diff > 0 else 0.0
                else:
                    y_anchor_eps = 0.0
                y_anchor_eps = max(6.0, y_anchor_eps)
                current_cluster: list[dict[str, Any]] | None = None
                prev_anchor: dict[str, Any] | None = None
                for anchor in sorted_anchors:
                    if current_cluster is None:
                        current_cluster = [anchor]
                        clusters.append(current_cluster)
                        prev_anchor = anchor
                        continue
                    prev_y = prev_anchor["y"] if prev_anchor is not None else None
                    if prev_y is not None and abs(anchor["y"] - prev_y) <= y_anchor_eps:
                        current_cluster.append(anchor)
                    else:
                        current_cluster = [anchor]
                        clusters.append(current_cluster)
                    prev_anchor = anchor
            if not clusters:
                clusters = [sorted_anchors]

        def _cluster_span(cluster: list[dict[str, Any]]) -> float:
            if not cluster:
                return 0.0
            y_vals = [rec["y"] for rec in cluster]
            return max(y_vals) - min(y_vals) if len(y_vals) > 1 else 0.0

        chosen_cluster = clusters[0] if clusters else []
        best_size = len(chosen_cluster)
        best_span = _cluster_span(chosen_cluster)
        for cluster in clusters[1:]:
            size = len(cluster)
            span = _cluster_span(cluster)
            if size > best_size or (size == best_size and span < best_span):
                chosen_cluster = cluster
                best_size = size
                best_span = span

        if not chosen_cluster:
            chosen_cluster = sorted_anchors
        cluster_xmin = min(rec["x"] for rec in chosen_cluster)
        cluster_xmax = max(rec["x"] for rec in chosen_cluster)
        cluster_ymin = min(rec["y"] for rec in chosen_cluster)
        cluster_ymax = max(rec["y"] for rec in chosen_cluster)
        base_dx = 18.0 * median_height_all if median_height_all > 0 else 0.0
        base_dy = 24.0 * median_height_all if median_height_all > 0 else 0.0
        dx = max(40.0, base_dx)
        dy = max(50.0, base_dy)
        if roi_median_height and roi_median_height > 0:
            dx = max(dx, 18.0 * roi_median_height)
            dy = max(dy, 24.0 * roi_median_height)
        expanded_xmin = cluster_xmin - dx
        expanded_xmax = cluster_xmax + dx
        expanded_ymin = cluster_ymin - dy
        expanded_ymax = cluster_ymax + dy
        filtered_records = [
            rec
            for rec in records_all
            if expanded_xmin <= rec["x"] <= expanded_xmax
            and expanded_ymin <= rec["y"] <= expanded_ymax
        ]
        clusters_count = len(clusters) or 1
        roi_bounds = {
            "xmin": cluster_xmin,
            "xmax": cluster_xmax,
            "ymin": cluster_ymin,
            "ymax": cluster_ymax,
            "dx": dx,
            "dy": dy,
            "clusters": clusters_count,
            "anchors": anchor_count,
        }
        roi_info = {
            "anchors": anchor_count,
            "clusters": clusters_count,
            "bbox": [cluster_xmin, cluster_xmax, cluster_ymin, cluster_ymax],
            "total": len(records_all),
        }
    records = list(filtered_records)

    def _prepare_records(values: list[dict[str, Any]]) -> tuple[list[dict[str, Any]], float]:
        ordered = list(values)
        ordered.sort(key=lambda item: (-item["y"], item["x"]))
        height_vals = [
            float(rec["height"])
            for rec in ordered
            if isinstance(rec.get("height"), (int, float)) and float(rec["height"]) > 0
        ]
        y_offsets = [
            abs(ordered[idx]["y"] - ordered[idx - 1]["y"])
            for idx in range(1, len(ordered))
            if abs(ordered[idx]["y"] - ordered[idx - 1]["y"]) > 0
        ]
        median_val = statistics.median(height_vals) if height_vals else 0.0
        if (median_val is None or median_val <= 0) and roi_median_height > 0:
            median_val = roi_median_height
        if (median_val is None or median_val <= 0) and median_height_all > 0:
            median_val = median_height_all
        if (median_val is None or median_val <= 0) and y_offsets:
            median_val = statistics.median(y_offsets)
        if median_val is None or median_val <= 0:
            median_val = 4.0
        return ordered, median_val

    records, median_h = _prepare_records(records)

    if roi_bounds is not None:
        desired_dx = max(roi_bounds["dx"], 18.0 * median_h)
        desired_dy = max(roi_bounds["dy"], 24.0 * median_h)
        if desired_dx > roi_bounds["dx"] + 1e-6 or desired_dy > roi_bounds["dy"] + 1e-6:
            expanded_xmin = roi_bounds["xmin"] - desired_dx
            expanded_xmax = roi_bounds["xmax"] + desired_dx
            expanded_ymin = roi_bounds["ymin"] - desired_dy
            expanded_ymax = roi_bounds["ymax"] + desired_dy
            filtered_records = [
                rec
                for rec in records_all
                if expanded_xmin <= rec["x"] <= expanded_xmax
                and expanded_ymin <= rec["y"] <= expanded_ymax
            ]
            roi_bounds["dx"] = desired_dx
            roi_bounds["dy"] = desired_dy
            records, median_h = _prepare_records(filtered_records)
        expanded_xmin = roi_bounds["xmin"] - roi_bounds["dx"]
        expanded_xmax = roi_bounds["xmax"] + roi_bounds["dx"]
        expanded_ymin = roi_bounds["ymin"] - roi_bounds["dy"]
        expanded_ymax = roi_bounds["ymax"] + roi_bounds["dy"]
        kept_count = len(records)
        if roi_info is None:
            roi_info = {}
        roi_info.update(
            {
                "expanded": [expanded_xmin, expanded_xmax, expanded_ymin, expanded_ymax],
                "kept": kept_count,
                "median_h": median_h,
                "anchors": int(roi_bounds.get("anchors", 0.0)),
                "clusters": int(roi_bounds.get("clusters", 0.0)) or 1,
            }
        )
        print(
            "[ROI] anchors={count} clusters={clusters} chosen_span=[{ymax:.1f}..{ymin:.1f}] "
            "bbox=[{xmin:.1f}..{xmax:.1f}] expanded=[{xmin_exp:.1f}..{xmax_exp:.1f},{ymin_exp:.1f}..{ymax_exp:.1f}]".format(
                count=int(roi_bounds.get("anchors", 0.0)),
                clusters=int(roi_bounds.get("clusters", 0.0)) or 1,
                ymax=roi_bounds["ymax"],
                ymin=roi_bounds["ymin"],
                xmin=roi_bounds["xmin"],
                xmax=roi_bounds["xmax"],
                xmin_exp=expanded_xmin,
                xmax_exp=expanded_xmax,
                ymin_exp=expanded_ymin,
                ymax_exp=expanded_ymax,
            )
        )
        print(
            f"[ROI] median_h={median_h:.2f} expand=({roi_bounds['dx']:.1f},{roi_bounds['dy']:.1f})"
        )
        print(
            f"[ROI] raw_lines -> roi_lines: {len(records_all)} -> {kept_count}"
        )

    y_gap = 0.75 * median_h if median_h > 0 else 4.0
    if y_gap <= 0:
        y_gap = 4.0

    normalized_cells: list[tuple[float, float, float, str]] = []
    for record in records:
        text_value = str(record.get("text") or "").strip()
        if not text_value:
            continue
        x_raw = record.get("x")
        y_raw = record.get("y")
        if not isinstance(x_raw, (int, float)) or not isinstance(y_raw, (int, float)):
            continue
        height_raw = record.get("height")
        if isinstance(height_raw, (int, float)) and float(height_raw) > 0:
            height_val = float(height_raw)
        else:
            height_val = median_h if median_h > 0 else median_height_all or 4.0
        normalized_cells.append((float(x_raw), float(y_raw), float(height_val), text_value))

    if not normalized_cells:
        debug_info = {
            "rows_txt_fallback": [],
            "median_h": median_h,
            "roi": roi_info,
            "row_gap": y_gap,
            "columns": [],
        }
        return (None, debug_info)

    class _RowBuffer:
        __slots__ = ("cells", "y_values")

        def __init__(self, cell: tuple[float, float, float, str]) -> None:
            self.cells: list[tuple[float, float, float, str]] = [cell]
            self.y_values: list[float] = [cell[1]]

        def add(self, cell: tuple[float, float, float, str]) -> None:
            self.cells.append(cell)
            self.y_values.append(cell[1])

        @property
        def center(self) -> float:
            return sum(self.y_values) / len(self.y_values)

    sorted_cells = sorted(normalized_cells, key=lambda item: (-item[1], item[0]))
    row_buffers: list[_RowBuffer] = []
    for cell in sorted_cells:
        if not row_buffers:
            row_buffers.append(_RowBuffer(cell))
            continue
        current = row_buffers[-1]
        if abs(cell[1] - current.center) <= y_gap:
            current.add(cell)
            continue
        row_buffers.append(_RowBuffer(cell))

    def _row_span(buffer: _RowBuffer) -> float:
        xs = [cell[0] for cell in buffer.cells]
        if len(xs) < 2:
            return 0.0
        return max(xs) - min(xs)

    def _column_centers_from_rows(rows: list[_RowBuffer]) -> list[float]:
        if not rows:
            return []
        span_target = max(rows, key=lambda row: (len(row.cells), _row_span(row)))
        xs_sorted = sorted(cell[0] for cell in span_target.cells)
        centers: list[float] = []
        min_gap = max(2.0, 0.4 * (median_h if median_h > 0 else median_height_all or 4.0))
        for x_val in xs_sorted:
            if not centers:
                centers.append(x_val)
                continue
            if abs(x_val - centers[-1]) <= min_gap:
                centers[-1] = (centers[-1] + x_val) / 2.0
            else:
                centers.append(x_val)
        if not centers:
            centers = xs_sorted
        return centers

    column_centers = _column_centers_from_rows(row_buffers)
    if not column_centers:
        column_centers = sorted({cell[0] for cell in sorted_cells})

    def _snap_row(buffer: _RowBuffer, centers: list[float]) -> tuple[list[str], list[list[tuple[float, float, float, str]]]]:
        if not centers:
            return [], []
        assignments: list[list[tuple[float, float, float, str]]] = [
            [] for _ in centers
        ]
        for cell in sorted(buffer.cells, key=lambda item: item[0]):
            nearest_index = min(
                range(len(centers)),
                key=lambda idx: (abs(cell[0] - centers[idx]), idx),
            )
            assignments[nearest_index].append(cell)
        cell_texts = [
            " ".join(part[3] for part in bucket).strip() if bucket else ""
            for bucket in assignments
        ]
        return cell_texts, assignments

    snapped_rows: list[dict[str, Any]] = []
    for row_index, buffer in enumerate(row_buffers):
        cell_texts, assignments = _snap_row(buffer, column_centers)
        if not cell_texts and buffer.cells:
            cell_texts = [" ".join(part[3] for part in sorted(buffer.cells, key=lambda item: item[0])).strip()]
        row_center_y = sum(buffer.y_values) / len(buffer.y_values)
        snapped_rows.append(
            {
                "index": row_index,
                "y": row_center_y,
                "cells": cell_texts,
                "assignments": assignments,
            }
        )

    if not snapped_rows:
        debug_info = {
            "rows_txt_fallback": [],
            "median_h": median_h,
            "roi": roi_info,
            "row_gap": y_gap,
            "columns": column_centers,
        }
        return (None, debug_info)

    def _header_hits(cells: list[str]) -> dict[str, int]:
        hits: dict[str, int] = {}
        for idx, cell_text in enumerate(cells):
            upper = cell_text.upper()
            if not upper:
                continue
            if "QTY" in upper or "QUANTITY" in upper:
                hits.setdefault("qty", idx)
            if "DESC" in upper or "DESCRIPTION" in upper:
                hits.setdefault("desc", idx)
            if "SIDE" in upper or "FACE" in upper:
                hits.setdefault("side", idx)
            if any(token in upper for token in ("Ø", "⌀", "DIA", "REF")):
                hits.setdefault("ref", idx)
            if "HOLE" in upper or re.search(r"ID", upper):
                hits.setdefault("hole", idx)
        return hits

    header_rows: dict[int, dict[str, int]] = {}
    header_cols: dict[str, int] = {}
    for row in snapped_rows:
        hits = _header_hits(row.get("cells", []))
        if not hits:
            continue
        if "qty" not in hits and len(hits) < 2:
            continue
        header_rows[row["index"]] = hits
        for field, col_idx in hits.items():
            header_cols.setdefault(field, col_idx)

    header_row_indices = set(header_rows)
    column_count = len(column_centers)

    def _normalize_cell(text: str) -> str:
        return " ".join(text.split())

    column_metrics: list[dict[str, Any]] = []
    for col_idx in range(column_count):
        values = []
        for row in snapped_rows:
            cells = row.get("cells", [])
            if col_idx < len(cells):
                values.append(cells[col_idx])
        non_empty = [value.strip() for value in values if value and value.strip()]
        numeric_hits = sum(1 for value in non_empty if _parse_qty_cell_text(value) is not None)
        qty_hits = sum(1 for value in non_empty if _ROW_QUANTITY_PATTERNS[0].match(value))
        ref_hits = sum(1 for value in non_empty if _cell_has_ref_marker(value))
        side_hits = sum(1 for value in non_empty if _detect_row_side(value))
        avg_len = statistics.mean(len(value) for value in non_empty) if non_empty else 0.0
        column_metrics.append(
            {
                "non_empty": len(non_empty),
                "numeric_hits": numeric_hits,
                "qty_hits": qty_hits,
                "ref_hits": ref_hits,
                "side_hits": side_hits,
                "avg_len": avg_len,
            }
        )

    qty_col = header_cols.get("qty")
    if qty_col is None and column_metrics:
        candidate = max(
            range(column_count),
            key=lambda idx: (
                column_metrics[idx]["qty_hits"],
                column_metrics[idx]["numeric_hits"],
                column_metrics[idx]["non_empty"],
                -idx,
            ),
        )
        if column_metrics[candidate]["qty_hits"] > 0 or column_metrics[candidate]["numeric_hits"] > 0:
            qty_col = candidate

    ref_col = header_cols.get("ref")
    if ref_col is None and column_metrics:
        ref_candidates = [idx for idx in range(column_count) if idx != qty_col]
        if not ref_candidates:
            ref_candidates = list(range(column_count))
        candidate = max(
            ref_candidates,
            key=lambda idx: (
                column_metrics[idx]["ref_hits"],
                column_metrics[idx]["non_empty"],
                -idx,
            ),
        )
        if column_metrics[candidate]["ref_hits"] > 0:
            ref_col = candidate

    side_col = header_cols.get("side")
    if side_col is None and column_metrics:
        side_candidates = [
            idx
            for idx in range(column_count)
            if idx not in {qty_col, ref_col}
        ]
        if not side_candidates:
            side_candidates = list(range(column_count))
        candidate = max(
            side_candidates,
            key=lambda idx: (
                column_metrics[idx]["side_hits"],
                column_metrics[idx]["non_empty"],
                -idx,
            ),
        )
        if column_metrics[candidate]["side_hits"] > 0:
            side_col = candidate

    desc_col = header_cols.get("desc")
    occupied = {idx for idx in (qty_col, ref_col, side_col) if isinstance(idx, int)}
    if desc_col is None and column_metrics:
        candidates = [idx for idx in range(column_count) if idx not in occupied]
        if not candidates:
            candidates = list(range(column_count))
        desc_col = max(
            candidates,
            key=lambda idx: (
                column_metrics[idx]["avg_len"],
                column_metrics[idx]["non_empty"],
                -idx,
            ),
        )

    row_debug_entries = [
        {
            "index": row["index"],
            "y": row["y"],
            "cells": row.get("cells", []),
        }
        for row in snapped_rows
    ]

    base_rows: list[dict[str, Any]] = []
    base_row_keys: set[tuple[int, str]] = set()

    for row in snapped_rows:
        row_index = row["index"]
        if row_index in header_row_indices:
            continue
        cells = [cell.strip() for cell in row.get("cells", [])]
        if not any(cells):
            continue
        qty_text = ""
        if isinstance(qty_col, int) and qty_col < len(cells):
            qty_text = cells[qty_col]
        qty_val = _parse_qty_cell_text(qty_text) if qty_text else None
        desc_idx = desc_col if isinstance(desc_col, int) else None
        desc_text = cells[desc_idx] if desc_idx is not None and desc_idx < len(cells) else ""
        combined_text = " ".join(value for value in cells if value)
        inline_qty_detail: dict[str, Any] | None = None
        if (
            isinstance(desc_idx, int)
            and desc_idx == qty_col
            and desc_text
        ):
            inline_qty_val, inline_remainder = _extract_column_quantity_and_remainder(desc_text)
            if inline_qty_val is not None and inline_qty_val > 0:
                inline_qty_detail = {
                    "value": int(inline_qty_val),
                    "source": "desc",
                    "remainder": inline_remainder.strip(),
                }
                if inline_qty_detail["remainder"]:
                    desc_text = inline_qty_detail["remainder"]
                if qty_val is None or qty_val <= 0:
                    qty_val = inline_qty_val
        if qty_val is None or qty_val <= 0:
            source = None
            inline_qty_val = None
            remainder = ""
            if desc_text:
                inline_qty_val, remainder = _extract_column_quantity_and_remainder(desc_text)
            source = "desc"
            if inline_qty_val is None or inline_qty_val <= 0:
                inline_qty_val, remainder = _extract_column_quantity_and_remainder(combined_text)
                source = "combined"
            if inline_qty_val is not None and inline_qty_val > 0:
                qty_val = inline_qty_val
                inline_qty_detail = {
                    "value": int(inline_qty_val),
                    "source": source,
                    "remainder": remainder.strip(),
                }
                if not desc_text or (desc_idx == qty_col and inline_qty_detail["remainder"]):
                    desc_text = inline_qty_detail["remainder"] or desc_text
        if qty_val is None or qty_val <= 0:
            continue
        try:
            qty_int = int(qty_val)
        except Exception:
            continue
        if qty_int <= 0:
            continue
        if not desc_text:
            fallback_parts = [
                value
                for idx, value in enumerate(cells)
                if idx != qty_col and value
            ]
            desc_text = " ".join(fallback_parts) if fallback_parts else combined_text
        desc_text = _normalize_cell(desc_text)
        ref_idx = header_cols.get("ref", ref_col)
        ref_cell_text = (
            cells[ref_idx]
            if isinstance(ref_idx, int) and ref_idx < len(cells)
            else ""
        )
        ref_text, ref_value = _extract_row_reference(ref_cell_text or desc_text)
        if not ref_text:
            alt_ref_text, alt_ref_value = _extract_row_reference(desc_text)
            if alt_ref_text:
                ref_text = alt_ref_text
            if ref_value is None and alt_ref_value is not None:
                ref_value = alt_ref_value
        side_idx = header_cols.get("side", side_col)
        side_cell_text = (
            cells[side_idx]
            if isinstance(side_idx, int) and side_idx < len(cells)
            else ""
        )
        side_value = _detect_row_side(" ".join(filter(None, [side_cell_text, desc_text])))
        row_entry: dict[str, Any] = {
            "hole": "",
            "qty": qty_int,
            "desc": desc_text,
            "ref": ref_text or "",
        }
        if side_value:
            row_entry["side"] = side_value
        if inline_qty_detail:
            row_entry["inline_qty"] = inline_qty_detail
        dedupe_key = (qty_int, " ".join(desc_text.split()).upper())
        if dedupe_key in base_row_keys:
            continue
        base_row_keys.add(dedupe_key)
        base_rows.append(row_entry)
        preview_cols = ", ".join(
            f"{idx}:{_truncate_cell_preview(value)}" for idx, value in enumerate(cells)
        )
        print(
            f"[TABLE-R] row#{row_index} qty={qty_int} cols=[{preview_cols}]"
        )

    rows_output: list[dict[str, Any]] = [dict(row_entry) for row_entry in base_rows]

    if not rows_output:
        debug_info = {
            "rows_txt_fallback": [],
            "median_h": median_h,
            "roi": roi_info,
            "row_gap": y_gap,
            "columns": column_centers,
            "header_rows": sorted(header_row_indices),
            "header_cols": header_cols,
        }
        return (None, debug_info)

    qty_sum = sum(int(row.get("qty") or 0) for row in rows_output)
    families: dict[str, int] = {}
    for row_entry in rows_output:
        ref_text, ref_value = _extract_row_reference(row_entry.get("ref") or row_entry.get("desc") or "")
        if ref_text:
            row_entry["ref"] = ref_text
        if ref_value is not None:
            key = f"{ref_value:.4f}".rstrip("0").rstrip(".")
            families[key] = families.get(key, 0) + int(row_entry.get("qty", 0))

    table_info: dict[str, Any] = {
        "rows": rows_output,
        "hole_count": qty_sum,
        "sum_qty": qty_sum,
        "provenance_holes": "HOLE TABLE",
        "source": "text_table",
    }
    if families:
        table_info["hole_diam_families_in"] = families

    debug_info = {
        "rows_txt_fallback": rows_output,
        "median_h": median_h,
        "row_gap": y_gap,
        "columns": column_centers,
        "header_rows": sorted(header_row_indices),
        "header_cols": header_cols,
        "qty_col": qty_col,
        "ref_col": ref_col,
        "desc_col": desc_col,
        "side_col": side_col,
        "qty_sum": qty_sum,
        "row_debug": row_debug_entries,
    }
    if roi_info is not None:
        debug_info["roi"] = roi_info
    return (table_info, debug_info)


def _extract_mechanical_table_from_blocks(doc: Any) -> Mapping[str, Any] | None:
    helper = _resolve_app_callable("extract_hole_table_from_text")
    if not callable(helper):
        return None

    blocks_section = getattr(doc, "blocks", None)
    if blocks_section is None:
        return None

    try:
        block_iter = list(blocks_section)
    except Exception:
        block_iter = []

    def _is_mechanical_name(name: str) -> bool:
        upper = name.upper()
        return upper.startswith("AM_") or upper.startswith("*U")

    def _extract_text(entity: Any) -> str:
        if entity is None:
            return ""
        plain = getattr(entity, "plain_text", None)
        text_value: Any = None
        if callable(plain):
            try:
                text_value = plain()
            except Exception:
                text_value = None
        if not text_value:
            dxf_obj = getattr(entity, "dxf", None)
            text_value = getattr(dxf_obj, "text", None) if dxf_obj is not None else None
        try:
            return str(text_value).strip()
        except Exception:
            return ""

    def _extract_xy(entity: Any) -> tuple[float | None, float | None]:
        if entity is None:
            return (None, None)
        dxf_obj = getattr(entity, "dxf", None)
        point = None
        for source in (entity, dxf_obj):
            if source is None:
                continue
            for attr in ("insert", "alignment_point", "align_point", "start", "position"):
                candidate = getattr(source, attr, None)
                if candidate is not None:
                    point = candidate
                    break
            if point is not None:
                break
        if point is None:
            return (None, None)

        def _coerce(value: Any, attr: str | None = None) -> float | None:
            target = value
            if attr is not None:
                target = getattr(value, attr, None)
            if target is None:
                return None
            try:
                return float(target)
            except Exception:
                return None

        if hasattr(point, "xyz"):
            try:
                x_val, y_val, _ = point.xyz
                return (float(x_val), float(y_val))
            except Exception:
                return (None, None)

        for accessor in ((0, 1), ("x", "y")):
            if isinstance(accessor[0], int):
                try:
                    x_val = float(point[accessor[0]])  # type: ignore[index]
                except Exception:
                    x_val = None
            else:
                x_val = _coerce(point, accessor[0])
            if isinstance(accessor[1], int):
                try:
                    y_val = float(point[accessor[1]])  # type: ignore[index]
                except Exception:
                    y_val = None
            else:
                y_val = _coerce(point, accessor[1])
            if x_val is not None or y_val is not None:
                return (x_val, y_val)
        return (None, None)

    def _extract_height(entity: Any) -> float | None:
        dxf_obj = getattr(entity, "dxf", None)
        candidates: list[Any] = []
        if dxf_obj is not None:
            candidates.extend(
                getattr(dxf_obj, attr, None) for attr in ("height", "char_height", "text_height")
            )
        candidates.append(getattr(entity, "height", None))
        for candidate in candidates:
            if candidate is None:
                continue
            try:
                value = float(candidate)
            except Exception:
                continue
            if value > 0:
                return value
        return None

    best_result: Mapping[str, Any] | None = None
    best_rows = 0

    for block in block_iter:
        name = getattr(block, "name", None)
        if not isinstance(name, str):
            continue
        if not _is_mechanical_name(name):
            continue
        try:
            entities = list(block)
        except Exception:
            entities = []
        texts: list[dict[str, Any]] = []
        for entity in entities:
            try:
                kind = entity.dxftype()
            except Exception:
                kind = None
            if str(kind or "").upper() not in {"TEXT", "MTEXT", "RTEXT"}:
                continue
            text_value = _extract_text(entity)
            if not text_value:
                continue
            x_val, y_val = _extract_xy(entity)
            height_val = _extract_height(entity)
            texts.append(
                {
                    "text": text_value,
                    "x": x_val,
                    "y": y_val,
                    "height": height_val,
                }
            )
        headers_detected: list[str] = []
        if texts:
            heights = [item["height"] for item in texts if isinstance(item.get("height"), (int, float))]
            median_height = statistics.median(heights) if heights else None
            y_tol = max((median_height or 0.0) * 2.0, 0.25)
            clusters: list[dict[str, Any]] = []
            for entry in texts:
                y_val = entry.get("y")
                if not isinstance(y_val, (int, float)):
                    continue
                upper = str(entry.get("text") or "").upper()
                tokens: set[str] = set()
                if "HOLE" in upper:
                    tokens.add("HOLE")
                if "REF" in upper or "Ø" in upper or "DIA" in upper:
                    tokens.add("REF")
                if "QTY" in upper or "QUANTITY" in upper:
                    tokens.add("QTY")
                if "DESC" in upper or "DESCRIPTION" in upper:
                    tokens.add("DESC")
                if not tokens:
                    continue
                placed = False
                for cluster in clusters:
                    center = cluster["y"]
                    if center is not None and abs(float(y_val) - float(center)) <= y_tol:
                        cluster["tokens"].update(tokens)
                        cluster["values"].append(entry)
                        placed = True
                        break
                if not placed:
                    clusters.append(
                        {
                            "y": float(y_val),
                            "tokens": set(tokens),
                            "values": [entry],
                        }
                    )
            clusters = [c for c in clusters if len(c["tokens"]) >= 1]
            best_cluster = None
            for cluster in clusters:
                if len(cluster["tokens"]) >= 3:
                    if best_cluster is None or len(cluster["tokens"]) > len(best_cluster["tokens"]):
                        best_cluster = cluster
            if best_cluster is not None:
                headers_detected = sorted(best_cluster["tokens"])
        headers_display = f"{headers_detected}" if headers_detected else "[]"
        print(f"[AMTABLE] block={name} texts={len(texts)} headers={headers_display}")
        if len(headers_detected) < 3:
            continue

        class _BlockTextEntity:
            __slots__ = ("dxf", "_kind", "_text")

            def __init__(self, record: Mapping[str, Any]):
                self._text = str(record.get("text") or "")
                self._kind = "MTEXT"
                x_val = record.get("x")
                y_val = record.get("y")
                if not isinstance(x_val, (int, float)):
                    x_val = 0.0
                if not isinstance(y_val, (int, float)):
                    y_val = 0.0
                self.dxf = SimpleNamespace(
                    text=self._text,
                    insert=SimpleNamespace(
                        x=float(x_val),
                        y=float(y_val),
                        xyz=(float(x_val), float(y_val), 0.0),
                    ),
                )

            def dxftype(self) -> str:
                return self._kind

            def plain_text(self) -> str:
                return self._text

        class _BlockTextSpace:
            __slots__ = ("_entities",)

            def __init__(self, records: Iterable[Mapping[str, Any]]):
                self._entities = [
                    _BlockTextEntity(rec)
                    for rec in records
                    if str(rec.get("text") or "").strip()
                ]

            def query(self, _pattern: str):
                return list(self._entities)

        class _BlockLayouts:
            __slots__ = ()

            def names_in_taborder(self):
                return []

            def get(self, _name: str):
                return SimpleNamespace(entity_space=None)

        class _BlockDoc:
            __slots__ = ("_space", "layouts")

            def __init__(self, records: Iterable[Mapping[str, Any]]):
                self._space = _BlockTextSpace(records)
                self.layouts = _BlockLayouts()

            def modelspace(self):
                return self._space

        fake_doc = _BlockDoc(texts)
        try:
            candidate = helper(fake_doc)
        except Exception:
            candidate = None
        if isinstance(candidate, Mapping) and candidate.get("rows"):
            row_count = len(candidate.get("rows", []))
            if row_count > best_rows:
                best_rows = row_count
                best_result = dict(candidate)

    return best_result


def _fallback_text_table(lines: Iterable[str]) -> dict[str, Any]:
    merged = _merge_table_lines(lines)
    rows: list[dict[str, Any]] = []
    families: dict[str, int] = {}
    total_qty = 0

    for entry in merged:
        qty_val, remainder = _extract_row_quantity_and_remainder(entry)
        if qty_val is None or qty_val <= 0:
            continue
        normalized_desc = " ".join(entry.split())
        if not normalized_desc:
            continue
        remainder_clean = " ".join(remainder.split())
        desc_text = remainder_clean or normalized_desc
        desc_text = _FALLBACK_LEADING_QTY_RE.sub("", desc_text).strip()
        rows.append({"hole": "", "ref": "", "qty": qty_val, "desc": desc_text})
        total_qty += qty_val

        ref_text, ref_value = _extract_row_reference(remainder_clean or normalized_desc)
        if ref_text:
            rows[-1]["ref"] = ref_text
        side = _detect_row_side(normalized_desc)
        if side:
            rows[-1]["side"] = side
        if ref_value is not None:
            key = f"{ref_value:.4f}".rstrip("0").rstrip(".")
            families[key] = families.get(key, 0) + qty_val

    if not rows:
        return {}

    result: dict[str, Any] = {"rows": rows, "hole_count": total_qty}
    if families:
        result["hole_diam_families_in"] = families
    result["provenance_holes"] = "HOLE TABLE"
    result["source"] = "text_table"
    return result


def _publish_fallback_from_rows_txt(rows_txt: Iterable[Any]) -> dict[str, Any]:
    parsed_rows: list[dict[str, Any]] = []
    families: dict[str, int] = {}
    total_qty = 0
    seen_keys: set[tuple[int, str]] = set()

    for raw_line in rows_txt:
        try:
            base_text = str(raw_line)
        except Exception:
            base_text = ""
        normalized = " ".join(base_text.split())
        if not normalized:
            continue
        qty_val, remainder = _extract_row_quantity_and_remainder(normalized)
        if qty_val is None or qty_val <= 0:
            continue
        try:
            qty_int = int(qty_val)
        except Exception:
            continue
        if qty_int <= 0:
            continue
        side_hint = _detect_row_side(normalized)
        desc_value_raw = remainder.strip() or normalized
        desc_value = _FALLBACK_LEADING_QTY_RE.sub("", desc_value_raw)
        desc_value = _FALLBACK_JJ_NOISE_RE.sub("", desc_value)
        desc_value = _FALLBACK_ETCH_NOISE_RE.sub("", desc_value)
        desc_value = " ".join(desc_value.split()).strip()
        if not desc_value:
            continue
        ref_text, ref_value = _extract_row_reference(desc_value)
        has_action = bool(_HOLE_ACTION_TOKEN_RE.search(desc_value))
        has_reference = bool(ref_text or (ref_value is not None))
        if not has_action and not has_reference:
            continue
        side_value = _detect_row_side(desc_value) or side_hint
        normalized_key = (qty_int, " ".join(desc_value.split()).upper())
        if normalized_key in seen_keys:
            continue
        seen_keys.add(normalized_key)
        row: dict[str, Any] = {
            "hole": "",
            "qty": qty_int,
            "desc": desc_value,
            "ref": ref_text or "",
        }
        if side_value:
            row["side"] = side_value
        parsed_rows.append(row)
        total_qty += qty_int
        if ref_value is not None:
            key = f"{ref_value:.4f}".rstrip("0").rstrip(".")
            families[key] = families.get(key, 0) + qty_int

    if not parsed_rows:
        return {}

    result: dict[str, Any] = {
        "rows": parsed_rows,
        "hole_count": total_qty,
        "provenance_holes": "HOLE TABLE (fallback)",
        "source": "text_table",
    }
    if families:
        result["hole_diam_families_in"] = families
    return result


def extract_hole_table_from_text(
    doc: Any,
    rows_txt: Iterable[Any] | None = None,
    *,
    min_rows: int = 2,
) -> dict[str, Any]:
    """Fallback text helper for hole table extraction.

    The helper mirrors the contract expected by :func:`read_text_table` while
    avoiding crashes when no usable rows are discovered. Callers may supply raw
    ``rows_txt`` (typically pre-merged lines). When omitted, the helper will
    attempt to scan the provided ``doc`` for text entities using
    :func:`_collect_table_text_lines`.
    """

    rows: list[dict[str, Any]] = []
    total_qty = 0

    if rows_txt is None:
        try:
            candidate_rows = _collect_table_text_lines(doc)
        except Exception:
            candidate_rows = []
    else:
        try:
            candidate_rows = list(rows_txt)
        except Exception:
            candidate_rows = []

    if not candidate_rows:
        return {"rows": rows, "hole_count": total_qty}

    fallback = _publish_fallback_from_rows_txt(candidate_rows)
    if not fallback:
        fallback = _fallback_text_table(candidate_rows)

    if not fallback:
        return {"rows": rows, "hole_count": total_qty}

    raw_rows = fallback.get("rows")
    if isinstance(raw_rows, list):
        rows = [dict(row) for row in raw_rows if isinstance(row, Mapping)]
    elif isinstance(raw_rows, Iterable) and not isinstance(
        raw_rows, (str, bytes, bytearray)
    ):
        rows = [dict(row) for row in raw_rows if isinstance(row, Mapping)]

    hole_count_value = fallback.get("hole_count")
    try:
        total_qty = int(hole_count_value)
    except Exception:
        total_qty = _sum_qty(rows)

    if total_qty <= 0 and len(rows) < min_rows:
        return {"rows": rows, "hole_count": total_qty}

    result: dict[str, Any] = {
        "rows": rows,
        "hole_count": total_qty,
        "provenance_holes": fallback.get("provenance_holes", "HOLE TABLE"),
        "source": fallback.get("source", "text_table"),
    }
    families = fallback.get("hole_diam_families_in")
    if isinstance(families, Mapping):
        result["hole_diam_families_in"] = dict(families)
    return result


def read_text_table(
    doc,
    *,
    layer_allowlist: Iterable[str] | None = _DEFAULT_LAYER_ALLOWLIST,
    roi_hint: Mapping[str, Any] | None = None,
    block_name_allowlist: Iterable[str] | None = None,
    block_name_regex: Iterable[str] | str | None = None,
    layer_include_regex: Iterable[str] | str | None = None,
    layer_exclude_regex: Iterable[str] | str | None = DEFAULT_TEXT_LAYER_EXCLUDE_REGEX,
    layout_filters: Mapping[str, Any] | Iterable[str] | str | None = None,
    debug_layouts: bool = False,
    debug_scan: bool = False,
) -> dict[str, Any]:
    helper = _resolve_app_callable("extract_hole_table_from_text")
    _print_helper_debug("text", helper)
    global _LAST_TEXT_TABLE_DEBUG, _PROMOTED_ROWS_LOGGED
    _LAST_TEXT_TABLE_DEBUG = {
        "candidates": [],
        "rows": [],
        "raw_lines": [],
        "roi_hint": roi_hint,
        "roi": None,
        "preferred_blocks": [],
        "row_debug": [],
        "columns": [],
        "bands": [],
        "layout_filters": layout_filters,
    }
    debug_scan_enabled = bool(debug_scan)
    roi_hint_effective: Mapping[str, Any] | None = roi_hint
    resolved_allowlist = _normalize_layer_allowlist(layer_allowlist)
    normalized_block_allow = _normalize_block_allowlist(block_name_allowlist)
    block_regex_patterns = _compile_block_name_patterns(block_name_regex)
    allow_all_layouts, layout_filter_patterns = _parse_layout_filter(layout_filters)
    if isinstance(_LAST_TEXT_TABLE_DEBUG, dict):
        _LAST_TEXT_TABLE_DEBUG["layout_filters"] = {
            "all_layouts": allow_all_layouts,
            "patterns": list(layout_filter_patterns),
        }
        _LAST_TEXT_TABLE_DEBUG["debug_scan_requested"] = debug_scan_enabled

    def _compile_layer_patterns(
        patterns: Iterable[str] | str | None,
    ) -> list[re.Pattern[str]]:
        compiled: list[re.Pattern[str]] = []
        if isinstance(patterns, str):
            pattern_iter: Iterable[str] = [patterns]
        elif patterns is None:
            pattern_iter = []
        else:
            pattern_iter = patterns
        for candidate in pattern_iter:
            if not isinstance(candidate, str):
                continue
            text = candidate.strip()
            if not text:
                continue
            try:
                compiled.append(re.compile(text, re.IGNORECASE))
            except re.error as exc:
                print(f"[TEXT-SCAN] layer regex error pattern={text!r} err={exc}")
        return compiled

    include_patterns = _compile_layer_patterns(layer_include_regex)
    exclude_patterns = _compile_layer_patterns(layer_exclude_regex)
    base_exclude = re.compile(_GEO_EXCLUDE_LAYERS_DEFAULT, re.IGNORECASE)
    if not any(pattern.pattern == base_exclude.pattern for pattern in exclude_patterns):
        exclude_patterns.insert(0, base_exclude)
    include_display = [pattern.pattern for pattern in include_patterns]
    exclude_display = [pattern.pattern for pattern in exclude_patterns]
    allowlist_display = (
        "None"
        if resolved_allowlist is None
        else "{" + ",".join(sorted(resolved_allowlist) or []) + "}"
    )
    if isinstance(_LAST_TEXT_TABLE_DEBUG, dict):
        _LAST_TEXT_TABLE_DEBUG["layer_regex_include"] = list(include_display)
        _LAST_TEXT_TABLE_DEBUG["layer_regex_exclude"] = list(exclude_display)
        _LAST_TEXT_TABLE_DEBUG["debug_layouts_requested"] = bool(debug_layouts)
    table_lines: list[str] | None = None
    fallback_candidate: Mapping[str, Any] | None = None
    best_candidate: Mapping[str, Any] | None = None
    best_score: tuple[int, int] = (0, 0)
    text_rows_info: dict[str, Any] | None = None
    merged_rows: list[str] = []
    parsed_rows: list[dict[str, Any]] = []
<<<<<<< HEAD
=======
    families: dict[str, int] = {}
>>>>>>> 8d400e8e
    total_qty = 0
    columnar_table_info: dict[str, Any] | None = None
    columnar_debug_info: dict[str, Any] | None = None
    anchor_rows_primary: list[dict[str, Any]] = []
    anchor_qty_total = 0
    anchor_is_authoritative = False
    roi_rows_primary: list[dict[str, Any]] = []
    rows_txt_initial = 0
    confidence_high = False
    anchor_authoritative_result: dict[str, Any] | None = None
    secondary_anchor_candidate: dict[str, Any] | None = None

    helper_missing = helper is None
    if helper_missing and isinstance(_LAST_TEXT_TABLE_DEBUG, dict):
        _LAST_TEXT_TABLE_DEBUG["layer_counts_pre"] = {}

    am_bor_included = False

    def _analyze_helper_signature(func: Callable[..., Any]) -> tuple[bool, bool]:
        needs_lines = False
        allows_lines = False
        try:
            signature = inspect.signature(func)
        except (TypeError, ValueError):
            return (needs_lines, allows_lines)
        positional: list[inspect.Parameter] = []
        for parameter in signature.parameters.values():
            if parameter.kind is inspect.Parameter.VAR_POSITIONAL:
                allows_lines = True
                continue
            if parameter.kind in (
                inspect.Parameter.POSITIONAL_ONLY,
                inspect.Parameter.POSITIONAL_OR_KEYWORD,
            ):
                positional.append(parameter)
        if len(positional) >= 2:
            allows_lines = True
            required = [
                param
                for param in positional
                if param.default is inspect._empty
            ]
            if len(required) >= 2:
                needs_lines = True
        return (needs_lines, allows_lines)

    def ensure_lines() -> list[str]:
        nonlocal table_lines, text_rows_info, merged_rows, parsed_rows
        nonlocal columnar_table_info, columnar_debug_info, roi_hint_effective
        nonlocal rows_txt_initial, doc, resolved_allowlist
        nonlocal anchor_rows_primary, roi_rows_primary, anchor_authoritative_result
        nonlocal anchor_is_authoritative
        if table_lines is not None:
            return table_lines

        text_stream_doc, text_stream_lines = ensure_text_stream(doc, log=print)
        if text_stream_doc is not None:
            doc = text_stream_doc
        fallback_stream_lines = list(text_stream_lines or [])
        follow_sheet_target_layouts: list[str] = []
        collected_entries: list[dict[str, Any]] = []
        candidate_entries: list[dict[str, Any]] = []
        entries_by_layout: defaultdict[int, list[dict[str, Any]]] = defaultdict(list)
        layout_names: dict[int, str] = {}
        layout_order: list[int] = []
        see_sheet_hint_text: str | None = None
        see_sheet_hint_logged = False
        ordered_layout_lines: list[tuple[str, str]] = []
        combined_fallback_lines: list[str] = []
        fallback_layout_names: list[str] = []
        fallback_follow_entries: list[dict[str, Any]] = []
        families: dict[str, int] = {}
        total_qty = 0
        layout_line_map: dict[str, list[str]] = {}

        def _filter_and_dedupe_row_texts(row_texts: Iterable[str]) -> list[str]:
            filtered: list[str] = []
            seen: set[tuple[str, str]] = set()
            for raw_text in row_texts:
                candidate = " ".join(str(raw_text or "").split()).strip()
                if not candidate:
                    continue
                if _ADMIN_ROW_DROP_RE.search(candidate):
                    continue
                match = _ROW_QUANTITY_PATTERNS[0].match(candidate)
                if not match:
                    continue
                qty_token = match.group(1)
                remainder = candidate[match.end() :].strip()
                normalized_desc = " ".join(remainder.split()).upper()
                key = (qty_token, normalized_desc)
                if key in seen:
                    continue
                seen.add(key)
                filtered.append(candidate)
            return filtered

        def _perform_text_scan(
            current_allowlist: _LayerAllowlist | None,
        ) -> tuple[int, int, int]:
<<<<<<< HEAD
            nonlocal table_lines, text_rows_info, merged_rows, parsed_rows, total_qty
=======
            nonlocal table_lines, text_rows_info, merged_rows, parsed_rows
            nonlocal families, total_qty
>>>>>>> 8d400e8e
            nonlocal columnar_table_info, columnar_debug_info, roi_hint_effective, rows_txt_initial
            nonlocal anchor_rows_primary, roi_rows_primary, anchor_authoritative_result
            nonlocal anchor_is_authoritative, secondary_anchor_candidate
            nonlocal allowlist_display, follow_sheet_target_layouts
            nonlocal collected_entries, candidate_entries, entries_by_layout, layout_names
            nonlocal layout_order, see_sheet_hint_text, see_sheet_hint_logged
            nonlocal am_bor_included
            families = {}
            total_qty = 0
            collected_entries = []
            candidate_entries = []
            entries_by_layout = defaultdict(list)
            layout_names = {}
            layout_order = []
            merged_rows = []
            parsed_rows = []
            total_qty = 0
            text_rows_info = None
            rows_txt_initial = 0
            anchor_rows_primary = []
            roi_rows_primary = []
            secondary_anchor_candidate = None
            hint_logged = False
            attrib_count = 0
            mleader_count = 0
            preferred_block_names: list[str] = []
            preferred_block_rois: list[dict[str, Any]] = []
            block_height_samples: defaultdict[str, list[float]] = defaultdict(list)
            block_stats: defaultdict[str, dict[str, Any]] = defaultdict(
                lambda: {"texts": 0, "att": 0, "nested_inserts": 0}
            )
            layout_names_seen: list[str] = []
            layout_names_seen_set: set[str] = set()
            scanned_layers_map: dict[str, str] = {}
            follow_sheet_directive: dict[str, Any] | None = None
            follow_sheet_directives: list[dict[str, Any]] = []
            follow_sheet_target_layouts = []
            follow_sheet_target_layout: str | None = None
            follow_sheet_requests: dict[str, dict[str, Any]] = {}
            layout_lookup: dict[str, Any] = {}
            layout_name_lookup: dict[str, Any] = {}
            layout_index_lookup: dict[str, int] = {}
            visited_layout_keys: set[tuple[str, str]] = set()
            all_layout_names: set[str] = set()
            expanded_layouts: list[str] = []

            try:
                if current_allowlist is not None and "AM_BOR" in current_allowlist:
                    am_bor_included = True
            except Exception:
                pass

            allowlist_display = (
                "None"
                if current_allowlist is None
                else "{" + ",".join(sorted(current_allowlist) or []) + "}"
            )
    
            if doc is None:
                table_lines = []
                return (0, 0, 0)
    
            def _lookup_layer_count(counts: Mapping[str, int], target: str) -> int:
                total = 0
                for name, value in counts.items():
                    try:
                        candidate = str(name or "").upper()
                    except Exception:
                        candidate = str(name).upper() if name is not None else ""
                    if candidate == target:
                        try:
                            total += int(value)
                        except Exception:
                            continue
                return total
    
            def _scan_layout_body(
                layout_index: int,
                layout_name: Any,
                layout_obj: Any,
                *,
                source: str = "initial",
            ) -> bool:
                nonlocal follow_sheet_directive
    
                name_text = str(layout_name or "")
                name_clean = name_text.strip()
                key_upper = name_clean.upper()
                if isinstance(layout_name, str):
                    all_layout_names.add(layout_name)
                unique_key = (source, key_upper or f"#{layout_index}")
                if unique_key in visited_layout_keys:
                    return False
                visited_layout_keys.add(unique_key)
    
                if source != "block" and key_upper:
                    layout_lookup[key_upper] = layout_obj
                    layout_name_lookup.setdefault(key_upper, name_clean or layout_name)
                    layout_index_lookup.setdefault(key_upper, layout_index)
    
                layout_names[layout_index] = layout_name
                if layout_name not in layout_names_seen_set:
                    layout_names_seen_set.add(layout_name)
                    layout_names_seen.append(layout_name)
                if layout_index not in layout_order:
                    layout_order.append(layout_index)
    
                layout_str = str(layout_name or "")
                layout_label = layout_str.strip() or "-"
                display_name = layout_name if layout_name else layout_label
                if source == "follow":
                    display_name = f"{display_name} [FOLLOW]"
                elif source == "block":
                    display_name = f"{display_name} [BLOCK]"
                elif layout_obj is None:
                    display_name = f"{display_name} [UNRESOLVED]"
                expanded_layouts.append(display_name)
    
                if layout_obj is None:
                    return False
                return True
    
            def _extract_coords(entity: Any) -> tuple[float | None, float | None]:
                insert = None
                dxf_obj = getattr(entity, "dxf", None)
                if dxf_obj is not None:
                    insert = getattr(dxf_obj, "insert", None)
                if insert is None:
                    insert = getattr(entity, "insert", None)
                x_val: float | None = None
                y_val: float | None = None
                if insert is not None:
                    x_val = getattr(insert, "x", None)
                    y_val = getattr(insert, "y", None)
                    if (x_val is None or y_val is None) and hasattr(insert, "__iter__"):
                        try:
                            parts = list(insert)
                        except Exception:
                            parts = []
                        if x_val is None and len(parts) >= 1:
                            x_val = parts[0]
                        if y_val is None and len(parts) >= 2:
                            y_val = parts[1]
                try:
                    x_float = float(x_val) if x_val is not None else None
                except Exception:
                    x_float = None
                try:
                    y_float = float(y_val) if y_val is not None else None
                except Exception:
                    y_float = None
                return (x_float, y_float)
    
            def _extract_text_height(entity: Any) -> float | None:
                dxf_obj = getattr(entity, "dxf", None)
                height_candidates: list[Any] = []
                if dxf_obj is not None:
                    for attr in ("height", "char_height", "text_height", "thickness"):
                        height_candidates.append(getattr(dxf_obj, attr, None))
                height_candidates.append(getattr(entity, "height", None))
                for candidate in height_candidates:
                    if candidate is None:
                        continue
                    try:
                        value = float(candidate)
                    except Exception:
                        continue
                    if value > 0:
                        return value
                return None
    
            debug_enabled = _debug_entities_enabled()
    
            block_stats: dict[str, dict[str, int]] = {}
    
            def _block_stats_entry(name: str | None) -> dict[str, int]:
                key = (name or "").strip()
                entry = block_stats.get(key)
                if entry is None:
                    entry = {"texts": 0, "att": 0, "nested_inserts": 0}
                    block_stats[key] = entry
                return entry
    
            def _scan_layout_entities(
                layout_index: int,
                layout_name: Any,
                layout_obj: Any,
                *,
                source: str = "initial",
            ) -> bool:
                nonlocal hint_logged, attrib_count, mleader_count, follow_sheet_directive
                nonlocal follow_sheet_directives
                if not _scan_layout_body(layout_index, layout_name, layout_obj, source=source):
                    return False
    
                layout_str = str(layout_name or "")
                layout_label = layout_str.strip() or "-"
                layout_tables = _count_tables_for_layout_name(layout_str)
                query = getattr(layout_obj, "query", None)
                base_entities: list[Any] = []
                layer_extractor = globals().get("_extract_layer")
                if callable(query):
                    try:
                        base_entities = list(query("TEXT, MTEXT, RTEXT, MLEADER, INSERT"))
                    except Exception:
                        base_entities = []
                    if not base_entities:
                        for spec in ("TEXT", "MTEXT", "RTEXT", "MLEADER", "INSERT"):
                            try:
                                base_entities.extend(list(query(spec)))
                            except Exception:
                                continue
                if not base_entities:
                    try:
                        base_entities = list(layout_obj)
                    except Exception:
                        base_entities = []
                if not base_entities:
                    if _TRACE_ACAD:
                        print(f"[LAYOUT] {layout_label} texts=0/0 tables={layout_tables}")
                    return False
    
                seen_entities: set[int] = set()
                text_fragments = 0
                mtext_fragments = 0
                kept_count = 0
                from_blocks_count = 0
                counter = 0
    
                flattened_entities = list(flatten_entities(layout_obj, depth=_MAX_INSERT_DEPTH))
                if not flattened_entities and base_entities:
                    for entity in base_entities:
                        flattened_entities.append(
                            FlattenedEntity(
                                entity=entity,
                                transform=_IDENTITY_TRANSFORM,
                                from_block=False,
                                block_name=None,
                                block_stack=tuple(),
                                depth=0,
                                layer="",
                                layer_upper="",
                                effective_layer="",
                                effective_layer_upper="",
                            )
                        )
    
                for flattened in flattened_entities:
                    entity = flattened.entity
                    parent_effective_layer = getattr(flattened, "parent_effective_layer", None)
                    active_block = getattr(flattened, "block_name", None)
                    from_block = bool(getattr(flattened, "from_block", False))
                    marker = id(entity)
                    if marker in seen_entities:
                        continue
                    seen_entities.add(marker)
                    parent_effective_layer = flattened.effective_layer
                    active_block = flattened.block_name
                    from_block = bool(flattened.from_block)
                    try:
                        dxftype = entity.dxftype()
                    except Exception:
                        dxftype = None
                    kind = str(dxftype or "").upper()
                    parent_effective_layer = getattr(flattened, "effective_layer", None)
                    from_block = bool(getattr(flattened, "from_block", False))
                    active_block = getattr(flattened, "block_name", None)
                    layer_name = _extract_layer(entity)
                    layer_upper = layer_name.upper() if layer_name else ""
                    effective_layer = layer_name
                    effective_layer_upper = layer_upper
                    if not effective_layer_upper or effective_layer_upper == "0":
                        candidate = parent_effective_layer or layer_name or ""
                        effective_layer = candidate
                        effective_layer_upper = candidate.upper() if candidate else ""
                    if kind in {"TEXT", "MTEXT", "ATTRIB", "ATTDEF", "MLEADER", "RTEXT"}:
                        entity_type = "ATTRIB" if kind in {"ATTRIB", "ATTDEF"} else kind
                        coords = _extract_coords(entity)
                        coords = _apply_transform_point(flattened.transform, coords)
                        text_height = _extract_text_height(entity)
                        if isinstance(text_height, (int, float)):
                            text_height = float(text_height) * _transform_scale_hint(flattened.transform)
                        counted_block_text = False
                        counted_block_attr = False
                        for fragment, is_mtext in _iter_entity_text_fragments(entity):
                            normalized = _normalize_table_fragment(fragment)
                            if not normalized:
                                continue
                            normalized_upper = normalized.upper()
                            if kind in {"ATTRIB", "ATTDEF"}:
                                attrib_count += 1
                                if active_block and not counted_block_attr:
                                    _block_stats_entry(active_block)["att"] += 1
                                    counted_block_attr = True
                            elif kind == "MLEADER":
                                mleader_count += 1
                            if active_block and not counted_block_text and kind not in {"ATTRIB", "ATTDEF"}:
                                _block_stats_entry(active_block)["texts"] += 1
                                counted_block_text = True
                            if (
                                not hint_logged
                                and "SEE SHEET 2 FOR HOLE CHART" in normalized_upper
                            ):
                                print(
                                    "[HINT] Chart may live on an alternate sheet/block; ensure its INSERT is present and not on a frozen/off layer."
                                )
                                hint_logged = True
                            match = _FOLLOW_SHEET_DIRECTIVE_RE.search(normalized)
                            if match:
                                directive_entry = {
                                    "layout": layout_name,
                                    "token": match.group("target"),
                                    "text": normalized,
                                }
                                follow_sheet_directive = directive_entry
                                follow_sheet_directives.append(directive_entry)
                            entry = {
                                "layout_index": layout_index,
                                "layout_name": layout_name,
                                "text": normalized,
                                "x": coords[0],
                                "y": coords[1],
                                "order": counter,
                                "from_block": from_block,
                                "height": text_height,
                                "layer": layer_name,
                                "layer_upper": layer_upper,
                                "effective_layer": effective_layer,
                                "effective_layer_upper": effective_layer_upper,
                                "block_name": active_block,
                                "block_stack": list(flattened.block_stack),
                                "entity_type": entity_type,
                            }
                            counter += 1
                            collected_entries.append(entry)
                            entries_by_layout[layout_index].append(entry)
                            layer_token = effective_layer or layer_name
                            if layer_token:
                                upper_token = layer_token.upper()
                                if upper_token and upper_token not in scanned_layers_map:
                                    scanned_layers_map[upper_token] = layer_token
                            kept_count += 1
                            if _TRACE_ACAD and active_block:
                                stats_entry = _block_stats_entry(active_block)
                                if kind in {"ATTRIB", "ATTDEF"}:
                                    stats_entry["att"] += 1
                                else:
                                    stats_entry["texts"] += 1
                            if (
                                active_block
                                and isinstance(text_height, (int, float))
                                and float(text_height) > 0
                            ):
                                block_height_samples[active_block].append(float(text_height))
                            if is_mtext:
                                mtext_fragments += 1
                            else:
                                text_fragments += 1
                            if from_block:
                                from_blocks_count += 1
                    elif kind == "INSERT":
                        dxf_obj = getattr(entity, "dxf", None)
                        block_name = None
                        if dxf_obj is not None:
                            block_name = getattr(dxf_obj, "name", None)
                        if block_name is None:
                            block_name = getattr(entity, "name", None)
                        name_str = block_name.strip() if isinstance(block_name, str) else None
                        if active_block:
                            _block_stats_entry(active_block)["nested_inserts"] += 1
                        if name_str:
                            _block_stats_entry(name_str)
                        is_preferred_block = False
                        if name_str:
                            name_upper = name_str.upper()
                            if name_upper in normalized_block_allow:
                                is_preferred_block = True
                            elif any(pattern.search(name_str) for pattern in block_regex_patterns):
                                is_preferred_block = True
                            elif _PREFERRED_BLOCK_NAME_RE.search(name_str):
                                is_preferred_block = True
                        if is_preferred_block and name_str:
                            if name_str not in preferred_block_names:
                                preferred_block_names.append(name_str)
                            bbox = _compute_entity_bbox(
                                entity,
                                include_virtual=True,
                                transform=flattened.transform,
                            )
                            if bbox is not None:
                                try:
                                    xmin, xmax, ymin, ymax = (
                                        float(bbox[0]),
                                        float(bbox[1]),
                                        float(bbox[2]),
                                        float(bbox[3]),
                                    )
                                except Exception:
                                    xmin = xmax = ymin = ymax = 0.0
                                bbox_entry = [xmin, xmax, ymin, ymax]
                                preferred_block_rois.append(
                                    {
                                        "name": name_str,
                                        "layer": effective_layer or layer_name,
                                        "bbox": bbox_entry,
                                        "block_stack": list(flattened.block_stack),
                                        "from_block": flattened.from_block,
                                    }
                                )
    
                print(
                    f"[TEXT-SCAN] layout={layout_name} text={text_fragments} "
                    f"mtext={mtext_fragments} kept={kept_count} from_blocks={from_blocks_count}"
                )
                if _TRACE_ACAD:
                    print(
                        f"[LAYOUT] {layout_label} texts={text_fragments}/{mtext_fragments} "
                        f"tables={layout_tables}"
                    )
                return True
    
            try:
                initial_layouts = iter_layouts(doc, layout_filters)
            except RuntimeError:
                table_lines = []
                raise
    
            if isinstance(_LAST_TEXT_TABLE_DEBUG, dict):
                _LAST_TEXT_TABLE_DEBUG["layout_sequence"] = [
                    str(name or "") for name, _ in initial_layouts
                ]
    
            for name, _ in initial_layouts:
                if isinstance(name, str):
                    all_layout_names.add(name)
    
            layouts_manager = getattr(doc, "layouts", None)
            raw_names = getattr(layouts_manager, "names", None) if layouts_manager is not None else None
            if raw_names is not None:
                try:
                    names_iter = raw_names() if callable(raw_names) else raw_names
                except Exception:
                    names_iter = None
                if names_iter is not None:
                    try:
                        for candidate in names_iter:
                            if isinstance(candidate, str):
                                all_layout_names.add(candidate)
                    except Exception:
                        pass
    
            get_layout = getattr(layouts_manager, "get", None) if layouts_manager is not None else None
            layout_queue: deque[tuple[int, Any, Any, str]] = deque(
                (index, layout_name, layout_obj, "initial")
                for index, (layout_name, layout_obj) in enumerate(initial_layouts)
            )
            next_layout_index = len(initial_layouts)
            queued_layout_names: set[str] = {
                _normalize_layout_key(layout_name)
                for layout_name, _layout_obj in initial_layouts
            }
    
            def _enqueue_follow_layout(name: str) -> None:
                nonlocal next_layout_index
                normalized = _normalize_layout_key(name)
                layout_obj = None
                if callable(get_layout):
                    try:
                        layout_obj = get_layout(name)
                    except Exception:
                        layout_obj = None
                if normalized in queued_layout_names:
                    return
                queued_layout_names.add(normalized)
                layout_queue.append((next_layout_index, name, layout_obj, "follow"))
                next_layout_index += 1
    
            def _update_follow_targets() -> None:
                nonlocal follow_sheet_target_layouts
                if not (follow_sheet_directive or follow_sheet_target_layout):
                    return
                catalog = list(dict.fromkeys(name for name in all_layout_names if isinstance(name, str)))
                if not catalog:
                    catalog = layout_names_seen if layout_names_seen else list(layout_names.values())
                new_targets: list[str] = []
                token_value = None
                if isinstance(follow_sheet_directive, Mapping):
                    token_value = follow_sheet_directive.get("token")
                if token_value:
                    target_label, resolved_layout, resolved_found = _resolve_follow_sheet_layout(
                        token_value or "", catalog
                    )
                    follow_sheet_requests[target_label] = {
                        "token": token_value,
                        "target": target_label,
                        "resolved": resolved_layout,
                        "found": resolved_found,
                    }
                    if resolved_layout and resolved_found:
                        new_targets.append(resolved_layout)
                if follow_sheet_target_layout:
                    new_targets.append(follow_sheet_target_layout)
                if new_targets:
                    existing = set(follow_sheet_target_layouts)
                    for target in new_targets:
                        if target not in existing:
                            follow_sheet_target_layouts.append(target)
                            existing.add(target)
    
            while layout_queue:
                layout_index, layout_name, layout_obj, source = layout_queue.popleft()
                if not _scan_layout_entities(layout_index, layout_name, layout_obj, source=source):
                    continue
                _update_follow_targets()
                for target_layout in follow_sheet_target_layouts:
                    _enqueue_follow_layout(target_layout)
    
            if isinstance(_LAST_TEXT_TABLE_DEBUG, dict):
                _LAST_TEXT_TABLE_DEBUG["layouts"] = list(expanded_layouts)
                _LAST_TEXT_TABLE_DEBUG["follow_sheet_targets"] = list(follow_sheet_target_layouts)
    
            if _TRACE_ACAD and block_stats:
                for block_name, stats in block_stats.items():
                    display_name = block_name or "-"
                    print(
                        f"[BLOCK] {display_name} texts={stats['texts']} "
                        f"att={stats['att']} nested_inserts={stats['nested_inserts']}"
                    )
    
            if preferred_block_names:
                print(f"[TEXT-SCAN] preferred_blocks={preferred_block_names}")
            _LAST_TEXT_TABLE_DEBUG["preferred_blocks"] = list(preferred_block_names)
            _LAST_TEXT_TABLE_DEBUG["attrib_lines"] = attrib_count
            _LAST_TEXT_TABLE_DEBUG["mleader_lines"] = mleader_count
            print(
                f"[TEXT-SCAN] attrib_lines={attrib_count} mleader_lines={mleader_count} "
                f"depth_max={_MAX_INSERT_DEPTH} allow_layers={allowlist_display}"
            )
    
            def _format_layer_summary(counts: Mapping[str, int]) -> str:
                if not counts:
                    return "{}"
                top = sorted(counts.items(), key=lambda item: (-item[1], item[0]))[:5]
                return "{" + ", ".join(f"{name or '-'}:{count}" for name, count in top) + "}"
    
            def _count_layers(entries: Iterable[Mapping[str, Any]]) -> dict[str, int]:
                counts: dict[str, int] = defaultdict(int)
                for entry in entries:
                    layer_key = str(
                        entry.get("effective_layer")
                        or entry.get("layer")
                        or "",
                    ).strip()
                    counts[layer_key] += 1
                return dict(counts)
    
            def _count_layouts(entries: Iterable[Mapping[str, Any]]) -> dict[str, int]:
                counts: dict[str, int] = defaultdict(int)
                for entry in entries:
                    layout_key = str(
                        entry.get("layout_name")
                        or entry.get("layout_index")
                        or "",
                    ).strip()
                    counts[layout_key] += 1
                return dict(counts)
    
            layer_counts_pre = _count_layers(collected_entries)
            total_layer_hits = sum(layer_counts_pre.values())
            if total_layer_hits == 0:
                if isinstance(_LAST_TEXT_TABLE_DEBUG, dict):
                    _LAST_TEXT_TABLE_DEBUG["layer_counts_pre"] = dict(layer_counts_pre)
                    _LAST_TEXT_TABLE_DEBUG["layout_counts_pre"] = {}
                    _LAST_TEXT_TABLE_DEBUG["scanned_layers"] = sorted(
                        scanned_layers_map.values(), key=lambda value: value.upper()
                    )
                    _LAST_TEXT_TABLE_DEBUG["scanned_layouts"] = list(layout_names_seen)
                raise RuntimeError("No text found before layer filtering…")
            layout_counts_pre = _count_layouts(collected_entries)
            if debug_scan_enabled:
                layout_display = ", ".join(
                    str(name) for name in layout_names_seen if isinstance(name, str)
                )
                if not layout_display:
                    layout_display = "-"
                print(f"[TEXT-SCAN] layouts=[{layout_display}]")
                layout_type_counts: dict[str, Counter[str]] = {}
                for layout_index, layout_entries in entries_by_layout.items():
                    layout_name = layout_names.get(layout_index, layout_index)
                    name_str = str(layout_name)
                    counter = layout_type_counts.setdefault(name_str, Counter())
                    for entry in layout_entries:
                        entry_type = str(entry.get("entity_type") or "")
                        if entry_type == "ATTDEF":
                            entry_type = "ATTRIB"
                        if entry_type:
                            counter[entry_type] += 1
                preferred_types = ("TEXT", "MTEXT", "ATTRIB", "MLEADER", "RTEXT")
                reported: set[str] = set()
                for layout_name in layout_names_seen:
                    name_str = str(layout_name)
                    counter = layout_type_counts.get(name_str, Counter())
                    parts = [f"{type_name}={int(counter.get(type_name, 0))}" for type_name in preferred_types]
                    print(
                        "[TEXT-SCAN] layout={name} {summary}".format(
                            name=name_str or "-",
                            summary=" ".join(parts),
                        )
                    )
                    reported.add(name_str)
                for extra_name in sorted(set(layout_type_counts) - reported):
                    counter = layout_type_counts.get(extra_name, Counter())
                    parts = [f"{type_name}={int(counter.get(type_name, 0))}" for type_name in preferred_types]
                    print(
                        "[TEXT-SCAN] layout={name} {summary}".format(
                            name=extra_name or "-",
                            summary=" ".join(parts),
                        )
                    )
            print(f"[TEXT-SCAN] kept_by_layer(pre)={_format_layer_summary(layer_counts_pre)}")
            if isinstance(_LAST_TEXT_TABLE_DEBUG, dict):
                _LAST_TEXT_TABLE_DEBUG["layer_counts_pre"] = dict(layer_counts_pre)
                _LAST_TEXT_TABLE_DEBUG["layout_counts_pre"] = dict(layout_counts_pre)
                _LAST_TEXT_TABLE_DEBUG["scanned_layers"] = sorted(
                    scanned_layers_map.values(), key=lambda value: value.upper()
                )
                _LAST_TEXT_TABLE_DEBUG["scanned_layouts"] = list(layout_names_seen)
                if debug_scan_enabled:
                    _LAST_TEXT_TABLE_DEBUG["layout_entity_counts"] = {
                        name: {key: int(value) for key, value in counter.items()}
                        for name, counter in layout_type_counts.items()
                    }
    
            if include_patterns or exclude_patterns:
                def _matches_any(patterns: list[re.Pattern[str]], values: list[str]) -> bool:
                    for pattern in patterns:
                        for value in values:
                            if value and pattern.search(value):
                                return True
                    return False

                regex_filtered: list[dict[str, Any]] = []
                for entry in collected_entries:
                    layer_text = str(
                        entry.get("effective_layer")
                        or entry.get("layer")
                        or "",
                    )
                    upper_text = str(
                        entry.get("effective_layer_upper")
                        or entry.get("layer_upper")
                        or layer_text.upper()
                    )
                    values = [layer_text, upper_text]
                    include_ok = True
                    if include_patterns:
                        include_ok = _matches_any(include_patterns, values)
                    exclude_hit = False
                    if include_ok and exclude_patterns:
                        exclude_hit = _matches_any(list(exclude_patterns), values)
                    if include_ok and not exclude_hit:
                        regex_filtered.append(entry)
                kept = len(regex_filtered)
                dropped = len(collected_entries) - kept
                print(
                    "[LAYER] regex include={incl} exclude={excl} kept={kept} dropped={dropped}".format(
                        incl=include_display or "-",
                        excl=exclude_display or "-",
                        kept=kept,
                        dropped=dropped,
                    )
                )
                collected_entries = regex_filtered
                layer_counts_regex = _count_layers(collected_entries)
                layout_counts_regex = _count_layouts(collected_entries)
                if isinstance(_LAST_TEXT_TABLE_DEBUG, dict):
                    _LAST_TEXT_TABLE_DEBUG["layer_counts_post_regex"] = dict(layer_counts_regex)
                    _LAST_TEXT_TABLE_DEBUG["layout_counts_post_regex"] = dict(layout_counts_regex)
    
            if current_allowlist is not None:
                filtered_entries = []
                filtered_by_layout: defaultdict[int, list[dict[str, Any]]] = defaultdict(list)
                for entry in collected_entries:
                    layout_idx = entry.get("layout_index")
                    try:
                        layout_key = int(layout_idx)
                    except Exception:
                        layout_key = 0
                    filtered_by_layout[layout_key].append(entry)
                for layout_index in layout_order:
                    layout_entries = filtered_by_layout.get(layout_index, [])
                    if not layout_entries:
                        continue
                    layout_name = layout_names.get(layout_index, str(layout_index))
                    kept_for_layout = [
                        entry
                        for entry in layout_entries
                        if not (entry.get("effective_layer_upper") or "")
                        or (entry.get("effective_layer_upper") or "")
                        in current_allowlist
                    ]
                    kept_count = len(kept_for_layout)
                    if kept_count > 0:
                        print(
                            "[LAYER] layout={layout} allow={allow} kept={count}".format(
                                layout=layout_name,
                                allow=allowlist_display,
                                count=kept_count,
                            )
                        )
                        filtered_entries.extend(kept_for_layout)
                    else:
                        print(
                            "[LAYER] layout={layout} allow={allow} kept=0".format(
                                layout=layout_name,
                                allow=allowlist_display,
                            )
                        )
            else:
                filtered_entries = list(collected_entries)
    
            layer_counts_post = _count_layers(filtered_entries)
            layout_counts_post = _count_layouts(filtered_entries)
            print(f"[TEXT-SCAN] kept_by_layer(post)={_format_layer_summary(layer_counts_post)}")
    
            am_bor_pre_count = _lookup_layer_count(layer_counts_pre, "AM_BOR")
            am_bor_post_count = _lookup_layer_count(layer_counts_post, "AM_BOR")
            am_bor_drop_count = max(am_bor_pre_count - am_bor_post_count, 0)
    
            collected_entries = filtered_entries
            if isinstance(_LAST_TEXT_TABLE_DEBUG, dict):
                _LAST_TEXT_TABLE_DEBUG["layer_counts_post_allow"] = dict(layer_counts_post)
                _LAST_TEXT_TABLE_DEBUG["layout_counts_post_allow"] = dict(layout_counts_post)
                _LAST_TEXT_TABLE_DEBUG["collected_entities"] = [
                    {
                        "layout": str(entry.get("layout_name") or ""),
                        "layer": str(
                            entry.get("effective_layer")
                            or entry.get("layer")
                            or ""
                        ),
                        "type": str(entry.get("entity_type") or ""),
                        "x": entry.get("x"),
                        "y": entry.get("y"),
                        "height": entry.get("height"),
                        "text": str(entry.get("text") or ""),
                    }
                    for entry in collected_entries
                ]
    
            if roi_hint_effective is None and preferred_block_rois:
                block_hint: Mapping[str, Any] | None = None
                for block_info in preferred_block_rois:
                    bbox = block_info.get("bbox")
                    if not bbox:
                        continue
                    name = block_info.get("name")
                    layer = block_info.get("layer")
                    heights = block_height_samples.get(str(name) if name else "")
                    median_height = (
                        statistics.median(heights)
                        if heights
                        else 0.0
                    )
                    pad = 2.0 * median_height if median_height > 0 else 6.0
                    block_hint = {
                        "source": "BLOCK",
                        "name": name,
                        "layer": layer,
                        "bbox": [
                            float(bbox[0]),
                            float(bbox[1]),
                            float(bbox[2]),
                            float(bbox[3]),
                        ],
                        "pad": pad,
                        "median_height": median_height,
                    }
                    break
                if block_hint is not None:
                    roi_hint_effective = block_hint
                    _LAST_TEXT_TABLE_DEBUG["roi_hint"] = dict(block_hint)
                    bbox_vals = block_hint.get("bbox")
                    if (
                        isinstance(bbox_vals, (list, tuple))
                        and len(bbox_vals) == 4
                        and all(isinstance(val, (int, float)) for val in bbox_vals)
                    ):
                        print(
                            "[ROI] seeded_from=BLOCK name={name} layer={layer} box=[{xmin:.1f}..{xmax:.1f}, {ymin:.1f}..{ymax:.1f}]".format(
                                name=block_hint.get("name") or "-",
                                layer=block_hint.get("layer") or "-",
                                xmin=float(bbox_vals[0]),
                                xmax=float(bbox_vals[1]),
                                ymin=float(bbox_vals[2]),
                                ymax=float(bbox_vals[3]),
                            )
                        )
    
            if follow_sheet_target_layout:
                follow_sheet_target_layouts.append(follow_sheet_target_layout)
            follow_sheet_target_layouts = list(dict.fromkeys(follow_sheet_target_layouts))
            if isinstance(_LAST_TEXT_TABLE_DEBUG, dict):
                _LAST_TEXT_TABLE_DEBUG["follow_sheet_targets"] = list(follow_sheet_target_layouts)
    
            if follow_sheet_requests:
                info_entries: list[dict[str, Any]] = []
                for request in follow_sheet_requests.values():
                    token_value = request.get("token")
                    target_label = request.get("target") or (
                        f"SHEET ({token_value})" if token_value else "SHEET ()"
                    )
                    resolved_layout = request.get("resolved")
                    resolved_found = bool(request.get("found")) and bool(resolved_layout)
                    print(
                        f"[HINT] follow-sheet target=\"{target_label}\" found={resolved_found}"
                    )
                    info_map = {
                        "target": target_label,
                        "resolved": resolved_layout if resolved_found else None,
                        "texts": 0,
                        "tables": 0,
                    }
                    if resolved_found and resolved_layout:
                        target_upper = str(resolved_layout).strip().upper()
                        texts_count = sum(
                            1
                            for entry in collected_entries
                            if str(entry.get("layout_name") or "").strip().upper()
                            == target_upper
                        )
                        tables_count = _count_tables_for_layout_name(resolved_layout)
                        print(
                            f"[LAYOUT] {resolved_layout} texts={texts_count} tables={tables_count}"
                        )
                        info_map["texts"] = texts_count
                        info_map["tables"] = tables_count
                    info_entries.append(info_map)
                if isinstance(_LAST_TEXT_TABLE_DEBUG, dict):
                    if len(info_entries) == 1:
                        _LAST_TEXT_TABLE_DEBUG["follow_sheet_info"] = info_entries[0]
                    else:
                        _LAST_TEXT_TABLE_DEBUG["follow_sheet_info"] = info_entries
    
            if not collected_entries:
                fallback_lines = _collect_table_text_lines(doc, layout_filters=layout_filters)
                if fallback_lines:
                    combined_fallback_lines = list(fallback_lines)
                combined_fallback_lines = [
                    " ".join(str(line or "").split())
                    for line in combined_fallback_lines
                    if str(line or "").strip()
                ]
    
                fallback_entries: list[dict[str, Any]] = []
                if ordered_layout_lines:
                    entries_by_layout = defaultdict(list)
                    layout_names = {}
                    layout_order = []
                    for idx, (layout_label, text_value) in enumerate(ordered_layout_lines):
                        layout_key = layout_label or "FALLBACK"
                        layout_index_effective = layout_index_map.setdefault(
                            layout_key, len(layout_index_map)
                        )
                        if layout_index_effective not in layout_order:
                            layout_order.append(layout_index_effective)
                        layout_names[layout_index_effective] = layout_key
                        entry = {
                            "layout_index": layout_index_effective,
                            "layout_name": layout_key,
                            "text": text_value,
                            "x": None,
                            "y": None,
                            "order": idx,
                            "from_block": False,
                            "height": None,
                            "layer": "",
                            "layer_upper": "",
                            "effective_layer": "",
                            "effective_layer_upper": "",
                            "block_name": None,
                            "block_stack": [],
                        }
                        fallback_entries.append(entry)
                        entries_by_layout[layout_index_effective].append(entry)
                elif combined_fallback_lines:
                    entries_by_layout = defaultdict(list)
                    layout_names = {}
                    layout_order = []
                    for idx, text_value in enumerate(combined_fallback_lines):
                        entry = {
                            "layout_index": 0,
                            "layout_name": "FALLBACK",
                            "text": text_value,
                            "x": None,
                            "y": None,
                            "order": idx,
                            "from_block": False,
                            "height": None,
                            "layer": "",
                            "layer_upper": "",
                            "effective_layer": "",
                            "effective_layer_upper": "",
                            "block_name": None,
                            "block_stack": [],
                        }
                        fallback_entries.append(entry)
                    if fallback_entries:
                        entries_by_layout[0] = list(fallback_entries)
                        layout_names[0] = "FALLBACK"
                        layout_order.append(0)
    
                if fallback_entries:
                    collected_entries = fallback_entries
                    if isinstance(_LAST_TEXT_TABLE_DEBUG, dict):
                        if ordered_layout_lines or combined_fallback_lines:
                            debug_lines = [
                                text for _, text in ordered_layout_lines
                            ] or combined_fallback_lines
                            _LAST_TEXT_TABLE_DEBUG["fallback_text_stream"] = list(debug_lines)
                        debug_layouts = list(_LAST_TEXT_TABLE_DEBUG.get("layouts") or [])
                        for name in fallback_layout_names or ["FALLBACK"]:
                            if name and name not in debug_layouts:
                                debug_layouts.append(name)
                        _LAST_TEXT_TABLE_DEBUG["layouts"] = debug_layouts
                        if fallback_follow_entries:
                            info_entries: list[dict[str, Any]] = []
                            for follow_entry in fallback_follow_entries:
                                target_label = follow_entry.get("target")
                                resolved_layout = follow_entry.get("resolved")
                                resolved_found = bool(follow_entry.get("found")) and bool(
                                    resolved_layout
                                )
                                info_map = {
                                    "target": target_label,
                                    "resolved": resolved_layout if resolved_found else None,
                                    "texts": len(
                                        layout_line_map.get(
                                            resolved_layout or target_label or "", []
                                        )
                                    ),
                                    "tables": 0,
                                }
                                info_entries.append(info_map)
                            if info_entries:
                                if len(info_entries) == 1:
                                    _LAST_TEXT_TABLE_DEBUG["follow_sheet_info"] = info_entries[0]
                                else:
                                    _LAST_TEXT_TABLE_DEBUG["follow_sheet_info"] = info_entries
                                targets_payload = []
                                for info in info_entries:
                                    resolved = info.get("resolved") or info.get("target")
                                    if resolved and resolved not in targets_payload:
                                        targets_payload.append(resolved)
                                if targets_payload:
                                    existing_targets = _LAST_TEXT_TABLE_DEBUG.get(
                                        "follow_sheet_targets"
                                    )
                                    if isinstance(existing_targets, list):
                                        targets = list(existing_targets)
                                    elif existing_targets:
                                        targets = [existing_targets]
                                    else:
                                        targets = []
                                    for candidate in targets_payload:
                                        if candidate not in targets:
                                            targets.append(candidate)
                                    _LAST_TEXT_TABLE_DEBUG["follow_sheet_targets"] = targets
                else:
                    _LAST_TEXT_TABLE_DEBUG["rows_txt_count"] = 0
                    _LAST_TEXT_TABLE_DEBUG["text_row_count"] = 0
                    table_lines = []
                    print("[TEXT-SCAN] rows_txt count=0")
                    print("[TEXT-SCAN] parsed rows: 0")
                    return (0, 0, 0)
    
            def _entry_sort_key(entry: dict[str, Any]) -> tuple[float, float, int, int]:
                x_val = entry.get("x")
                y_val = entry.get("y")
                try:
                    y_key = -float(y_val) if y_val is not None else float("inf")
                except Exception:
                    y_key = float("inf")
                try:
                    x_key = float(x_val) if x_val is not None else float("inf")
                except Exception:
                    x_key = float("inf")
                return (y_key, x_key, int(entry.get("layout_index", 0)), int(entry.get("order", 0)))

            layout_hint_pattern = re.compile(r"(SHEET|CHART|SHT)", re.IGNORECASE)

            def _scan_secondary_layout(
                layout_index: int,
                layout_entries: list[dict[str, Any]],
            ) -> dict[str, Any] | None:
                filtered_entries = [
                    entry
                    for entry in layout_entries
                    if str(entry.get("normalized_text") or entry.get("text") or "").strip()
                ]
                if not filtered_entries:
                    return None
                ordered_entries = sorted(filtered_entries, key=_entry_sort_key)
                candidate_entries_local: list[dict[str, Any]] = []
                row_active = False
                continuation_budget = 0
                for idx, entry in enumerate(ordered_entries):
                    base_text = entry.get("normalized_text") or entry.get("text") or ""
                    stripped = str(base_text).strip()
                    if not stripped:
                        row_active = False
                        continuation_budget = 0
                        continue
                    if _ADMIN_ROW_DROP_RE.search(stripped):
                        row_active = False
                        continuation_budget = 0
                        continue
                    if idx + 1 < len(ordered_entries):
                        next_source = (
                            ordered_entries[idx + 1].get("normalized_text")
                            or ordered_entries[idx + 1].get("text")
                            or ""
                        )
                        next_text = str(next_source)
                    else:
                        next_text = None
                    row_start = _is_row_start(stripped, next_text=next_text)
                    token_hit = _has_candidate_token(stripped)
                    keep_line = False
                    if row_start:
                        row_active = True
                        continuation_budget = 3
                        keep_line = True
                    elif token_hit:
                        keep_line = True
                        if row_active:
                            continuation_budget = max(continuation_budget, 1)
                        row_active = row_active or token_hit
                    elif row_active and continuation_budget > 0:
                        keep_line = True
                        continuation_budget -= 1
                    else:
                        row_active = False
                        continuation_budget = 0
                    if not keep_line:
                        continue
                    normalized_line = stripped
                    match = _match_row_quantity(normalized_line)
                    if match:
                        prefix = normalized_line[: match.start()].strip(" |")
                        suffix = normalized_line[match.end() :].strip()
                        row_token = match.group(0).strip()
                        parts = [row_token]
                        if prefix:
                            parts.append(prefix)
                        if suffix:
                            parts.append(suffix)
                        normalized_line = " ".join(parts)
                    normalized_line = " ".join(normalized_line.split())
                    if _should_drop_candidate_line(normalized_line):
                        continue
                    entry_copy = dict(entry)
                    entry_copy["normalized_text"] = normalized_line
                    candidate_entries_local.append(entry_copy)
                if not candidate_entries_local:
                    return None
                anchor_height, _anchor_count = _compute_anchor_height(candidate_entries_local)
                if anchor_height > 0 and candidate_entries_local:
                    filtered_by_height = _filter_entries_by_anchor_height(
                        candidate_entries_local, anchor_height=anchor_height
                    )
                    if filtered_by_height:
                        candidate_entries_local = [dict(entry) for entry in filtered_by_height]
                table_lines_local = [
                    str(entry.get("normalized_text") or "") for entry in candidate_entries_local
                ]
                row_data: list[dict[str, Any]] = []
                current_texts: list[str] = []
                current_positions: list[float] = []
                for idx, entry in enumerate(candidate_entries_local):
                    line = str(entry.get("normalized_text", "")).strip()
                    if not line or _ADMIN_ROW_DROP_RE.search(line):
                        continue
                    if idx + 1 < len(candidate_entries_local):
                        next_line = str(
                            candidate_entries_local[idx + 1].get("normalized_text", "") or ""
                        )
                    else:
                        next_line = None
                    entry_y = entry.get("y")
                    if _is_row_start(line, next_text=next_line):
                        if current_texts:
                            text = " ".join(current_texts)
                            avg_y = (
                                sum(current_positions) / len(current_positions)
                                if current_positions
                                else None
                            )
                            row_data.append({"text": text, "y": avg_y})
                        current_texts = [line]
                        current_positions = []
                        if isinstance(entry_y, (int, float)):
                            current_positions.append(float(entry_y))
                    elif current_texts:
                        current_texts.append(line)
                        if isinstance(entry_y, (int, float)):
                            current_positions.append(float(entry_y))
                if current_texts:
                    text = " ".join(current_texts)
                    avg_y = sum(current_positions) / len(current_positions) if current_positions else None
                    row_data.append({"text": text, "y": avg_y})
                merged_texts = [row.get("text") for row in row_data if row.get("text")]
                deduped_rows = _filter_and_dedupe_row_texts(merged_texts)
                if len(deduped_rows) < 3:
                    return None
                y_positions: list[float] = []
                for row_text in deduped_rows:
                    match_row = next((row for row in row_data if row.get("text") == row_text), None)
                    if match_row is None:
                        continue
                    y_val = match_row.get("y")
                    if isinstance(y_val, (int, float)) and math.isfinite(float(y_val)):
                        y_positions.append(float(y_val))
                if len(y_positions) < 3:
                    return None
                y_positions_sorted = sorted(y_positions, reverse=True)
                diffs = [
                    abs(y_positions_sorted[i] - y_positions_sorted[i + 1])
                    for i in range(len(y_positions_sorted) - 1)
                    if abs(y_positions_sorted[i] - y_positions_sorted[i + 1]) > 0
                ]
                if not diffs:
                    return None
                try:
                    median_diff = float(statistics.median(diffs))
                except Exception:
                    median_diff = float(diffs[0]) if diffs else 0.0
                if median_diff <= 0:
                    return None
                tolerance = max(0.5, 0.35 * median_diff)
                consistent = sum(1 for diff in diffs if abs(diff - median_diff) <= tolerance)
                required = max(1, int(math.ceil(len(diffs) * 0.6)))
                if consistent < required:
                    return None
                anchor_count_effective = sum(
                    1
                    for entry in candidate_entries_local
                    if _ROW_ANCHOR_RE.match(str(entry.get("normalized_text") or ""))
                )
                layout_name = str(layout_names.get(layout_index, layout_index))
                score = (
                    float(consistent),
                    float(anchor_count_effective),
                    float(len(deduped_rows)),
                    -median_diff,
                )
                return {
                    "layout_index": layout_index,
                    "layout_name": layout_name,
                    "rows_txt": list(deduped_rows),
                    "entries": [dict(entry) for entry in candidate_entries_local],
                    "table_lines": list(table_lines_local),
                    "anchor_count": int(anchor_count_effective),
                    "score": score,
                    "median_gap": median_diff,
                    "y_positions": y_positions_sorted,
                }
    
            collected_entries.sort(key=_entry_sort_key)
    
            candidate_entries = []
            row_active = False
            continuation_budget = 0
            for idx, entry in enumerate(collected_entries):
                stripped = entry.get("text", "").strip()
                if not stripped:
                    row_active = False
                    continuation_budget = 0
                    continue
                if _ADMIN_ROW_DROP_RE.search(stripped):
                    row_active = False
                    continuation_budget = 0
                    continue
                next_text = (
                    collected_entries[idx + 1].get("text", "")
                    if idx + 1 < len(collected_entries)
                    else None
                )
                row_start = _is_row_start(stripped, next_text=next_text)
                token_hit = _has_candidate_token(stripped)
                keep_line = False
                if row_start:
                    row_active = True
                    continuation_budget = 3
                    keep_line = True
                elif token_hit:
                    keep_line = True
                    if row_active:
                        continuation_budget = max(continuation_budget, 1)
                    row_active = row_active or token_hit
                elif row_active and continuation_budget > 0:
                    keep_line = True
                    continuation_budget -= 1
                else:
                    row_active = False
                    continuation_budget = 0
                if keep_line:
                    candidate_entries.append(entry)
    
            if debug_enabled and candidate_entries:
                limit = min(40, len(candidate_entries))
                print(f"[TEXT-SCAN] candidates[0..{limit - 1}]:")
                for idx, entry in enumerate(candidate_entries[:40]):
                    x_val = entry.get("x")
                    y_val = entry.get("y")
                    if isinstance(x_val, (int, float)):
                        x_display = f"{float(x_val):.3f}"
                    else:
                        x_display = "-"
                    if isinstance(y_val, (int, float)):
                        y_display = f"{float(y_val):.3f}"
                    else:
                        y_display = "-"
                    block_display = entry.get("block_name") or "-"
                    print(
                        f"  [{idx:02d}] (x={x_display} y={y_display}) block={block_display} "
                        f"text=\"{entry.get('text', '')}\""
                    )
    
            normalized_entries: list[dict[str, Any]] = []
            normalized_lines: list[str] = []
            for entry in candidate_entries:
                raw_line = str(entry.get("text", ""))
                match = _match_row_quantity(raw_line)
                if match:
                    prefix = raw_line[: match.start()].strip(" |")
                    suffix = raw_line[match.end() :].strip()
                    row_token = match.group(0).strip()
                    parts = [row_token]
                    if prefix:
                        parts.append(prefix)
                    if suffix:
                        parts.append(suffix)
                    normalized_line = " ".join(parts)
                else:
                    normalized_line = raw_line
                normalized_line = " ".join(normalized_line.split())
                if _should_drop_candidate_line(normalized_line):
                    normalized_upper = normalized_line.upper()
                    if (
                        "SEE SHEET" in normalized_upper
                        and "HOLE CHART" in normalized_upper
                        and see_sheet_hint_text is None
                    ):
                        see_sheet_hint_text = normalized_line
                        directive = _FOLLOW_SHEET_DIRECTIVE_RE.search(normalized_line)
                        if directive:
                            follow_sheet_target_layout = directive.group("target")
                    continue
                entry_copy = dict(entry)
                entry_copy["normalized_text"] = normalized_line
                normalized_entries.append(entry_copy)
                normalized_lines.append(normalized_line)

            candidate_entries = normalized_entries
            table_lines = normalized_lines

            anchor_height, anchor_count = _compute_anchor_height(candidate_entries)
            print(f"[TEXT-SCAN] anchors={anchor_count} h_anchor={anchor_height:.2f}")
            total_by_height = len(candidate_entries)
            if anchor_height > 0 and candidate_entries:
                filtered_entries = _filter_entries_by_anchor_height(
                    candidate_entries, anchor_height=anchor_height
                )
                kept_count = len(filtered_entries)
                if kept_count != total_by_height:
                    candidate_entries = [dict(entry) for entry in filtered_entries]
                    table_lines = [
                        str(entry.get("normalized_text") or "") for entry in candidate_entries
                    ]
                total_kept = len(candidate_entries)
            else:
                total_kept = total_by_height
            print(f"[TEXT-SCAN] kept_by_height={total_kept}/{total_by_height}")
    
            debug_candidates: list[dict[str, Any]] = []
            for entry in candidate_entries:
                debug_candidates.append(
                    {
                        "layout": entry.get("layout_name"),
                        "in_block": bool(entry.get("from_block")),
                        "block": entry.get("block_name"),
                        "x": entry.get("x"),
                        "y": entry.get("y"),
                        "text": entry.get("normalized_text")
                        or entry.get("text")
                        or "",
                    }
                )
            _LAST_TEXT_TABLE_DEBUG["candidates"] = debug_candidates
    
            current_row: list[str] = []
            for idx, entry in enumerate(candidate_entries):
                line = entry.get("normalized_text", "").strip()
                if not line:
                    continue
                if _ADMIN_ROW_DROP_RE.search(line):
                    continue
                next_line = (
                    candidate_entries[idx + 1].get("normalized_text", "")
                    if idx + 1 < len(candidate_entries)
                    else None
                )
                if _is_row_start(line, next_text=next_line):
                    if current_row:
                        merged_rows.append(" ".join(current_row))
                    current_row = [line]
                elif current_row:
                    current_row.append(line)
            if current_row:
                merged_rows.append(" ".join(current_row))

            merged_rows = _filter_and_dedupe_row_texts(merged_rows)
            rows_txt_initial = len(merged_rows)
            _LAST_TEXT_TABLE_DEBUG["rows_txt_count"] = rows_txt_initial
            _LAST_TEXT_TABLE_DEBUG["rows_txt_lines"] = list(merged_rows)

            if see_sheet_hint_text:
                best_secondary: dict[str, Any] | None = None
                best_score: tuple[float, float, float, float] | None = None
                for layout_index, layout_entries in entries_by_layout.items():
                    layout_name = str(layout_names.get(layout_index, layout_index))
                    if not layout_name or not layout_hint_pattern.search(layout_name):
                        continue
                    candidate = _scan_secondary_layout(layout_index, layout_entries)
                    if candidate is None:
                        continue
                    score_raw = candidate.get("score")
                    if (
                        not isinstance(score_raw, tuple)
                        or len(score_raw) != 4
                    ):
                        continue
                    score_tuple = (
                        float(score_raw[0]),
                        float(score_raw[1]),
                        float(score_raw[2]),
                        float(score_raw[3]),
                    )
                    if best_score is None or score_tuple > best_score:
                        best_secondary = candidate
                        best_score = score_tuple
                if best_secondary is not None:
                    merged_rows = list(best_secondary.get("rows_txt", []))
                    rows_txt_initial = len(merged_rows)
                    table_lines = list(best_secondary.get("table_lines", [])) or list(merged_rows)
                    candidate_entries = [
                        dict(entry) for entry in best_secondary.get("entries", [])
                    ]
                    debug_candidates = []
                    for entry in candidate_entries:
                        debug_candidates.append(
                            {
                                "layout": entry.get("layout_name"),
                                "in_block": bool(entry.get("from_block")),
                                "block": entry.get("block_name"),
                                "x": entry.get("x"),
                                "y": entry.get("y"),
                                "text": entry.get("normalized_text")
                                or entry.get("text")
                                or "",
                            }
                        )
                    if debug_candidates:
                        _LAST_TEXT_TABLE_DEBUG["candidates"] = debug_candidates
                    _LAST_TEXT_TABLE_DEBUG["rows_txt_count"] = rows_txt_initial
                    _LAST_TEXT_TABLE_DEBUG["rows_txt_lines"] = list(merged_rows)
                    _LAST_TEXT_TABLE_DEBUG["secondary_sheet_layout"] = best_secondary.get(
                        "layout_name"
                    )
                    _LAST_TEXT_TABLE_DEBUG["secondary_sheet_anchor_count"] = int(
                        best_secondary.get("anchor_count") or 0
                    )
                    _LAST_TEXT_TABLE_DEBUG["secondary_sheet_median_gap"] = float(
                        best_secondary.get("median_gap") or 0.0
                    )
                    secondary_anchor_candidate = dict(best_secondary)
                    see_sheet_hint_logged = True

            if (
                see_sheet_hint_text
                and not see_sheet_hint_logged
                and rows_txt_initial > 0
            ):
                preview = see_sheet_hint_text
                if len(preview) > 60:
                    preview = preview[:57] + "..."
                print(
                    f"[TEXT-SCAN] hint: HOLE CHART may be on another sheet (\"{preview}\") "
                    f"rows here={rows_txt_initial}"
                )
                see_sheet_hint_logged = True

            return (am_bor_pre_count, am_bor_post_count, am_bor_drop_count)

        am_bor_pre_count, am_bor_post_count, am_bor_drop_count = _perform_text_scan(
            resolved_allowlist
        )
        def _parse_rows(row_texts: list[str]) -> tuple[list[dict[str, Any]], dict[str, int], int]:
            families: dict[str, int] = {}
            parsed: list[dict[str, Any]] = []
            total = 0
            seen_keys: set[tuple[int, str]] = set()
            for row_text in row_texts:
                text_value = " ".join((row_text or "").split()).strip()
                if not text_value:
                    continue
                if _ADMIN_ROW_DROP_RE.search(text_value):
                    continue
                match = _ROW_QUANTITY_PATTERNS[0].match(text_value)
                if not match:
                    continue
                qty_text = match.group(1)
                try:
                    qty_val = int(qty_text)
                except Exception:
                    continue
                if qty_val <= 0:
                    continue
                remainder = text_value[match.end() :].strip()
                desc_value = " ".join(remainder.split()) or text_value
                if _ADMIN_ROW_DROP_RE.search(desc_value):
                    continue
                side_value = _detect_row_side(text_value) or _detect_row_side(desc_value)
                ref_text, ref_value = _extract_row_reference(desc_value)
                normalized_key = (qty_val, " ".join(desc_value.split()).upper())
                if normalized_key in seen_keys:
                    continue
                seen_keys.add(normalized_key)
                row_dict: dict[str, Any] = {
                    "hole": "",
                    "qty": qty_val,
                    "desc": desc_value,
                    "ref": ref_text or "",
                }
                if side_value:
                    row_dict["side"] = side_value
                parsed.append(row_dict)
                total += qty_val
                if ref_value is not None:
                    key = f"{ref_value:.4f}".rstrip("0").rstrip(".")
                    families[key] = families.get(key, 0) + qty_val
            return (parsed, families, total)

<<<<<<< HEAD
=======
        total_qty = 0
>>>>>>> 8d400e8e
        parsed_rows, families, total_qty = _parse_rows(merged_rows)
        anchor_rows_primary = list(parsed_rows)
        anchor_qty_total = _sum_qty(anchor_rows_primary)
        anchor_is_authoritative = len(anchor_rows_primary) >= 2
        anchor_mode = "authoritative" if anchor_is_authoritative else "fallback"
<<<<<<< HEAD
        print(f"[TEXT-SCAN] pass=anchor rows={len(anchor_rows_primary)} ({anchor_mode})")

        if not anchor_is_authoritative and not anchor_rows_primary:
            debug_rows_candidate = None
            if isinstance(_LAST_TEXT_TABLE_DEBUG, Mapping):
                debug_rows_candidate = _LAST_TEXT_TABLE_DEBUG.get("rows")
            if isinstance(debug_rows_candidate, list):
                fallback_rows = [
                    dict(row)
                    for row in debug_rows_candidate
                    if isinstance(row, Mapping)
                ]
                if len(fallback_rows) >= 2:
                    anchor_rows_primary = fallback_rows
                    anchor_qty_total = _sum_qty(anchor_rows_primary)
                    anchor_is_authoritative = True
=======
        print(
            f"[TEXT-SCAN] pass=anchor rows={len(anchor_rows_primary)} ({anchor_mode})"
        )
>>>>>>> 8d400e8e

        if anchor_is_authoritative:
            anchor_payload_rows = [dict(row) for row in anchor_rows_primary]
            anchor_authoritative_result = {
                "rows": anchor_payload_rows,
                "hole_count": anchor_qty_total,
                "provenance_holes": "HOLE TABLE",
                "source": "text_table",
                "header_validated": True,
                "anchor_authoritative": True,
            }
            text_rows_info = dict(anchor_authoritative_result)
            if isinstance(_LAST_TEXT_TABLE_DEBUG, dict):
                _LAST_TEXT_TABLE_DEBUG["anchor_authoritative"] = True
            return (am_bor_pre_count, am_bor_post_count, am_bor_drop_count)

        if follow_sheet_target_layouts:
            follow_debug_entries: list[dict[str, Any]] = []
            for follow_layout in follow_sheet_target_layouts:
                target_upper = str(follow_layout).strip().upper()
                follow_entries: list[dict[str, Any]] = []
                for entry in collected_entries:
                    layout_value = str(entry.get("layout_name") or "").strip()
                    if layout_value.upper() != target_upper:
                        continue
                    text_value = str(entry.get("text") or "").strip()
                    if not text_value:
                        continue
                    follow_entries.append(
                        {
                            "layout_name": layout_value,
                            "from_block": bool(entry.get("from_block")),
                            "x": entry.get("x"),
                            "y": entry.get("y"),
                            "height": entry.get("height"),
                            "text": text_value,
                            "normalized_text": text_value,
                        }
                    )
                if not follow_entries:
                    continue
                follow_candidate, follow_debug_payload = _build_columnar_table_from_entries(
                    follow_entries, roi_hint=roi_hint_effective
                )
                if isinstance(follow_debug_payload, Mapping):
                    follow_debug_entry = dict(follow_debug_payload)
                    follow_debug_entry["layout"] = follow_layout
                    follow_debug_entries.append(follow_debug_entry)
                candidate_score = _score_table(follow_candidate)
                existing_score = _score_table(columnar_table_info)
                if candidate_score > existing_score:
                    columnar_table_info = follow_candidate
                    if isinstance(follow_debug_payload, Mapping):
                        columnar_debug_info = dict(follow_debug_payload)
            if follow_debug_entries and isinstance(_LAST_TEXT_TABLE_DEBUG, dict):
                if len(follow_debug_entries) == 1:
                    _LAST_TEXT_TABLE_DEBUG["follow_sheet_debug"] = follow_debug_entries[0]
                else:
                    _LAST_TEXT_TABLE_DEBUG["follow_sheet_debug"] = follow_debug_entries

        def _cluster_entries_by_y(
            entries: list[dict[str, Any]]
        ) -> list[list[dict[str, Any]]]:
            valid = [entry for entry in entries if entry.get("normalized_text")]
            if not valid:
                return []

            def _estimate_eps(values: list[dict[str, Any]]) -> float:
                y_values: list[float] = []
                for item in values:
                    y_val = item.get("y")
                    if isinstance(y_val, (int, float)):
                        y_values.append(float(y_val))
                if len(y_values) >= 2:
                    diffs = [abs(y_values[i] - y_values[i + 1]) for i in range(len(y_values) - 1)]
                    diffs = [diff for diff in diffs if diff > 0]
                    if diffs:
                        median_diff = statistics.median(diffs)
                        if median_diff > 0:
                            return max(4.0, median_diff * 0.75)
                return 8.0

            eps = _estimate_eps(valid)
            for _ in range(3):
                clusters: list[list[dict[str, Any]]] = []
                current: list[dict[str, Any]] | None = None
                prev_y: float | None = None
                for entry in valid:
                    y_val = entry.get("y")
                    y_float = float(y_val) if isinstance(y_val, (int, float)) else None
                    if current is None:
                        current = [entry]
                        clusters.append(current)
                        prev_y = y_float
                        continue
                    if y_float is None or prev_y is None or abs(y_float - prev_y) > eps:
                        current = [entry]
                        clusters.append(current)
                    else:
                        current.append(entry)
                    prev_y = y_float if y_float is not None else prev_y
                if not clusters:
                    return []
                avg_cluster_size = len(valid) / len(clusters)
                if avg_cluster_size >= 1.5 or eps >= 24.0:
                    return clusters
                eps *= 1.5
            return clusters

        def _clusters_to_rows(clusters: list[list[dict[str, Any]]]) -> list[str]:
            rows: list[str] = []
            for cluster in clusters:
                def _x_key(value: Any) -> float:
                    try:
                        return float(value)
                    except Exception:
                        return float("inf")

                ordered = sorted(
                    cluster,
                    key=lambda item: (
                        _x_key(item.get("x")),
                        int(item.get("order", 0)),
                    ),
                )
                parts = [str(item.get("normalized_text", "")).strip() for item in ordered]
                row_text = " ".join(part for part in parts if part)
                row_text = " ".join(row_text.split())
                if not row_text:
                    continue
                if not _HOLE_ACTION_TOKEN_RE.search(row_text):
                    continue
                rows.append(row_text)
            return rows

        if "parsed_rows" not in locals():
            parsed_rows = []
        if "total_qty" not in locals():
            total_qty = 0

        if len(parsed_rows) < 8:
            clusters = _cluster_entries_by_y(candidate_entries)
            fallback_rows = _clusters_to_rows(clusters)
            fallback_rows = [row for row in fallback_rows if row]
            fallback_rows = _filter_and_dedupe_row_texts(fallback_rows)
            fallback_parsed, fallback_families, fallback_qty = _parse_rows(fallback_rows)
            print(
                f"[TEXT-SCAN] fallback clusters={len(clusters)} "
                f"chosen_rows={len(fallback_parsed)} qty_sum={fallback_qty}"
            )
            if fallback_parsed and (
                (fallback_qty, len(fallback_parsed))
                > (scan_totals.get("qty", 0), len(parsed_rows))
            ):
                merged_rows = fallback_rows
                parsed_rows = fallback_parsed
                scan_totals["families"] = fallback_families
                scan_totals["qty"] = fallback_qty

        if merged_rows and len(parsed_rows) == len(merged_rows):
            for idx, fallback_text in enumerate(merged_rows):
                if idx >= len(parsed_rows):
                    break
                fallback_clean = " ".join(str(fallback_text or "").split())
                if not fallback_clean:
                    continue
                current_desc = str(parsed_rows[idx].get("desc") or "")
                if len(fallback_clean) > len(current_desc):
                    if (
                        _RE_TEXT_ROW_START.match(fallback_clean)
                        and not _RE_TEXT_ROW_START.match(current_desc)
                    ):
                        continue
                    leading_token = fallback_clean.split("|", 1)[0].strip()
                    if (
                        leading_token
                        and len(leading_token) == 1
                        and leading_token.isalpha()
                        and not current_desc.startswith(f"{leading_token} |")
                    ):
                        continue
                    parsed_rows[idx]["desc"] = fallback_clean

        if rows_txt_initial > 0 and not parsed_rows:
            print("[PATH-GUARD] rows_txt>0 but text_rows==0; forcing band/column pass")

        chart_lines: list[dict[str, Any]] = []
        sheet_lines: list[dict[str, Any]] = []
        model_lines: list[dict[str, Any]] = []
        other_lines: list[dict[str, Any]] = []
        for entry in collected_entries:
            text_value = str(entry.get("text") or "").strip()
            if not text_value:
                continue
            record = {
                "layout_name": entry.get("layout_name"),
                "from_block": bool(entry.get("from_block")),
                "block_name": entry.get("block_name"),
                "x": entry.get("x"),
                "y": entry.get("y"),
                "height": entry.get("height"),
                "text": text_value,
                "normalized_text": text_value,
            }
            layout_name = str(entry.get("layout_name") or "")
            lower_name = layout_name.lower()
            if "chart" in lower_name:
                chart_lines.append(record)
            elif "sheet" in lower_name:
                sheet_lines.append(record)
            elif lower_name == "model":
                model_lines.append(record)
            else:
                other_lines.append(record)
        raw_lines = chart_lines + sheet_lines + model_lines
        if not raw_lines:
            raw_lines = list(other_lines)
        _LAST_TEXT_TABLE_DEBUG["raw_lines"] = [
            {
                "layout": item.get("layout_name"),
                "in_block": bool(item.get("from_block")),
                "block": item.get("block_name"),
                "x": item.get("x"),
                "y": item.get("y"),
                "text": item.get("text"),
            }
            for item in raw_lines
        ]
        block_count = sum(1 for item in raw_lines if item.get("from_block"))
        print(
            "[COLUMN] raw_lines total={total} (chart={chart} sheet={sheet} "
            "model={model}) blocks={blocks}".format(
                total=len(raw_lines),
                chart=len(chart_lines),
                sheet=len(sheet_lines),
                model=len(model_lines),
                blocks=block_count,
            )
        )
        if raw_lines:
            table_candidate, debug_payload = _build_columnar_table_from_entries(
                raw_lines, roi_hint=roi_hint_effective
            )
            columnar_table_info = table_candidate
            columnar_debug_info = debug_payload
            if isinstance(debug_payload, Mapping):
                _LAST_TEXT_TABLE_DEBUG["row_debug"] = list(
                    debug_payload.get("row_debug", [])
                )
                _LAST_TEXT_TABLE_DEBUG["columns"] = list(
                    debug_payload.get("columns", [])
                )
                _LAST_TEXT_TABLE_DEBUG["rows"] = list(
                    debug_payload.get("rows_txt_fallback", [])
                )
                _LAST_TEXT_TABLE_DEBUG["bands"] = []
                if "roi" in debug_payload:
                    _LAST_TEXT_TABLE_DEBUG["roi"] = debug_payload.get("roi")

        _LAST_TEXT_TABLE_DEBUG["rows_txt_count"] = len(merged_rows)
        _LAST_TEXT_TABLE_DEBUG["rows_txt_lines"] = list(merged_rows)
        print(f"[TEXT-SCAN] rows_txt count={len(merged_rows)}")
        for idx, row_text in enumerate(merged_rows[:3]):
            print(f"  [{idx:02d}] {row_text}")

        _LAST_TEXT_TABLE_DEBUG["text_row_count"] = len(parsed_rows)
        print(f"[TEXT-SCAN] parsed rows: {len(parsed_rows)}")
        for idx, row in enumerate(parsed_rows[:3]):
            ref_val = row.get("ref") or ""
            side_val = row.get("side") or ""
            desc_val = row.get("desc") or ""
            if len(desc_val) > 80:
                desc_val = desc_val[:77] + "..."
            print(
                f"  [{idx:02d}] qty={row.get('qty')} ref={ref_val or '-'} "
                f"side={side_val or '-'} desc={desc_val}"
            )

        if parsed_rows:
            current_qty = int(scan_totals.get("qty", 0) or 0)
            text_rows_info = {
                "rows": parsed_rows,
                "hole_count": current_qty,
                "provenance_holes": "HOLE TABLE",
            }
            families_map = scan_totals.get("families")
            if isinstance(families_map, Mapping) and families_map:
                text_rows_info["hole_diam_families_in"] = dict(families_map)
        else:
            text_rows_info = None

        return table_lines

    def _log_and_normalize(label: str, result: Any) -> tuple[dict[str, Any] | None, tuple[int, int]]:
        rows_list: list[Any] = []
        candidate_map: dict[str, Any] | None = None
        if isinstance(result, Mapping):
            candidate_map = dict(result)
            rows_value = candidate_map.get("rows")
            if isinstance(rows_value, list):
                rows_list = rows_value
            elif isinstance(rows_value, Iterable) and not isinstance(
                rows_value, (str, bytes, bytearray)
            ):
                rows_list = list(rows_value)
                candidate_map["rows"] = rows_list
            else:
                rows_list = []
                candidate_map["rows"] = rows_list
        qty_total = _sum_qty(rows_list)
        row_count = len(rows_list)
        print(f"[TEXT-SCAN] helper={label} rows={row_count} qty={qty_total}")
        return candidate_map, (qty_total, row_count)

    lines = ensure_lines()
    if not lines:
        lines = _collect_table_text_lines(doc, layout_filters=layout_filters)

    def _line_confident(text: str) -> bool:
        stripped = str(text or "").strip()
        if not stripped:
            return False
        if re.match(r"^\(\d+\)|^\d+[xX]?", stripped):
            return True
        upper = stripped.upper()
        if any(token in upper for token in ("Ø", "⌀", "TAP", "C'BORE", "C’BORE", "DRILL", "N.P.T", "NPT")):
            return True
        return False

    candidate_lines = merged_rows if merged_rows else lines
    confidence_high = any(_line_confident(line) for line in candidate_lines)
    _LAST_TEXT_TABLE_DEBUG["confidence_high"] = bool(confidence_high)
    force_columnar = False

    if isinstance(text_rows_info, Mapping):
        fallback_candidate = text_rows_info
        scan_score = _score_table(text_rows_info)
        if scan_score[1] > 0 and scan_score > best_score:
            best_candidate = text_rows_info
            best_score = scan_score

    if callable(helper):
        needs_lines, allows_lines = _analyze_helper_signature(helper)
        use_lines = needs_lines or allows_lines
        args: list[Any] = [doc]
        if use_lines:
            args.append(lines)
        try:
            helper_result = helper(*args)
        except TypeError as exc:
            if use_lines and allows_lines and not needs_lines:
                try:
                    helper_result = helper(doc)
                    use_lines = False
                except Exception as inner_exc:
                    print(f"[EXTRACT] text helper error: {inner_exc}")
                    raise
            else:
                print(f"[EXTRACT] text helper error: {exc}")
                raise
        except Exception as exc:
            print(f"[EXTRACT] text helper error: {exc}")
            raise
        helper_map, helper_score = _log_and_normalize(
            "extract_hole_table_from_text", helper_result or {}
        )
        if helper_map is not None:
            if fallback_candidate is None:
                fallback_candidate = helper_map
            if helper_score[1] > 0 and helper_score > best_score:
                best_candidate = helper_map
                best_score = helper_score
            if (
                helper_score[1] == 0
                and rows_txt_initial >= 2
                and confidence_high
            ):
                force_columnar = True
                print(
                    "[PATH-GUARD] helper_rows=0 but rows_txt>=2; forcing band/column fallback"
                )

    legacy_helper = _resolve_app_callable("hole_count_from_text_table")
    _print_helper_debug("text_alt", legacy_helper)
    if callable(legacy_helper):
        needs_lines, allows_lines = _analyze_helper_signature(legacy_helper)
        use_lines = needs_lines or allows_lines
        args: list[Any] = [doc]
        if use_lines:
            args.append(lines)
        try:
            legacy_result = legacy_helper(*args)
        except TypeError as exc:
            if use_lines and allows_lines and not needs_lines:
                try:
                    legacy_result = legacy_helper(doc)
                    use_lines = False
                except Exception as inner_exc:
                    print(f"[EXTRACT] text helper error: {inner_exc}")
                    raise
            else:
                print(f"[EXTRACT] text helper error: {exc}")
                raise
        except Exception as exc:
            print(f"[EXTRACT] text helper error: {exc}")
            raise
        legacy_map, legacy_score = _log_and_normalize(
            "hole_count_from_text_table", legacy_result or {}
        )
        if legacy_map is not None:
            if fallback_candidate is None:
                fallback_candidate = legacy_map
            if legacy_score[1] > 0 and legacy_score > best_score:
                best_candidate = legacy_map
                best_score = legacy_score

    primary_result: dict[str, Any] | None = None
    if isinstance(anchor_authoritative_result, Mapping):
        primary_result = dict(anchor_authoritative_result)
    elif isinstance(best_candidate, Mapping):
        primary_result = dict(best_candidate)
    elif isinstance(text_rows_info, Mapping):
        primary_result = dict(text_rows_info)
    elif isinstance(fallback_candidate, Mapping):
        primary_result = dict(fallback_candidate)

    _PROMOTED_ROWS_LOGGED = False

    columnar_result: dict[str, Any] | None = None
    column_selected = False
    roi_rows_primary: list[dict[str, Any]] = []
    if not anchor_is_authoritative and not anchor_rows_primary:
        if isinstance(columnar_table_info, Mapping):
            columnar_result = dict(columnar_table_info)
            promoted_rows, promoted_qty_sum = _prepare_columnar_promoted_rows(
                columnar_result
            )
            columnar_result["rows"] = promoted_rows
            if promoted_qty_sum > 0:
                columnar_result["hole_count"] = promoted_qty_sum
            columnar_result["source_label"] = "text_table (column-mode+stripe)"

        if columnar_result:
            existing_score = _score_table(primary_result)
            fallback_score = _score_table(columnar_result)
            if fallback_score[1] > 0 and (
                fallback_score > existing_score or force_columnar
            ):
                primary_result = columnar_result
                column_selected = True
                _print_promoted_rows_once(columnar_result.get("rows", []))

        roi_rows_primary = (
            _normalize_table_rows(columnar_result.get("rows"))
            if columnar_result
            else []
        )
        print(f"[TEXT-SCAN] pass=roi rows={len(roi_rows_primary)}")

    if primary_result is None:
        fallback = _fallback_text_table(lines)
        if fallback:
            rows = fallback.get("rows")
            if isinstance(rows, list):
                for row in rows:
                    if not isinstance(row, Mapping):
                        continue
                    desc_val = row.get("desc")
                    if isinstance(desc_val, str):
                        cleaned = _FALLBACK_LEADING_QTY_RE.sub("", desc_val).strip()
                        if cleaned:
                            cleaned = re.sub(r"^[A-Z]\s*\|\s*", "", cleaned)
                            cleaned = re.sub(r"\|\s*\(\d+\)\s*", "| ", cleaned)
                        if cleaned:
                            row["desc"] = cleaned
            fallback["provenance_holes"] = "HOLE TABLE"
            if am_bor_included:
                fallback["am_bor_included"] = True
                if isinstance(_LAST_TEXT_TABLE_DEBUG, dict):
                    _LAST_TEXT_TABLE_DEBUG["am_bor_included"] = True
            _LAST_TEXT_TABLE_DEBUG["rows"] = list(fallback.get("rows", []))
            return fallback
        _LAST_TEXT_TABLE_DEBUG["rows"] = []
        return {}

    primary_rows = _normalize_table_rows(primary_result.get("rows"))
    merged_unique_rows, dedup_dropped, anchor_authoritative = _combine_text_rows(
        anchor_rows_primary,
        primary_rows,
        roi_rows_primary,
    )
    if not anchor_authoritative:
        print(f"[TEXT-SCAN] merge_dedup final_rows={len(merged_unique_rows)}")
        print(f"[TEXT-SCAN] dedup dropped={dedup_dropped}")
    primary_result = dict(primary_result)
    primary_result["rows"] = merged_unique_rows
    final_qty_sum = _sum_qty(merged_unique_rows)
    if final_qty_sum > 0:
        primary_result["hole_count"] = final_qty_sum

    if column_selected:
        primary_result.setdefault("source", "text_table")
    if isinstance(columnar_debug_info, Mapping):
        row_debug_payload = columnar_debug_info.get("row_debug", [])
        columns_payload = columnar_debug_info.get("columns", [])

        def _as_list(value: Any) -> list[Any]:
            if isinstance(value, list):
                return list(value)
            if isinstance(value, Iterable) and not isinstance(value, (str, bytes, bytearray)):
                return list(value)
            if value in (None, ""):
                return []
            return [value]

        _LAST_TEXT_TABLE_DEBUG["row_debug"] = _as_list(row_debug_payload)
        _LAST_TEXT_TABLE_DEBUG["columns"] = _as_list(columns_payload)
        _LAST_TEXT_TABLE_DEBUG["bands"] = []
    else:
        _LAST_TEXT_TABLE_DEBUG.setdefault("row_debug", [])
        _LAST_TEXT_TABLE_DEBUG.setdefault("columns", [])
        _LAST_TEXT_TABLE_DEBUG.setdefault("bands", [])
    rows_materialized = list(primary_result.get("rows", []))
    if confidence_high and rows_materialized:
        primary_result["confidence_high"] = True
        if len(rows_materialized) >= 3 and not primary_result.get("header_validated"):
            primary_result["header_validated"] = True
    _LAST_TEXT_TABLE_DEBUG["rows"] = rows_materialized
    if am_bor_included:
        primary_result["am_bor_included"] = True
    if isinstance(_LAST_TEXT_TABLE_DEBUG, dict):
        _LAST_TEXT_TABLE_DEBUG["am_bor_included"] = bool(am_bor_included)
    return primary_result


def _cluster_panel_entries(
    entries: list[dict[str, Any]],
    *,
    roi_hint: Mapping[str, Any] | None = None,
) -> list[dict[str, Any]]:
    if not entries:
        return []

    usable_records: list[dict[str, Any]] = []
    for idx, entry in enumerate(entries):
        text_value = (entry.get("normalized_text") or entry.get("text") or "").strip()
        if not text_value:
            continue
        x_val = entry.get("x")
        y_val = entry.get("y")
        try:
            x_float = float(x_val)
            y_float = float(y_val)
        except Exception:
            continue
        record = {
            "index": idx,
            "layout": entry.get("layout_name"),
            "from_block": bool(entry.get("from_block")),
            "block_name": entry.get("block_name"),
            "x": x_float,
            "y": y_float,
            "text": text_value,
            "height": entry.get("height"),
        }
        usable_records.append(record)

    if not usable_records:
        return []

    def _filter_entries(bounds: Mapping[str, float]) -> list[dict[str, Any]]:
        xmin = float(bounds.get("xmin", 0.0))
        xmax = float(bounds.get("xmax", 0.0))
        ymin = float(bounds.get("ymin", 0.0))
        ymax = float(bounds.get("ymax", 0.0))
        dx = float(bounds.get("dx", 0.0) or 0.0)
        dy = float(bounds.get("dy", 0.0) or 0.0)
        expanded_xmin = xmin - dx
        expanded_xmax = xmax + dx
        expanded_ymin = ymin - dy
        expanded_ymax = ymax + dy
        filtered: list[dict[str, Any]] = []
        for entry in entries:
            x_val = entry.get("x")
            y_val = entry.get("y")
            try:
                x_float = float(x_val)
                y_float = float(y_val)
            except Exception:
                continue
            if (
                expanded_xmin <= x_float <= expanded_xmax
                and expanded_ymin <= y_float <= expanded_ymax
            ):
                filtered.append(entry)
        return filtered

    all_heights = [
        float(rec["height"])
        for rec in usable_records
        if isinstance(rec.get("height"), (int, float)) and float(rec["height"]) > 0
    ]
    median_height_all = statistics.median(all_heights) if all_heights else 0.0

    def _compute_bounds(
        cluster: list[dict[str, Any]],
        *,
        median_hint: float = 0.0,
    ) -> tuple[dict[str, float], float]:
        xs = [rec["x"] for rec in cluster]
        ys = [rec["y"] for rec in cluster]
        xmin = min(xs)
        xmax = max(xs)
        ymin = min(ys)
        ymax = max(ys)
        base_dx = 18.0 * median_height_all if median_height_all > 0 else 0.0
        base_dy = 24.0 * median_height_all if median_height_all > 0 else 0.0
        dx = max(40.0, base_dx)
        dy = max(50.0, base_dy)
        if median_hint and median_hint > 0:
            dx = max(dx, 18.0 * median_hint)
            dy = max(dy, 24.0 * median_hint)
        bounds = {
            "xmin": xmin,
            "xmax": xmax,
            "ymin": ymin,
            "ymax": ymax,
            "dx": dx,
            "dy": dy,
        }
        return bounds, median_hint

    def _summarize_meta(panel_entries: list[dict[str, Any]]) -> tuple[str | None, str | None]:
        layout_counter: Counter[str] = Counter()
        block_counter: Counter[str] = Counter()
        for item in panel_entries:
            layout_value = str(item.get("layout_name") or "").strip()
            block_value = str(item.get("block_name") or "").strip()
            if layout_value:
                layout_counter[layout_value] += 1
            if block_value:
                block_counter[block_value] += 1
        layout_name = layout_counter.most_common(1)[0][0] if layout_counter else None
        block_name = block_counter.most_common(1)[0][0] if block_counter else None
        return layout_name, block_name

    panels: list[dict[str, Any]] = []
    seen_keys: set[tuple[Any, ...]] = set()

    def _register_panel(
        *,
        source: str,
        bounds: Mapping[str, float],
        entries_subset: list[dict[str, Any]],
        roi_info: Mapping[str, Any] | None = None,
        metadata: Mapping[str, Any] | None = None,
        median_hint: float = 0.0,
    ) -> None:
        if not entries_subset:
            return
        key = (
            source,
            round(float(bounds.get("xmin", 0.0)), 1),
            round(float(bounds.get("xmax", 0.0)), 1),
            round(float(bounds.get("ymin", 0.0)), 1),
            round(float(bounds.get("ymax", 0.0)), 1),
        )
        if key in seen_keys:
            return
        seen_keys.add(key)
        layout_name, block_name = _summarize_meta(entries_subset)
        meta_payload = {
            "source": source,
            "layout": layout_name,
            "block": block_name,
        }
        if metadata:
            for k, v in metadata.items():
                if v is None or v == "":
                    continue
                meta_payload.setdefault(k, v)
        pad_val = max(float(bounds.get("dx", 0.0) or 0.0), float(bounds.get("dy", 0.0) or 0.0))
        roi_hint_payload: dict[str, Any] = {
            "source": source,
            "bbox": [
                float(bounds.get("xmin", 0.0)),
                float(bounds.get("xmax", 0.0)),
                float(bounds.get("ymin", 0.0)),
                float(bounds.get("ymax", 0.0)),
            ],
            "pad": pad_val,
        }
        if median_hint and median_hint > 0:
            roi_hint_payload["median_height"] = median_hint
        panel_entry = {
            "entries": list(entries_subset),
            "meta": meta_payload,
            "bounds": dict(bounds),
            "roi_info": dict(roi_info) if isinstance(roi_info, Mapping) else None,
            "roi_hint": roi_hint_payload,
        }
        panels.append(panel_entry)

    roi_median_height = 0.0
    if isinstance(roi_hint, Mapping):
        bbox = roi_hint.get("bbox")
        if isinstance(bbox, (list, tuple)) and len(bbox) == 4:
            try:
                xmin = float(bbox[0])
                xmax = float(bbox[1])
                ymin = float(bbox[2])
                ymax = float(bbox[3])
            except Exception:
                xmin = xmax = ymin = ymax = 0.0
            try:
                pad_val = float(roi_hint.get("pad") or 0.0)
            except Exception:
                pad_val = 0.0
            bounds = {
                "xmin": xmin,
                "xmax": xmax,
                "ymin": ymin,
                "ymax": ymax,
                "dx": pad_val,
                "dy": pad_val,
            }
            roi_median_height = 0.0
            try:
                roi_median_height = float(roi_hint.get("median_height") or 0.0)
            except Exception:
                roi_median_height = 0.0
            subset = _filter_entries(bounds)
            if subset:
                source_label = str(roi_hint.get("source") or "ROI_HINT")
                roi_info = {
                    "source": source_label,
                    "bbox": [xmin, xmax, ymin, ymax],
                    "pad": pad_val,
                    "kept": len(subset),
                }
                metadata = {
                    "block": roi_hint.get("name"),
                    "layer": roi_hint.get("layer"),
                }
                _register_panel(
                    source=source_label,
                    bounds=bounds,
                    entries_subset=subset,
                    roi_info=roi_info,
                    metadata=metadata,
                    median_hint=roi_median_height,
                )

    anchor_lines = [rec for rec in usable_records if _ROI_ANCHOR_RE.search(rec["text"])]
    if anchor_lines:
        sorted_anchors = sorted(anchor_lines, key=lambda rec: -rec["y"])
        anchor_count = len(sorted_anchors)
        clusters: list[list[dict[str, Any]]] = []
        if sorted_anchors:
            height_values = [
                float(rec["height"])
                for rec in sorted_anchors
                if isinstance(rec.get("height"), (int, float)) and float(rec["height"]) > 0
            ]
            anchor_y_diffs = [
                abs(sorted_anchors[idx]["y"] - sorted_anchors[idx - 1]["y"])
                for idx in range(1, len(sorted_anchors))
                if abs(sorted_anchors[idx]["y"] - sorted_anchors[idx - 1]["y"]) > 0
            ]
            if height_values:
                median_height = statistics.median(height_values)
                roi_median_height = median_height
                y_anchor_eps = 1.8 * median_height if median_height > 0 else 0.0
            elif anchor_y_diffs:
                median_diff = statistics.median(anchor_y_diffs)
                y_anchor_eps = 0.5 * median_diff if median_diff > 0 else 0.0
            else:
                y_anchor_eps = 0.0
            y_anchor_eps = max(6.0, y_anchor_eps)
            current_cluster: list[dict[str, Any]] | None = None
            prev_anchor: dict[str, Any] | None = None
            for anchor in sorted_anchors:
                if current_cluster is None:
                    current_cluster = [anchor]
                    clusters.append(current_cluster)
                    prev_anchor = anchor
                    continue
                prev_y = prev_anchor["y"] if prev_anchor is not None else None
                if prev_y is not None and abs(anchor["y"] - prev_y) <= y_anchor_eps:
                    current_cluster.append(anchor)
                else:
                    current_cluster = [anchor]
                    clusters.append(current_cluster)
                prev_anchor = anchor
        for cluster_index, cluster in enumerate(clusters):
            if not cluster:
                continue
            bounds, median_hint = _compute_bounds(cluster, median_hint=roi_median_height)
            entries_subset = _filter_entries(bounds)
            roi_info = {
                "anchors": len(cluster),
                "clusters": len(clusters),
                "bbox": [
                    bounds["xmin"],
                    bounds["xmax"],
                    bounds["ymin"],
                    bounds["ymax"],
                ],
                "total": len(usable_records),
                "cluster_index": cluster_index,
            }
            metadata = {
                "anchors": len(cluster),
                "cluster_index": cluster_index,
            }
            _register_panel(
                source="ANCHOR_CLUSTER",
                bounds=bounds,
                entries_subset=entries_subset,
                roi_info=roi_info,
                metadata=metadata,
                median_hint=median_hint,
            )

    block_groups: defaultdict[tuple[str, str], list[dict[str, Any]]] = defaultdict(list)
    for rec in usable_records:
        if not rec.get("from_block"):
            continue
        block_name = str(rec.get("block_name") or "").strip()
        if not block_name:
            continue
        layout_name = str(rec.get("layout") or "").strip()
        block_groups[(layout_name, block_name)].append(rec)
    for (layout_name, block_name), records_block in block_groups.items():
        if not records_block:
            continue
        heights = [
            float(rec.get("height"))
            for rec in records_block
            if isinstance(rec.get("height"), (int, float)) and float(rec.get("height")) > 0
        ]
        median_hint = statistics.median(heights) if heights else median_height_all
        bounds, median_val = _compute_bounds(records_block, median_hint=median_hint)
        entries_subset = _filter_entries(bounds)
        if not entries_subset:
            continue
        roi_info = {
            "source": "BLOCK_GROUP",
            "bbox": [
                bounds["xmin"],
                bounds["xmax"],
                bounds["ymin"],
                bounds["ymax"],
            ],
            "block": block_name,
            "layout": layout_name,
            "count": len(entries_subset),
        }
        metadata = {
            "block": block_name,
            "layout": layout_name,
        }
        _register_panel(
            source="BLOCK_GROUP",
            bounds=bounds,
            entries_subset=entries_subset,
            roi_info=roi_info,
            metadata=metadata,
            median_hint=median_val,
        )

    if not panels:
        layout_name, block_name = _summarize_meta(entries)
        fallback_meta = {
            "source": "FALLBACK",
            "layout": layout_name,
            "block": block_name,
        }
        fallback_hint = roi_hint if isinstance(roi_hint, Mapping) else None
        panels.append(
            {
                "entries": list(entries),
                "meta": fallback_meta,
                "bounds": None,
                "roi_info": None,
                "roi_hint": dict(fallback_hint) if isinstance(fallback_hint, Mapping) else None,
            }
        )

    return panels


def _build_columnar_table_from_entries(
    entries: list[dict[str, Any]],
    *,
    roi_hint: Mapping[str, Any] | None = None,
) -> tuple[dict[str, Any] | None, dict[str, Any]]:
    panels = _cluster_panel_entries(entries, roi_hint=roi_hint)
    if len(panels) <= 1:
        sole_panel = panels[0] if panels else None
        panel_hint = sole_panel.get("roi_hint") if sole_panel else roi_hint
        panel_entries = sole_panel.get("entries") if sole_panel else entries
        return _build_columnar_table_from_panel_entries(
            list(panel_entries or []),
            roi_hint=panel_hint,
        )

    panel_results: list[dict[str, Any]] = []
    for idx, panel in enumerate(panels):
        panel_entries = list(panel.get("entries") or [])
        panel_hint = panel.get("roi_hint")
        candidate, debug_payload = _build_columnar_table_from_panel_entries(
            panel_entries,
            roi_hint=panel_hint,
        )
        normalized_rows = _normalize_table_rows(candidate.get("rows")) if candidate else []
        panel_debug = {
            "index": idx,
            "rows": len(normalized_rows),
        }
        meta = panel.get("meta") or {}
        panel_debug.update({k: v for k, v in meta.items() if v not in (None, "")})
        if isinstance(debug_payload, Mapping):
            panel_debug["roi"] = debug_payload.get("roi") or panel.get("roi_info")
        elif panel.get("roi_info") is not None:
            panel_debug["roi"] = panel.get("roi_info")
        panel_results.append(
            {
                "candidate": candidate,
                "debug": debug_payload,
                "rows": normalized_rows,
                "panel": panel,
                "panel_debug": panel_debug,
            }
        )

    best_candidate: dict[str, Any] | None = None
    best_debug: dict[str, Any] | None = None
    for result in panel_results:
        candidate = result.get("candidate")
        debug_payload = result.get("debug")
        if candidate is None:
            if best_candidate is None and isinstance(debug_payload, Mapping):
                best_debug = dict(debug_payload)
            continue
        if best_candidate is None or _score_table(candidate) > _score_table(best_candidate):
            best_candidate = candidate
            best_debug = dict(debug_payload) if isinstance(debug_payload, Mapping) else None

    merged_rows: list[dict[str, Any]] = []
    seen_row_keys: set[tuple[Any, ...]] = set()
    for result in panel_results:
        for row in result.get("rows", []):
            qty_val = row.get("qty")
            try:
                qty_key = int(qty_val) if qty_val is not None else None
            except Exception:
                qty_key = None
            desc_value = " ".join(str(row.get("desc") or "").split())
            key = (qty_key, desc_value.upper())
            if key in seen_row_keys:
                continue
            seen_row_keys.add(key)
            merged_rows.append(dict(row))

    if best_candidate is None:
        # Fallback to the highest scoring panel even if no candidate produced rows
        for result in panel_results:
            candidate = result.get("candidate")
            if candidate is not None:
                best_candidate = candidate
                best_debug = dict(result.get("debug") or {})
                break

    if best_candidate is None:
        return _build_columnar_table_from_panel_entries(entries, roi_hint=roi_hint)

    combined_candidate = dict(best_candidate)
    if merged_rows:
        combined_candidate["rows"] = merged_rows
        qty_total = 0
        for row in merged_rows:
            qty_val = row.get("qty")
            try:
                qty_int = int(qty_val)
            except Exception:
                qty_int = 0
            if qty_int > 0:
                qty_total += qty_int
        if qty_total > 0:
            combined_candidate["hole_count"] = qty_total

    aggregated_debug: dict[str, Any] = {}
    if isinstance(best_debug, Mapping):
        aggregated_debug.update(best_debug)
    aggregated_debug["panels"] = [result["panel_debug"] for result in panel_results]

    return combined_candidate, aggregated_debug


def _normalize_table_rows(rows_value: Any) -> list[dict[str, Any]]:
    if isinstance(rows_value, list):
        source = rows_value
    elif isinstance(rows_value, Iterable) and not isinstance(rows_value, (str, bytes, bytearray)):
        source = list(rows_value)
    else:
        return []
    normalized: list[dict[str, Any]] = []
    for row in source:
        if isinstance(row, Mapping):
            normalized.append(dict(row))
    return normalized


def _qty_to_text(value: Any) -> str | None:
    if value is None:
        return None
    if isinstance(value, Fraction):
        if value.denominator == 1:
            return str(value.numerator)
        return str(value)
    if isinstance(value, (int,)):
        return str(int(value))
    if isinstance(value, float):
        if not math.isfinite(value):
            return None
        rounded = int(round(value))
        if abs(rounded - value) < 1e-6:
            return str(rounded)
        return str(value)
    text = str(value).strip()
    return text or None


def _format_chart_lines_from_rows(rows: Iterable[Mapping[str, Any]]) -> list[str]:
    chart_lines: list[str] = []
    for row in rows:
        if not isinstance(row, Mapping):
            continue
        desc = str(row.get("desc") or "").strip()
        if desc:
            cleaned_desc = " ".join(desc.split())
        else:
            cleaned_desc = ""
        qty_text = _qty_to_text(row.get("qty"))
        if cleaned_desc:
            if not cleaned_desc.startswith("(") and qty_text:
                line = f"({qty_text}) {cleaned_desc}"
            else:
                line = cleaned_desc
        else:
            parts: list[str] = []
            if qty_text:
                parts.append(f"({qty_text})")
            hole_val = str(row.get("hole") or "").strip()
            if hole_val:
                parts.append(hole_val)
            ref_val = str(row.get("ref") or "").strip()
            if ref_val:
                parts.append(ref_val)
            side_val = str(row.get("side") or "").strip()
            if side_val:
                parts.append(side_val)
            extra_desc = str(row.get("desc") or "").strip()
            if extra_desc:
                parts.append(extra_desc)
            line = " ".join(part for part in parts if part)
        line = " ".join(line.split())
        if line:
            chart_lines.append(line)
    return chart_lines


def read_geo(doc) -> dict[str, Any]:
    acad_info_raw = read_acad_table(doc) or {}
    acad_info = dict(acad_info_raw) if isinstance(acad_info_raw, Mapping) else {}
    acad_rows = _normalize_table_rows(acad_info.get("rows"))
    if acad_rows:
        acad_info["rows"] = acad_rows

    best_info: dict[str, Any] = dict(acad_info) if acad_rows else {}
    text_info: dict[str, Any] = {}

    if acad_rows:
        text_info_raw = read_text_table(doc) or {}
        if isinstance(text_info_raw, Mapping):
            text_info = dict(text_info_raw)
            text_rows = _normalize_table_rows(text_info.get("rows"))
            if text_rows:
                text_info["rows"] = text_rows
            chosen = choose_better_table(acad_info, text_info)
            if isinstance(chosen, Mapping):
                best_info = dict(chosen)
    else:
        text_info_raw = read_text_table(doc) or {}
        if isinstance(text_info_raw, Mapping):
            text_info = dict(text_info_raw)
            text_rows = _normalize_table_rows(text_info.get("rows"))
            if text_rows:
                text_info["rows"] = text_rows
            best_info = dict(text_info)

    rows = _normalize_table_rows(best_info.get("rows"))
    if not rows and text_info:
        rows = _normalize_table_rows(text_info.get("rows"))
        if rows:
            best_info = dict(text_info)

    if rows:
        best_info["rows"] = rows

    hole_count_val: Any = best_info.get("hole_count")
    if hole_count_val is None:
        hole_count = _sum_qty(rows)
    else:
        try:
            hole_count = int(float(hole_count_val))
        except Exception:
            hole_count = _sum_qty(rows)

    provenance = best_info.get("provenance_holes")
    if not provenance and text_info:
        provenance = text_info.get("provenance_holes")
    if not provenance:
        provenance = "HOLE TABLE" if rows else "HOLE TABLE (TEXT_FALLBACK)"

    families_val = best_info.get("hole_diam_families_in")
    if not isinstance(families_val, Mapping) and text_info:
        families_val = text_info.get("hole_diam_families_in")
    families = dict(families_val) if isinstance(families_val, Mapping) else None

    chart_lines = _format_chart_lines_from_rows(rows)

    result: dict[str, Any] = {
        "rows": rows,
        "hole_count": hole_count,
        "provenance_holes": provenance,
        "chart_lines": chart_lines,
    }
    if families is not None:
        result["hole_diam_families_in"] = families

    return result


def choose_better_table(a: Mapping[str, Any] | None, b: Mapping[str, Any] | None) -> Mapping[str, Any]:
    helper = _resolve_app_callable("_choose_better")
    if callable(helper):
        try:
            chosen = helper(a, b)
        except Exception:
            chosen = None
        if isinstance(chosen, Mapping):
            return chosen
        if isinstance(chosen, list):
            return {"rows": list(chosen)}
    score_a = _score_table(a)
    score_b = _score_table(b)
    candidate = a if score_a >= score_b else b
    if isinstance(candidate, Mapping):
        return candidate
    return {}


def _format_chart_line(row: Mapping[str, Any]) -> str:
    qty_val = row.get("qty") if isinstance(row, Mapping) else None
    try:
        qty = int(float(qty_val or 0))
    except Exception:
        qty = 0
    ref_raw = row.get("ref") if isinstance(row, Mapping) else None
    ref_text = str(ref_raw) if ref_raw not in (None, "") else "-"
    side_raw = row.get("side") if isinstance(row, Mapping) else None
    if isinstance(side_raw, str) and side_raw.strip():
        side_text = side_raw.strip().upper()
    else:
        side_text = "-"
    desc_source = None
    if isinstance(row, Mapping):
        for key in ("desc", "description", "text", "hole"):
            value = row.get(key)
            if value:
                desc_source = value
                break
    desc_text = "-"
    if desc_source is not None:
        desc_text = " ".join(str(desc_source).split()) or "-"
    return f"qty={qty} ref={ref_text} side={side_text} desc={desc_text}"


def _normalize_table_info(info: Mapping[str, Any] | None) -> dict[str, Any]:
    if not isinstance(info, Mapping):
        return {}
    normalized: dict[str, Any] = dict(info)
    rows_raw = normalized.get("rows")
    if isinstance(rows_raw, list):
        rows_list = [dict(row) if isinstance(row, Mapping) else row for row in rows_raw]
    elif isinstance(rows_raw, Iterable) and not isinstance(rows_raw, (str, bytes, bytearray)):
        rows_list = [dict(row) if isinstance(row, Mapping) else row for row in rows_raw]
    else:
        rows_list = []
    normalized["rows"] = rows_list

    hole_count_raw = normalized.get("hole_count")
    try:
        hole_count = int(float(hole_count_raw))
    except Exception:
        hole_count = 0
    if hole_count <= 0:
        hole_count = _sum_qty(row for row in rows_list if isinstance(row, Mapping))
    normalized["hole_count"] = hole_count

    families = normalized.get("hole_diam_families_in")
    if isinstance(families, Mapping):
        normalized["hole_diam_families_in"] = dict(families)
    else:
        normalized["hole_diam_families_in"] = {}

    provenance = normalized.get("provenance_holes")
    if hole_count and not provenance:
        normalized["provenance_holes"] = "HOLE TABLE"

    chart_lines_raw = normalized.get("chart_lines")
    chart_lines: list[str] = []
    if isinstance(chart_lines_raw, Iterable) and not isinstance(
        chart_lines_raw, (str, bytes, bytearray)
    ):
        for entry in chart_lines_raw:
            text = str(entry).strip()
            if text:
                chart_lines.append(text)
    if not chart_lines:
        chart_lines = [
            _format_chart_line(row)
            for row in rows_list
            if isinstance(row, Mapping)
        ]
    normalized["chart_lines"] = chart_lines

    return normalized


def read_geo(doc) -> dict[str, Any]:
    acad_info = read_acad_table(doc) or {}
    text_info = read_text_table(doc) or {}
    best_info = choose_better_table(acad_info, text_info)

    candidates: list[Mapping[str, Any]] = []
    seen_ids: set[int] = set()
    for candidate in (best_info, text_info, acad_info):
        if isinstance(candidate, Mapping):
            key = id(candidate)
            if key not in seen_ids:
                seen_ids.add(key)
                candidates.append(candidate)

    for candidate in candidates:
        normalized = _normalize_table_info(candidate)
        if normalized.get("rows"):
            return normalized

    return {}


def split_actions(desc: str) -> list[str]:
    if not desc:
        return []
    pieces: list[str] = []
    for fragment in _OPS_SEGMENT_SPLIT_RE.split(str(desc)):
        cleaned = fragment.strip(" ;")
        if cleaned:
            pieces.append(cleaned)
    return pieces


def classify_action(fragment: str) -> dict[str, Any]:
    text = " ".join(str(fragment or "").split()).strip()
    upper = text.upper()
    result: dict[str, Any] = {
        "kind": "unknown",
        "qty": 1,
        "size": None,
        "side": _detect_row_side(text),
        "npt": False,
    }
    if not text:
        return result

    if _TAP_WORD_TOKEN_RE.search(text) or _TAP_THREAD_TOKEN_RE.search(text) or _NPT_TOKEN_RE.search(text):
        result["kind"] = "tap"
        if _NPT_TOKEN_RE.search(text):
            result["npt"] = True
        return result

    if _COUNTERBORE_TOKEN_RE.search(upper):
        result["kind"] = "cbore"
        return result

    if _COUNTERDRILL_TOKEN_RE.search(upper):
        result["kind"] = "cdrill"
        return result

    if _COUNTERSINK_TOKEN_RE.search(upper):
        result["kind"] = "csink"
        return result

    if _JIG_GRIND_TOKEN_RE.search(upper):
        result["kind"] = "jig_grind"
        return result

    if _SPOT_TOKEN_RE.search(upper) and not _TAP_WORD_TOKEN_RE.search(text):
        result["kind"] = "spot"
        return result

    if _DRILL_TOKEN_RE.search(upper):
        drill_size: str | None = None
        for pattern in _DRILL_SIZE_PATTERNS:
            match = pattern.search(text)
            if not match:
                continue
            token = match.group(1) if match.lastindex else match.group(0)
            if token:
                drill_size = str(token).strip()
                break
        result["kind"] = "drill"
        if drill_size:
            result["size"] = drill_size
        return result

    return result


def _normalize_geom_holes_payload(
    geom_holes: Any = None, hole_sets: Any = None
) -> dict[str, Any]:
    groups_counter: defaultdict[float, int] = defaultdict(int)
    total_candidates: list[int] = []

    def _ingest_group(entry: Mapping[str, Any]) -> None:
        dia_candidate = (
            entry.get("dia_in")
            or entry.get("diam_in")
            or entry.get("diameter_in")
            or entry.get("diam")
            or entry.get("dia")
        )
        qty_candidate = (
            entry.get("count")
            or entry.get("qty")
            or entry.get("quantity")
            or entry.get("total")
        )
        try:
            dia_value = float(dia_candidate)
        except Exception:
            return
        try:
            qty_value = int(float(qty_candidate))
        except Exception:
            return
        if qty_value <= 0 or dia_value <= 0:
            return
        dia_key = round(dia_value, 4)
        groups_counter[dia_key] += qty_value

    def _ingest_source(source: Any) -> None:
        if source is None:
            return
        if isinstance(source, Mapping):
            total_val = source.get("total")
            if total_val not in (None, ""):
                try:
                    total_candidates.append(int(float(total_val)))
                except Exception:
                    pass
            for key in ("hole_count", "hole_count_geom", "hole_count_geom_dedup"):
                value = source.get(key)
                if value not in (None, ""):
                    try:
                        total_candidates.append(int(float(value)))
                    except Exception:
                        continue
            groups_val = source.get("groups") or source.get("hole_groups")
            if isinstance(groups_val, Sequence):
                for item in groups_val:
                    if isinstance(item, Mapping):
                        _ingest_group(item)
            families = source.get("hole_diam_families_in")
            if isinstance(families, Mapping):
                for dia_text, qty_val in families.items():
                    try:
                        dia_value = float(dia_text)
                        qty_value = int(float(qty_val))
                    except Exception:
                        continue
                    if qty_value > 0 and dia_value > 0:
                        dia_key = round(dia_value, 4)
                        groups_counter[dia_key] += qty_value
            for key in ("sets", "hole_sets"):
                alt = source.get(key)
                if isinstance(alt, Sequence):
                    for item in alt:
                        if isinstance(item, Mapping):
                            _ingest_group(item)
        elif isinstance(source, Sequence):
            for item in source:
                if isinstance(item, Mapping):
                    _ingest_group(item)

    _ingest_source(geom_holes)
    _ingest_source(hole_sets)

    groups = [
        {"dia_in": float(dia_key), "count": count}
        for dia_key, count in sorted(groups_counter.items())
        if count > 0
    ]
    total = sum(entry["count"] for entry in groups)
    if total <= 0 and total_candidates:
        total = max(total_candidates)
    return {"groups": groups, "total": total}


def ops_manifest(
    chart_rows: Iterable[Mapping[str, Any]] | None,
    geom_holes: Mapping[str, Any] | None = None,
    *,
    hole_sets: Any = None,
) -> dict[str, Any]:
    table_keys = ("drill", "tap", "cbore", "cdrill", "csink", "jig_grind", "spot")
    table_counts: dict[str, int] = {key: 0 for key in table_keys}
    details: dict[str, Any] = {"npt": 0, "drill_sized": 0, "drill_sizes": {}}

    rows_iter = chart_rows or []
    for row in rows_iter:
        if not isinstance(row, Mapping):
            continue
        qty_val = row.get("qty")
        try:
            qty = int(float(qty_val or 0))
        except Exception:
            qty = 0
        if qty <= 0:
            continue
        desc_source = None
        for key in ("desc", "description", "text", "hole"):
            if key in row and row[key]:
                desc_source = row[key]
                break
        desc_text = str(desc_source or "")
        fragments = split_actions(desc_text) or [desc_text]
        for fragment in fragments:
            action = classify_action(fragment)
            kind = action.get("kind") or ""
            if kind not in table_counts:
                continue
            table_counts[kind] += qty
            if kind == "tap" and action.get("npt"):
                details["npt"] += qty
            if kind == "drill":
                size_token = action.get("size")
                if size_token:
                    details["drill_sized"] += qty
                    size_map = details.setdefault("drill_sizes", {})
                    size_map[size_token] = size_map.get(size_token, 0) + qty

    geom_info = _normalize_geom_holes_payload(geom_holes, hole_sets)
    geom_total = int(geom_info.get("total") or 0)
    sized_drill_qty = int(details.get("drill_sized") or 0)
    text_drill_qty = _coerce_positive_int(table_counts.get("drill")) or 0
    geom_residual = (
        max(geom_total - text_drill_qty, 0)
        if geom_total and text_drill_qty
        else geom_total
    )

    total_counts = dict(table_counts)
    table_drill_total = table_counts.get("drill", 0)
    if geom_total > 0:
<<<<<<< HEAD
        total_counts["drill"] = geom_residual
    else:
        total_counts["drill"] = text_drill_qty
=======
        if sized_drill_qty:
            total_counts["drill"] = max(table_drill_total, geom_residual)
        else:
            total_counts["drill"] = max(table_drill_total, geom_total)
    else:
        total_counts["drill"] = table_drill_total
>>>>>>> 8d400e8e

    text_info = {"estimated_total_drills": int(table_counts.get("drill", 0))}

    manifest = {
        "table": table_counts,
        "geom": {
            "drill": geom_total,
            "groups": geom_info.get("groups", []),
            "total": geom_total,
        },
        "total": total_counts,
        "details": details,
        "text": text_info,
    }
    if geom_total:
        manifest["geom"]["residual_drill"] = geom_residual
    return manifest


_LAST_GEO_OUTLINE_HINT: Mapping[str, Any] | None = None


def _polygon_area(points: Sequence[tuple[float, float]]) -> float:
    area = 0.0
    if len(points) < 3:
        return area
    for idx, (x1, y1) in enumerate(points):
        x2, y2 = points[(idx + 1) % len(points)]
        area += x1 * y2 - x2 * y1
    return 0.5 * area


def _polyline_vertices_in(
    entity: Any,
    transform: TransformMatrix,
    to_in: float,
) -> list[tuple[float, float]]:
    pts: list[tuple[float, float]] = []
    get_points = getattr(entity, "get_points", None)
    if callable(get_points):
        try:
            raw_pts = list(get_points("xy"))
        except TypeError:
            raw_pts = list(get_points())  # type: ignore[call-arg]
        except Exception:
            raw_pts = []
        for raw in raw_pts:
            if not isinstance(raw, Sequence) or len(raw) < 2:
                continue
            try:
                local = (float(raw[0]), float(raw[1]))
            except Exception:
                continue
            world = _apply_transform_point(transform, local)
            if world[0] is None or world[1] is None:
                continue
            pts.append((float(world[0]) * to_in, float(world[1]) * to_in))
    else:
        vertices = getattr(entity, "vertices", None)
        if vertices is not None:
            try:
                iterator = list(vertices)
            except Exception:
                iterator = []
            for vertex in iterator:
                location = getattr(getattr(vertex, "dxf", vertex), "location", None)
                point = _point2d(location)
                if point is None:
                    continue
                world = _apply_transform_point(transform, point)
                if world[0] is None or world[1] is None:
                    continue
                pts.append((float(world[0]) * to_in, float(world[1]) * to_in))
    return pts


def _find_polyline_bbox_in(
    layout: Any,
    to_in: float,
    exclude_patterns: Sequence[re.Pattern[str]],
) -> tuple[float, float, float, float] | None:
    best: tuple[float, tuple[float, float, float, float]] | None = None

    def _is_closed(candidate: Any) -> bool:
        if getattr(candidate, "closed", False):
            return True
        dxf_obj = getattr(candidate, "dxf", None)
        flags = getattr(dxf_obj, "flags", 0) if dxf_obj is not None else 0
        if isinstance(flags, int) and flags & 1:
            return True
        try:
            vertices = list(getattr(candidate, "vertices", []))
        except Exception:
            vertices = []
        if len(vertices) >= 2:
            first = _point2d(getattr(vertices[0], "dxf", vertices[0]).location)
            last = _point2d(getattr(vertices[-1], "dxf", vertices[-1]).location)
            if first and last and abs(first[0] - last[0]) < 1e-6 and abs(first[1] - last[1]) < 1e-6:
                return True
        return False

    def _maybe_update(candidate: Any) -> None:
        nonlocal best
        layer_name = (
            str(getattr(getattr(candidate, "dxf", object()), "layer", "") or "")
        ).upper()
        if layer_name and any(pattern.search(layer_name) for pattern in exclude_patterns):
            return
        if not _is_closed(candidate):
            return
        pts = _polyline_vertices_in(candidate, _IDENTITY_TRANSFORM, to_in)
        if len(pts) < 3:
            return
        xs = [pt[0] for pt in pts]
        ys = [pt[1] for pt in pts]
        if not xs or not ys:
            return
        area = abs(_polygon_area(pts))
        if area <= 0.0:
            return
        bbox = (min(xs), max(xs), min(ys), max(ys))
        if best is None or area > best[0]:
            best = (area, bbox)

    if layout is None:
        return None

    for spec in ("LWPOLYLINE", "POLYLINE"):
        try:
            entities = list(layout.query(spec))
        except Exception:
            entities = []
        for entity in entities:
            _maybe_update(entity)

    return best[1] if best else None


def _collect_entity_points_in(
    flattened: FlattenedEntity,
    to_in: float,
) -> list[tuple[float, float]]:
    entity = flattened.entity
    try:
        dxftype = entity.dxftype()
    except Exception:
        return []
    dxftype_upper = str(dxftype or "").upper()
    points: list[tuple[float, float]] = []
    transform = flattened.transform

    if dxftype_upper == "LINE":
        for attr in ("start", "end"):
            point = _point2d(getattr(getattr(entity, "dxf", entity), attr, None))
            if point is None:
                continue
            world = _apply_transform_point(transform, point)
            if world[0] is None or world[1] is None:
                continue
            points.append((float(world[0]) * to_in, float(world[1]) * to_in))
    elif dxftype_upper in {"LWPOLYLINE", "POLYLINE"}:
        points.extend(_polyline_vertices_in(entity, transform, to_in))
    elif dxftype_upper == "ARC":
        center = _point2d(getattr(getattr(entity, "dxf", entity), "center", None))
        radius = getattr(getattr(entity, "dxf", entity), "radius", None)
        start_angle = getattr(getattr(entity, "dxf", entity), "start_angle", None)
        end_angle = getattr(getattr(entity, "dxf", entity), "end_angle", None)
        if (
            center is not None
            and isinstance(radius, (int, float))
            and isinstance(start_angle, (int, float))
            and isinstance(end_angle, (int, float))
        ):
            try:
                center_world = _apply_transform_point(transform, center)
            except Exception:
                center_world = (None, None)
            else:
                if center_world[0] is not None and center_world[1] is not None:
                    points.append(
                        (float(center_world[0]) * to_in, float(center_world[1]) * to_in)
                    )
            for angle_deg in (float(start_angle), float(end_angle)):
                angle_rad = math.radians(angle_deg)
                x = center[0] + float(radius) * math.cos(angle_rad)
                y = center[1] + float(radius) * math.sin(angle_rad)
                world = _apply_transform_point(transform, (x, y))
                if world[0] is None or world[1] is None:
                    continue
                points.append((float(world[0]) * to_in, float(world[1]) * to_in))
    return points


def _filter_dense_points(points: Sequence[tuple[float, float]]) -> list[tuple[float, float]]:
    if len(points) < 6:
        return list(points)
    xs = [pt[0] for pt in points]
    ys = [pt[1] for pt in points]
    median_x = statistics.median(xs)
    median_y = statistics.median(ys)
    mad_x = statistics.median([abs(x - median_x) for x in xs]) or 0.0
    mad_y = statistics.median([abs(y - median_y) for y in ys]) or 0.0
    scale = 6.0
    filtered = [
        pt
        for pt in points
        if (mad_x == 0.0 or abs(pt[0] - median_x) <= scale * mad_x)
        and (mad_y == 0.0 or abs(pt[1] - median_y) <= scale * mad_y)
    ]
    if len(filtered) >= max(6, len(points) // 3):
        return filtered
    return list(points)


def _convex_hull(points: Sequence[tuple[float, float]]) -> list[tuple[float, float]]:
    unique = sorted(set(points))
    if len(unique) <= 1:
        return unique

    def _cross(o: tuple[float, float], a: tuple[float, float], b: tuple[float, float]) -> float:
        return (a[0] - o[0]) * (b[1] - o[1]) - (a[1] - o[1]) * (b[0] - o[0])

    lower: list[tuple[float, float]] = []
    for p in unique:
        while len(lower) >= 2 and _cross(lower[-2], lower[-1], p) <= 0:
            lower.pop()
        lower.append(p)
    upper: list[tuple[float, float]] = []
    for p in reversed(unique):
        while len(upper) >= 2 and _cross(upper[-2], upper[-1], p) <= 0:
            upper.pop()
        upper.append(p)
    return lower[:-1] + upper[:-1]


def _bbox_from_points(points: Sequence[tuple[float, float]]) -> tuple[float, float, float, float] | None:
    if not points:
        return None
    filtered = _filter_dense_points(points)
    hull = _convex_hull(filtered)
    if not hull:
        hull = filtered
    if not hull:
        return None
    xs = [pt[0] for pt in hull]
    ys = [pt[1] for pt in hull]
    if not xs or not ys:
        return None
    return (min(xs), max(xs), min(ys), max(ys))


def _coerce_positive(value: Any) -> float | None:
    try:
        val = float(value)
    except Exception:
        return None
    if not math.isfinite(val) or val <= 0.0:
        return None
    return val


def _extract_dims_hint(geo_hint: Mapping[str, Any] | None) -> tuple[float, float] | None:
    if not isinstance(geo_hint, Mapping):
        return None

    def _from_mapping(candidate: Mapping[str, Any], keys: tuple[str, str]) -> tuple[float, float] | None:
        width = _coerce_positive(candidate.get(keys[0]))
        height = _coerce_positive(candidate.get(keys[1]))
        if width and height:
            return (float(width), float(height))
        return None

    outline = geo_hint.get("outline_bbox")
    if isinstance(outline, Mapping):
        dims = _from_mapping(outline, ("plate_wid_in", "plate_len_in"))
        if dims:
            return dims

    for key in ("bbox_in", "required_blank_in"):
        payload = geo_hint.get(key)
        if isinstance(payload, Mapping):
            dims = _from_mapping(payload, ("w", "h"))
            if dims:
                return dims

    plate_dims = (
        _coerce_positive(geo_hint.get("plate_wid_in")),
        _coerce_positive(geo_hint.get("plate_len_in")),
    )
    if plate_dims[0] and plate_dims[1]:
        return (float(plate_dims[0]), float(plate_dims[1]))

    return None


def _bbox_from_dims(
    dims: tuple[float, float] | None,
    points: Sequence[tuple[float, float]],
) -> tuple[float, float, float, float] | None:
    if not dims or not points:
        return None
    width, height = dims
    if width <= 0.0 or height <= 0.0:
        return None
    xs = [pt[0] for pt in points]
    ys = [pt[1] for pt in points]
    if not xs or not ys:
        return None
    center_x = statistics.median(xs)
    center_y = statistics.median(ys)
    half_w = width / 2.0
    half_h = height / 2.0
    return (
        center_x - half_w,
        center_x + half_w,
        center_y - half_h,
        center_y + half_h,
    )


def geom_hole_census(doc: Any) -> dict[str, Any]:
    blocks_included = 0
    blocks_skipped = 0
    groups_counter: defaultdict[float, int] = defaultdict(int)

    try:
        msp = doc.modelspace()
    except Exception:
        layouts = getattr(doc, "layouts", None)
        layout_get = getattr(layouts, "get", None) if layouts is not None else None
        if callable(layout_get):
            try:
                msp = layout_get("Model")
            except Exception:
                msp = None
        else:
            msp = None
        if msp is None:
            print(
                "[GEOM] counted circles: total=0 from model=0 paperspace=0 "
                "blocks_included=0 blocks_skipped=0"
            )
            return {"groups": [], "total": 0}

    global _LAST_GEO_OUTLINE_HINT
    geo_hint = _LAST_GEO_OUTLINE_HINT if isinstance(_LAST_GEO_OUTLINE_HINT, Mapping) else None
    _LAST_GEO_OUTLINE_HINT = None

    units = detect_units_scale(doc)
    to_in = float(units.get("to_in") or 1.0)
    exclude_patterns = [
        re.compile(pattern, re.IGNORECASE) for pattern in DEFAULT_TEXT_LAYER_EXCLUDE_REGEX
    ]

    poly_bbox_in = _find_polyline_bbox_in(msp, to_in, exclude_patterns)
    dims_hint = _extract_dims_hint(geo_hint)

    groups_counter: defaultdict[float, int] = defaultdict(int)
    seen_circle_keys: set[tuple[float, float, float]] = set()
    total_candidates = 0
    layer_filter_dropped = 0

    def _allow_block(name: str | None) -> bool:
        nonlocal blocks_included, blocks_skipped
        if not name:
            return True
        if _GEOM_BLOCK_EXCLUDE_RE.match(name):
            blocks_skipped += 1
            return False
        blocks_included += 1
        return True

    for flattened in flatten_entities(msp, depth=0, include_block=_allow_block):
        entity = flattened.entity
        try:
            dxftype = entity.dxftype()
        except Exception:
            continue
        if str(dxftype or "").upper() != "CIRCLE":
            continue
        dxf_obj = getattr(entity, "dxf", None)
        layer_upper = (
            getattr(flattened, "effective_layer_upper", "")
            or getattr(flattened, "layer_upper", "")
        )
        layer_name = (
            getattr(flattened, "effective_layer", None)
            or getattr(flattened, "layer", None)
            or layer_upper
            or ""
        )
        if layer_name:
            if _GEO_CIRCLE_LAYER_BLACKLIST_RE.search(layer_name):
                layer_filter_dropped += 1
                continue
        if layer_upper:
            if any(pattern.search(layer_upper) for pattern in exclude_patterns):
                layer_filter_dropped += 1
                continue
        radius_val = getattr(dxf_obj, "radius", None)
        if radius_val is None:
            radius_val = getattr(entity, "radius", None)
        if not isinstance(radius_val, (int, float)):
            continue
        center_obj = getattr(dxf_obj, "center", None)
        if center_obj is None:
            center_obj = getattr(entity, "center", None)
        center_coords = _point3d(center_obj)
        if center_coords is None:
            continue
        cx_raw, cy_raw, cz_raw = center_coords
        if not math.isfinite(cz_raw) or abs(cz_raw) > _GEO_CIRCLE_Z_ABS_MAX:
            continue
        tx, ty = _apply_transform_point(flattened.transform, (cx_raw, cy_raw))
        if tx is None or ty is None:
            continue
        if not (math.isfinite(tx) and math.isfinite(ty)):
            continue
        normal_candidate = getattr(dxf_obj, "extrusion", None)
        if normal_candidate is None:
            normal_candidate = getattr(dxf_obj, "normal", None)
        if normal_candidate is None:
            normal_candidate = getattr(entity, "extrusion", None)
        if normal_candidate is None:
            normal_candidate = getattr(entity, "normal", None)
        if not _is_positive_z_normal(normal_candidate):
            continue
        scaled_radius = float(radius_val) * _transform_scale_hint(flattened.transform)
        diameter_in = 2.0 * scaled_radius * to_in
        if not math.isfinite(diameter_in) or diameter_in <= 0:
            continue
        if diameter_in < _GEO_DIA_MIN_IN:
            continue
        if _GEO_DIA_MAX_IN and diameter_in > _GEO_DIA_MAX_IN:
            continue
        total_candidates += 1
        tx_in = float(tx) * to_in
        ty_in = float(ty) * to_in
        dedup_key = (
            round(float(tx_in), _GEO_CIRCLE_DEDUP_DIGITS),
            round(float(ty_in), _GEO_CIRCLE_DEDUP_DIGITS),
            round(float(diameter_in), _GEO_CIRCLE_DEDUP_DIGITS),
        )
        if dedup_key in seen_circle_keys:
            continue
        seen_circle_keys.add(dedup_key)
        circle_records.append({"x": tx_in, "y": ty_in, "dia_in": float(diameter_in)})

    unique_count = len(seen_circle_keys)
    if total_candidates or unique_count:
        print(f"[GEOM] unique circles after dedup: {unique_count} (was {total_candidates})")
    print(f"[GEOM] layer-filter dropped={layer_filter_dropped}")

    def _cluster_bbox_from_circle_records(
        records: Sequence[Mapping[str, float]]
    ) -> tuple[float, float, float, float] | None:
        if not records:
            return None
        points = [(float(rec["x"]), float(rec["y"])) for rec in records]
        if len(points) <= 4:
            xs = [pt[0] for pt in points]
            ys = [pt[1] for pt in points]
            return (min(xs), max(xs), min(ys), max(ys))
        diameters = [float(rec.get("dia_in", 0.0)) for rec in records if rec.get("dia_in")]
        try:
            median_dia = statistics.median(diameters) if diameters else 0.0
        except Exception:
            median_dia = 0.0
        cell_size = float(median_dia) * 4.0 if median_dia and math.isfinite(median_dia) else 0.0
        if not cell_size or cell_size <= 0.0:
            cell_size = 6.0
        cell_size = max(6.0, cell_size)
        grid: defaultdict[tuple[int, int], list[int]] = defaultdict(list)
        for idx, (px, py) in enumerate(points):
            cell_x = int(math.floor(px / cell_size))
            cell_y = int(math.floor(py / cell_size))
            grid[(cell_x, cell_y)].append(idx)
        best_indices: set[int] = set()
        best_count = 0
        for (cell_x, cell_y), idxs in grid.items():
            candidate: set[int] = set()
            for dx in (-1, 0, 1):
                for dy in (-1, 0, 1):
                    neighbor = grid.get((cell_x + dx, cell_y + dy))
                    if neighbor:
                        candidate.update(neighbor)
            if len(candidate) > best_count:
                best_indices = candidate
                best_count = len(candidate)
        if not best_indices:
            best_indices = set(range(len(points)))
        chosen_points = [points[idx] for idx in sorted(best_indices)]
        xs = [pt[0] for pt in chosen_points]
        ys = [pt[1] for pt in chosen_points]
        return (min(xs), max(xs), min(ys), max(ys))

    part_bbox_in: tuple[float, float, float, float] | None = None
    if poly_bbox_in is not None:
        part_bbox_in = tuple(poly_bbox_in)
    else:
        cluster_bbox = _cluster_bbox_from_circle_records(circle_records)
        if cluster_bbox is not None:
            xmin, xmax, ymin, ymax = cluster_bbox
            margin = 0.25
            part_bbox_in = (
                xmin - margin,
                xmax + margin,
                ymin - margin,
                ymax + margin,
            )
    if part_bbox_in is None and dims_hint:
        dims_bbox = _bbox_from_dims(
            tuple(dims_hint),
            [(float(rec["x"]), float(rec["y"])) for rec in circle_records],
        )
        if dims_bbox is not None:
            part_bbox_in = dims_bbox

    kept_records = list(circle_records)
    dropped_outside = 0
    if part_bbox_in is not None:
        xmin, xmax, ymin, ymax = part_bbox_in
        if xmin > xmax:
            xmin, xmax = xmax, xmin
        if ymin > ymax:
            ymin, ymax = ymax, ymin
        filtered: list[dict[str, float]] = []
        for rec in circle_records:
            px = float(rec["x"])
            py = float(rec["y"])
            if xmin <= px <= xmax and ymin <= py <= ymax:
                filtered.append(rec)
            else:
                dropped_outside += 1
        kept_records = filtered
        if dropped_outside > 0:
            print(
                "[GEOM] bbox=[{xmin:.1f}..{xmax:.1f}, {ymin:.1f}..{ymax:.1f}] "
                "kept={kept} dropped_outside={dropped}".format(
                    xmin=xmin,
                    xmax=xmax,
                    ymin=ymin,
                    ymax=ymax,
                    kept=len(kept_records),
                    dropped=dropped_outside,
                )
            )

    groups_counter = defaultdict(int)
    for rec in kept_records:
        dia_key = round(float(rec.get("dia_in", 0.0)), 4)
        if dia_key > 0:
            groups_counter[dia_key] += 1

    groups = [
        {"dia_in": float(diameter), "count": count}
        for diameter, count in sorted(groups_counter.items())
        if count > 0
    ]
    total = sum(entry["count"] for entry in groups)
    circle_total = sum(groups_counter.values())
    model_circles = circle_total
    print(
        "[GEOM] counted circles: total={} from model={} paperspace=0 "
        "blocks_included={} blocks_skipped={}".format(
            circle_total, model_circles, blocks_included, blocks_skipped
        )
    )
    return {"groups": groups, "total": total}


def promote_table_to_geo(
    geo: dict[str, Any],
    table_info: Mapping[str, Any],
    source_tag: str,
    *,
    log_publish: bool = True,
    geom_holes: Mapping[str, Any] | None = None,
    state: ExtractionState | None = None,
) -> None:
    helper = _resolve_app_callable("_persist_rows_and_totals")
    if callable(helper):
        try:
            helper(geo, table_info, src=source_tag)
            return
        except Exception:
            pass
    if not isinstance(table_info, Mapping):
        return
    rows = table_info.get("rows") or []
    if not rows:
        return
    ops_summary = geo.setdefault("ops_summary", {})
    ops_summary["rows"] = list(rows)
    ops_summary["source"] = source_tag
    qty_sum = _sum_qty(rows)
    manifest = ops_manifest(rows, geom_holes=geom_holes)
    if manifest:
        ops_summary["manifest"] = manifest
        totals_map = manifest.get("total")
        if isinstance(totals_map, Mapping):
            ops_summary["totals"] = dict(totals_map)
    if source_tag == "text_table" and qty_sum > 0:
        geo["hole_count"] = qty_sum
        provenance = geo.setdefault("provenance", {})
        if isinstance(provenance, Mapping) and not isinstance(provenance, dict):
            provenance = dict(provenance)
            geo["provenance"] = provenance
        if isinstance(provenance, dict):
            provenance["holes"] = "HOLE TABLE"
        if log_publish:
            if state is None:
                print(
                    f"[PATH] publish=text_table rows={len(rows)} qty_sum={qty_sum}"
                )
            elif state.mark_published():
                print(
                    f"[PATH] publish=text_table rows={len(rows)} qty_sum={qty_sum}"
                )
    hole_count = table_info.get("hole_count")
    if qty_sum > 0:
        hole_count = qty_sum
    try:
        geo["hole_count"] = int(hole_count)
    except Exception:
        pass
    provenance = geo.setdefault("provenance", {})
    provenance["holes"] = "HOLE TABLE"


def extract_hole_table(
    doc_or_path: Any,
    *,
    opts: Mapping[str, Any] | None = None,
) -> dict[str, Any]:
    """Return standardized hole-table data for downstream pricing/app usage."""

    options = dict(opts or {})

    doc = doc_or_path
    if isinstance(doc_or_path, (str, os.PathLike, Path)):
        use_oda = bool(options.pop("use_oda", True))
        oda_version = options.pop("oda_version", None)
        path_obj = Path(doc_or_path)
        doc = _load_doc_for_path(path_obj, use_oda=use_oda, out_ver=oda_version)

    if doc is None:
        return {
            "chart_rows": [],
            "hole_count_table": 0,
            "provenance": "HOLE TABLE",
            "layouts_seen": [],
            "layer_policy": {"include": "-", "exclude": "-"},
        }

    allowed_keys = {
        "layer_allowlist",
        "roi_hint",
        "block_name_allowlist",
        "block_name_regex",
        "layer_include_regex",
        "layer_exclude_regex",
        "layout_filters",
        "debug_layouts",
        "debug_scan",
    }
    read_kwargs = {key: value for key, value in options.items() if key in allowed_keys}

    try:
        table_info = read_text_table(doc, **read_kwargs) or {}
    except NoTextRowsError:
        table_info = {}

    rows = _normalize_table_rows(table_info.get("rows"))
    chart_rows: list[dict[str, Any]] = []
    for row in rows:
        qty_val = 0
        try:
            qty_val = int(float(row.get("qty") or 0))
        except Exception:
            qty_val = 0
        desc_text = " ".join(str(row.get("desc") or "").split())
        if qty_val <= 0 and not desc_text:
            continue
        row_payload: dict[str, Any] = {}
        if qty_val > 0:
            row_payload["qty"] = qty_val
        if desc_text:
            row_payload["desc"] = desc_text
        ref_text = str(row.get("ref") or "").strip()
        if ref_text:
            row_payload["ref"] = ref_text
        side_text = str(row.get("side") or "").strip()
        if side_text:
            row_payload["side"] = side_text
        if not row_payload:
            continue
        chart_rows.append(row_payload)

    hole_count_table = sum(int(row.get("qty", 0)) for row in chart_rows)

    debug_snapshot = get_last_text_table_debug() or {}
    layout_candidates: list[str] = []
    if isinstance(debug_snapshot, Mapping):
        for key in ("scanned_layouts", "layouts"):
            raw_value = debug_snapshot.get(key)
            if isinstance(raw_value, list):
                for item in raw_value:
                    text = str(item or "").strip()
                    if text:
                        layout_candidates.append(text)
    layouts_seen: list[str] = []
    seen_layouts: set[str] = set()
    for name in layout_candidates:
        if name in seen_layouts:
            continue
        seen_layouts.add(name)
        layouts_seen.append(name)

    include_patterns: list[str] = []
    exclude_patterns: list[str] = []
    if isinstance(debug_snapshot, Mapping):
        raw_include = debug_snapshot.get("layer_regex_include")
        raw_exclude = debug_snapshot.get("layer_regex_exclude")
        if isinstance(raw_include, list):
            include_patterns = [str(item) for item in raw_include if str(item or "").strip()]
        if isinstance(raw_exclude, list):
            exclude_patterns = [str(item) for item in raw_exclude if str(item or "").strip()]
    if not exclude_patterns:
        exclude_patterns = [pattern for pattern in DEFAULT_TEXT_LAYER_EXCLUDE_REGEX if pattern]

    def _pattern_display(patterns: list[str]) -> str:
        if not patterns:
            return "-"
        return ", ".join(patterns)

    layer_policy = {
        "include": _pattern_display(include_patterns),
        "exclude": _pattern_display(exclude_patterns),
    }

    provenance = "HOLE TABLE"

    return {
        "chart_rows": chart_rows,
        "hole_count_table": hole_count_table,
        "provenance": provenance,
        "layouts_seen": layouts_seen,
        "layer_policy": layer_policy,
    }


def extract_geometry(doc) -> dict[str, Any]:
    helper = _resolve_app_callable("_build_geo_from_ezdxf_doc")
    if callable(helper):
        try:
            geo = helper(doc)
        except Exception:
            geo = None
        if isinstance(geo, Mapping):
            return dict(geo)
    return {}


def _load_doc_for_path(path: Path, *, use_oda: bool, out_ver: str | None = None) -> Any:
    global _LAST_DXF_FALLBACK_INFO
    _LAST_DXF_FALLBACK_INFO = None
    ezdxf_mod = geometry.require_ezdxf()
    readfile = getattr(ezdxf_mod, "readfile", None)
    if not callable(readfile):
        raise AttributeError("ezdxf module does not expose a callable readfile")
    lower_suffix = path.suffix.lower()
    oda_version = _normalize_oda_version(out_ver)
    if lower_suffix == ".dwg":
        if use_oda and _HAS_ODAFC:
            odafc_mod = None
            try:
                odafc_mod = _ezdxf_vendor.require_odafc()
            except Exception:
                odafc_mod = None
            if odafc_mod is not None:
                odaread = getattr(odafc_mod, "readfile", None)
                if callable(odaread):
                    return odaread(str(path))
        target_version = oda_version or "ACAD2018"
        dxf_path: str | None = None
        try:
            if oda_version:
                dxf_path = convert_dwg_to_dxf(str(path), out_ver=oda_version)
            else:
                dxf_path = convert_dwg_to_dxf(str(path), quiet=True)
        except Exception as exc:
            out_display = dxf_path or "-"
            error_text = str(exc)
            print(
                f"[DXF-FALLBACK] try={target_version} ok=False out={out_display} err={error_text}"
            )
            _LAST_DXF_FALLBACK_INFO = {
                "version": target_version,
                "path": str(path),
                "ok": False,
                "error": error_text,
            }
            raise
        ok = bool(dxf_path) and os.path.exists(dxf_path)
        out_display = dxf_path or "-"
        if oda_version or not ok:
            print(f"[DXF-FALLBACK] try={target_version} ok={ok} out={out_display}")
            _LAST_DXF_FALLBACK_INFO = {
                "version": target_version,
                "path": str(out_display),
                "ok": ok,
            }
        else:
            _LAST_DXF_FALLBACK_INFO = None
        if not ok:
            raise AssertionError(
                f"ODA fallback {target_version} did not produce a DXF at {out_display}"
            )
        return readfile(out_display)
    return readfile(str(path))


def _ensure_ops_summary_map(candidate: Any) -> dict[str, Any]:
    if isinstance(candidate, Mapping):
        return dict(candidate)
    return {}


def _am_bor_included_from_candidates(*candidates: Mapping[str, Any] | None) -> bool:
    for candidate in candidates:
        if not isinstance(candidate, Mapping):
            continue
        flag = candidate.get("am_bor_included")
        if isinstance(flag, bool):
            if flag:
                return True
        elif flag:
            return True
    return False


def _best_geo_hole_count(geo: Mapping[str, Any]) -> int | None:
    for key in ("hole_count", "hole_count_geom", "hole_count_geom_dedup", "hole_count_geom_raw"):
        value = geo.get(key) if isinstance(geo, Mapping) else None
        try:
            val_int = int(float(value))
        except Exception:
            val_int = 0
        if val_int > 0:
            return val_int
    return None


def read_geo(
    doc: Any,
    *,
    prefer_table: bool = True,
    feature_flags: Mapping[str, Any] | None = None,
    force_text: bool = False,
    pipeline: str = "auto",
    allow_geom: bool = False,
    layer_allowlist: Iterable[str] | None = _DEFAULT_LAYER_ALLOWLIST,
    block_name_allowlist: Iterable[str] | None = None,
    block_name_regex: Iterable[str] | str | None = None,
    layer_include_regex: Iterable[str] | str | None = None,
    layer_exclude_regex: Iterable[str] | str | None = DEFAULT_TEXT_LAYER_EXCLUDE_REGEX,
    layout_filters: Mapping[str, Any] | Iterable[str] | str | None = None,
    debug_layouts: bool = False,
    debug_scan: bool = False,
    state: ExtractionState | None = None,
) -> dict[str, Any]:
    """Process a loaded DXF/DWG document into GEO payload details.

    Args:
        pipeline: Extraction pipeline to run. ``"auto"`` tries ACAD first and
            falls back to TEXT, ``"acad"`` and ``"text"`` force a specific path,
            and ``"geom"`` publishes geometry-derived rows directly.
        allow_geom: When ``True``, geometry rows may be emitted even when the
            pipeline is set to ``"auto"``.
    """

    if state is None:
        state = ExtractionState()

    del feature_flags  # placeholder for future feature toggles
    pipeline_normalized = str(pipeline or "auto").strip().lower()
    if pipeline_normalized not in {"auto", "acad", "text", "geom"}:
        pipeline_normalized = "auto"
    allow_geom_rows = bool(allow_geom or pipeline_normalized == "geom")
    geo = extract_geometry(doc)
    if not isinstance(geo, dict):
        geo = {}

    global _LAST_GEO_OUTLINE_HINT
    _LAST_GEO_OUTLINE_HINT = geo if isinstance(geo, Mapping) else None
    geom_census = geom_hole_census(doc)
    if isinstance(geo, dict):
        geo["geom_holes"] = geom_census

    use_tables = bool(
        prefer_table and pipeline_normalized in {"auto", "acad", "text"}
    )
    run_acad = pipeline_normalized in {"auto", "acad"}
    run_text = pipeline_normalized in {"auto", "text"}

    existing_ops_summary = geo.get("ops_summary") if isinstance(geo, Mapping) else {}
    provenance = geo.get("provenance") if isinstance(geo, Mapping) else {}
    provenance_holes = None
    if isinstance(provenance, Mapping):
        provenance_holes = provenance.get("holes")
    existing_source = ""
    if isinstance(existing_ops_summary, Mapping):
        existing_source = str(existing_ops_summary.get("source") or "")
    existing_is_table = bool(
        use_tables
        and (
            (existing_source and "table" in existing_source.lower())
            or (isinstance(provenance_holes, str) and provenance_holes.upper() == "HOLE TABLE")
        )
    )
    if existing_is_table and isinstance(existing_ops_summary, Mapping):
        current_table_info = dict(existing_ops_summary)
        rows = current_table_info.get("rows")
        if isinstance(rows, Iterable) and not isinstance(rows, list):
            current_table_info["rows"] = list(rows)
    else:
        current_table_info = {}

    acad_info: Mapping[str, Any] | dict[str, Any]
    if run_acad:
        try:
            acad_info = read_acad_table(doc, layer_allowlist=layer_allowlist) or {}
        except TypeError as exc:
            if "layer_allowlist" in str(exc):
                try:
                    acad_info = read_acad_table(doc) or {}
                except Exception:
                    acad_info = {}
            else:
                raise
        except Exception:
            acad_info = {}
    else:
        acad_info = {}
    acad_roi_hint: Mapping[str, Any] | None = None
    if isinstance(acad_info, Mapping):
        roi_candidate = acad_info.get("roi_hint")
        acad_roi_hint = roi_candidate if isinstance(roi_candidate, Mapping) else None
    text_layer_allowlist = layer_allowlist
    if text_layer_allowlist is _DEFAULT_LAYER_ALLOWLIST:
        text_layer_allowlist = None
    elif isinstance(text_layer_allowlist, Iterable) and not isinstance(
        text_layer_allowlist, (str, bytes, bytearray)
    ):
        try:
            if set(text_layer_allowlist) == set(_DEFAULT_LAYER_ALLOWLIST):
                text_layer_allowlist = None
        except TypeError:
            pass
    if run_text:
        try:
            text_info = read_text_table(
                doc,
                layer_allowlist=text_layer_allowlist,
                roi_hint=acad_roi_hint,
                block_name_allowlist=block_name_allowlist,
                block_name_regex=block_name_regex,
                layer_include_regex=layer_include_regex,
                layer_exclude_regex=layer_exclude_regex,
                layout_filters=layout_filters,
                debug_layouts=debug_layouts,
                debug_scan=debug_scan,
            ) or {}
        except TypeError as exc:
            message = str(exc)
            if any(
                key in message
                for key in ("layer_allowlist", "roi_hint", "layout_filters", "debug_scan")
            ):
                try:
                    text_info = read_text_table(doc) or {}
                except RuntimeError:
                    raise
                except Exception:
                    text_info = {}
            else:
                raise
        except RuntimeError:
            raise
        except Exception:
            text_info = {}
    else:
        text_info = {}

    if isinstance(text_info, Mapping) and text_info.get("anchor_authoritative"):
        state.anchor_authoritative = True
        state.published = True

    acad_rows_list: list[dict[str, Any]] = []
    if isinstance(acad_info, Mapping):
        acad_info = dict(acad_info)
        acad_rows_list = _normalize_table_rows(acad_info.get("rows"))
        acad_info["rows"] = acad_rows_list
    else:
        acad_info = {}
    acad_rows = len(acad_rows_list)
    if not run_acad:
        print("[PATH] acad=skip (pipeline=text/geom)")
    elif acad_rows == 0:
        print("[PATH] acad=0 (no tables found)")

    text_rows_list: list[dict[str, Any]] = []
    if isinstance(text_info, Mapping):
        text_info = dict(text_info)
        text_rows_list = _normalize_table_rows(text_info.get("rows"))
        text_info["rows"] = text_rows_list
    else:
        text_info = {}
    text_rows = len(text_rows_list)
    debug_snapshot = get_last_text_table_debug() or {}
    rows_txt_debug = 0
    if isinstance(debug_snapshot, Mapping):
        try:
            rows_txt_debug = int(float(debug_snapshot.get("rows_txt_count") or 0))
        except Exception:
            rows_txt_debug = 0
    rows_txt_lines: list[str] = []
    if isinstance(debug_snapshot, Mapping):
        raw_rows_txt = debug_snapshot.get("rows_txt_lines")
        candidates: Iterable[Any]
        if isinstance(raw_rows_txt, list):
            candidates = raw_rows_txt
        elif isinstance(raw_rows_txt, Iterable) and not isinstance(
            raw_rows_txt, (str, bytes, bytearray)
        ):
            candidates = list(raw_rows_txt)
        else:
            candidates = []
        for item in candidates:
            try:
                text_candidate = str(item)
            except Exception:
                text_candidate = ""
            normalized_candidate = " ".join(text_candidate.split())
            if normalized_candidate:
                rows_txt_lines.append(normalized_candidate)
    if run_text:
        print(f"[PATH] text=run (rows_txt={rows_txt_debug})")
    else:
        print("[PATH] text=skip (pipeline=acad/geom)")
    print(f"[EXTRACT] acad_rows={acad_rows} text_rows={text_rows}")

    publish_info: dict[str, Any] | None = None
    publish_source_tag: str | None = None
    fallback_info: dict[str, Any] | None = None
    fallback_rows_list: list[dict[str, Any]] = []
    fallback_qty_sum = 0
    if rows_txt_lines:
        fallback_candidate = _publish_fallback_from_rows_txt(rows_txt_lines)
        if isinstance(fallback_candidate, Mapping) and fallback_candidate.get("rows"):
            fallback_info = dict(fallback_candidate)
            fallback_rows_list = _normalize_table_rows(fallback_info.get("rows"))
            fallback_info["rows"] = fallback_rows_list
            fallback_qty_sum = _sum_qty(fallback_rows_list)
    no_text_rows_available = bool(
        use_tables
        and run_acad
        and run_text
        and acad_rows == 0
        and text_rows == 0
        and not fallback_rows_list
        and rows_txt_debug == 0
        and not allow_geom_rows
    )
    if no_text_rows_available:
        raise NoTextRowsError()
    force_text_mode = bool(
        run_text and force_text and fallback_info and fallback_rows_list
    )
    fallback_selected = False
    auto_text_fallback = bool(
        run_text
        and fallback_info
        and fallback_rows_list
        and (not run_acad or acad_rows == 0)
        and text_rows == 0
        and rows_txt_lines
    )
    if run_text and auto_text_fallback:
        publish_info = fallback_info
        publish_source_tag = "text_table"
        fallback_selected = True
    elif run_text and force_text_mode:
        publish_info = fallback_info
        publish_source_tag = "text_table"
        fallback_selected = True
    elif run_acad and acad_rows_list:
        publish_info = acad_info
        publish_source_tag = "acad_table"
    elif run_text and text_rows_list:
        publish_info = text_info
        publish_source_tag = "text_table"
    elif run_text and fallback_info and fallback_rows_list:
        publish_info = fallback_info
        publish_source_tag = "text_table"
        fallback_selected = True

    score_a = _score_table(acad_info)
    score_b = _score_table(text_info)
    score_c = _score_table(fallback_info)
    best_table = publish_info or choose_better_table(acad_info, text_info)
    if fallback_info and fallback_rows_list:
        best_score = _score_table(best_table) if isinstance(best_table, Mapping) else (0, 0, 0)
        if score_c > best_score:
            best_table = fallback_info
    if publish_info is None and isinstance(best_table, Mapping) and best_table.get("rows"):
        publish_info = dict(best_table)
        publish_info["rows"] = _normalize_table_rows(publish_info.get("rows"))
        if run_acad and best_table is acad_info:
            publish_source_tag = "acad_table"
        else:
            publish_source_tag = "text_table"
    publish_rows: list[dict[str, Any]] = []
    if isinstance(publish_info, Mapping):
        publish_rows = list(publish_info.get("rows") or [])
    skip_acad = bool(
        publish_rows
        and publish_source_tag
        and str(publish_source_tag).lower() == "text_table"
    )
    if pipeline_normalized in {"text", "geom"}:
        skip_acad = True
    if fallback_selected and fallback_rows_list:
        print(
            f"[TEXT-FALLBACK] promoted rows={len(fallback_rows_list)} "
            f"qty_sum={fallback_qty_sum} source=text"
        )

    table_used = False
    source_tag = publish_source_tag
    existing_score = _score_table(current_table_info)
    publish_score = _score_table(publish_info) if isinstance(publish_info, Mapping) else (0, 0, 0)
    if use_tables and publish_info and publish_rows:
        can_promote = False
        if not existing_is_table:
            can_promote = True
        elif publish_score > existing_score:
            can_promote = True
        elif (
            publish_info is text_info
            and acad_rows == 0
            and text_rows > 0
        ):
            can_promote = True
        if can_promote:
            promote_table_to_geo(
                geo,
                publish_info,
                publish_source_tag or "text_table",
                log_publish=False,
                geom_holes=geom_census,
                state=state,
            )
            table_used = True
            if publish_source_tag and publish_source_tag == "text_table":
                _print_promoted_rows_once(publish_rows)

    if not isinstance(best_table, Mapping) or not best_table.get("rows"):
        best_table = publish_info or best_table

    ops_summary = _ensure_ops_summary_map(geo.get("ops_summary"))
    geo["ops_summary"] = ops_summary
    rows = ops_summary.get("rows")
    if not isinstance(rows, list):
        if isinstance(rows, Iterable):
            rows = list(rows)
        else:
            rows = []
    if not table_used and existing_is_table:
        table_used = bool(rows)

    qty_sum = 0
    if table_used:
        qty_sum = _sum_qty(rows)
    elif publish_rows:
        qty_sum = _sum_qty(publish_rows)
        ops_summary["rows"] = list(publish_rows)
        if publish_source_tag:
            ops_summary["source"] = publish_source_tag
        if publish_source_tag == "text_table":
            provenance = geo.setdefault("provenance", {})
            if isinstance(provenance, Mapping) and not isinstance(provenance, dict):
                provenance = dict(provenance)
                geo["provenance"] = provenance
            if isinstance(provenance, dict):
                provenance["holes"] = "HOLE TABLE"
            manifest_payload = ops_manifest(publish_rows, geom_holes=geom_census)
            if manifest_payload:
                ops_summary["manifest"] = manifest_payload
                totals_map = manifest_payload.get("total")
                if isinstance(totals_map, Mapping):
                    ops_summary["totals"] = dict(totals_map)
            geo["hole_count"] = qty_sum
    else:
        geometry_rows_present = bool(rows)
        if geometry_rows_present and not allow_geom_rows:
            ops_summary.pop("rows", None)
            rows = []
            if pipeline_normalized == "auto":
                print(
                    "[PATH] geom suppressed (use --pipeline geom or --allow-geom)"
                )
            ops_summary["source"] = pipeline_normalized
        else:
            if not geometry_rows_present:
                ops_summary.pop("rows", None)
                rows = []
            if geometry_rows_present and allow_geom_rows:
                ops_summary["source"] = "geom"
                qty_sum = _sum_qty(rows)
            else:
                ops_summary["source"] = pipeline_normalized

    if not table_used and not publish_rows:
        hole_count = _best_geo_hole_count(geo)
        if hole_count:
            geo["hole_count"] = hole_count

    if publish_rows and not table_used:
        try:
            hole_total = publish_info.get("hole_count") if isinstance(publish_info, Mapping) else None
            if hole_total in (None, ""):
                hole_total = qty_sum
            geo["hole_count"] = int(float(hole_total))
        except Exception:
            geo["hole_count"] = qty_sum

    if (table_used or publish_rows) and source_tag:
        ops_summary["source"] = source_tag
    totals = ops_summary.get("totals")
    if isinstance(totals, Mapping):
        ops_summary["totals"] = dict(totals)

    rows_for_log: list[Mapping[str, Any]] | list[Any]
    if table_used:
        rows_for_log = ops_summary.get("rows") or []
        if not isinstance(rows_for_log, list) and isinstance(rows_for_log, Iterable):
            rows_for_log = list(rows_for_log)
        qty_sum = _sum_qty(rows_for_log)
    elif publish_rows:
        rows_for_log = list(publish_rows)
        qty_sum = _sum_qty(rows_for_log)
    else:
        rows_for_log = rows
        if not isinstance(rows_for_log, list):
            if isinstance(rows_for_log, Iterable):
                rows_for_log = list(rows_for_log)
            else:
                rows_for_log = []
        if not rows_for_log and text_rows:
            rows_for_log = list(text_rows_list)

    manifest_rows = ops_summary.get("rows")
    if not isinstance(manifest_rows, list):
        manifest_rows = rows_for_log
    manifest_payload = ops_manifest(manifest_rows, geom_holes=geom_census)
    if manifest_payload:
        ops_summary["manifest"] = manifest_payload
        totals_map = manifest_payload.get("total")
        if isinstance(totals_map, Mapping):
            ops_summary["totals"] = dict(totals_map)

        def _format_ops_counts(counts: Mapping[str, Any]) -> str:
            display_order = (
                ("drill", "Drill"),
                ("tap", "Tap"),
                ("cbore", "C'bore"),
                ("cdrill", "C'drill"),
                ("jig_grind", "Jig"),
                ("csink", "C'sink"),
                ("spot", "Spot"),
            )
            parts: list[str] = []
            for key, label in display_order:
                value = counts.get(key)
                try:
                    value_int = int(float(value))
                except Exception:
                    continue
                parts.append(f"{label} {value_int}")
            if not parts:
                parts.append("Drill 0")
            return " | ".join(parts)

        table_counts = manifest_payload.get("table") if isinstance(manifest_payload, Mapping) else {}
        geom_counts = manifest_payload.get("geom") if isinstance(manifest_payload, Mapping) else {}
        total_counts = manifest_payload.get("total") if isinstance(manifest_payload, Mapping) else {}
        geom_display = {"drill": geom_counts.get("drill", 0)} if isinstance(geom_counts, Mapping) else {"drill": 0}
        print(f"[OPS] table: {_format_ops_counts(table_counts)}")
        print(f"[OPS] geom : {_format_ops_counts(geom_display)}")
        print(f"[OPS] total: {_format_ops_counts(total_counts)}")
        
        def _int_from(value: Any) -> int:
            try:
                return int(round(float(value or 0)))
            except Exception:
                return 0

        text_drill_total = _int_from(table_counts.get("drill")) if isinstance(table_counts, Mapping) else 0
        text_cbore_total = _int_from(table_counts.get("cbore")) if isinstance(table_counts, Mapping) else 0
        text_cdrill_total = _int_from(table_counts.get("cdrill")) if isinstance(table_counts, Mapping) else 0
        text_ops_total = text_drill_total + text_cbore_total + text_cdrill_total
        text_manifest = manifest_payload.get("text") if isinstance(manifest_payload, Mapping) else {}
        text_estimated_total_drills = 0
        if isinstance(text_manifest, Mapping):
            try:
                text_estimated_total_drills = int(
                    float(text_manifest.get("estimated_total_drills") or 0)
                )
            except Exception:
                text_estimated_total_drills = 0
        geom_total = 0
        if isinstance(geom_counts, Mapping):
            geom_total_candidate = geom_counts.get("total")
            try:
                geom_total = int(float(geom_total_candidate or 0))
            except Exception:
                geom_total = 0
            if geom_total <= 0:
                try:
                    geom_total = int(float(geom_counts.get("drill") or 0))
                except Exception:
                    geom_total = 0
        am_bor_in_text_flow = _am_bor_included_from_candidates(
            text_info,
            fallback_info,
            publish_info,
            best_table,
            current_table_info,
        )
        suspect_overcount = False
        if geom_total > 0:
            if text_ops_total > 0 and float(geom_total) > 1.6 * float(text_ops_total):
                suspect_overcount = True
            elif am_bor_in_text_flow and geom_total > 150:
                suspect_overcount = True
        if suspect_overcount:
            print("[GEOM] suspect overcount – check layer blacklist or bbox guard")
        if (
            am_bor_in_text_flow
            and geom_total > 0
            and text_estimated_total_drills > 0
            and float(geom_total) > 2.0 * float(text_estimated_total_drills)
        ):
            suspect_payload: dict[str, Any] = {
                "geom_total": geom_total,
                "text_estimated_total_drills": text_estimated_total_drills,
                "am_bor_included": True,
                "logged": True,
            }
            print(
                "[OPS-GUARD] suspect geometry: "
                f"geom.total={geom_total} text.estimated_total_drills={text_estimated_total_drills}"
            )
            if isinstance(manifest_payload, dict):
                flags_map = manifest_payload.setdefault("flags", {})
                if isinstance(flags_map, dict):
                    flags_map["suspect_geometry"] = suspect_payload
            if isinstance(ops_summary, dict):
                flags_map = ops_summary.setdefault("flags", {})
                if isinstance(flags_map, dict):
                    flags_map["suspect_geometry"] = suspect_payload
    source_display = ops_summary.get("source") if isinstance(ops_summary, Mapping) else None
    source_lower = str(source_display or "").lower()
    if source_lower == "text_table":
        skip_acad = True
        publish_path = "text_table"
    elif source_lower == "acad_table":
        publish_path = "acad_table"
    elif source_lower:
        publish_path = source_lower
    else:
        publish_path = "geom"
    should_log_publish = True if state is None else state.mark_published()
    if should_log_publish:
        print(
            f"[PATH] publish={publish_path} rows={len(rows_for_log)} qty_sum={qty_sum}"
        )
    print(
        f"[EXTRACT] published rows={len(rows_for_log)} qty_sum={qty_sum} "
        f"source={ops_summary.get('source')}"
    )
    provenance_holes = None
    if isinstance(publish_info, Mapping):
        provenance_holes = publish_info.get("provenance_holes")
    if not provenance_holes:
        provenance = geo.get("provenance")
        if isinstance(provenance, Mapping):
            provenance_holes = provenance.get("holes")
    print(f"[EXTRACT] provenance={provenance_holes}")

    debug_payload = get_last_text_table_debug() or {}
    hole_count_val: int | None | float = None
    if isinstance(publish_info, Mapping):
        hole_count_val = publish_info.get("hole_count")
    if hole_count_val in (None, ""):
        try:
            hole_count_val = geo.get("hole_count") if isinstance(geo, Mapping) else None
        except Exception:
            hole_count_val = None
    if hole_count_val in (None, ""):
        hole_count_val = _best_geo_hole_count(geo) if isinstance(geo, Mapping) else None
    try:
        if hole_count_val not in (None, ""):
            hole_count_val = int(float(hole_count_val))
    except Exception:
        pass

    payload_rows: list[Mapping[str, Any]] = []
    if isinstance(rows_for_log, list):
        payload_rows = rows_for_log
    elif isinstance(rows_for_log, Iterable):
        payload_rows = list(rows_for_log)

    families_map: dict[str, int] | None = None
    candidates_for_families: list[Mapping[str, Any]] = []
    seen_ids: set[int] = set()
    for candidate in (publish_info, best_table, text_info, acad_info, current_table_info):
        if not isinstance(candidate, Mapping):
            continue
        marker = id(candidate)
        if marker in seen_ids:
            continue
        seen_ids.add(marker)
        candidates_for_families.append(candidate)
    for candidate in candidates_for_families:
        families_val = candidate.get("hole_diam_families_in")
        if isinstance(families_val, Mapping) and families_val:
            normalized_families: dict[str, int] = {}
            for key, value in families_val.items():
                try:
                    normalized_families[str(key)] = int(value)
                except Exception:
                    continue
            if normalized_families:
                families_map = normalized_families
                break

    chart_lines = [
        _format_chart_line(row) for row in payload_rows if isinstance(row, Mapping)
    ]

    table_used = table_used or bool(publish_rows)

    result_payload = {
        "geo": geo,
        "ops_summary": ops_summary,
        "rows": payload_rows,
        "qty_sum": qty_sum,
        "hole_count": hole_count_val,
        "provenance_holes": provenance_holes,
        "table_used": table_used,
        "source": ops_summary.get("source") if isinstance(ops_summary, Mapping) else None,
        "debug_payload": debug_payload,
        "chart_lines": chart_lines,
        "skip_acad": skip_acad,
        "state_published": state.published,
    }

    if geom_census:
        result_payload["geom_holes"] = geom_census

    if families_map is not None:
        result_payload["hole_diam_families_in"] = families_map

    return result_payload


def _read_geo_payload_from_path(
    path_obj: Path,
    *,
    prefer_table: bool = True,
    use_oda: bool = True,
    feature_flags: Mapping[str, Any] | None = None,
    force_text: bool = False,
    pipeline: str = "auto",
    allow_geom: bool = False,
    layer_allowlist: Iterable[str] | None = _DEFAULT_LAYER_ALLOWLIST,
    block_name_allowlist: Iterable[str] | None = None,
    block_name_regex: Iterable[str] | str | None = None,
    layer_include_regex: Iterable[str] | str | None = None,
    layer_exclude_regex: Iterable[str] | str | None = DEFAULT_TEXT_LAYER_EXCLUDE_REGEX,
    debug_layouts: bool = False,
) -> dict[str, Any]:
    try:
        doc = _load_doc_for_path(path_obj, use_oda=use_oda)
    except Exception as exc:  # pragma: no cover - defensive logging
        print(f"[EXTRACT] failed to load document: {exc}")
        return {"error": str(exc)}

    state = ExtractionState()

    payload = read_geo(
        doc,
        prefer_table=prefer_table,
        feature_flags=feature_flags,
        force_text=force_text,
        pipeline=pipeline,
        allow_geom=allow_geom,
        layer_allowlist=layer_allowlist,
        block_name_allowlist=block_name_allowlist,
        block_name_regex=block_name_regex,
        layer_include_regex=layer_include_regex,
        layer_exclude_regex=layer_exclude_regex,
        debug_layouts=debug_layouts,
        state=state,
    )

    if isinstance(payload, Mapping) and payload.get("skip_acad"):
        return payload

    scan_info = get_last_acad_table_scan() or {}
    tables_found = 0
    try:
        tables_found = int(scan_info.get("tables_found", 0))  # type: ignore[arg-type]
    except Exception:
        tables_found = 0
    log_last_dxf_fallback(tables_found)
    published_rows_obj = payload.get("rows") if isinstance(payload, Mapping) else None
    if isinstance(published_rows_obj, Iterable) and not isinstance(
        published_rows_obj, list
    ):
        published_rows_list = list(published_rows_obj)
    elif isinstance(published_rows_obj, list):
        published_rows_list = published_rows_obj
    else:
        published_rows_list = []
    if published_rows_list:
        return payload
    if tables_found == 0 and path_obj.suffix.lower() == ".dwg":
        fallback_versions = [
            "ACAD2000",
            "ACAD2004",
            "ACAD2007",
            "ACAD2013",
            "ACAD2018",
        ]
        for version in fallback_versions:
            oda_version = _normalize_oda_version(version) or version
            print(f"[ACAD-TABLE] trying DXF fallback version={oda_version}")
            try:
                fallback_doc = _load_doc_for_path(
                    path_obj, use_oda=use_oda, out_ver=oda_version
                )
            except Exception as exc:
                print(f"[ACAD-TABLE] DXF fallback {oda_version} failed: {exc}")
                continue
            mechanical_table = _extract_mechanical_table_from_blocks(fallback_doc)
            global _LAST_GEO_OUTLINE_HINT
            _LAST_GEO_OUTLINE_HINT = None
            fallback_geom_census = geom_hole_census(fallback_doc)
            payload = read_geo(
                fallback_doc,
                prefer_table=prefer_table,
                feature_flags=feature_flags,
                force_text=force_text,
                pipeline=pipeline,
                allow_geom=allow_geom,
                layer_allowlist=layer_allowlist,
                block_name_allowlist=block_name_allowlist,
                block_name_regex=block_name_regex,
                state=state,
            )
            if isinstance(mechanical_table, Mapping) and mechanical_table.get("rows"):
                existing_rows_obj = payload.get("rows")
                if isinstance(existing_rows_obj, list):
                    existing_rows = existing_rows_obj
                elif isinstance(existing_rows_obj, Iterable):
                    existing_rows = list(existing_rows_obj)
                else:
                    existing_rows = []
                if not existing_rows:
                    geo_obj = payload.get("geo")
                    if isinstance(geo_obj, dict):
                        promote_table_to_geo(
                            geo_obj,
                            mechanical_table,
                            "text",
                            geom_holes=fallback_geom_census,
                            log_publish=not state.published,
                            state=state,
                        )
                        payload["state_published"] = state.published
                        ops_summary_obj = geo_obj.get("ops_summary")
                        ops_summary = dict(ops_summary_obj) if isinstance(ops_summary_obj, Mapping) else {}
                        payload["ops_summary"] = ops_summary
                        rows_obj = ops_summary.get("rows")
                        if isinstance(rows_obj, list):
                            rows_list = rows_obj
                        elif isinstance(rows_obj, Iterable):
                            rows_list = list(rows_obj)
                        else:
                            rows_list = []
                        payload["rows"] = rows_list
                        qty_sum = _sum_qty(rows_list)
                        payload["qty_sum"] = qty_sum
                        hole_count_val = mechanical_table.get("hole_count")
                        if isinstance(hole_count_val, (int, float)) and hole_count_val > 0:
                            try:
                                hole_count_int = int(float(hole_count_val))
                            except Exception:
                                hole_count_int = qty_sum
                        else:
                            hole_count_int = qty_sum
                        payload["hole_count"] = hole_count_int
                        try:
                            geo_obj["hole_count"] = hole_count_int
                        except Exception:
                            pass
                        payload["table_used"] = True
                        payload["source"] = ops_summary.get("source")
                        payload["provenance_holes"] = mechanical_table.get(
                            "provenance_holes", payload.get("provenance_holes")
                        )
                        payload["chart_lines"] = [
                            _format_chart_line(row)
                            for row in rows_list
                            if isinstance(row, Mapping)
                        ]
            scan_info = get_last_acad_table_scan() or {}
            try:
                tables_found = int(scan_info.get("tables_found", 0))
            except Exception:
                tables_found = 0
            log_last_dxf_fallback(tables_found)
            if tables_found:
                break
    return payload


def extract_geo_from_path(
    path: str,
    *,
    prefer_table: bool = True,
    use_oda: bool = True,
    feature_flags: Mapping[str, Any] | None = None,
    force_text: bool = False,
    pipeline: str = "auto",
    allow_geom: bool = False,
    layer_allowlist: Iterable[str] | None = _DEFAULT_LAYER_ALLOWLIST,
    block_name_allowlist: Iterable[str] | None = None,
    block_name_regex: Iterable[str] | str | None = None,
    layer_include_regex: Iterable[str] | str | None = None,
    layer_exclude_regex: Iterable[str] | str | None = DEFAULT_TEXT_LAYER_EXCLUDE_REGEX,
    debug_layouts: bool = False,
) -> dict[str, Any]:
    """Load DWG/DXF at ``path`` and return a GEO dictionary."""

    path_obj = Path(path)
    payload = _read_geo_payload_from_path(
        path_obj,
        prefer_table=prefer_table,
        use_oda=use_oda,
        feature_flags=feature_flags,
        force_text=force_text,
        pipeline=pipeline,
        allow_geom=allow_geom,
        layer_allowlist=layer_allowlist,
        block_name_allowlist=block_name_allowlist,
        block_name_regex=block_name_regex,
        layer_include_regex=layer_include_regex,
        layer_exclude_regex=layer_exclude_regex,
        debug_layouts=debug_layouts,
    )
    if "error" in payload:
        return {"error": payload["error"]}
    geo = payload.get("geo")
    if isinstance(geo, dict):
        return geo
    return {}


def extract_geo_from_path(
    path: str,
    *,
    prefer_table: bool = True,
    use_oda: bool = True,
    feature_flags: Mapping[str, Any] | None = None,
    force_text: bool = False,
    pipeline: str = "auto",
    allow_geom: bool = False,
    layer_allowlist: Iterable[str] | None = _DEFAULT_LAYER_ALLOWLIST,
    block_name_allowlist: Iterable[str] | None = None,
    block_name_regex: Iterable[str] | str | None = None,
    layer_include_regex: Iterable[str] | str | None = None,
    layer_exclude_regex: Iterable[str] | str | None = DEFAULT_TEXT_LAYER_EXCLUDE_REGEX,
    debug_layouts: bool = False,
) -> dict[str, Any]:
    """Load DWG/DXF at ``path`` and return a GEO dictionary."""

    path_obj = Path(path)
    return _read_geo_payload_from_path(
        path_obj,
        prefer_table=prefer_table,
        use_oda=use_oda,
        feature_flags=feature_flags,
        force_text=force_text,
        pipeline=pipeline,
        allow_geom=allow_geom,
        layer_allowlist=layer_allowlist,
        block_name_allowlist=block_name_allowlist,
        block_name_regex=block_name_regex,
        layer_include_regex=layer_include_regex,
        layer_exclude_regex=layer_exclude_regex,
        debug_layouts=debug_layouts,
    )


def get_last_text_table_debug() -> dict[str, Any] | None:
    if isinstance(_LAST_TEXT_TABLE_DEBUG, dict):
        return _LAST_TEXT_TABLE_DEBUG
    return None


def get_last_acad_table_scan() -> dict[str, Any] | None:
    if isinstance(_LAST_ACAD_TABLE_SCAN, Mapping):
        scan: dict[str, Any] = dict(_LAST_ACAD_TABLE_SCAN)
        tables = scan.get("tables")
        if isinstance(tables, list):
            normalized: list[dict[str, Any]] = []
            for entry in tables:
                if isinstance(entry, Mapping):
                    normalized.append(dict(entry))
                else:
                    normalized.append({"value": entry})
            scan["tables"] = normalized
        return scan
    return None


__all__ = [
    "NoTextRowsError",
    "NO_TEXT_ROWS_MESSAGE",
    "read_geo",
    "extract_geo_from_path",
    "read_acad_table",
    "rows_from_acad_table",
    "read_geo",
    "read_text_table",
    "read_geo",
    "choose_better_table",
    "promote_table_to_geo",
    "extract_hole_table",
    "extract_geometry",
    "read_geo",
    "get_last_text_table_debug",
    "get_last_acad_table_scan",
    "set_trace_acad",
    "log_last_dxf_fallback",
    "DEFAULT_TEXT_LAYER_EXCLUDE_REGEX",
]<|MERGE_RESOLUTION|>--- conflicted
+++ resolved
@@ -4732,10 +4732,7 @@
     text_rows_info: dict[str, Any] | None = None
     merged_rows: list[str] = []
     parsed_rows: list[dict[str, Any]] = []
-<<<<<<< HEAD
-=======
     families: dict[str, int] = {}
->>>>>>> 8d400e8e
     total_qty = 0
     columnar_table_info: dict[str, Any] | None = None
     columnar_debug_info: dict[str, Any] | None = None
@@ -4836,12 +4833,8 @@
         def _perform_text_scan(
             current_allowlist: _LayerAllowlist | None,
         ) -> tuple[int, int, int]:
-<<<<<<< HEAD
-            nonlocal table_lines, text_rows_info, merged_rows, parsed_rows, total_qty
-=======
             nonlocal table_lines, text_rows_info, merged_rows, parsed_rows
             nonlocal families, total_qty
->>>>>>> 8d400e8e
             nonlocal columnar_table_info, columnar_debug_info, roi_hint_effective, rows_txt_initial
             nonlocal anchor_rows_primary, roi_rows_primary, anchor_authoritative_result
             nonlocal anchor_is_authoritative, secondary_anchor_candidate
@@ -6296,37 +6289,15 @@
                     families[key] = families.get(key, 0) + qty_val
             return (parsed, families, total)
 
-<<<<<<< HEAD
-=======
         total_qty = 0
->>>>>>> 8d400e8e
         parsed_rows, families, total_qty = _parse_rows(merged_rows)
         anchor_rows_primary = list(parsed_rows)
         anchor_qty_total = _sum_qty(anchor_rows_primary)
         anchor_is_authoritative = len(anchor_rows_primary) >= 2
         anchor_mode = "authoritative" if anchor_is_authoritative else "fallback"
-<<<<<<< HEAD
-        print(f"[TEXT-SCAN] pass=anchor rows={len(anchor_rows_primary)} ({anchor_mode})")
-
-        if not anchor_is_authoritative and not anchor_rows_primary:
-            debug_rows_candidate = None
-            if isinstance(_LAST_TEXT_TABLE_DEBUG, Mapping):
-                debug_rows_candidate = _LAST_TEXT_TABLE_DEBUG.get("rows")
-            if isinstance(debug_rows_candidate, list):
-                fallback_rows = [
-                    dict(row)
-                    for row in debug_rows_candidate
-                    if isinstance(row, Mapping)
-                ]
-                if len(fallback_rows) >= 2:
-                    anchor_rows_primary = fallback_rows
-                    anchor_qty_total = _sum_qty(anchor_rows_primary)
-                    anchor_is_authoritative = True
-=======
         print(
             f"[TEXT-SCAN] pass=anchor rows={len(anchor_rows_primary)} ({anchor_mode})"
         )
->>>>>>> 8d400e8e
 
         if anchor_is_authoritative:
             anchor_payload_rows = [dict(row) for row in anchor_rows_primary]
@@ -7806,18 +7777,12 @@
     total_counts = dict(table_counts)
     table_drill_total = table_counts.get("drill", 0)
     if geom_total > 0:
-<<<<<<< HEAD
-        total_counts["drill"] = geom_residual
-    else:
-        total_counts["drill"] = text_drill_qty
-=======
         if sized_drill_qty:
             total_counts["drill"] = max(table_drill_total, geom_residual)
         else:
             total_counts["drill"] = max(table_drill_total, geom_total)
     else:
         total_counts["drill"] = table_drill_total
->>>>>>> 8d400e8e
 
     text_info = {"estimated_total_drills": int(table_counts.get("drill", 0))}
 
