{
  "include": ["."],
  "extraPaths": [
<<<<<<< HEAD
    "cad_quoter_pkg/src"
=======
    "./cad_quoter_pkg/src"
>>>>>>> ca7dccf3
  ]
}<|MERGE_RESOLUTION|>--- conflicted
+++ resolved
@@ -1,10 +1,6 @@
 {
   "include": ["."],
   "extraPaths": [
-<<<<<<< HEAD
-    "cad_quoter_pkg/src"
-=======
     "./cad_quoter_pkg/src"
->>>>>>> ca7dccf3
   ]
 }